-- Copyright (c) 2007, 2016 Oracle and/or its affiliates. All rights reserved.
--
-- This program is free software; you can redistribute it and/or modify
-- it under the terms of the GNU General Public License as published by
-- the Free Software Foundation; version 2 of the License.
--
-- This program is distributed in the hope that it will be useful,
-- but WITHOUT ANY WARRANTY; without even the implied warranty of
-- MERCHANTABILITY or FITNESS FOR A PARTICULAR PURPOSE.  See the
-- GNU General Public License for more details.
--
-- You should have received a copy of the GNU General Public License
-- along with this program; if not, write to the Free Software
-- Foundation, Inc., 51 Franklin St, Fifth Floor, Boston, MA 02110-1301  USA

--
-- The system tables of MySQL Server
--

set @have_innodb= (select count(engine) from information_schema.engines where engine='INNODB' and support != 'NO');

-- Tables below are NOT treated as DD tables by MySQL server yet.

SET FOREIGN_KEY_CHECKS= 1;

# Added sql_mode elements and making it as SET, instead of ENUM

--
-- New DD schema end
--

set sql_mode='';
set default_storage_engine=myisam;

CREATE TABLE IF NOT EXISTS db
(
Host char(60) binary DEFAULT '' NOT NULL,
Db char(64) binary DEFAULT '' NOT NULL,
User char(32) binary DEFAULT '' NOT NULL,
Select_priv enum('N','Y') COLLATE utf8_general_ci DEFAULT 'N' NOT NULL,
Insert_priv enum('N','Y') COLLATE utf8_general_ci DEFAULT 'N' NOT NULL,
Update_priv enum('N','Y') COLLATE utf8_general_ci DEFAULT 'N' NOT NULL,
Delete_priv enum('N','Y') COLLATE utf8_general_ci DEFAULT 'N' NOT NULL,
Create_priv enum('N','Y') COLLATE utf8_general_ci DEFAULT 'N' NOT NULL,
Drop_priv enum('N','Y') COLLATE utf8_general_ci DEFAULT 'N' NOT NULL,
Grant_priv enum('N','Y') COLLATE utf8_general_ci DEFAULT 'N' NOT NULL,
References_priv enum('N','Y') COLLATE utf8_general_ci DEFAULT 'N' NOT NULL,
Index_priv enum('N','Y') COLLATE utf8_general_ci DEFAULT 'N' NOT NULL,
Alter_priv enum('N','Y') COLLATE utf8_general_ci DEFAULT 'N' NOT NULL,
Create_tmp_table_priv enum('N','Y') COLLATE utf8_general_ci DEFAULT 'N' NOT NULL,
Lock_tables_priv enum('N','Y') COLLATE utf8_general_ci DEFAULT 'N' NOT NULL,
Create_view_priv enum('N','Y') COLLATE utf8_general_ci DEFAULT 'N' NOT NULL,
Show_view_priv enum('N','Y') COLLATE utf8_general_ci DEFAULT 'N' NOT NULL,
Create_routine_priv enum('N','Y') COLLATE utf8_general_ci DEFAULT 'N' NOT NULL,
Alter_routine_priv enum('N','Y') COLLATE utf8_general_ci DEFAULT 'N' NOT NULL,
Execute_priv enum('N','Y') COLLATE utf8_general_ci DEFAULT 'N' NOT NULL,
Event_priv enum('N','Y') COLLATE utf8_general_ci DEFAULT 'N' NOT NULL,
Trigger_priv enum('N','Y') COLLATE utf8_general_ci DEFAULT 'N' NOT NULL,
PRIMARY KEY Host (Host,Db,User), KEY User (User)
)
engine=InnoDB STATS_PERSISTENT=0 CHARACTER SET utf8 COLLATE utf8_bin comment='Database privileges';

-- Remember for later if db table already existed
set @had_db_table= @@warning_count != 0;

CREATE TABLE IF NOT EXISTS user
(
Host char(60) binary DEFAULT '' NOT NULL,
User char(32) binary DEFAULT '' NOT NULL,
Select_priv enum('N','Y') COLLATE utf8_general_ci DEFAULT 'N' NOT NULL,
Insert_priv enum('N','Y') COLLATE utf8_general_ci DEFAULT 'N' NOT NULL,
Update_priv enum('N','Y') COLLATE utf8_general_ci DEFAULT 'N' NOT NULL,
Delete_priv enum('N','Y') COLLATE utf8_general_ci DEFAULT 'N' NOT NULL,
Create_priv enum('N','Y') COLLATE utf8_general_ci DEFAULT 'N' NOT NULL,
Drop_priv enum('N','Y') COLLATE utf8_general_ci DEFAULT 'N' NOT NULL,
Reload_priv enum('N','Y') COLLATE utf8_general_ci DEFAULT 'N' NOT NULL,
Shutdown_priv enum('N','Y') COLLATE utf8_general_ci DEFAULT 'N' NOT NULL,
Process_priv enum('N','Y') COLLATE utf8_general_ci DEFAULT 'N' NOT NULL,
File_priv enum('N','Y') COLLATE utf8_general_ci DEFAULT 'N' NOT NULL,
Grant_priv enum('N','Y') COLLATE utf8_general_ci DEFAULT 'N' NOT NULL,
References_priv enum('N','Y') COLLATE utf8_general_ci DEFAULT 'N' NOT NULL,
Index_priv enum('N','Y') COLLATE utf8_general_ci DEFAULT 'N' NOT NULL,
Alter_priv enum('N','Y') COLLATE utf8_general_ci DEFAULT 'N' NOT NULL,
Show_db_priv enum('N','Y') COLLATE utf8_general_ci DEFAULT 'N' NOT NULL,
Super_priv enum('N','Y') COLLATE utf8_general_ci DEFAULT 'N' NOT NULL,
Create_tmp_table_priv enum('N','Y') COLLATE utf8_general_ci DEFAULT 'N' NOT NULL,
Lock_tables_priv enum('N','Y') COLLATE utf8_general_ci DEFAULT 'N' NOT NULL,
Execute_priv enum('N','Y') COLLATE utf8_general_ci DEFAULT 'N' NOT NULL,
Repl_slave_priv enum('N','Y') COLLATE utf8_general_ci DEFAULT 'N' NOT NULL,
Repl_client_priv enum('N','Y') COLLATE utf8_general_ci DEFAULT 'N' NOT NULL,
Create_view_priv enum('N','Y') COLLATE utf8_general_ci DEFAULT 'N' NOT NULL,
Show_view_priv enum('N','Y') COLLATE utf8_general_ci DEFAULT 'N' NOT NULL,
Create_routine_priv enum('N','Y') COLLATE utf8_general_ci DEFAULT 'N' NOT NULL,
Alter_routine_priv enum('N','Y') COLLATE utf8_general_ci DEFAULT 'N' NOT NULL,
Create_user_priv enum('N','Y') COLLATE utf8_general_ci DEFAULT 'N' NOT NULL,
Event_priv enum('N','Y') COLLATE utf8_general_ci DEFAULT 'N' NOT NULL,
Trigger_priv enum('N','Y') COLLATE utf8_general_ci DEFAULT 'N' NOT NULL,
Create_tablespace_priv enum('N','Y') COLLATE utf8_general_ci DEFAULT 'N' NOT NULL,
ssl_type enum('','ANY','X509', 'SPECIFIED') COLLATE utf8_general_ci DEFAULT '' NOT NULL,
ssl_cipher BLOB NOT NULL,
x509_issuer BLOB NOT NULL,
x509_subject BLOB NOT NULL,
max_questions int(11) unsigned DEFAULT 0  NOT NULL,
max_updates int(11) unsigned DEFAULT 0  NOT NULL,
max_connections int(11) unsigned DEFAULT 0  NOT NULL,
max_user_connections int(11) unsigned DEFAULT 0  NOT NULL,
plugin char(64) DEFAULT 'mysql_native_password' NOT NULL,
authentication_string TEXT,
password_expired ENUM('N', 'Y') COLLATE utf8_general_ci DEFAULT 'N' NOT NULL,
password_last_changed timestamp NULL DEFAULT NULL,
password_lifetime smallint unsigned NULL DEFAULT NULL,
account_locked ENUM('N', 'Y') COLLATE utf8_general_ci DEFAULT 'N' NOT NULL,
Create_role_priv enum('N','Y') COLLATE utf8_general_ci DEFAULT 'N' NOT NULL,
Drop_role_priv enum('N','Y') COLLATE utf8_general_ci DEFAULT 'N' NOT NULL,
PRIMARY KEY Host (Host,User)
) engine=InnoDB STATS_PERSISTENT=0 CHARACTER SET utf8 COLLATE utf8_bin comment='Users and global privileges';

CREATE TABLE IF NOT EXISTS default_roles
(
HOST CHAR(60) BINARY DEFAULT '' NOT NULL, USER CHAR(32) BINARY DEFAULT '' NOT NULL,
DEFAULT_ROLE_HOST CHAR(60) BINARY DEFAULT '%' NOT NULL,
DEFAULT_ROLE_USER CHAR(32) BINARY DEFAULT '' NOT NULL,
PRIMARY KEY (HOST, USER, DEFAULT_ROLE_HOST, DEFAULT_ROLE_USER)
) engine=InnoDB STATS_PERSISTENT=0 CHARACTER SET utf8 COLLATE utf8_bin comment='Default roles';

CREATE TABLE IF NOT EXISTS role_edges
(
FROM_HOST CHAR(60) BINARY DEFAULT '' NOT NULL,
FROM_USER CHAR(32) BINARY DEFAULT '' NOT NULL,
TO_HOST CHAR(60) BINARY DEFAULT '' NOT NULL,
TO_USER CHAR(32) BINARY DEFAULT '' NOT NULL,
WITH_ADMIN_OPTION ENUM('N', 'Y') COLLATE UTF8_GENERAL_CI DEFAULT 'N' NOT NULL,
PRIMARY KEY (FROM_HOST,FROM_USER,TO_HOST,TO_USER)
) engine=InnoDB STATS_PERSISTENT=0 CHARACTER SET utf8 COLLATE utf8_bin comment='Role hierarchy and role grants';

-- Remember for later if user table already existed
set @had_user_table= @@warning_count != 0;


CREATE TABLE IF NOT EXISTS func (  name char(64) binary DEFAULT '' NOT NULL, ret tinyint(1) DEFAULT '0' NOT NULL, dl char(128) DEFAULT '' NOT NULL, type enum ('function','aggregate') COLLATE utf8_general_ci NOT NULL, PRIMARY KEY (name) ) engine=INNODB STATS_PERSISTENT=0 CHARACTER SET utf8 COLLATE utf8_bin   comment='User defined functions';


CREATE TABLE IF NOT EXISTS plugin ( name varchar(64) DEFAULT '' NOT NULL, dl varchar(128) DEFAULT '' NOT NULL, PRIMARY KEY (name) ) engine=InnoDB STATS_PERSISTENT=0 CHARACTER SET utf8 COLLATE utf8_general_ci comment='MySQL plugins';


CREATE TABLE IF NOT EXISTS servers ( Server_name char(64) NOT NULL DEFAULT '', Host char(64) NOT NULL DEFAULT '', Db char(64) NOT NULL DEFAULT '', Username char(64) NOT NULL DEFAULT '', Password char(64) NOT NULL DEFAULT '', Port INT(4) NOT NULL DEFAULT '0', Socket char(64) NOT NULL DEFAULT '', Wrapper char(64) NOT NULL DEFAULT '', Owner char(64) NOT NULL DEFAULT '', PRIMARY KEY (Server_name)) engine=InnoDB STATS_PERSISTENT=0 CHARACTER SET utf8 comment='MySQL Foreign Servers table';


CREATE TABLE IF NOT EXISTS tables_priv ( Host char(60) binary DEFAULT '' NOT NULL, Db char(64) binary DEFAULT '' NOT NULL, User char(32) binary DEFAULT '' NOT NULL, Table_name char(64) binary DEFAULT '' NOT NULL, Grantor char(93) DEFAULT '' NOT NULL, Timestamp timestamp NOT NULL DEFAULT CURRENT_TIMESTAMP ON UPDATE CURRENT_TIMESTAMP, Table_priv set('Select','Insert','Update','Delete','Create','Drop','Grant','References','Index','Alter','Create View','Show view','Trigger') COLLATE utf8_general_ci DEFAULT '' NOT NULL, Column_priv set('Select','Insert','Update','References') COLLATE utf8_general_ci DEFAULT '' NOT NULL, PRIMARY KEY (Host,Db,User,Table_name), KEY Grantor (Grantor) ) engine=INNODB STATS_PERSISTENT=0 CHARACTER SET utf8   engine=InnoDB STATS_PERSISTENT=0 CHARACTER SET utf8 COLLATE utf8_bin   comment='Table privileges';

CREATE TABLE IF NOT EXISTS columns_priv ( Host char(60) binary DEFAULT '' NOT NULL, Db char(64) binary DEFAULT '' NOT NULL, User char(32) binary DEFAULT '' NOT NULL, Table_name char(64) binary DEFAULT '' NOT NULL, Column_name char(64) binary DEFAULT '' NOT NULL, Timestamp timestamp NOT NULL DEFAULT CURRENT_TIMESTAMP ON UPDATE CURRENT_TIMESTAMP, Column_priv set('Select','Insert','Update','References') COLLATE utf8_general_ci DEFAULT '' NOT NULL, PRIMARY KEY (Host,Db,User,Table_name,Column_name) ) engine=InnoDB STATS_PERSISTENT=0 CHARACTER SET utf8 COLLATE utf8_bin   comment='Column privileges';


CREATE TABLE IF NOT EXISTS help_topic ( help_topic_id int unsigned not null, name char(64) not null, help_category_id smallint unsigned not null, description text not null, example text not null, url text not null, primary key (help_topic_id), unique index (name) ) engine=INNODB STATS_PERSISTENT=0 CHARACTER SET utf8 comment='help topics';


CREATE TABLE IF NOT EXISTS help_category ( help_category_id smallint unsigned not null, name  char(64) not null, parent_category_id smallint unsigned null, url text not null, primary key (help_category_id), unique index (name) ) engine=INNODB STATS_PERSISTENT=0 CHARACTER SET utf8 comment='help categories';


CREATE TABLE IF NOT EXISTS help_relation ( help_topic_id int unsigned not null, help_keyword_id  int unsigned not null, primary key (help_keyword_id, help_topic_id) ) engine=INNODB STATS_PERSISTENT=0 CHARACTER SET utf8 comment='keyword-topic relation';


CREATE TABLE IF NOT EXISTS help_keyword (   help_keyword_id  int unsigned not null, name char(64) not null, primary key (help_keyword_id), unique index (name) ) engine=INNODB STATS_PERSISTENT=0 CHARACTER SET utf8 comment='help keywords';


CREATE TABLE IF NOT EXISTS time_zone_name (   Name char(64) NOT NULL, Time_zone_id int unsigned NOT NULL, PRIMARY KEY Name (Name) ) engine=INNODB STATS_PERSISTENT=0 CHARACTER SET utf8   comment='Time zone names';


CREATE TABLE IF NOT EXISTS time_zone (   Time_zone_id int unsigned NOT NULL auto_increment, Use_leap_seconds enum('Y','N') COLLATE utf8_general_ci DEFAULT 'N' NOT NULL, PRIMARY KEY TzId (Time_zone_id) ) engine=INNODB STATS_PERSISTENT=0 CHARACTER SET utf8   comment='Time zones';


CREATE TABLE IF NOT EXISTS time_zone_transition (   Time_zone_id int unsigned NOT NULL, Transition_time bigint signed NOT NULL, Transition_type_id int unsigned NOT NULL, PRIMARY KEY TzIdTranTime (Time_zone_id, Transition_time) ) engine=INNODB STATS_PERSISTENT=0 CHARACTER SET utf8   comment='Time zone transitions';


CREATE TABLE IF NOT EXISTS time_zone_transition_type (   Time_zone_id int unsigned NOT NULL, Transition_type_id int unsigned NOT NULL, Offset int signed DEFAULT 0 NOT NULL, Is_DST tinyint unsigned DEFAULT 0 NOT NULL, Abbreviation char(8) DEFAULT '' NOT NULL, PRIMARY KEY TzIdTrTId (Time_zone_id, Transition_type_id) ) engine=INNODB STATS_PERSISTENT=0 CHARACTER SET utf8   comment='Time zone transition types';


CREATE TABLE IF NOT EXISTS time_zone_leap_second (   Transition_time bigint signed NOT NULL, Correction int signed NOT NULL, PRIMARY KEY TranTime (Transition_time) ) engine=INNODB STATS_PERSISTENT=0 CHARACTER SET utf8   comment='Leap seconds information for time zones';


CREATE TABLE IF NOT EXISTS procs_priv ( Host char(60) binary DEFAULT '' NOT NULL, Db char(64) binary DEFAULT '' NOT NULL, User char(32) binary DEFAULT '' NOT NULL, Routine_name char(64) COLLATE utf8_general_ci DEFAULT '' NOT NULL, Routine_type enum('FUNCTION','PROCEDURE') NOT NULL, Grantor char(93) DEFAULT '' NOT NULL, Proc_priv set('Execute','Alter Routine','Grant') COLLATE utf8_general_ci DEFAULT '' NOT NULL, Timestamp timestamp NOT NULL DEFAULT CURRENT_TIMESTAMP ON UPDATE CURRENT_TIMESTAMP, PRIMARY KEY (Host,Db,User,Routine_name,Routine_type), KEY Grantor (Grantor) ) engine=InnoDB STATS_PERSISTENT=0 CHARACTER SET utf8 COLLATE utf8_bin   comment='Procedure privileges';

-- Create general_log
CREATE TABLE IF NOT EXISTS general_log (event_time TIMESTAMP(6) NOT NULL DEFAULT CURRENT_TIMESTAMP(6) ON UPDATE CURRENT_TIMESTAMP(6), user_host MEDIUMTEXT NOT NULL, thread_id BIGINT(21) UNSIGNED NOT NULL, server_id INTEGER UNSIGNED NOT NULL, command_type VARCHAR(64) NOT NULL, argument MEDIUMBLOB NOT NULL) engine=CSV CHARACTER SET utf8 comment="General log";

-- Create slow_log
CREATE TABLE IF NOT EXISTS slow_log (start_time TIMESTAMP(6) NOT NULL DEFAULT CURRENT_TIMESTAMP(6) ON UPDATE CURRENT_TIMESTAMP(6), user_host MEDIUMTEXT NOT NULL, query_time TIME(6) NOT NULL, lock_time TIME(6) NOT NULL, rows_sent INTEGER NOT NULL, rows_examined INTEGER NOT NULL, db VARCHAR(512) NOT NULL, last_insert_id INTEGER NOT NULL, insert_id INTEGER NOT NULL, server_id INTEGER UNSIGNED NOT NULL, sql_text MEDIUMBLOB NOT NULL, thread_id BIGINT(21) UNSIGNED NOT NULL) engine=CSV CHARACTER SET utf8 comment="Slow log";

<<<<<<< HEAD
--
-- Only create the ndb_binlog_index table if the server is built with ndb.
--
SET @have_ndb= (select count(engine) from information_schema.engines where engine='ndbcluster');
SET @cmd="CREATE TABLE IF NOT EXISTS ndb_binlog_index (
  Position BIGINT UNSIGNED NOT NULL,
  File VARCHAR(255) NOT NULL,
  epoch BIGINT UNSIGNED NOT NULL,
  inserts INT UNSIGNED NOT NULL,
  updates INT UNSIGNED NOT NULL,
  deletes INT UNSIGNED NOT NULL,
  schemaops INT UNSIGNED NOT NULL,
  orig_server_id INT UNSIGNED NOT NULL,
  orig_epoch BIGINT UNSIGNED NOT NULL,
  gci INT UNSIGNED NOT NULL,
  next_position BIGINT UNSIGNED NOT NULL,
  next_file VARCHAR(255) NOT NULL,
  PRIMARY KEY(epoch, orig_server_id, orig_epoch)) ENGINE=MYISAM";
=======
CREATE TABLE IF NOT EXISTS event ( db char(64) CHARACTER SET utf8 COLLATE utf8_bin NOT NULL default '', name char(64) CHARACTER SET utf8 NOT NULL default '', body longblob NOT NULL, definer char(77) CHARACTER SET utf8 COLLATE utf8_bin NOT NULL default '', execute_at DATETIME default NULL, interval_value int(11) default NULL, interval_field ENUM('YEAR','QUARTER','MONTH','DAY','HOUR','MINUTE','WEEK','SECOND','MICROSECOND','YEAR_MONTH','DAY_HOUR','DAY_MINUTE','DAY_SECOND','HOUR_MINUTE','HOUR_SECOND','MINUTE_SECOND','DAY_MICROSECOND','HOUR_MICROSECOND','MINUTE_MICROSECOND','SECOND_MICROSECOND') default NULL, created TIMESTAMP NOT NULL DEFAULT CURRENT_TIMESTAMP ON UPDATE CURRENT_TIMESTAMP, modified TIMESTAMP NOT NULL DEFAULT '0000-00-00 00:00:00', last_executed DATETIME default NULL, starts DATETIME default NULL, ends DATETIME default NULL, status ENUM('ENABLED','DISABLED','SLAVESIDE_DISABLED') NOT NULL default 'ENABLED', on_completion ENUM('DROP','PRESERVE') NOT NULL default 'DROP', sql_mode  set('REAL_AS_FLOAT','PIPES_AS_CONCAT','ANSI_QUOTES','IGNORE_SPACE','NOT_USED','ONLY_FULL_GROUP_BY','NO_UNSIGNED_SUBTRACTION','NO_DIR_IN_CREATE','POSTGRESQL','ORACLE','MSSQL','DB2','MAXDB','NO_KEY_OPTIONS','NO_TABLE_OPTIONS','NO_FIELD_OPTIONS','MYSQL323','MYSQL40','ANSI','NO_AUTO_VALUE_ON_ZERO','NO_BACKSLASH_ESCAPES','STRICT_TRANS_TABLES','STRICT_ALL_TABLES','NO_ZERO_IN_DATE','NO_ZERO_DATE','INVALID_DATES','ERROR_FOR_DIVISION_BY_ZERO','TRADITIONAL','NO_AUTO_CREATE_USER','HIGH_NOT_PRECEDENCE','NO_ENGINE_SUBSTITUTION','PAD_CHAR_TO_FULL_LENGTH') DEFAULT '' NOT NULL, comment char(64) CHARACTER SET utf8 COLLATE utf8_bin NOT NULL default '', originator INTEGER UNSIGNED NOT NULL, time_zone char(64) CHARACTER SET latin1 NOT NULL DEFAULT 'SYSTEM', character_set_client char(32) collate utf8_bin, collation_connection char(32) collate utf8_bin, db_collation char(32) collate utf8_bin, body_utf8 longblob, PRIMARY KEY (db, name) ) ENGINE=MyISAM DEFAULT CHARSET=utf8 COMMENT 'Events';


CREATE TABLE IF NOT EXISTS ndb_binlog_index (Position BIGINT UNSIGNED NOT NULL, File VARCHAR(255) NOT NULL, epoch BIGINT UNSIGNED NOT NULL, inserts INT UNSIGNED NOT NULL, updates INT UNSIGNED NOT NULL, deletes INT UNSIGNED NOT NULL, schemaops INT UNSIGNED NOT NULL, orig_server_id INT UNSIGNED NOT NULL, orig_epoch BIGINT UNSIGNED NOT NULL, gci INT UNSIGNED NOT NULL, next_position BIGINT UNSIGNED NOT NULL, next_file VARCHAR(255) NOT NULL, PRIMARY KEY(epoch, orig_server_id, orig_epoch)) ENGINE=INNODB STATS_PERSISTENT=0;

SET @sql_mode_orig=@@SESSION.sql_mode;
SET SESSION sql_mode='NO_ENGINE_SUBSTITUTION';

SET @create_innodb_table_stats="CREATE TABLE IF NOT EXISTS innodb_table_stats (
	database_name			VARCHAR(64) NOT NULL,
	table_name			VARCHAR(64) NOT NULL,
	last_update			TIMESTAMP NOT NULL NOT NULL DEFAULT CURRENT_TIMESTAMP ON UPDATE CURRENT_TIMESTAMP,
	n_rows				BIGINT UNSIGNED NOT NULL,
	clustered_index_size		BIGINT UNSIGNED NOT NULL,
	sum_of_other_index_sizes	BIGINT UNSIGNED NOT NULL,
	PRIMARY KEY (database_name, table_name)
) ENGINE=INNODB DEFAULT CHARSET=utf8 COLLATE=utf8_bin STATS_PERSISTENT=0";

SET @create_innodb_index_stats="CREATE TABLE IF NOT EXISTS innodb_index_stats (
	database_name			VARCHAR(64) NOT NULL,
	table_name			VARCHAR(64) NOT NULL,
	index_name			VARCHAR(64) NOT NULL,
	last_update			TIMESTAMP NOT NULL NOT NULL DEFAULT CURRENT_TIMESTAMP ON UPDATE CURRENT_TIMESTAMP,
	/* there are at least:
	stat_name='size'
	stat_name='n_leaf_pages'
	stat_name='n_diff_pfx%' */
	stat_name			VARCHAR(64) NOT NULL,
	stat_value			BIGINT UNSIGNED NOT NULL,
	sample_size			BIGINT UNSIGNED,
	stat_description		VARCHAR(1024) NOT NULL,
	PRIMARY KEY (database_name, table_name, index_name, stat_name)
) ENGINE=INNODB DEFAULT CHARSET=utf8 COLLATE=utf8_bin STATS_PERSISTENT=0";

set @have_innodb= (select count(engine) from information_schema.engines where engine='INNODB' and support != 'NO');
>>>>>>> a096e28e

CREATE TABLE IF NOT EXISTS component ( component_id int unsigned NOT NULL AUTO_INCREMENT, component_group_id int unsigned NOT NULL, component_urn text NOT NULL, PRIMARY KEY (component_id)) engine=INNODB DEFAULT CHARSET=utf8 COMMENT 'Components';

SET @str = IF(@have_ndb = 1, @cmd, 'SET @dummy = 0');
PREPARE stmt FROM @str;
EXECUTE stmt;
DROP PREPARE stmt;

SET @cmd="CREATE TABLE IF NOT EXISTS slave_relay_log_info (
  Number_of_lines INTEGER UNSIGNED NOT NULL COMMENT 'Number of lines in the file or rows in the table. Used to version table definitions.', 
  Relay_log_name TEXT CHARACTER SET utf8 COLLATE utf8_bin NOT NULL COMMENT 'The name of the current relay log file.', 
  Relay_log_pos BIGINT UNSIGNED NOT NULL COMMENT 'The relay log position of the last executed event.', 
  Master_log_name TEXT CHARACTER SET utf8 COLLATE utf8_bin NOT NULL COMMENT 'The name of the master binary log file from which the events in the relay log file were read.', 
  Master_log_pos BIGINT UNSIGNED NOT NULL COMMENT 'The master log position of the last executed event.', 
  Sql_delay INTEGER NOT NULL COMMENT 'The number of seconds that the slave must lag behind the master.', 
  Number_of_workers INTEGER UNSIGNED NOT NULL,
  Id INTEGER UNSIGNED NOT NULL COMMENT 'Internal Id that uniquely identifies this record.',
  Channel_name CHAR(64) CHARACTER SET utf8 COLLATE utf8_general_ci NOT NULL COMMENT 'The channel on which the slave is connected to a source. Used in Multisource Replication',
  PRIMARY KEY(Channel_name)) DEFAULT CHARSET=utf8 STATS_PERSISTENT=0 COMMENT 'Relay Log Information'";

SET @str=IF(@have_innodb <> 0, CONCAT(@cmd, ' ENGINE= INNODB;'), CONCAT(@cmd, ' ENGINE= MYISAM;'));
PREPARE stmt FROM @str;
EXECUTE stmt;
DROP PREPARE stmt;

SET @cmd= "CREATE TABLE IF NOT EXISTS slave_master_info (
  Number_of_lines INTEGER UNSIGNED NOT NULL COMMENT 'Number of lines in the file.', 
  Master_log_name TEXT CHARACTER SET utf8 COLLATE utf8_bin NOT NULL COMMENT 'The name of the master binary log currently being read from the master.', 
  Master_log_pos BIGINT UNSIGNED NOT NULL COMMENT 'The master log position of the last read event.', 
  Host CHAR(64) CHARACTER SET utf8 COLLATE utf8_bin COMMENT 'The host name of the master.', 
  User_name TEXT CHARACTER SET utf8 COLLATE utf8_bin COMMENT 'The user name used to connect to the master.', 
  User_password TEXT CHARACTER SET utf8 COLLATE utf8_bin COMMENT 'The password used to connect to the master.', 
  Port INTEGER UNSIGNED NOT NULL COMMENT 'The network port used to connect to the master.', 
  Connect_retry INTEGER UNSIGNED NOT NULL COMMENT 'The period (in seconds) that the slave will wait before trying to reconnect to the master.', 
  Enabled_ssl BOOLEAN NOT NULL COMMENT 'Indicates whether the server supports SSL connections.', 
  Ssl_ca TEXT CHARACTER SET utf8 COLLATE utf8_bin COMMENT 'The file used for the Certificate Authority (CA) certificate.', 
  Ssl_capath TEXT CHARACTER SET utf8 COLLATE utf8_bin COMMENT 'The path to the Certificate Authority (CA) certificates.', 
  Ssl_cert TEXT CHARACTER SET utf8 COLLATE utf8_bin COMMENT 'The name of the SSL certificate file.', 
  Ssl_cipher TEXT CHARACTER SET utf8 COLLATE utf8_bin COMMENT 'The name of the cipher in use for the SSL connection.', 
  Ssl_key TEXT CHARACTER SET utf8 COLLATE utf8_bin COMMENT 'The name of the SSL key file.', 
  Ssl_verify_server_cert BOOLEAN NOT NULL COMMENT 'Whether to verify the server certificate.', 
  Heartbeat FLOAT NOT NULL COMMENT '', 
  Bind TEXT CHARACTER SET utf8 COLLATE utf8_bin COMMENT 'Displays which interface is employed when connecting to the MySQL server', 
  Ignored_server_ids TEXT CHARACTER SET utf8 COLLATE utf8_bin COMMENT 'The number of server IDs to be ignored, followed by the actual server IDs', 
  Uuid TEXT CHARACTER SET utf8 COLLATE utf8_bin COMMENT 'The master server uuid.', 
  Retry_count BIGINT UNSIGNED NOT NULL COMMENT 'Number of reconnect attempts, to the master, before giving up.', 
  Ssl_crl TEXT CHARACTER SET utf8 COLLATE utf8_bin COMMENT 'The file used for the Certificate Revocation List (CRL)', 
  Ssl_crlpath TEXT CHARACTER SET utf8 COLLATE utf8_bin COMMENT 'The path used for Certificate Revocation List (CRL) files', 
  Enabled_auto_position BOOLEAN NOT NULL COMMENT 'Indicates whether GTIDs will be used to retrieve events from the master.',
  Channel_name CHAR(64) CHARACTER SET utf8 COLLATE utf8_general_ci NOT NULL COMMENT 'The channel on which the slave is connected to a source. Used in Multisource Replication',
  Tls_version TEXT CHARACTER SET utf8 COLLATE utf8_bin COMMENT 'Tls version',
  PRIMARY KEY(Channel_name)) DEFAULT CHARSET=utf8 STATS_PERSISTENT=0 COMMENT 'Master Information'";

SET @str=IF(@have_innodb <> 0, CONCAT(@cmd, ' ENGINE= INNODB;'), CONCAT(@cmd, ' ENGINE= MYISAM;'));
PREPARE stmt FROM @str;
EXECUTE stmt;
DROP PREPARE stmt;

SET @cmd= "CREATE TABLE IF NOT EXISTS slave_worker_info (
  Id INTEGER UNSIGNED NOT NULL, 
  Relay_log_name TEXT CHARACTER SET utf8 COLLATE utf8_bin NOT NULL, 
  Relay_log_pos BIGINT UNSIGNED NOT NULL, 
  Master_log_name TEXT CHARACTER SET utf8 COLLATE utf8_bin NOT NULL, 
  Master_log_pos BIGINT UNSIGNED NOT NULL, 
  Checkpoint_relay_log_name TEXT CHARACTER SET utf8 COLLATE utf8_bin NOT NULL, 
  Checkpoint_relay_log_pos BIGINT UNSIGNED NOT NULL, 
  Checkpoint_master_log_name TEXT CHARACTER SET utf8 COLLATE utf8_bin NOT NULL, 
  Checkpoint_master_log_pos BIGINT UNSIGNED NOT NULL, 
  Checkpoint_seqno INT UNSIGNED NOT NULL, 
  Checkpoint_group_size INTEGER UNSIGNED NOT NULL, 
  Checkpoint_group_bitmap BLOB NOT NULL, 
  Channel_name CHAR(64) CHARACTER SET utf8 COLLATE utf8_general_ci NOT NULL COMMENT 'The channel on which the slave is connected to a source. Used in Multisource Replication',
  PRIMARY KEY(Channel_name, Id)) DEFAULT CHARSET=utf8 STATS_PERSISTENT=0 COMMENT 'Worker Information'";

SET @str=IF(@have_innodb <> 0, CONCAT(@cmd, ' ENGINE= INNODB;'), CONCAT(@cmd, ' ENGINE= MYISAM;'));
PREPARE stmt FROM @str;
EXECUTE stmt;
DROP PREPARE stmt;

SET @cmd= "CREATE TABLE IF NOT EXISTS gtid_executed (
    source_uuid CHAR(36) NOT NULL COMMENT 'uuid of the source where the transaction was originally executed.',
    interval_start BIGINT NOT NULL COMMENT 'First number of interval.',
    interval_end BIGINT NOT NULL COMMENT 'Last number of interval.',
    PRIMARY KEY(source_uuid, interval_start))";

SET @str=IF(@have_innodb <> 0, CONCAT(@cmd, ' ENGINE= INNODB;'), CONCAT(@cmd, ' ENGINE= MYISAM;'));
PREPARE stmt FROM @str;
EXECUTE stmt;
DROP PREPARE stmt;

--
-- Optimizer Cost Model configuration
--

-- Server cost constants

CREATE TABLE IF NOT EXISTS server_cost (
  cost_name   VARCHAR(64) NOT NULL,
  cost_value  FLOAT DEFAULT NULL,
  last_update TIMESTAMP DEFAULT CURRENT_TIMESTAMP ON UPDATE CURRENT_TIMESTAMP,
  comment     VARCHAR(1024) DEFAULT NULL,
  PRIMARY KEY (cost_name)
) ENGINE=InnoDB CHARACTER SET=utf8 COLLATE=utf8_general_ci STATS_PERSISTENT=0;

INSERT IGNORE INTO server_cost VALUES
  ("row_evaluate_cost", DEFAULT, CURRENT_TIMESTAMP, DEFAULT);

INSERT IGNORE INTO server_cost VALUES
  ("key_compare_cost", DEFAULT, CURRENT_TIMESTAMP, DEFAULT);

INSERT IGNORE INTO server_cost VALUES
  ("memory_temptable_create_cost", DEFAULT, CURRENT_TIMESTAMP, DEFAULT);

INSERT IGNORE INTO server_cost VALUES
  ("memory_temptable_row_cost", DEFAULT, CURRENT_TIMESTAMP, DEFAULT);

INSERT IGNORE INTO server_cost VALUES
  ("disk_temptable_create_cost", DEFAULT, CURRENT_TIMESTAMP, DEFAULT);

INSERT IGNORE INTO server_cost VALUES
  ("disk_temptable_row_cost", DEFAULT, CURRENT_TIMESTAMP, DEFAULT);

-- Engine cost constants

CREATE TABLE IF NOT EXISTS engine_cost (
  engine_name VARCHAR(64) NOT NULL,
  device_type INTEGER NOT NULL,
  cost_name   VARCHAR(64) NOT NULL,
  cost_value  FLOAT DEFAULT NULL,
  last_update TIMESTAMP DEFAULT CURRENT_TIMESTAMP ON UPDATE CURRENT_TIMESTAMP,
  comment     VARCHAR(1024) DEFAULT NULL,
  PRIMARY KEY (cost_name, engine_name, device_type)
) ENGINE=InnoDB CHARACTER SET=utf8 COLLATE=utf8_general_ci STATS_PERSISTENT=0;

INSERT IGNORE INTO engine_cost VALUES
  ("default", 0, "memory_block_read_cost", DEFAULT, CURRENT_TIMESTAMP, DEFAULT);
INSERT IGNORE INTO engine_cost VALUES
  ("default", 0, "io_block_read_cost", DEFAULT, CURRENT_TIMESTAMP, DEFAULT);


--
-- Column statistics
--

CREATE TABLE IF NOT EXISTS column_stats (
  database_name VARCHAR(64) NOT NULL,
  table_name VARCHAR(64) NOT NULL,
  column_name VARCHAR(64) NOT NULL,
  histogram JSON NOT NULL,
  PRIMARY KEY (database_name, table_name, column_name)
) ENGINE=InnoDB CHARACTER SET=utf8 COLLATE=utf8_bin
COMMENT="Column statistics";

--
--
-- INFORMATION SCHEMA VIEWS INSTALLATION
--

-- Set explicit collation for columns that use utf8_tolower_ci.
-- This is required to enable optimizer allow comparison between
-- utf8_tolower_ci and utf8_general_ci columns and to pick right index.

SET @collate_tolower= (SELECT IF(@@lower_case_table_names = 0,
                                 '', 'COLLATE utf8_tolower_ci'));

--
-- INFORMATION_SCHEMA.COLLATIONS
--
CREATE OR REPLACE DEFINER=`root`@`localhost` VIEW information_schema.COLLATIONS AS
  SELECT col.name AS COLLATION_NAME,
         cs.name AS CHARACTER_SET_NAME,
         col.id AS ID,
         IF(EXISTS(SELECT * FROM mysql.character_sets
                            WHERE mysql.character_sets.default_collation_id= col.id),
            'Yes','') AS IS_DEFAULT,
         IF(col.is_compiled,'Yes','') AS IS_COMPILED,
         col.sort_length AS SORTLEN
  FROM mysql.collations col JOIN mysql.character_sets cs ON col.character_set_id=cs.id;

--
-- INFORMATION_SCHEMA.CHARACTER_SETS
--
CREATE OR REPLACE DEFINER=`root`@`localhost` VIEW information_schema.CHARACTER_SETS as
  SELECT cs.name AS CHARACTER_SET_NAME,
         col.name AS DEFAULT_COLLATE_NAME,
         cs.comment AS DESCRIPTION,
         cs.mb_max_length AS MAXLEN
  FROM mysql.character_sets cs JOIN mysql.collations col ON cs.default_collation_id = col.id;

--
-- INFORMATION_SCHEMA.COLLATION_CHARACTER_SET_APPLICABILITY
--
CREATE OR REPLACE DEFINER=`root`@`localhost` VIEW information_schema.COLLATION_CHARACTER_SET_APPLICABILITY AS
  SELECT col.name AS COLLATION_NAME,
         cs.name AS CHARACTER_SET_NAME
  FROM mysql.character_sets cs JOIN mysql.collations col ON cs.id = col.character_set_id;

--
-- INFORMATION_SCHEMA.SCHEMATA
--
SET @str=CONCAT("
CREATE OR REPLACE DEFINER=`root`@`localhost` VIEW information_schema.SCHEMATA AS
  SELECT cat.name ", @collate_tolower, " AS CATALOG_NAME,
    sch.name ", @collate_tolower, " AS SCHEMA_NAME,
    cs.name AS DEFAULT_CHARACTER_SET_NAME,
    col.name AS DEFAULT_COLLATION_NAME,
    NULL AS SQL_PATH
  FROM mysql.schemata sch JOIN mysql.catalogs cat ON cat.id=sch.catalog_id
       JOIN mysql.collations col ON sch.default_collation_id = col.id
       JOIN mysql.character_sets cs ON col.character_set_id= cs.id
  WHERE CAN_ACCESS_DATABASE(sch.name)");
PREPARE stmt FROM @str;
EXECUTE stmt;
DROP PREPARE stmt;

--
-- INFORMATION_SCHEMA.TABLES
--
-- There are two definitions of information_schema.tables.
-- 1. INFORMATION_SCHEMA.TABLES view which picks dynamic column
--    statistics from mysql.table_stats which gets populated when
--    we execute 'anaylze table' command.
--
-- 2. INFORMATION_SCHEMA.TABLES_DYNAMIC view which retrieves dynamic
--    column statistics using a internal UDF which opens the user
--    table and reads dynamic table statistics.
--
-- MySQL server uses definition 1) by default. The session variable
-- information_schema_stats=latest would enable use of definition 2).
--

SET @str=CONCAT("
CREATE OR REPLACE DEFINER=`root`@`localhost` VIEW information_schema.TABLES AS
  SELECT cat.name ", @collate_tolower, " AS TABLE_CATALOG,
    sch.name ", @collate_tolower, " AS TABLE_SCHEMA,
    tbl.name ", @collate_tolower, " AS TABLE_NAME,
    tbl.type AS TABLE_TYPE,
    IF(tbl.type = 'BASE TABLE', tbl.engine, NULL) AS ENGINE,
    IF(tbl.type = 'VIEW', NULL, 10 /* FRM_VER_TRUE_VARCHAR */) AS VERSION,
    tbl.row_format AS ROW_FORMAT,
    stat.table_rows AS TABLE_ROWS,
    stat.avg_row_length AS AVG_ROW_LENGTH,
    stat.data_length AS DATA_LENGTH,
    stat.max_data_length AS MAX_DATA_LENGTH,
    stat.index_length AS INDEX_LENGTH,
    stat.data_free AS DATA_FREE,
    stat.auto_increment AS AUTO_INCREMENT,
    tbl.created AS CREATE_TIME,
    stat.update_time AS UPDATE_TIME,
    stat.check_time AS CHECK_TIME,
    col.name AS TABLE_COLLATION,
    stat.checksum AS CHECKSUM,
    IF (tbl.type = 'VIEW', NULL, 
        GET_DD_CREATE_OPTIONS(tbl.options,
          IF(IFNULL(tbl.partition_expression,'NOT_PART_TBL')='NOT_PART_TBL', 0, 1)))
        AS CREATE_OPTIONS,
    INTERNAL_GET_COMMENT_OR_ERROR(sch.name, tbl.name, tbl.type, tbl.options, tbl.comment)
       AS TABLE_COMMENT
  FROM mysql.tables tbl JOIN mysql.schemata sch ON tbl.schema_id=sch.id
       JOIN mysql.catalogs cat ON cat.id=sch.catalog_id
       LEFT JOIN mysql.collations col ON tbl.collation_id=col.id
       LEFT JOIN mysql.table_stats stat ON tbl.name=stat.table_name
       AND sch.name=stat.schema_name
  WHERE CAN_ACCESS_TABLE(sch.name, tbl.name) AND NOT tbl.hidden");
PREPARE stmt FROM @str;
EXECUTE stmt;
DROP PREPARE stmt;

SET @str=CONCAT("
CREATE OR REPLACE DEFINER=`root`@`localhost` VIEW information_schema.TABLES_DYNAMIC AS
  SELECT cat.name ", @collate_tolower, " AS TABLE_CATALOG,
    sch.name ", @collate_tolower, " AS TABLE_SCHEMA,
    tbl.name ", @collate_tolower, " AS TABLE_NAME,
    tbl.type AS TABLE_TYPE,
    IF(tbl.type = 'BASE TABLE', tbl.engine, NULL) AS ENGINE,
    IF(tbl.type = 'VIEW', NULL, 10 /* FRM_VER_TRUE_VARCHAR */) AS VERSION,
    tbl.row_format AS ROW_FORMAT,
    INTERNAL_TABLE_ROWS(sch.name, tbl.name,
                        IF(IFNULL(tbl.partition_type,'')='',tbl.engine,''),
                        tbl.se_private_id) AS TABLE_ROWS,
    INTERNAL_AVG_ROW_LENGTH(sch.name, tbl.name,
                            IF(IFNULL(tbl.partition_type,'')='',tbl.engine,''),
                            tbl.se_private_id) AS AVG_ROW_LENGTH,
    INTERNAL_DATA_LENGTH(sch.name, tbl.name,
                         IF(IFNULL(tbl.partition_type,'')='',tbl.engine,''),
                         tbl.se_private_id) AS DATA_LENGTH,
    INTERNAL_MAX_DATA_LENGTH(sch.name, tbl.name,
                             IF(IFNULL(tbl.partition_type,'')='',tbl.engine,''),
                             tbl.se_private_id) AS MAX_DATA_LENGTH,
    INTERNAL_INDEX_LENGTH(sch.name, tbl.name,
                          IF(IFNULL(tbl.partition_type,'')='',tbl.engine,''),
                          tbl.se_private_id) AS INDEX_LENGTH,
    INTERNAL_DATA_FREE(sch.name, tbl.name,
                       IF(IFNULL(tbl.partition_type,'')='',tbl.engine,''),
                       tbl.se_private_id) AS DATA_FREE,
    INTERNAL_AUTO_INCREMENT(sch.name, tbl.name,
                            IF(IFNULL(tbl.partition_type,'')='',tbl.engine,''),
                            tbl.se_private_id) AS AUTO_INCREMENT,
    tbl.created AS CREATE_TIME,
    INTERNAL_UPDATE_TIME(sch.name, tbl.name,
                         IF(IFNULL(tbl.partition_type,'')='',tbl.engine,''),
                         tbl.se_private_id) AS UPDATE_TIME,
    INTERNAL_CHECK_TIME(sch.name, tbl.name,
                        IF(IFNULL(tbl.partition_type,'')='',tbl.engine,''),
                        tbl.se_private_id) AS CHECK_TIME,
    col.name AS TABLE_COLLATION,
    INTERNAL_CHECKSUM(sch.name, tbl.name,
                      IF(IFNULL(tbl.partition_type,'')='',tbl.engine,''),
                      tbl.se_private_id) AS CHECKSUM,
    IF (tbl.type = 'VIEW', NULL, 
        GET_DD_CREATE_OPTIONS(tbl.options,
          IF(IFNULL(tbl.partition_expression,'NOT_PART_TBL')='NOT_PART_TBL', 0, 1)))
        AS CREATE_OPTIONS,
    INTERNAL_GET_COMMENT_OR_ERROR(sch.name, tbl.name, tbl.type, tbl.options, tbl.comment)
       AS TABLE_COMMENT
  FROM mysql.tables tbl JOIN mysql.schemata sch ON tbl.schema_id=sch.id
       JOIN mysql.catalogs cat ON cat.id=sch.catalog_id
       LEFT JOIN mysql.collations col ON tbl.collation_id=col.id
  WHERE CAN_ACCESS_TABLE(sch.name, tbl.name) AND NOT tbl.hidden");
PREPARE stmt FROM @str;
EXECUTE stmt;
DROP PREPARE stmt;

--
-- INFORMATION_SCHEMA.COLUMNS
--

SET @str=CONCAT("
CREATE OR REPLACE DEFINER=`root`@`localhost` VIEW information_schema.COLUMNS AS
  SELECT
    cat.name ", @collate_tolower, " AS TABLE_CATALOG,
    sch.name ", @collate_tolower, " AS TABLE_SCHEMA,
    tbl.name ", @collate_tolower, " AS TABLE_NAME,
    col.name COLLATE utf8_tolower_ci AS COLUMN_NAME,
    col.ordinal_position AS ORDINAL_POSITION,
    col.default_value_utf8 AS COLUMN_DEFAULT,
    IF (col.is_nullable = 1, 'YES','NO') AS IS_NULLABLE,
    SUBSTRING_INDEX(SUBSTRING_INDEX(col.column_type_utf8, '(', 1), ' ', 1) AS DATA_TYPE,
    INTERNAL_DD_CHAR_LENGTH(col.type, col.char_length, coll.name, 0) AS CHARACTER_MAXIMUM_LENGTH,
    INTERNAL_DD_CHAR_LENGTH(col.type, col.char_length, coll.name, 1) AS CHARACTER_OCTET_LENGTH,
    IF (col.numeric_precision = 0, NULL, col.numeric_precision) AS NUMERIC_PRECISION,
    IF (col.numeric_scale = 0 && col.numeric_precision = 0, NULL, col.numeric_scale) AS NUMERIC_SCALE,
    col.datetime_precision AS DATETIME_PRECISION,
    CASE col.type
      WHEN 'MYSQL_TYPE_STRING' THEN (IF (cs.name='binary',NULL, cs.name))
      WHEN 'MYSQL_TYPE_VAR_STRING' THEN (IF (cs.name='binary',NULL, cs.name))
      WHEN 'MYSQL_TYPE_VARCHAR' THEN (IF (cs.name='binary',NULL, cs.name))
      WHEN 'MYSQL_TYPE_TINY_BLOB' THEN (IF (cs.name='binary',NULL, cs.name))
      WHEN 'MYSQL_TYPE_MEDIUM_BLOB' THEN (IF (cs.name='binary',NULL, cs.name))
      WHEN 'MYSQL_TYPE_BLOB' THEN (IF (cs.name='binary',NULL, cs.name))
      WHEN 'MYSQL_TYPE_LONG_BLOB' THEN (IF (cs.name='binary',NULL, cs.name))
      WHEN 'MYSQL_TYPE_ENUM' THEN (IF (cs.name='binary',NULL, cs.name))
      WHEN 'MYSQL_TYPE_SET' THEN (IF (cs.name='binary',NULL, cs.name))
      ELSE NULL
    END AS CHARACTER_SET_NAME,
    CASE col.type
      WHEN 'MYSQL_TYPE_STRING' THEN (IF (cs.name='binary',NULL, coll.name))
      WHEN 'MYSQL_TYPE_VAR_STRING' THEN (IF (cs.name='binary',NULL, coll.name))
      WHEN 'MYSQL_TYPE_VARCHAR' THEN (IF (cs.name='binary',NULL, coll.name))
      WHEN 'MYSQL_TYPE_TINY_BLOB' THEN (IF (cs.name='binary',NULL, coll.name))
      WHEN 'MYSQL_TYPE_MEDIUM_BLOB' THEN (IF (cs.name='binary',NULL, coll.name))
      WHEN 'MYSQL_TYPE_BLOB' THEN (IF (cs.name='binary',NULL, coll.name))
      WHEN 'MYSQL_TYPE_LONG_BLOB' THEN (IF (cs.name='binary',NULL, coll.name))
      WHEN 'MYSQL_TYPE_ENUM' THEN (IF (cs.name='binary',NULL, coll.name))
      WHEN 'MYSQL_TYPE_SET' THEN (IF (cs.name='binary',NULL, coll.name))
      ELSE NULL
    END AS COLLATION_NAME,
    col.column_type_utf8 AS COLUMN_TYPE,
    col.column_key AS COLUMN_KEY,
    IF(IFNULL(col.generation_expression_utf8,'IS_NOT_GC')='IS_NOT_GC',
       IF (col.is_auto_increment=TRUE,
            CONCAT(IFNULL(CONCAT('on update ', col.update_option, ' '),''),
                    'auto_increment'),
           IFNULL(CONCAT('on update ', col.update_option),'')),
      IF(col.is_virtual, 'VIRTUAL GENERATED', 'STORED GENERATED')) AS EXTRA,
    GET_DD_COLUMN_PRIVILEGES(sch.name, tbl.name, col.name) AS `PRIVILEGES`,
    IFNULL(col.comment, '') AS COLUMN_COMMENT,
    IFNULL(col.generation_expression_utf8, '') AS GENERATION_EXPRESSION
  FROM mysql.columns col JOIN mysql.tables tbl ON col.table_id=tbl.id
       JOIN mysql.schemata sch ON tbl.schema_id=sch.id
       JOIN mysql.catalogs cat ON cat.id=sch.catalog_id
       JOIN mysql.collations coll ON col.collation_id=coll.id
       JOIN mysql.character_sets cs ON coll.character_set_id= cs.id
  WHERE INTERNAL_GET_VIEW_WARNING_OR_ERROR(sch.name, tbl.name, tbl.type, tbl.options) AND
        CAN_ACCESS_COLUMN(sch.name, tbl.name, col.name) AND NOT tbl.hidden");
PREPARE stmt FROM @str;
EXECUTE stmt;
DROP PREPARE stmt;

--
-- INFORMATION_SCHEMA.STATISTICS
--
-- There are two definitions of information_schema.statistics.
-- 1. INFORMATION_SCHEMA.STATISTICS view which picks dynamic column
--    statistics from mysql.index_stats which gets populated when
--    we execute 'anaylze table' command.
--
-- 2. INFORMATION_SCHEMA.STATISTICS_DYNAMIC view which retrieves dynamic
--    column statistics using a internal UDF which opens the user
--    table and reads dynamic table statistics.
--
-- MySQL server uses definition 1) by default. The session variable
-- information_schema_stats=latest would enable use of definition 2).
--

SET @str=CONCAT("
CREATE OR REPLACE DEFINER=`root`@`localhost` VIEW information_schema.STATISTICS_BASE AS
  (SELECT cat.name ", @collate_tolower, " AS TABLE_CATALOG,
    sch.name ", @collate_tolower, " AS TABLE_SCHEMA,
    tbl.name ", @collate_tolower, " AS TABLE_NAME,
    IF (idx.type = 'PRIMARY' OR idx.type = 'UNIQUE','0','1') AS NON_UNIQUE,
    sch.name ", @collate_tolower, " AS INDEX_SCHEMA,
    idx.name COLLATE utf8_tolower_ci AS INDEX_NAME,
    icu.ordinal_position AS SEQ_IN_INDEX,
    col.name COLLATE utf8_tolower_ci AS COLUMN_NAME,
    CASE WHEN icu.order = 'DESC' THEN 'D'
         WHEN icu.order = 'ASC'  THEN 'A'
         ELSE NULL END AS COLLATION,
    GET_DD_INDEX_SUB_PART_LENGTH(icu.length, col.type, col.char_length,
                                 col.collation_id, idx.options) AS SUB_PART,
    NULL AS PACKED,
    if (col.is_nullable = 1, 'YES','') AS NULLABLE,
    CASE WHEN idx.type = 'SPATIAL' THEN 'SPATIAL'
         WHEN idx.algorithm = 'SE_PRIVATE' THEN ''
         ELSE idx.algorithm END AS INDEX_TYPE,
    IF (idx.type = 'PRIMARY' OR idx.type = 'UNIQUE',
        '',IF(INTERNAL_KEYS_DISABLED(tbl.options),'disabled', ''))
      AS COMMENT,
    idx.comment AS INDEX_COMMENT,
    IF (idx.is_visible, 'YES', 'NO') AS IS_VISIBLE,
    idx.ordinal_position AS INDEX_ORDINAL_POSITION,
    icu.ordinal_position AS COLUMN_ORDINAL_POSITION,
    tbl.engine AS ENGINE,
    tbl.se_private_id AS SE_PRIVATE_ID
  FROM mysql.index_column_usage icu JOIN mysql.indexes idx ON idx.id=icu.index_id
    JOIN mysql.tables tbl ON idx.table_id=tbl.id
    JOIN mysql.columns col ON icu.column_id=col.id
    JOIN mysql.schemata sch ON tbl.schema_id=sch.id
    JOIN mysql.catalogs cat ON cat.id=sch.catalog_id
    JOIN mysql.collations coll ON tbl.collation_id=coll.id
  WHERE CAN_ACCESS_TABLE(sch.name, tbl.name) AND NOT tbl.hidden)");
PREPARE stmt FROM @str;
EXECUTE stmt;
DROP PREPARE stmt;

CREATE OR REPLACE DEFINER=`root`@`localhost` VIEW information_schema.STATISTICS AS
 (SELECT TABLE_CATALOG,
    TABLE_SCHEMA,
    sb.TABLE_NAME AS `TABLE_NAME`,
    NON_UNIQUE,
    INDEX_SCHEMA,
    sb.INDEX_NAME AS `INDEX_NAME`,
    SEQ_IN_INDEX,
    sb.COLUMN_NAME AS `COLUMN_NAME`,
    COLLATION,
    stat.cardinality AS CARDINALITY,
    SUB_PART,
    PACKED,
    NULLABLE,
    INDEX_TYPE,
    COMMENT,
    INDEX_COMMENT,
    IS_VISIBLE
  FROM information_schema.STATISTICS_BASE sb
    LEFT JOIN mysql.index_stats stat
                 ON sb.table_name=stat.table_name
                and sb.table_schema=stat.schema_name
                and sb.index_name=stat.index_name
                and sb.column_name=stat.column_name);

CREATE OR REPLACE DEFINER=`root`@`localhost` VIEW information_schema.STATISTICS_DYNAMIC AS
 (SELECT TABLE_CATALOG,
    TABLE_SCHEMA,
    TABLE_NAME,
    NON_UNIQUE,
    INDEX_SCHEMA,
    INDEX_NAME,
    SEQ_IN_INDEX,
    COLUMN_NAME,
    COLLATION,
    INTERNAL_INDEX_COLUMN_CARDINALITY(TABLE_SCHEMA,TABLE_NAME, INDEX_NAME,
                                      INDEX_ORDINAL_POSITION,
                                      COLUMN_ORDINAL_POSITION,
                                      ENGINE,
                                      SE_PRIVATE_ID)
      AS CARDINALITY,
    SUB_PART,
    PACKED,
    NULLABLE,
    INDEX_TYPE,
    COMMENT,
    INDEX_COMMENT,
    IS_VISIBLE
  FROM INFORMATION_SCHEMA.STATISTICS_BASE);

--
-- INFORMATION_SCHEMA.TABLE_CONSTRAINTS
--
SET @str=CONCAT("
CREATE OR REPLACE DEFINER=`root`@`localhost` VIEW information_schema.TABLE_CONSTRAINTS AS
  (SELECT cat.name ", @collate_tolower, " AS CONSTRAINT_CATALOG,
          sch.name ", @collate_tolower, " AS CONSTRAINT_SCHEMA,
          CONVERT(idx.name USING utf8) AS CONSTRAINT_NAME,
          sch.name ", @collate_tolower, " AS TABLE_SCHEMA,
          tbl.name ", @collate_tolower, " AS TABLE_NAME,
          IF (idx.type='PRIMARY', 'PRIMARY KEY', idx.type) AS CONSTRAINT_TYPE
    FROM mysql.indexes idx JOIN mysql.tables tbl ON idx.table_id = tbl.id
         JOIN mysql.schemata sch ON tbl.schema_id= sch.id
         JOIN mysql.catalogs cat ON cat.id=sch.catalog_id
         AND idx.type IN ('PRIMARY', 'UNIQUE')
    WHERE CAN_ACCESS_TABLE(sch.name, tbl.name) AND NOT tbl.hidden)
  UNION
  (SELECT cat.name ", @collate_tolower, " AS CONSTRAINT_CATALOG,
          sch.name ", @collate_tolower, " AS CONSTRAINT_SCHEMA,
          CONVERT(fk.name USING utf8)  AS CONSTRAINT_NAME,
          sch.name ", @collate_tolower, " AS TABLE_SCHEMA,
          tbl.name ", @collate_tolower, " AS TABLE_NAME,
          'FOREIGN KEY' AS CONSTRAINT_TYPE
    FROM mysql.foreign_keys fk JOIN mysql.tables tbl ON fk.table_id = tbl.id
         JOIN mysql.schemata sch ON fk.schema_id= sch.id
         JOIN mysql.catalogs cat ON cat.id=sch.catalog_id
    WHERE CAN_ACCESS_TABLE(sch.name, tbl.name) AND NOT tbl.hidden)");
PREPARE stmt FROM @str;
EXECUTE stmt;
DROP PREPARE stmt;


--
-- INFORMATION_SCHEMA.KEY_COLUMN_USAGE
--
SET @str=CONCAT("
CREATE OR REPLACE DEFINER=`root`@`localhost` VIEW information_schema.KEY_COLUMN_USAGE AS
  (SELECT cat.name ", @collate_tolower, " AS CONSTRAINT_CATALOG,
     sch.name ", @collate_tolower, " AS CONSTRAINT_SCHEMA,
     CONVERT(idx.name USING utf8) AS CONSTRAINT_NAME,
     cat.name ", @collate_tolower, " AS TABLE_CATALOG,
     sch.name ", @collate_tolower, " AS TABLE_SCHEMA,
     tbl.name ", @collate_tolower, " AS TABLE_NAME,
     col.name COLLATE utf8_tolower_ci AS COLUMN_NAME,
     icu.ordinal_position AS ORDINAL_POSITION,
     NULL AS POSITION_IN_UNIQUE_CONSTRAINT,
     NULL AS REFERENCED_TABLE_SCHEMA,
     NULL AS REFERENCED_TABLE_NAME,
     NULL AS REFERENCED_COLUMN_NAME
   FROM mysql.indexes idx JOIN mysql.tables tbl ON idx.table_id = tbl.id
     JOIN mysql.schemata sch ON tbl.schema_id= sch.id
     JOIN mysql.catalogs cat ON cat.id=sch.catalog_id
     JOIN mysql.index_column_usage icu ON icu.index_id=idx.id
     JOIN mysql.columns col ON icu.column_id=col.id
     AND idx.type IN ('PRIMARY', 'UNIQUE')
   WHERE CAN_ACCESS_COLUMN(sch.name, tbl.name, col.name) AND NOT tbl.hidden)
  UNION
  (SELECT cat.name ", @collate_tolower, " AS CONSTRAINT_CATALOG,
     sch.name ", @collate_tolower, " AS CONSTRAINT_SCHEMA,
     CONVERT(fk.name USING utf8) AS CONSTRAINT_NAME,
     cat.name ", @collate_tolower, " AS TABLE_CATALOG,
     sch.name ", @collate_tolower, " AS TABLE_SCHEMA,
     tbl.name ", @collate_tolower, " AS TABLE_NAME,
     col.name COLLATE utf8_tolower_ci AS COLUMN_NAME,
     fkcu.ordinal_position  AS ORDINAL_POSITION,
     fkcu.ordinal_position AS POSITION_IN_UNIQUE_CONSTRAINT,
     fk.referenced_table_schema AS REFERENCED_TABLE_SCHEMA,
     fk.referenced_table_name AS REFERENCED_TABLE_NAME,
     fkcu.referenced_column_name AS REFERENCED_COLUMN_NAME
   FROM mysql.foreign_keys fk JOIN mysql.tables tbl ON fk.table_id = tbl.id
     JOIN mysql.foreign_key_column_usage fkcu ON fkcu.foreign_key_id=fk.id
     JOIN mysql.schemata sch ON fk.schema_id= sch.id
     JOIN mysql.catalogs cat ON cat.id=sch.catalog_id
     JOIN mysql.columns col ON fkcu.column_id=col.id
   WHERE CAN_ACCESS_COLUMN(sch.name, tbl.name, col.name) AND NOT tbl.hidden)");
PREPARE stmt FROM @str;
EXECUTE stmt;
DROP PREPARE stmt;

--
-- INFORMATION_SCHEMA.VIEWS
--
SET @str=CONCAT("
CREATE OR REPLACE DEFINER=`root`@`localhost` VIEW information_schema.VIEWS AS
  SELECT cat.name ", @collate_tolower, " AS TABLE_CATALOG,
    sch.name ", @collate_tolower, " AS TABLE_SCHEMA,
    vw.name ", @collate_tolower, " AS TABLE_NAME,
    IF(CAN_ACCESS_VIEW(sch.name, vw.name, vw.view_definer, vw.options) = TRUE,
       vw.view_definition_utf8, '') AS VIEW_DEFINITION,
    vw.view_check_option AS CHECK_OPTION,
    vw.view_is_updatable AS IS_UPDATABLE,
    vw.view_definer AS DEFINER,
    IF (vw.view_security_type = 'DEFAULT', 'DEFINER', vw.view_security_type)
      AS SECURITY_TYPE,
    cs.name AS CHARACTER_SET_CLIENT,
    conn_coll.name AS COLLATION_CONNECTION
  FROM mysql.tables vw JOIN mysql.schemata sch ON vw.schema_id=sch.id
       JOIN mysql.catalogs cat ON cat.id=sch.catalog_id
       JOIN mysql.collations conn_coll ON conn_coll.id= vw.view_connection_collation_id
       JOIN mysql.collations client_coll ON client_coll.id= vw.view_client_collation_id
       JOIN mysql.character_sets cs ON cs.id= client_coll.character_set_id
  WHERE vw.type = 'VIEW' AND CAN_ACCESS_TABLE(sch.name, vw.name)");
PREPARE stmt FROM @str;
EXECUTE stmt;
DROP PREPARE stmt;

-- END OF INFORMATION SCHEMA INSTALLATION


-- PERFORMANCE SCHEMA INSTALLATION
-- Note that this script is also reused by mysql_upgrade,
-- so we have to be very careful here to not destroy any
-- existing database named 'performance_schema' if it
-- can contain user data.
-- In case of downgrade, it's ok to drop unknown tables
-- from a future version, as long as they belong to the
-- performance schema engine.
--

set @have_old_pfs= (select count(*) from information_schema.schemata where schema_name='performance_schema');

SET @cmd="SET @broken_tables = (select count(*) from information_schema.tables"
  " where engine != \'PERFORMANCE_SCHEMA\' and table_schema=\'performance_schema\')";

-- Work around for bug#49542
SET @str = IF(@have_old_pfs = 1, @cmd, 'SET @broken_tables = 0');
PREPARE stmt FROM @str;
EXECUTE stmt;
DROP PREPARE stmt;

SET @cmd="SET @broken_views = (select count(*) from information_schema.views"
  " where table_schema='performance_schema')";

-- Work around for bug#49542
SET @str = IF(@have_old_pfs = 1, @cmd, 'SET @broken_views = 0');
PREPARE stmt FROM @str;
EXECUTE stmt;
DROP PREPARE stmt;

SET @broken_routines = (select count(*) from information_schema.routines where routine_schema='performance_schema');

SET @broken_events = (select count(*) from information_schema.events where event_schema='performance_schema');

SET @broken_pfs= (select @broken_tables + @broken_views + @broken_routines + @broken_events);

--
-- The performance schema database.
-- Only drop and create the database if this is safe (no broken_pfs).
-- This database is created, even in --without-perfschema builds,
-- so that the database name is always reserved by the MySQL implementation.
--

SET @cmd= "DROP DATABASE IF EXISTS performance_schema";

SET @str = IF(@broken_pfs = 0, @cmd, 'SET @dummy = 0');
PREPARE stmt FROM @str;
EXECUTE stmt;
DROP PREPARE stmt;

SET @cmd= "CREATE DATABASE performance_schema character set utf8";

SET @str = IF(@broken_pfs = 0, @cmd, 'SET @dummy = 0');
PREPARE stmt FROM @str;
EXECUTE stmt;
DROP PREPARE stmt;

--
-- From this point, only create the performance schema tables
-- if the server is built with performance schema
--

set @have_pfs= (select count(engine) from information_schema.engines where engine='PERFORMANCE_SCHEMA');

--
-- TABLE COND_INSTANCES
--

SET @cmd="CREATE TABLE performance_schema.cond_instances("
  "NAME VARCHAR(128) not null,"
  "OBJECT_INSTANCE_BEGIN BIGINT unsigned not null,"
  "PRIMARY KEY (OBJECT_INSTANCE_BEGIN) USING HASH,"
  "KEY (NAME) USING HASH"
  ")ENGINE=PERFORMANCE_SCHEMA;";

SET @str = IF(@have_pfs = 1, @cmd, 'SET @dummy = 0');
PREPARE stmt FROM @str;
EXECUTE stmt;
DROP PREPARE stmt;

--
-- TABLE EVENTS_WAITS_CURRENT
--

SET @cmd="CREATE TABLE performance_schema.events_waits_current("
  "THREAD_ID BIGINT unsigned not null,"
  "EVENT_ID BIGINT unsigned not null,"
  "END_EVENT_ID BIGINT unsigned,"
  "EVENT_NAME VARCHAR(128) not null,"
  "SOURCE VARCHAR(64),"
  "TIMER_START BIGINT unsigned,"
  "TIMER_END BIGINT unsigned,"
  "TIMER_WAIT BIGINT unsigned,"
  "SPINS INTEGER unsigned,"
  "OBJECT_SCHEMA VARCHAR(64),"
  "OBJECT_NAME VARCHAR(512),"
  "INDEX_NAME VARCHAR(64),"
  "OBJECT_TYPE VARCHAR(64),"
  "OBJECT_INSTANCE_BEGIN BIGINT unsigned not null,"
  "NESTING_EVENT_ID BIGINT unsigned,"
  "NESTING_EVENT_TYPE ENUM('TRANSACTION', 'STATEMENT', 'STAGE', 'WAIT'),"
  "OPERATION VARCHAR(32) not null,"
  "NUMBER_OF_BYTES BIGINT,"
  "FLAGS INTEGER unsigned,"
  "PRIMARY KEY (THREAD_ID, EVENT_ID)"
  ")ENGINE=PERFORMANCE_SCHEMA;";

SET @str = IF(@have_pfs = 1, @cmd, 'SET @dummy = 0');
PREPARE stmt FROM @str;
EXECUTE stmt;
DROP PREPARE stmt;

--
-- TABLE EVENTS_WAITS_HISTORY
--

SET @cmd="CREATE TABLE performance_schema.events_waits_history("
  "THREAD_ID BIGINT unsigned not null,"
  "EVENT_ID BIGINT unsigned not null,"
  "END_EVENT_ID BIGINT unsigned,"
  "EVENT_NAME VARCHAR(128) not null,"
  "SOURCE VARCHAR(64),"
  "TIMER_START BIGINT unsigned,"
  "TIMER_END BIGINT unsigned,"
  "TIMER_WAIT BIGINT unsigned,"
  "SPINS INTEGER unsigned,"
  "OBJECT_SCHEMA VARCHAR(64),"
  "OBJECT_NAME VARCHAR(512),"
  "INDEX_NAME VARCHAR(64),"
  "OBJECT_TYPE VARCHAR(64),"
  "OBJECT_INSTANCE_BEGIN BIGINT unsigned not null,"
  "NESTING_EVENT_ID BIGINT unsigned,"
  "NESTING_EVENT_TYPE ENUM('TRANSACTION', 'STATEMENT', 'STAGE', 'WAIT'),"
  "OPERATION VARCHAR(32) not null,"
  "NUMBER_OF_BYTES BIGINT,"
  "FLAGS INTEGER unsigned,"
  "PRIMARY KEY (THREAD_ID, EVENT_ID)"
  ")ENGINE=PERFORMANCE_SCHEMA;";

SET @str = IF(@have_pfs = 1, @cmd, 'SET @dummy = 0');
PREPARE stmt FROM @str;
EXECUTE stmt;
DROP PREPARE stmt;

--
-- TABLE EVENTS_WAITS_HISTORY_LONG
--

SET @cmd="CREATE TABLE performance_schema.events_waits_history_long("
  "THREAD_ID BIGINT unsigned not null,"
  "EVENT_ID BIGINT unsigned not null,"
  "END_EVENT_ID BIGINT unsigned,"
  "EVENT_NAME VARCHAR(128) not null,"
  "SOURCE VARCHAR(64),"
  "TIMER_START BIGINT unsigned,"
  "TIMER_END BIGINT unsigned,"
  "TIMER_WAIT BIGINT unsigned,"
  "SPINS INTEGER unsigned,"
  "OBJECT_SCHEMA VARCHAR(64),"
  "OBJECT_NAME VARCHAR(512),"
  "INDEX_NAME VARCHAR(64),"
  "OBJECT_TYPE VARCHAR(64),"
  "OBJECT_INSTANCE_BEGIN BIGINT unsigned not null,"
  "NESTING_EVENT_ID BIGINT unsigned,"
  "NESTING_EVENT_TYPE ENUM('TRANSACTION', 'STATEMENT', 'STAGE', 'WAIT'),"
  "OPERATION VARCHAR(32) not null,"
  "NUMBER_OF_BYTES BIGINT,"
  "FLAGS INTEGER unsigned"
  ")ENGINE=PERFORMANCE_SCHEMA;";

SET @str = IF(@have_pfs = 1, @cmd, 'SET @dummy = 0');
PREPARE stmt FROM @str;
EXECUTE stmt;
DROP PREPARE stmt;

--
-- TABLE EVENTS_WAITS_SUMMARY_BY_INSTANCE
--

SET @cmd="CREATE TABLE performance_schema.events_waits_summary_by_instance("
  "EVENT_NAME VARCHAR(128) not null,"
  "OBJECT_INSTANCE_BEGIN BIGINT unsigned not null,"
  "COUNT_STAR BIGINT unsigned not null,"
  "SUM_TIMER_WAIT BIGINT unsigned not null,"
  "MIN_TIMER_WAIT BIGINT unsigned not null,"
  "AVG_TIMER_WAIT BIGINT unsigned not null,"
  "MAX_TIMER_WAIT BIGINT unsigned not null,"
  "PRIMARY KEY (OBJECT_INSTANCE_BEGIN),"
  "KEY (EVENT_NAME)"
  ")ENGINE=PERFORMANCE_SCHEMA;";

SET @str = IF(@have_pfs = 1, @cmd, 'SET @dummy = 0');
PREPARE stmt FROM @str;
EXECUTE stmt;
DROP PREPARE stmt;

--
-- TABLE EVENTS_WAITS_SUMMARY_BY_HOST_BY_EVENT_NAME
--

SET @cmd="CREATE TABLE performance_schema.events_waits_summary_by_host_by_event_name("
  "HOST CHAR(60) collate utf8_bin default null,"
  "EVENT_NAME VARCHAR(128) not null,"
  "COUNT_STAR BIGINT unsigned not null,"
  "SUM_TIMER_WAIT BIGINT unsigned not null,"
  "MIN_TIMER_WAIT BIGINT unsigned not null,"
  "AVG_TIMER_WAIT BIGINT unsigned not null,"
  "MAX_TIMER_WAIT BIGINT unsigned not null,"
  "UNIQUE KEY (HOST, EVENT_NAME) USING HASH"
  ")ENGINE=PERFORMANCE_SCHEMA;";

SET @str = IF(@have_pfs = 1, @cmd, 'SET @dummy = 0');
PREPARE stmt FROM @str;
EXECUTE stmt;
DROP PREPARE stmt;

--
-- TABLE EVENTS_WAITS_SUMMARY_BY_USER_BY_EVENT_NAME
--

SET @cmd="CREATE TABLE performance_schema.events_waits_summary_by_user_by_event_name("
  "USER CHAR(32) collate utf8_bin default null,"
  "EVENT_NAME VARCHAR(128) not null,"
  "COUNT_STAR BIGINT unsigned not null,"
  "SUM_TIMER_WAIT BIGINT unsigned not null,"
  "MIN_TIMER_WAIT BIGINT unsigned not null,"
  "AVG_TIMER_WAIT BIGINT unsigned not null,"
  "MAX_TIMER_WAIT BIGINT unsigned not null,"
  "UNIQUE KEY (USER, EVENT_NAME) USING HASH"
  ")ENGINE=PERFORMANCE_SCHEMA;";

SET @str = IF(@have_pfs = 1, @cmd, 'SET @dummy = 0');
PREPARE stmt FROM @str;
EXECUTE stmt;
DROP PREPARE stmt;

--
-- TABLE EVENTS_WAITS_SUMMARY_BY_ACCOUNT_BY_EVENT_NAME
--

SET @cmd="CREATE TABLE performance_schema.events_waits_summary_by_account_by_event_name("
  "USER CHAR(32) collate utf8_bin default null,"
  "HOST CHAR(60) collate utf8_bin default null,"
  "EVENT_NAME VARCHAR(128) not null,"
  "COUNT_STAR BIGINT unsigned not null,"
  "SUM_TIMER_WAIT BIGINT unsigned not null,"
  "MIN_TIMER_WAIT BIGINT unsigned not null,"
  "AVG_TIMER_WAIT BIGINT unsigned not null,"
  "MAX_TIMER_WAIT BIGINT unsigned not null,"
  "UNIQUE KEY `ACCOUNT` (USER, HOST, EVENT_NAME) USING HASH"
  ")ENGINE=PERFORMANCE_SCHEMA;";

SET @str = IF(@have_pfs = 1, @cmd, 'SET @dummy = 0');
PREPARE stmt FROM @str;
EXECUTE stmt;
DROP PREPARE stmt;

--
-- TABLE EVENTS_WAITS_SUMMARY_BY_THREAD_BY_EVENT_NAME
--

SET @cmd="CREATE TABLE performance_schema.events_waits_summary_by_thread_by_event_name("
  "THREAD_ID BIGINT unsigned not null,"
  "EVENT_NAME VARCHAR(128) not null,"
  "COUNT_STAR BIGINT unsigned not null,"
  "SUM_TIMER_WAIT BIGINT unsigned not null,"
  "MIN_TIMER_WAIT BIGINT unsigned not null,"
  "AVG_TIMER_WAIT BIGINT unsigned not null,"
  "MAX_TIMER_WAIT BIGINT unsigned not null,"
  "PRIMARY KEY (THREAD_ID, EVENT_NAME) USING HASH"
  ")ENGINE=PERFORMANCE_SCHEMA;";

SET @str = IF(@have_pfs = 1, @cmd, 'SET @dummy = 0');
PREPARE stmt FROM @str;
EXECUTE stmt;
DROP PREPARE stmt;

--
-- TABLE EVENTS_WAITS_SUMMARY_GLOBAL_BY_EVENT_NAME
--

SET @cmd="CREATE TABLE performance_schema.events_waits_summary_global_by_event_name("
  "EVENT_NAME VARCHAR(128) not null,"
  "COUNT_STAR BIGINT unsigned not null,"
  "SUM_TIMER_WAIT BIGINT unsigned not null,"
  "MIN_TIMER_WAIT BIGINT unsigned not null,"
  "AVG_TIMER_WAIT BIGINT unsigned not null,"
  "MAX_TIMER_WAIT BIGINT unsigned not null,"
  "PRIMARY KEY (EVENT_NAME) USING HASH"
  ")ENGINE=PERFORMANCE_SCHEMA;";

SET @str = IF(@have_pfs = 1, @cmd, 'SET @dummy = 0');
PREPARE stmt FROM @str;
EXECUTE stmt;
DROP PREPARE stmt;

--
-- TABLE FILE_INSTANCES
--

SET @cmd="CREATE TABLE performance_schema.file_instances("
  "FILE_NAME VARCHAR(512) not null,"
  "EVENT_NAME VARCHAR(128) not null,"
  "OPEN_COUNT INTEGER unsigned not null,"
  "PRIMARY KEY (FILE_NAME) USING HASH,"
  "KEY (EVENT_NAME) USING HASH"
  ")ENGINE=PERFORMANCE_SCHEMA;";

SET @str = IF(@have_pfs = 1, @cmd, 'SET @dummy = 0');
PREPARE stmt FROM @str;
EXECUTE stmt;
DROP PREPARE stmt;

--
-- TABLE FILE_SUMMARY_BY_EVENT_NAME
--

SET @cmd="CREATE TABLE performance_schema.file_summary_by_event_name("
  "EVENT_NAME VARCHAR(128) not null,"
  "COUNT_STAR BIGINT unsigned not null,"
  "SUM_TIMER_WAIT BIGINT unsigned not null,"
  "MIN_TIMER_WAIT BIGINT unsigned not null,"
  "AVG_TIMER_WAIT BIGINT unsigned not null,"
  "MAX_TIMER_WAIT BIGINT unsigned not null,"
  "COUNT_READ BIGINT unsigned not null,"
  "SUM_TIMER_READ BIGINT unsigned not null,"
  "MIN_TIMER_READ BIGINT unsigned not null,"
  "AVG_TIMER_READ BIGINT unsigned not null,"
  "MAX_TIMER_READ BIGINT unsigned not null,"
  "SUM_NUMBER_OF_BYTES_READ BIGINT not null,"
  "COUNT_WRITE BIGINT unsigned not null,"
  "SUM_TIMER_WRITE BIGINT unsigned not null,"
  "MIN_TIMER_WRITE BIGINT unsigned not null,"
  "AVG_TIMER_WRITE BIGINT unsigned not null,"
  "MAX_TIMER_WRITE BIGINT unsigned not null,"
  "SUM_NUMBER_OF_BYTES_WRITE BIGINT not null,"
  "COUNT_MISC BIGINT unsigned not null,"
  "SUM_TIMER_MISC BIGINT unsigned not null,"
  "MIN_TIMER_MISC BIGINT unsigned not null,"
  "AVG_TIMER_MISC BIGINT unsigned not null,"
  "MAX_TIMER_MISC BIGINT unsigned not null,"
  "PRIMARY KEY (EVENT_NAME) USING HASH"
  ")ENGINE=PERFORMANCE_SCHEMA;";

SET @str = IF(@have_pfs = 1, @cmd, 'SET @dummy = 0');
PREPARE stmt FROM @str;
EXECUTE stmt;
DROP PREPARE stmt;

--
-- TABLE FILE_SUMMARY_BY_INSTANCE
--

SET @cmd="CREATE TABLE performance_schema.file_summary_by_instance("
  "FILE_NAME VARCHAR(512) not null,"
  "EVENT_NAME VARCHAR(128) not null,"
  "OBJECT_INSTANCE_BEGIN BIGINT unsigned not null,"
  "COUNT_STAR BIGINT unsigned not null,"
  "SUM_TIMER_WAIT BIGINT unsigned not null,"
  "MIN_TIMER_WAIT BIGINT unsigned not null,"
  "AVG_TIMER_WAIT BIGINT unsigned not null,"
  "MAX_TIMER_WAIT BIGINT unsigned not null,"
  "COUNT_READ BIGINT unsigned not null,"
  "SUM_TIMER_READ BIGINT unsigned not null,"
  "MIN_TIMER_READ BIGINT unsigned not null,"
  "AVG_TIMER_READ BIGINT unsigned not null,"
  "MAX_TIMER_READ BIGINT unsigned not null,"
  "SUM_NUMBER_OF_BYTES_READ BIGINT not null,"
  "COUNT_WRITE BIGINT unsigned not null,"
  "SUM_TIMER_WRITE BIGINT unsigned not null,"
  "MIN_TIMER_WRITE BIGINT unsigned not null,"
  "AVG_TIMER_WRITE BIGINT unsigned not null,"
  "MAX_TIMER_WRITE BIGINT unsigned not null,"
  "SUM_NUMBER_OF_BYTES_WRITE BIGINT not null,"
  "COUNT_MISC BIGINT unsigned not null,"
  "SUM_TIMER_MISC BIGINT unsigned not null,"
  "MIN_TIMER_MISC BIGINT unsigned not null,"
  "AVG_TIMER_MISC BIGINT unsigned not null,"
  "MAX_TIMER_MISC BIGINT unsigned not null,"
  "PRIMARY KEY (OBJECT_INSTANCE_BEGIN) USING HASH,"
  "KEY (FILE_NAME) USING HASH,"
  "KEY (EVENT_NAME) USING HASH"
  ")ENGINE=PERFORMANCE_SCHEMA;";

SET @str = IF(@have_pfs = 1, @cmd, 'SET @dummy = 0');
PREPARE stmt FROM @str;
EXECUTE stmt;
DROP PREPARE stmt;


--
-- TABLE SOCKET_INSTANCES
--

SET @cmd="CREATE TABLE performance_schema.socket_instances("
  "EVENT_NAME VARCHAR(128) not null,"
  "OBJECT_INSTANCE_BEGIN BIGINT unsigned not null,"
  "THREAD_ID BIGINT unsigned,"
  "SOCKET_ID INTEGER not null,"
  "IP VARCHAR(64) not null,"
  "PORT INTEGER not null,"
  "STATE ENUM('IDLE','ACTIVE') not null,"
  "PRIMARY KEY (OBJECT_INSTANCE_BEGIN) USING HASH,"
  "KEY (THREAD_ID) USING HASH,"
  "KEY (SOCKET_ID) USING HASH,"
  "KEY (IP, PORT) USING HASH"
  ")ENGINE=PERFORMANCE_SCHEMA;";

SET @str = IF(@have_pfs = 1, @cmd, 'SET @dummy = 0');
PREPARE stmt FROM @str;
EXECUTE stmt;
DROP PREPARE stmt;

--
-- TABLE SOCKET_SUMMARY_BY_INSTANCE
--

SET @cmd="CREATE TABLE performance_schema.socket_summary_by_instance("
  "EVENT_NAME VARCHAR(128) not null,"
  "OBJECT_INSTANCE_BEGIN BIGINT unsigned not null,"
  "COUNT_STAR BIGINT unsigned not null,"
  "SUM_TIMER_WAIT BIGINT unsigned not null,"
  "MIN_TIMER_WAIT BIGINT unsigned not null,"
  "AVG_TIMER_WAIT BIGINT unsigned not null,"
  "MAX_TIMER_WAIT BIGINT unsigned not null,"
  "COUNT_READ BIGINT unsigned not null,"
  "SUM_TIMER_READ BIGINT unsigned not null,"
  "MIN_TIMER_READ BIGINT unsigned not null,"
  "AVG_TIMER_READ BIGINT unsigned not null,"
  "MAX_TIMER_READ BIGINT unsigned not null,"
  "SUM_NUMBER_OF_BYTES_READ BIGINT unsigned not null,"
  "COUNT_WRITE BIGINT unsigned not null,"
  "SUM_TIMER_WRITE BIGINT unsigned not null,"
  "MIN_TIMER_WRITE BIGINT unsigned not null,"
  "AVG_TIMER_WRITE BIGINT unsigned not null,"
  "MAX_TIMER_WRITE BIGINT unsigned not null,"
  "SUM_NUMBER_OF_BYTES_WRITE BIGINT unsigned not null,"
  "COUNT_MISC BIGINT unsigned not null,"
  "SUM_TIMER_MISC BIGINT unsigned not null,"
  "MIN_TIMER_MISC BIGINT unsigned not null,"
  "AVG_TIMER_MISC BIGINT unsigned not null,"
  "MAX_TIMER_MISC BIGINT unsigned not null,"
  "PRIMARY KEY (OBJECT_INSTANCE_BEGIN) USING HASH,"
  "KEY (EVENT_NAME) USING HASH"
  ")ENGINE=PERFORMANCE_SCHEMA;";

SET @str = IF(@have_pfs = 1, @cmd, 'SET @dummy = 0');
PREPARE stmt FROM @str;
EXECUTE stmt;
DROP PREPARE stmt;

--
-- TABLE SOCKET_SUMMARY_BY_INSTANCE
--

SET @cmd="CREATE TABLE performance_schema.socket_summary_by_event_name("
  "EVENT_NAME VARCHAR(128) not null,"
  "COUNT_STAR BIGINT unsigned not null,"
  "SUM_TIMER_WAIT BIGINT unsigned not null,"
  "MIN_TIMER_WAIT BIGINT unsigned not null,"
  "AVG_TIMER_WAIT BIGINT unsigned not null,"
  "MAX_TIMER_WAIT BIGINT unsigned not null,"
  "COUNT_READ BIGINT unsigned not null,"
  "SUM_TIMER_READ BIGINT unsigned not null,"
  "MIN_TIMER_READ BIGINT unsigned not null,"
  "AVG_TIMER_READ BIGINT unsigned not null,"
  "MAX_TIMER_READ BIGINT unsigned not null,"
  "SUM_NUMBER_OF_BYTES_READ BIGINT unsigned not null,"
  "COUNT_WRITE BIGINT unsigned not null,"
  "SUM_TIMER_WRITE BIGINT unsigned not null,"
  "MIN_TIMER_WRITE BIGINT unsigned not null,"
  "AVG_TIMER_WRITE BIGINT unsigned not null,"
  "MAX_TIMER_WRITE BIGINT unsigned not null,"
  "SUM_NUMBER_OF_BYTES_WRITE BIGINT unsigned not null,"
  "COUNT_MISC BIGINT unsigned not null,"
  "SUM_TIMER_MISC BIGINT unsigned not null,"
  "MIN_TIMER_MISC BIGINT unsigned not null,"
  "AVG_TIMER_MISC BIGINT unsigned not null,"
  "MAX_TIMER_MISC BIGINT unsigned not null,"
  "PRIMARY KEY (EVENT_NAME) USING HASH"
  ")ENGINE=PERFORMANCE_SCHEMA;";

SET @str = IF(@have_pfs = 1, @cmd, 'SET @dummy = 0');
PREPARE stmt FROM @str;
EXECUTE stmt;
DROP PREPARE stmt;

--
-- TABLE HOST_CACHE
--

SET @cmd="CREATE TABLE performance_schema.host_cache("
  "IP VARCHAR(64) not null,"
  "HOST VARCHAR(255) collate utf8_bin,"
  "HOST_VALIDATED ENUM ('YES', 'NO') not null,"
  "SUM_CONNECT_ERRORS BIGINT not null,"
  "COUNT_HOST_BLOCKED_ERRORS BIGINT not null,"
  "COUNT_NAMEINFO_TRANSIENT_ERRORS BIGINT not null,"
  "COUNT_NAMEINFO_PERMANENT_ERRORS BIGINT not null,"
  "COUNT_FORMAT_ERRORS BIGINT not null,"
  "COUNT_ADDRINFO_TRANSIENT_ERRORS BIGINT not null,"
  "COUNT_ADDRINFO_PERMANENT_ERRORS BIGINT not null,"
  "COUNT_FCRDNS_ERRORS BIGINT not null,"
  "COUNT_HOST_ACL_ERRORS BIGINT not null,"
  "COUNT_NO_AUTH_PLUGIN_ERRORS BIGINT not null,"
  "COUNT_AUTH_PLUGIN_ERRORS BIGINT not null,"
  "COUNT_HANDSHAKE_ERRORS BIGINT not null,"
  "COUNT_PROXY_USER_ERRORS BIGINT not null,"
  "COUNT_PROXY_USER_ACL_ERRORS BIGINT not null,"
  "COUNT_AUTHENTICATION_ERRORS BIGINT not null,"
  "COUNT_SSL_ERRORS BIGINT not null,"
  "COUNT_MAX_USER_CONNECTIONS_ERRORS BIGINT not null,"
  "COUNT_MAX_USER_CONNECTIONS_PER_HOUR_ERRORS BIGINT not null,"
  "COUNT_DEFAULT_DATABASE_ERRORS BIGINT not null,"
  "COUNT_INIT_CONNECT_ERRORS BIGINT not null,"
  "COUNT_LOCAL_ERRORS BIGINT not null,"
  "COUNT_UNKNOWN_ERRORS BIGINT not null,"
  "FIRST_SEEN TIMESTAMP(0) NOT NULL default 0,"
  "LAST_SEEN TIMESTAMP(0) NOT NULL default 0,"
  "FIRST_ERROR_SEEN TIMESTAMP(0) null default 0,"
  "LAST_ERROR_SEEN TIMESTAMP(0) null default 0,"
  "PRIMARY KEY (IP) USING HASH,"
  "KEY (HOST) USING HASH"
  ")ENGINE=PERFORMANCE_SCHEMA;";

SET @str = IF(@have_pfs = 1, @cmd, 'SET @dummy = 0');
PREPARE stmt FROM @str;
EXECUTE stmt;
DROP PREPARE stmt;

--
-- TABLE MUTEX_INSTANCES
--

SET @cmd="CREATE TABLE performance_schema.mutex_instances("
  "NAME VARCHAR(128) not null,"
  "OBJECT_INSTANCE_BEGIN BIGINT unsigned not null,"
  "LOCKED_BY_THREAD_ID BIGINT unsigned,"
  "PRIMARY KEY (OBJECT_INSTANCE_BEGIN) USING HASH,"
  "KEY (NAME) USING HASH,"
  "KEY (LOCKED_BY_THREAD_ID) USING HASH"
  ")ENGINE=PERFORMANCE_SCHEMA;";

SET @str = IF(@have_pfs = 1, @cmd, 'SET @dummy = 0');
PREPARE stmt FROM @str;
EXECUTE stmt;
DROP PREPARE stmt;

--
-- TABLE OBJECTS_SUMMARY_GLOBAL_BY_TYPE
--

SET @cmd="CREATE TABLE performance_schema.objects_summary_global_by_type("
  "OBJECT_TYPE VARCHAR(64),"
  "OBJECT_SCHEMA VARCHAR(64),"
  "OBJECT_NAME VARCHAR(64),"
  "COUNT_STAR BIGINT unsigned not null,"
  "SUM_TIMER_WAIT BIGINT unsigned not null,"
  "MIN_TIMER_WAIT BIGINT unsigned not null,"
  "AVG_TIMER_WAIT BIGINT unsigned not null,"
  "MAX_TIMER_WAIT BIGINT unsigned not null,"
  "UNIQUE KEY `OBJECT` (OBJECT_TYPE, OBJECT_SCHEMA, OBJECT_NAME) USING HASH"
  ")ENGINE=PERFORMANCE_SCHEMA;";

SET @str = IF(@have_pfs = 1, @cmd, 'SET @dummy = 0');
PREPARE stmt FROM @str;
EXECUTE stmt;
DROP PREPARE stmt;

--
-- TABLE PERFORMANCE_TIMERS
--

SET @cmd="CREATE TABLE performance_schema.performance_timers("
  "TIMER_NAME ENUM ('CYCLE', 'NANOSECOND', 'MICROSECOND', 'MILLISECOND', 'TICK') not null,"
  "TIMER_FREQUENCY BIGINT,"
  "TIMER_RESOLUTION BIGINT,"
  "TIMER_OVERHEAD BIGINT"
  ") ENGINE=PERFORMANCE_SCHEMA;";

SET @str = IF(@have_pfs = 1, @cmd, 'SET @dummy = 0');
PREPARE stmt FROM @str;
EXECUTE stmt;
DROP PREPARE stmt;

--
-- TABLE DATA_LOCKS
--

SET @cmd="CREATE TABLE performance_schema.data_locks("
  "ENGINE VARCHAR(32) not null,"
  "ENGINE_LOCK_ID VARCHAR(128) not null,"
  "ENGINE_TRANSACTION_ID BIGINT unsigned,"
  "THREAD_ID BIGINT unsigned,"
  "EVENT_ID BIGINT unsigned,"
  "OBJECT_SCHEMA VARCHAR(64),"
  "OBJECT_NAME VARCHAR(64),"
  "PARTITION_NAME VARCHAR(64),"
  "SUBPARTITION_NAME VARCHAR(64),"
  "INDEX_NAME VARCHAR(64),"
  "OBJECT_INSTANCE_BEGIN BIGINT unsigned not null,"
  "LOCK_TYPE VARCHAR(32) not null,"
  "LOCK_MODE VARCHAR(32) not null,"
  "LOCK_STATUS VARCHAR(32) not null,"
  "LOCK_DATA VARCHAR(8192) CHARACTER SET utf8mb4,"
  "PRIMARY KEY (ENGINE_LOCK_ID, ENGINE) USING HASH,"
  "KEY (ENGINE_TRANSACTION_ID, ENGINE) USING HASH,"
  "KEY (THREAD_ID, EVENT_ID) USING HASH,"
  "KEY (OBJECT_SCHEMA, OBJECT_NAME, PARTITION_NAME, SUBPARTITION_NAME) USING HASH"
  ")ENGINE=PERFORMANCE_SCHEMA;";

SET @str = IF(@have_pfs = 1, @cmd, 'SET @dummy = 0');
PREPARE stmt FROM @str;
EXECUTE stmt;
DROP PREPARE stmt;

--
-- TABLE DATA_LOCK_WAITS
--

SET @cmd="CREATE TABLE performance_schema.data_lock_waits("
  "ENGINE VARCHAR(32) not null,"
  "REQUESTING_ENGINE_LOCK_ID VARCHAR(128) not null,"
  "REQUESTING_ENGINE_TRANSACTION_ID BIGINT unsigned,"
  "REQUESTING_THREAD_ID BIGINT unsigned,"
  "REQUESTING_EVENT_ID BIGINT unsigned,"
  "REQUESTING_OBJECT_INSTANCE_BEGIN BIGINT unsigned not null,"
  "BLOCKING_ENGINE_LOCK_ID VARCHAR(128) not null,"
  "BLOCKING_ENGINE_TRANSACTION_ID BIGINT unsigned,"
  "BLOCKING_THREAD_ID BIGINT unsigned,"
  "BLOCKING_EVENT_ID BIGINT unsigned,"
  "BLOCKING_OBJECT_INSTANCE_BEGIN BIGINT unsigned not null,"
  "KEY (REQUESTING_ENGINE_LOCK_ID, ENGINE) USING HASH,"
  "KEY (BLOCKING_ENGINE_LOCK_ID, ENGINE) USING HASH,"
  "KEY (REQUESTING_ENGINE_TRANSACTION_ID, ENGINE) USING HASH,"
  "KEY (BLOCKING_ENGINE_TRANSACTION_ID, ENGINE) USING HASH,"
  "KEY (REQUESTING_THREAD_ID, REQUESTING_EVENT_ID) USING HASH,"
  "KEY (BLOCKING_THREAD_ID, BLOCKING_EVENT_ID) USING HASH"
  ")ENGINE=PERFORMANCE_SCHEMA;";

SET @str = IF(@have_pfs = 1, @cmd, 'SET @dummy = 0');
PREPARE stmt FROM @str;
EXECUTE stmt;
DROP PREPARE stmt;

--
-- TABLE RWLOCK_INSTANCES
--

SET @cmd="CREATE TABLE performance_schema.rwlock_instances("
  "NAME VARCHAR(128) not null,"
  "OBJECT_INSTANCE_BEGIN BIGINT unsigned not null,"
  "WRITE_LOCKED_BY_THREAD_ID BIGINT unsigned,"
  "READ_LOCKED_BY_COUNT INTEGER unsigned not null,"
  "PRIMARY KEY (OBJECT_INSTANCE_BEGIN) USING HASH,"
  "KEY (NAME) USING HASH,"
  "KEY (WRITE_LOCKED_BY_THREAD_ID) USING HASH"
  ")ENGINE=PERFORMANCE_SCHEMA;";

SET @str = IF(@have_pfs = 1, @cmd, 'SET @dummy = 0');
PREPARE stmt FROM @str;
EXECUTE stmt;
DROP PREPARE stmt;

--
-- TABLE SETUP_ACTORS
--

SET @cmd="CREATE TABLE performance_schema.setup_actors("
  "HOST CHAR(60) collate utf8_bin default '%' not null,"
  "USER CHAR(32) collate utf8_bin default '%' not null,"
  "`ROLE` CHAR(32) collate utf8_bin default '%' not null,"
  "ENABLED ENUM ('YES', 'NO') not null default 'YES',"
  "HISTORY ENUM ('YES', 'NO') not null default 'YES',"
  "PRIMARY KEY (HOST, USER, `ROLE`) USING HASH"
  ")ENGINE=PERFORMANCE_SCHEMA;";

SET @str = IF(@have_pfs = 1, @cmd, 'SET @dummy = 0');
PREPARE stmt FROM @str;
EXECUTE stmt;
DROP PREPARE stmt;

--
-- TABLE SETUP_CONSUMERS
--

SET @cmd="CREATE TABLE performance_schema.setup_consumers("
  "NAME VARCHAR(64) not null,"
  "ENABLED ENUM ('YES', 'NO') not null,"
  "PRIMARY KEY (NAME) USING HASH"
  ")ENGINE=PERFORMANCE_SCHEMA;";

SET @str = IF(@have_pfs = 1, @cmd, 'SET @dummy = 0');
PREPARE stmt FROM @str;
EXECUTE stmt;
DROP PREPARE stmt;

--
-- TABLE SETUP_INSTRUMENTS
--

SET @cmd="CREATE TABLE performance_schema.setup_instruments("
  "NAME VARCHAR(128) not null,"
  "ENABLED ENUM ('YES', 'NO') not null,"
  "TIMED ENUM ('YES', 'NO') not null,"
  "PRIMARY KEY (NAME) USING HASH"
  ")ENGINE=PERFORMANCE_SCHEMA;";

SET @str = IF(@have_pfs = 1, @cmd, 'SET @dummy = 0');
PREPARE stmt FROM @str;
EXECUTE stmt;
DROP PREPARE stmt;

--
-- TABLE SETUP_OBJECTS
--

SET @cmd="CREATE TABLE performance_schema.setup_objects("
  "OBJECT_TYPE ENUM ('EVENT', 'FUNCTION', 'PROCEDURE', 'TABLE', 'TRIGGER') not null default 'TABLE',"
  "OBJECT_SCHEMA VARCHAR(64) default '%',"
  "OBJECT_NAME VARCHAR(64) not null default '%',"
  "ENABLED ENUM ('YES', 'NO') not null default 'YES',"
  "TIMED ENUM ('YES', 'NO') not null default 'YES',"
  "UNIQUE KEY `OBJECT` (OBJECT_TYPE, OBJECT_SCHEMA, OBJECT_NAME) USING HASH"
  ")ENGINE=PERFORMANCE_SCHEMA;";

SET @str = IF(@have_pfs = 1, @cmd, 'SET @dummy = 0');
PREPARE stmt FROM @str;
EXECUTE stmt;
DROP PREPARE stmt;

--
-- TABLE SETUP_TIMERS
--

SET @cmd="CREATE TABLE performance_schema.setup_timers("
  "NAME VARCHAR(64) not null,"
  "TIMER_NAME ENUM ('CYCLE', 'NANOSECOND', 'MICROSECOND', 'MILLISECOND', 'TICK') not null,"
  "PRIMARY KEY (NAME) USING HASH"
  ")ENGINE=PERFORMANCE_SCHEMA;";

SET @str = IF(@have_pfs = 1, @cmd, 'SET @dummy = 0');
PREPARE stmt FROM @str;
EXECUTE stmt;
DROP PREPARE stmt;

--
-- TABLE TABLE_IO_WAITS_SUMMARY_BY_INDEX_USAGE
--

SET @cmd="CREATE TABLE performance_schema.table_io_waits_summary_by_index_usage("
  "OBJECT_TYPE VARCHAR(64),"
  "OBJECT_SCHEMA VARCHAR(64),"
  "OBJECT_NAME VARCHAR(64),"
  "INDEX_NAME VARCHAR(64),"
  "COUNT_STAR BIGINT unsigned not null,"
  "SUM_TIMER_WAIT BIGINT unsigned not null,"
  "MIN_TIMER_WAIT BIGINT unsigned not null,"
  "AVG_TIMER_WAIT BIGINT unsigned not null,"
  "MAX_TIMER_WAIT BIGINT unsigned not null,"
  "COUNT_READ BIGINT unsigned not null,"
  "SUM_TIMER_READ BIGINT unsigned not null,"
  "MIN_TIMER_READ BIGINT unsigned not null,"
  "AVG_TIMER_READ BIGINT unsigned not null,"
  "MAX_TIMER_READ BIGINT unsigned not null,"
  "COUNT_WRITE BIGINT unsigned not null,"
  "SUM_TIMER_WRITE BIGINT unsigned not null,"
  "MIN_TIMER_WRITE BIGINT unsigned not null,"
  "AVG_TIMER_WRITE BIGINT unsigned not null,"
  "MAX_TIMER_WRITE BIGINT unsigned not null,"
  "COUNT_FETCH BIGINT unsigned not null,"
  "SUM_TIMER_FETCH BIGINT unsigned not null,"
  "MIN_TIMER_FETCH BIGINT unsigned not null,"
  "AVG_TIMER_FETCH BIGINT unsigned not null,"
  "MAX_TIMER_FETCH BIGINT unsigned not null,"
  "COUNT_INSERT BIGINT unsigned not null,"
  "SUM_TIMER_INSERT BIGINT unsigned not null,"
  "MIN_TIMER_INSERT BIGINT unsigned not null,"
  "AVG_TIMER_INSERT BIGINT unsigned not null,"
  "MAX_TIMER_INSERT BIGINT unsigned not null,"
  "COUNT_UPDATE BIGINT unsigned not null,"
  "SUM_TIMER_UPDATE BIGINT unsigned not null,"
  "MIN_TIMER_UPDATE BIGINT unsigned not null,"
  "AVG_TIMER_UPDATE BIGINT unsigned not null,"
  "MAX_TIMER_UPDATE BIGINT unsigned not null,"
  "COUNT_DELETE BIGINT unsigned not null,"
  "SUM_TIMER_DELETE BIGINT unsigned not null,"
  "MIN_TIMER_DELETE BIGINT unsigned not null,"
  "AVG_TIMER_DELETE BIGINT unsigned not null,"
  "MAX_TIMER_DELETE BIGINT unsigned not null,"
  "UNIQUE KEY `OBJECT` (OBJECT_TYPE, OBJECT_SCHEMA, OBJECT_NAME, INDEX_NAME) USING HASH"
  ")ENGINE=PERFORMANCE_SCHEMA;";

SET @str = IF(@have_pfs = 1, @cmd, 'SET @dummy = 0');
PREPARE stmt FROM @str;
EXECUTE stmt;
DROP PREPARE stmt;

--
-- TABLE TABLE_IO_WAITS_SUMMARY_BY_TABLE
--

SET @cmd="CREATE TABLE performance_schema.table_io_waits_summary_by_table("
  "OBJECT_TYPE VARCHAR(64),"
  "OBJECT_SCHEMA VARCHAR(64),"
  "OBJECT_NAME VARCHAR(64),"
  "COUNT_STAR BIGINT unsigned not null,"
  "SUM_TIMER_WAIT BIGINT unsigned not null,"
  "MIN_TIMER_WAIT BIGINT unsigned not null,"
  "AVG_TIMER_WAIT BIGINT unsigned not null,"
  "MAX_TIMER_WAIT BIGINT unsigned not null,"
  "COUNT_READ BIGINT unsigned not null,"
  "SUM_TIMER_READ BIGINT unsigned not null,"
  "MIN_TIMER_READ BIGINT unsigned not null,"
  "AVG_TIMER_READ BIGINT unsigned not null,"
  "MAX_TIMER_READ BIGINT unsigned not null,"
  "COUNT_WRITE BIGINT unsigned not null,"
  "SUM_TIMER_WRITE BIGINT unsigned not null,"
  "MIN_TIMER_WRITE BIGINT unsigned not null,"
  "AVG_TIMER_WRITE BIGINT unsigned not null,"
  "MAX_TIMER_WRITE BIGINT unsigned not null,"
  "COUNT_FETCH BIGINT unsigned not null,"
  "SUM_TIMER_FETCH BIGINT unsigned not null,"
  "MIN_TIMER_FETCH BIGINT unsigned not null,"
  "AVG_TIMER_FETCH BIGINT unsigned not null,"
  "MAX_TIMER_FETCH BIGINT unsigned not null,"
  "COUNT_INSERT BIGINT unsigned not null,"
  "SUM_TIMER_INSERT BIGINT unsigned not null,"
  "MIN_TIMER_INSERT BIGINT unsigned not null,"
  "AVG_TIMER_INSERT BIGINT unsigned not null,"
  "MAX_TIMER_INSERT BIGINT unsigned not null,"
  "COUNT_UPDATE BIGINT unsigned not null,"
  "SUM_TIMER_UPDATE BIGINT unsigned not null,"
  "MIN_TIMER_UPDATE BIGINT unsigned not null,"
  "AVG_TIMER_UPDATE BIGINT unsigned not null,"
  "MAX_TIMER_UPDATE BIGINT unsigned not null,"
  "COUNT_DELETE BIGINT unsigned not null,"
  "SUM_TIMER_DELETE BIGINT unsigned not null,"
  "MIN_TIMER_DELETE BIGINT unsigned not null,"
  "AVG_TIMER_DELETE BIGINT unsigned not null,"
  "MAX_TIMER_DELETE BIGINT unsigned not null,"
  "UNIQUE KEY `OBJECT` (OBJECT_TYPE, OBJECT_SCHEMA, OBJECT_NAME) USING HASH"
  ")ENGINE=PERFORMANCE_SCHEMA;";

SET @str = IF(@have_pfs = 1, @cmd, 'SET @dummy = 0');
PREPARE stmt FROM @str;
EXECUTE stmt;
DROP PREPARE stmt;

--
-- TABLE TABLE_LOCK_WAITS_SUMMARY_BY_TABLE
--

SET @cmd="CREATE TABLE performance_schema.table_lock_waits_summary_by_table("
  "OBJECT_TYPE VARCHAR(64),"
  "OBJECT_SCHEMA VARCHAR(64),"
  "OBJECT_NAME VARCHAR(64),"
  "COUNT_STAR BIGINT unsigned not null,"
  "SUM_TIMER_WAIT BIGINT unsigned not null,"
  "MIN_TIMER_WAIT BIGINT unsigned not null,"
  "AVG_TIMER_WAIT BIGINT unsigned not null,"
  "MAX_TIMER_WAIT BIGINT unsigned not null,"
  "COUNT_READ BIGINT unsigned not null,"
  "SUM_TIMER_READ BIGINT unsigned not null,"
  "MIN_TIMER_READ BIGINT unsigned not null,"
  "AVG_TIMER_READ BIGINT unsigned not null,"
  "MAX_TIMER_READ BIGINT unsigned not null,"
  "COUNT_WRITE BIGINT unsigned not null,"
  "SUM_TIMER_WRITE BIGINT unsigned not null,"
  "MIN_TIMER_WRITE BIGINT unsigned not null,"
  "AVG_TIMER_WRITE BIGINT unsigned not null,"
  "MAX_TIMER_WRITE BIGINT unsigned not null,"
  "COUNT_READ_NORMAL BIGINT unsigned not null,"
  "SUM_TIMER_READ_NORMAL BIGINT unsigned not null,"
  "MIN_TIMER_READ_NORMAL BIGINT unsigned not null,"
  "AVG_TIMER_READ_NORMAL BIGINT unsigned not null,"
  "MAX_TIMER_READ_NORMAL BIGINT unsigned not null,"
  "COUNT_READ_WITH_SHARED_LOCKS BIGINT unsigned not null,"
  "SUM_TIMER_READ_WITH_SHARED_LOCKS BIGINT unsigned not null,"
  "MIN_TIMER_READ_WITH_SHARED_LOCKS BIGINT unsigned not null,"
  "AVG_TIMER_READ_WITH_SHARED_LOCKS BIGINT unsigned not null,"
  "MAX_TIMER_READ_WITH_SHARED_LOCKS BIGINT unsigned not null,"
  "COUNT_READ_HIGH_PRIORITY BIGINT unsigned not null,"
  "SUM_TIMER_READ_HIGH_PRIORITY BIGINT unsigned not null,"
  "MIN_TIMER_READ_HIGH_PRIORITY BIGINT unsigned not null,"
  "AVG_TIMER_READ_HIGH_PRIORITY BIGINT unsigned not null,"
  "MAX_TIMER_READ_HIGH_PRIORITY BIGINT unsigned not null,"
  "COUNT_READ_NO_INSERT BIGINT unsigned not null,"
  "SUM_TIMER_READ_NO_INSERT BIGINT unsigned not null,"
  "MIN_TIMER_READ_NO_INSERT BIGINT unsigned not null,"
  "AVG_TIMER_READ_NO_INSERT BIGINT unsigned not null,"
  "MAX_TIMER_READ_NO_INSERT BIGINT unsigned not null,"
  "COUNT_READ_EXTERNAL BIGINT unsigned not null,"
  "SUM_TIMER_READ_EXTERNAL BIGINT unsigned not null,"
  "MIN_TIMER_READ_EXTERNAL BIGINT unsigned not null,"
  "AVG_TIMER_READ_EXTERNAL BIGINT unsigned not null,"
  "MAX_TIMER_READ_EXTERNAL BIGINT unsigned not null,"
  "COUNT_WRITE_ALLOW_WRITE BIGINT unsigned not null,"
  "SUM_TIMER_WRITE_ALLOW_WRITE BIGINT unsigned not null,"
  "MIN_TIMER_WRITE_ALLOW_WRITE BIGINT unsigned not null,"
  "AVG_TIMER_WRITE_ALLOW_WRITE BIGINT unsigned not null,"
  "MAX_TIMER_WRITE_ALLOW_WRITE BIGINT unsigned not null,"
  "COUNT_WRITE_CONCURRENT_INSERT BIGINT unsigned not null,"
  "SUM_TIMER_WRITE_CONCURRENT_INSERT BIGINT unsigned not null,"
  "MIN_TIMER_WRITE_CONCURRENT_INSERT BIGINT unsigned not null,"
  "AVG_TIMER_WRITE_CONCURRENT_INSERT BIGINT unsigned not null,"
  "MAX_TIMER_WRITE_CONCURRENT_INSERT BIGINT unsigned not null,"
  "COUNT_WRITE_LOW_PRIORITY BIGINT unsigned not null,"
  "SUM_TIMER_WRITE_LOW_PRIORITY BIGINT unsigned not null,"
  "MIN_TIMER_WRITE_LOW_PRIORITY BIGINT unsigned not null,"
  "AVG_TIMER_WRITE_LOW_PRIORITY BIGINT unsigned not null,"
  "MAX_TIMER_WRITE_LOW_PRIORITY BIGINT unsigned not null,"
  "COUNT_WRITE_NORMAL BIGINT unsigned not null,"
  "SUM_TIMER_WRITE_NORMAL BIGINT unsigned not null,"
  "MIN_TIMER_WRITE_NORMAL BIGINT unsigned not null,"
  "AVG_TIMER_WRITE_NORMAL BIGINT unsigned not null,"
  "MAX_TIMER_WRITE_NORMAL BIGINT unsigned not null,"
  "COUNT_WRITE_EXTERNAL BIGINT unsigned not null,"
  "SUM_TIMER_WRITE_EXTERNAL BIGINT unsigned not null,"
  "MIN_TIMER_WRITE_EXTERNAL BIGINT unsigned not null,"
  "AVG_TIMER_WRITE_EXTERNAL BIGINT unsigned not null,"
  "MAX_TIMER_WRITE_EXTERNAL BIGINT unsigned not null,"
  "UNIQUE KEY `OBJECT` (OBJECT_TYPE, OBJECT_SCHEMA, OBJECT_NAME) USING HASH"
  ")ENGINE=PERFORMANCE_SCHEMA;";

SET @str = IF(@have_pfs = 1, @cmd, 'SET @dummy = 0');
PREPARE stmt FROM @str;
EXECUTE stmt;
DROP PREPARE stmt;

--
-- TABLE THREADS
--

SET @cmd="CREATE TABLE performance_schema.threads("
  "THREAD_ID BIGINT unsigned not null,"
  "NAME VARCHAR(128) not null,"
  "TYPE VARCHAR(10) not null,"
  "PROCESSLIST_ID BIGINT unsigned,"
  "PROCESSLIST_USER VARCHAR(32),"
  "PROCESSLIST_HOST VARCHAR(60),"
  "PROCESSLIST_DB VARCHAR(64),"
  "PROCESSLIST_COMMAND VARCHAR(16),"
  "PROCESSLIST_TIME BIGINT,"
  "PROCESSLIST_STATE VARCHAR(64),"
  "PROCESSLIST_INFO LONGTEXT,"
  "PARENT_THREAD_ID BIGINT unsigned,"
  "`ROLE` VARCHAR(64),"
  "INSTRUMENTED ENUM ('YES', 'NO') not null,"
  "HISTORY ENUM ('YES', 'NO') not null,"
  "CONNECTION_TYPE VARCHAR(16),"
  "THREAD_OS_ID BIGINT unsigned,"
  "PRIMARY KEY (THREAD_ID) USING HASH,"
  "KEY (PROCESSLIST_ID) USING HASH,"
  "KEY (THREAD_OS_ID) USING HASH,"
  "KEY (NAME) USING HASH,"
  "KEY `PROCESSLIST_ACCOUNT` (PROCESSLIST_USER, PROCESSLIST_HOST) USING HASH,"
  "KEY (PROCESSLIST_HOST) USING HASH"
  ")ENGINE=PERFORMANCE_SCHEMA;";

SET @str = IF(@have_pfs = 1, @cmd, 'SET @dummy = 0');
PREPARE stmt FROM @str;
EXECUTE stmt;
DROP PREPARE stmt;

--
-- TABLE EVENTS_STAGES_CURRENT
--

SET @cmd="CREATE TABLE performance_schema.events_stages_current("
  "THREAD_ID BIGINT unsigned not null,"
  "EVENT_ID BIGINT unsigned not null,"
  "END_EVENT_ID BIGINT unsigned,"
  "EVENT_NAME VARCHAR(128) not null,"
  "SOURCE VARCHAR(64),"
  "TIMER_START BIGINT unsigned,"
  "TIMER_END BIGINT unsigned,"
  "TIMER_WAIT BIGINT unsigned,"
  "WORK_COMPLETED BIGINT unsigned,"
  "WORK_ESTIMATED BIGINT unsigned,"
  "NESTING_EVENT_ID BIGINT unsigned,"
  "NESTING_EVENT_TYPE ENUM('TRANSACTION', 'STATEMENT', 'STAGE', 'WAIT'),"
  "PRIMARY KEY (THREAD_ID, EVENT_ID) USING HASH"
  ")ENGINE=PERFORMANCE_SCHEMA;";

SET @str = IF(@have_pfs = 1, @cmd, 'SET @dummy = 0');
PREPARE stmt FROM @str;
EXECUTE stmt;
DROP PREPARE stmt;

--
-- TABLE EVENTS_STAGES_HISTORY
--

SET @cmd="CREATE TABLE performance_schema.events_stages_history("
  "THREAD_ID BIGINT unsigned not null,"
  "EVENT_ID BIGINT unsigned not null,"
  "END_EVENT_ID BIGINT unsigned,"
  "EVENT_NAME VARCHAR(128) not null,"
  "SOURCE VARCHAR(64),"
  "TIMER_START BIGINT unsigned,"
  "TIMER_END BIGINT unsigned,"
  "TIMER_WAIT BIGINT unsigned,"
  "WORK_COMPLETED BIGINT unsigned,"
  "WORK_ESTIMATED BIGINT unsigned,"
  "NESTING_EVENT_ID BIGINT unsigned,"
  "NESTING_EVENT_TYPE ENUM('TRANSACTION', 'STATEMENT', 'STAGE', 'WAIT'),"
  "PRIMARY KEY (THREAD_ID, EVENT_ID) USING HASH"
  ")ENGINE=PERFORMANCE_SCHEMA;";

SET @str = IF(@have_pfs = 1, @cmd, 'SET @dummy = 0');
PREPARE stmt FROM @str;
EXECUTE stmt;
DROP PREPARE stmt;

--
-- TABLE EVENTS_STAGES_HISTORY_LONG
--

SET @cmd="CREATE TABLE performance_schema.events_stages_history_long("
  "THREAD_ID BIGINT unsigned not null,"
  "EVENT_ID BIGINT unsigned not null,"
  "END_EVENT_ID BIGINT unsigned,"
  "EVENT_NAME VARCHAR(128) not null,"
  "SOURCE VARCHAR(64),"
  "TIMER_START BIGINT unsigned,"
  "TIMER_END BIGINT unsigned,"
  "TIMER_WAIT BIGINT unsigned,"
  "WORK_COMPLETED BIGINT unsigned,"
  "WORK_ESTIMATED BIGINT unsigned,"
  "NESTING_EVENT_ID BIGINT unsigned,"
  "NESTING_EVENT_TYPE ENUM('TRANSACTION', 'STATEMENT', 'STAGE', 'WAIT')"
  ")ENGINE=PERFORMANCE_SCHEMA;";

SET @str = IF(@have_pfs = 1, @cmd, 'SET @dummy = 0');
PREPARE stmt FROM @str;
EXECUTE stmt;
DROP PREPARE stmt;

--
-- TABLE EVENTS_STAGES_SUMMARY_BY_THREAD_BY_EVENT_NAME
--

SET @cmd="CREATE TABLE performance_schema.events_stages_summary_by_thread_by_event_name("
  "THREAD_ID BIGINT unsigned not null,"
  "EVENT_NAME VARCHAR(128) not null,"
  "COUNT_STAR BIGINT unsigned not null,"
  "SUM_TIMER_WAIT BIGINT unsigned not null,"
  "MIN_TIMER_WAIT BIGINT unsigned not null,"
  "AVG_TIMER_WAIT BIGINT unsigned not null,"
  "MAX_TIMER_WAIT BIGINT unsigned not null,"
  "PRIMARY KEY (THREAD_ID, EVENT_NAME) USING HASH"
  ")ENGINE=PERFORMANCE_SCHEMA;";

SET @str = IF(@have_pfs = 1, @cmd, 'SET @dummy = 0');
PREPARE stmt FROM @str;
EXECUTE stmt;
DROP PREPARE stmt;

--
-- TABLE EVENTS_STAGES_SUMMARY_BY_HOST_BY_EVENT_NAME
--

SET @cmd="CREATE TABLE performance_schema.events_stages_summary_by_host_by_event_name("
  "HOST CHAR(60) collate utf8_bin default null,"
  "EVENT_NAME VARCHAR(128) not null,"
  "COUNT_STAR BIGINT unsigned not null,"
  "SUM_TIMER_WAIT BIGINT unsigned not null,"
  "MIN_TIMER_WAIT BIGINT unsigned not null,"
  "AVG_TIMER_WAIT BIGINT unsigned not null,"
  "MAX_TIMER_WAIT BIGINT unsigned not null,"
  "UNIQUE KEY (HOST, EVENT_NAME) USING HASH"
  ")ENGINE=PERFORMANCE_SCHEMA;";

SET @str = IF(@have_pfs = 1, @cmd, 'SET @dummy = 0');
PREPARE stmt FROM @str;
EXECUTE stmt;
DROP PREPARE stmt;

--
-- TABLE EVENTS_STAGES_SUMMARY_BY_USER_BY_EVENT_NAME
--

SET @cmd="CREATE TABLE performance_schema.events_stages_summary_by_user_by_event_name("
  "USER CHAR(32) collate utf8_bin default null,"
  "EVENT_NAME VARCHAR(128) not null,"
  "COUNT_STAR BIGINT unsigned not null,"
  "SUM_TIMER_WAIT BIGINT unsigned not null,"
  "MIN_TIMER_WAIT BIGINT unsigned not null,"
  "AVG_TIMER_WAIT BIGINT unsigned not null,"
  "MAX_TIMER_WAIT BIGINT unsigned not null,"
  "UNIQUE KEY (USER, EVENT_NAME) USING HASH"
  ")ENGINE=PERFORMANCE_SCHEMA;";

SET @str = IF(@have_pfs = 1, @cmd, 'SET @dummy = 0');
PREPARE stmt FROM @str;
EXECUTE stmt;
DROP PREPARE stmt;

--
-- TABLE EVENTS_STAGES_SUMMARY_BY_ACCOUNT_BY_EVENT_NAME
--

SET @cmd="CREATE TABLE performance_schema.events_stages_summary_by_account_by_event_name("
  "USER CHAR(32) collate utf8_bin default null,"
  "HOST CHAR(60) collate utf8_bin default null,"
  "EVENT_NAME VARCHAR(128) not null,"
  "COUNT_STAR BIGINT unsigned not null,"
  "SUM_TIMER_WAIT BIGINT unsigned not null,"
  "MIN_TIMER_WAIT BIGINT unsigned not null,"
  "AVG_TIMER_WAIT BIGINT unsigned not null,"
  "MAX_TIMER_WAIT BIGINT unsigned not null,"
  "UNIQUE KEY `ACCOUNT` (USER, HOST, EVENT_NAME) USING HASH"
  ")ENGINE=PERFORMANCE_SCHEMA;";

SET @str = IF(@have_pfs = 1, @cmd, 'SET @dummy = 0');
PREPARE stmt FROM @str;
EXECUTE stmt;
DROP PREPARE stmt;

--
-- TABLE EVENTS_STAGES_SUMMARY_GLOBAL_BY_EVENT_NAME
--

SET @cmd="CREATE TABLE performance_schema.events_stages_summary_global_by_event_name("
  "EVENT_NAME VARCHAR(128) not null,"
  "COUNT_STAR BIGINT unsigned not null,"
  "SUM_TIMER_WAIT BIGINT unsigned not null,"
  "MIN_TIMER_WAIT BIGINT unsigned not null,"
  "AVG_TIMER_WAIT BIGINT unsigned not null,"
  "MAX_TIMER_WAIT BIGINT unsigned not null,"
  "PRIMARY KEY (EVENT_NAME) USING HASH"
  ")ENGINE=PERFORMANCE_SCHEMA;";

SET @str = IF(@have_pfs = 1, @cmd, 'SET @dummy = 0');
PREPARE stmt FROM @str;
EXECUTE stmt;
DROP PREPARE stmt;

--
-- TABLE EVENTS_STATEMENTS_CURRENT
--

SET @cmd="CREATE TABLE performance_schema.events_statements_current("
  "THREAD_ID BIGINT unsigned not null,"
  "EVENT_ID BIGINT unsigned not null,"
  "END_EVENT_ID BIGINT unsigned,"
  "EVENT_NAME VARCHAR(128) not null,"
  "SOURCE VARCHAR(64),"
  "TIMER_START BIGINT unsigned,"
  "TIMER_END BIGINT unsigned,"
  "TIMER_WAIT BIGINT unsigned,"
  "LOCK_TIME bigint unsigned not null,"
  "SQL_TEXT LONGTEXT,"
  "DIGEST VARCHAR(32),"
  "DIGEST_TEXT LONGTEXT,"
  "CURRENT_SCHEMA VARCHAR(64),"
  "OBJECT_TYPE VARCHAR(64),"
  "OBJECT_SCHEMA VARCHAR(64),"
  "OBJECT_NAME VARCHAR(64),"
  "OBJECT_INSTANCE_BEGIN BIGINT unsigned,"
  "MYSQL_ERRNO INTEGER,"
  "RETURNED_SQLSTATE VARCHAR(5),"
  "MESSAGE_TEXT VARCHAR(128),"
  "ERRORS BIGINT unsigned not null,"
  "WARNINGS BIGINT unsigned not null,"
  "ROWS_AFFECTED BIGINT unsigned not null,"
  "ROWS_SENT BIGINT unsigned not null,"
  "ROWS_EXAMINED BIGINT unsigned not null,"
  "CREATED_TMP_DISK_TABLES BIGINT unsigned not null,"
  "CREATED_TMP_TABLES BIGINT unsigned not null,"
  "SELECT_FULL_JOIN BIGINT unsigned not null,"
  "SELECT_FULL_RANGE_JOIN BIGINT unsigned not null,"
  "SELECT_RANGE BIGINT unsigned not null,"
  "SELECT_RANGE_CHECK BIGINT unsigned not null,"
  "SELECT_SCAN BIGINT unsigned not null,"
  "SORT_MERGE_PASSES BIGINT unsigned not null,"
  "SORT_RANGE BIGINT unsigned not null,"
  "SORT_ROWS BIGINT unsigned not null,"
  "SORT_SCAN BIGINT unsigned not null,"
  "NO_INDEX_USED BIGINT unsigned not null,"
  "NO_GOOD_INDEX_USED BIGINT unsigned not null,"
  "NESTING_EVENT_ID BIGINT unsigned,"
  "NESTING_EVENT_TYPE ENUM('TRANSACTION', 'STATEMENT', 'STAGE', 'WAIT'),"
  "NESTING_EVENT_LEVEL INTEGER,"
  "PRIMARY KEY (THREAD_ID, EVENT_ID) USING HASH"
  ")ENGINE=PERFORMANCE_SCHEMA;";

SET @str = IF(@have_pfs = 1, @cmd, 'SET @dummy = 0');
PREPARE stmt FROM @str;
EXECUTE stmt;
DROP PREPARE stmt;

--
-- TABLE EVENTS_STATEMENTS_HISTORY
--

SET @cmd="CREATE TABLE performance_schema.events_statements_history("
  "THREAD_ID BIGINT unsigned not null,"
  "EVENT_ID BIGINT unsigned not null,"
  "END_EVENT_ID BIGINT unsigned,"
  "EVENT_NAME VARCHAR(128) not null,"
  "SOURCE VARCHAR(64),"
  "TIMER_START BIGINT unsigned,"
  "TIMER_END BIGINT unsigned,"
  "TIMER_WAIT BIGINT unsigned,"
  "LOCK_TIME bigint unsigned not null,"
  "SQL_TEXT LONGTEXT,"
  "DIGEST VARCHAR(32),"
  "DIGEST_TEXT LONGTEXT,"
  "CURRENT_SCHEMA VARCHAR(64),"
  "OBJECT_TYPE VARCHAR(64),"
  "OBJECT_SCHEMA VARCHAR(64),"
  "OBJECT_NAME VARCHAR(64),"
  "OBJECT_INSTANCE_BEGIN BIGINT unsigned,"
  "MYSQL_ERRNO INTEGER,"
  "RETURNED_SQLSTATE VARCHAR(5),"
  "MESSAGE_TEXT VARCHAR(128),"
  "ERRORS BIGINT unsigned not null,"
  "WARNINGS BIGINT unsigned not null,"
  "ROWS_AFFECTED BIGINT unsigned not null,"
  "ROWS_SENT BIGINT unsigned not null,"
  "ROWS_EXAMINED BIGINT unsigned not null,"
  "CREATED_TMP_DISK_TABLES BIGINT unsigned not null,"
  "CREATED_TMP_TABLES BIGINT unsigned not null,"
  "SELECT_FULL_JOIN BIGINT unsigned not null,"
  "SELECT_FULL_RANGE_JOIN BIGINT unsigned not null,"
  "SELECT_RANGE BIGINT unsigned not null,"
  "SELECT_RANGE_CHECK BIGINT unsigned not null,"
  "SELECT_SCAN BIGINT unsigned not null,"
  "SORT_MERGE_PASSES BIGINT unsigned not null,"
  "SORT_RANGE BIGINT unsigned not null,"
  "SORT_ROWS BIGINT unsigned not null,"
  "SORT_SCAN BIGINT unsigned not null,"
  "NO_INDEX_USED BIGINT unsigned not null,"
  "NO_GOOD_INDEX_USED BIGINT unsigned not null,"
  "NESTING_EVENT_ID BIGINT unsigned,"
  "NESTING_EVENT_TYPE ENUM('TRANSACTION', 'STATEMENT', 'STAGE', 'WAIT'),"
  "NESTING_EVENT_LEVEL INTEGER,"
  "PRIMARY KEY (THREAD_ID, EVENT_ID) USING HASH"
  ")ENGINE=PERFORMANCE_SCHEMA;";

SET @str = IF(@have_pfs = 1, @cmd, 'SET @dummy = 0');
PREPARE stmt FROM @str;
EXECUTE stmt;
DROP PREPARE stmt;

--
-- TABLE EVENTS_STATEMENTS_HISTORY_LONG
--

SET @cmd="CREATE TABLE performance_schema.events_statements_history_long("
  "THREAD_ID BIGINT unsigned not null,"
  "EVENT_ID BIGINT unsigned not null,"
  "END_EVENT_ID BIGINT unsigned,"
  "EVENT_NAME VARCHAR(128) not null,"
  "SOURCE VARCHAR(64),"
  "TIMER_START BIGINT unsigned,"
  "TIMER_END BIGINT unsigned,"
  "TIMER_WAIT BIGINT unsigned,"
  "LOCK_TIME bigint unsigned not null,"
  "SQL_TEXT LONGTEXT,"
  "DIGEST VARCHAR(32),"
  "DIGEST_TEXT LONGTEXT,"
  "CURRENT_SCHEMA VARCHAR(64),"
  "OBJECT_TYPE VARCHAR(64),"
  "OBJECT_SCHEMA VARCHAR(64),"
  "OBJECT_NAME VARCHAR(64),"
  "OBJECT_INSTANCE_BEGIN BIGINT unsigned,"
  "MYSQL_ERRNO INTEGER,"
  "RETURNED_SQLSTATE VARCHAR(5),"
  "MESSAGE_TEXT VARCHAR(128),"
  "ERRORS BIGINT unsigned not null,"
  "WARNINGS BIGINT unsigned not null,"
  "ROWS_AFFECTED BIGINT unsigned not null,"
  "ROWS_SENT BIGINT unsigned not null,"
  "ROWS_EXAMINED BIGINT unsigned not null,"
  "CREATED_TMP_DISK_TABLES BIGINT unsigned not null,"
  "CREATED_TMP_TABLES BIGINT unsigned not null,"
  "SELECT_FULL_JOIN BIGINT unsigned not null,"
  "SELECT_FULL_RANGE_JOIN BIGINT unsigned not null,"
  "SELECT_RANGE BIGINT unsigned not null,"
  "SELECT_RANGE_CHECK BIGINT unsigned not null,"
  "SELECT_SCAN BIGINT unsigned not null,"
  "SORT_MERGE_PASSES BIGINT unsigned not null,"
  "SORT_RANGE BIGINT unsigned not null,"
  "SORT_ROWS BIGINT unsigned not null,"
  "SORT_SCAN BIGINT unsigned not null,"
  "NO_INDEX_USED BIGINT unsigned not null,"
  "NO_GOOD_INDEX_USED BIGINT unsigned not null,"
  "NESTING_EVENT_ID BIGINT unsigned,"
  "NESTING_EVENT_TYPE ENUM('TRANSACTION', 'STATEMENT', 'STAGE', 'WAIT'),"
  "NESTING_EVENT_LEVEL INTEGER"
  ")ENGINE=PERFORMANCE_SCHEMA;";

SET @str = IF(@have_pfs = 1, @cmd, 'SET @dummy = 0');
PREPARE stmt FROM @str;
EXECUTE stmt;
DROP PREPARE stmt;

--
-- TABLE EVENTS_STATEMENTS_SUMMARY_BY_THREAD_BY_EVENT_NAME
--

SET @cmd="CREATE TABLE performance_schema.events_statements_summary_by_thread_by_event_name("
  "THREAD_ID BIGINT unsigned not null,"
  "EVENT_NAME VARCHAR(128) not null,"
  "COUNT_STAR BIGINT unsigned not null,"
  "SUM_TIMER_WAIT BIGINT unsigned not null,"
  "MIN_TIMER_WAIT BIGINT unsigned not null,"
  "AVG_TIMER_WAIT BIGINT unsigned not null,"
  "MAX_TIMER_WAIT BIGINT unsigned not null,"
  "SUM_LOCK_TIME BIGINT unsigned not null,"
  "SUM_ERRORS BIGINT unsigned not null,"
  "SUM_WARNINGS BIGINT unsigned not null,"
  "SUM_ROWS_AFFECTED BIGINT unsigned not null,"
  "SUM_ROWS_SENT BIGINT unsigned not null,"
  "SUM_ROWS_EXAMINED BIGINT unsigned not null,"
  "SUM_CREATED_TMP_DISK_TABLES BIGINT unsigned not null,"
  "SUM_CREATED_TMP_TABLES BIGINT unsigned not null,"
  "SUM_SELECT_FULL_JOIN BIGINT unsigned not null,"
  "SUM_SELECT_FULL_RANGE_JOIN BIGINT unsigned not null,"
  "SUM_SELECT_RANGE BIGINT unsigned not null,"
  "SUM_SELECT_RANGE_CHECK BIGINT unsigned not null,"
  "SUM_SELECT_SCAN BIGINT unsigned not null,"
  "SUM_SORT_MERGE_PASSES BIGINT unsigned not null,"
  "SUM_SORT_RANGE BIGINT unsigned not null,"
  "SUM_SORT_ROWS BIGINT unsigned not null,"
  "SUM_SORT_SCAN BIGINT unsigned not null,"
  "SUM_NO_INDEX_USED BIGINT unsigned not null,"
  "SUM_NO_GOOD_INDEX_USED BIGINT unsigned not null,"
  "PRIMARY KEY (THREAD_ID, EVENT_NAME) USING HASH"
  ")ENGINE=PERFORMANCE_SCHEMA;";

SET @str = IF(@have_pfs = 1, @cmd, 'SET @dummy = 0');
PREPARE stmt FROM @str;
EXECUTE stmt;
DROP PREPARE stmt;

--
-- TABLE EVENTS_STATEMENTS_SUMMARY_BY_HOST_BY_EVENT_NAME
--

SET @cmd="CREATE TABLE performance_schema.events_statements_summary_by_host_by_event_name("
  "HOST CHAR(60) collate utf8_bin default null,"
  "EVENT_NAME VARCHAR(128) not null,"
  "COUNT_STAR BIGINT unsigned not null,"
  "SUM_TIMER_WAIT BIGINT unsigned not null,"
  "MIN_TIMER_WAIT BIGINT unsigned not null,"
  "AVG_TIMER_WAIT BIGINT unsigned not null,"
  "MAX_TIMER_WAIT BIGINT unsigned not null,"
  "SUM_LOCK_TIME BIGINT unsigned not null,"
  "SUM_ERRORS BIGINT unsigned not null,"
  "SUM_WARNINGS BIGINT unsigned not null,"
  "SUM_ROWS_AFFECTED BIGINT unsigned not null,"
  "SUM_ROWS_SENT BIGINT unsigned not null,"
  "SUM_ROWS_EXAMINED BIGINT unsigned not null,"
  "SUM_CREATED_TMP_DISK_TABLES BIGINT unsigned not null,"
  "SUM_CREATED_TMP_TABLES BIGINT unsigned not null,"
  "SUM_SELECT_FULL_JOIN BIGINT unsigned not null,"
  "SUM_SELECT_FULL_RANGE_JOIN BIGINT unsigned not null,"
  "SUM_SELECT_RANGE BIGINT unsigned not null,"
  "SUM_SELECT_RANGE_CHECK BIGINT unsigned not null,"
  "SUM_SELECT_SCAN BIGINT unsigned not null,"
  "SUM_SORT_MERGE_PASSES BIGINT unsigned not null,"
  "SUM_SORT_RANGE BIGINT unsigned not null,"
  "SUM_SORT_ROWS BIGINT unsigned not null,"
  "SUM_SORT_SCAN BIGINT unsigned not null,"
  "SUM_NO_INDEX_USED BIGINT unsigned not null,"
  "SUM_NO_GOOD_INDEX_USED BIGINT unsigned not null,"
  "UNIQUE KEY (HOST, EVENT_NAME) USING HASH"
  ")ENGINE=PERFORMANCE_SCHEMA;";

SET @str = IF(@have_pfs = 1, @cmd, 'SET @dummy = 0');
PREPARE stmt FROM @str;
EXECUTE stmt;
DROP PREPARE stmt;

--
-- TABLE EVENTS_STATEMENTS_SUMMARY_BY_USER_BY_EVENT_NAME
--

SET @cmd="CREATE TABLE performance_schema.events_statements_summary_by_user_by_event_name("
  "USER CHAR(32) collate utf8_bin default null,"
  "EVENT_NAME VARCHAR(128) not null,"
  "COUNT_STAR BIGINT unsigned not null,"
  "SUM_TIMER_WAIT BIGINT unsigned not null,"
  "MIN_TIMER_WAIT BIGINT unsigned not null,"
  "AVG_TIMER_WAIT BIGINT unsigned not null,"
  "MAX_TIMER_WAIT BIGINT unsigned not null,"
  "SUM_LOCK_TIME BIGINT unsigned not null,"
  "SUM_ERRORS BIGINT unsigned not null,"
  "SUM_WARNINGS BIGINT unsigned not null,"
  "SUM_ROWS_AFFECTED BIGINT unsigned not null,"
  "SUM_ROWS_SENT BIGINT unsigned not null,"
  "SUM_ROWS_EXAMINED BIGINT unsigned not null,"
  "SUM_CREATED_TMP_DISK_TABLES BIGINT unsigned not null,"
  "SUM_CREATED_TMP_TABLES BIGINT unsigned not null,"
  "SUM_SELECT_FULL_JOIN BIGINT unsigned not null,"
  "SUM_SELECT_FULL_RANGE_JOIN BIGINT unsigned not null,"
  "SUM_SELECT_RANGE BIGINT unsigned not null,"
  "SUM_SELECT_RANGE_CHECK BIGINT unsigned not null,"
  "SUM_SELECT_SCAN BIGINT unsigned not null,"
  "SUM_SORT_MERGE_PASSES BIGINT unsigned not null,"
  "SUM_SORT_RANGE BIGINT unsigned not null,"
  "SUM_SORT_ROWS BIGINT unsigned not null,"
  "SUM_SORT_SCAN BIGINT unsigned not null,"
  "SUM_NO_INDEX_USED BIGINT unsigned not null,"
  "SUM_NO_GOOD_INDEX_USED BIGINT unsigned not null,"
  "UNIQUE KEY (USER, EVENT_NAME) USING HASH"
  ")ENGINE=PERFORMANCE_SCHEMA;";

SET @str = IF(@have_pfs = 1, @cmd, 'SET @dummy = 0');
PREPARE stmt FROM @str;
EXECUTE stmt;
DROP PREPARE stmt;

--
-- TABLE EVENTS_STATEMENTS_SUMMARY_BY_ACCOUNT_BY_EVENT_NAME
--

SET @cmd="CREATE TABLE performance_schema.events_statements_summary_by_account_by_event_name("
  "USER CHAR(32) collate utf8_bin default null,"
  "HOST CHAR(60) collate utf8_bin default null,"
  "EVENT_NAME VARCHAR(128) not null,"
  "COUNT_STAR BIGINT unsigned not null,"
  "SUM_TIMER_WAIT BIGINT unsigned not null,"
  "MIN_TIMER_WAIT BIGINT unsigned not null,"
  "AVG_TIMER_WAIT BIGINT unsigned not null,"
  "MAX_TIMER_WAIT BIGINT unsigned not null,"
  "SUM_LOCK_TIME BIGINT unsigned not null,"
  "SUM_ERRORS BIGINT unsigned not null,"
  "SUM_WARNINGS BIGINT unsigned not null,"
  "SUM_ROWS_AFFECTED BIGINT unsigned not null,"
  "SUM_ROWS_SENT BIGINT unsigned not null,"
  "SUM_ROWS_EXAMINED BIGINT unsigned not null,"
  "SUM_CREATED_TMP_DISK_TABLES BIGINT unsigned not null,"
  "SUM_CREATED_TMP_TABLES BIGINT unsigned not null,"
  "SUM_SELECT_FULL_JOIN BIGINT unsigned not null,"
  "SUM_SELECT_FULL_RANGE_JOIN BIGINT unsigned not null,"
  "SUM_SELECT_RANGE BIGINT unsigned not null,"
  "SUM_SELECT_RANGE_CHECK BIGINT unsigned not null,"
  "SUM_SELECT_SCAN BIGINT unsigned not null,"
  "SUM_SORT_MERGE_PASSES BIGINT unsigned not null,"
  "SUM_SORT_RANGE BIGINT unsigned not null,"
  "SUM_SORT_ROWS BIGINT unsigned not null,"
  "SUM_SORT_SCAN BIGINT unsigned not null,"
  "SUM_NO_INDEX_USED BIGINT unsigned not null,"
  "SUM_NO_GOOD_INDEX_USED BIGINT unsigned not null,"
  "UNIQUE KEY `ACCOUNT` (USER, HOST, EVENT_NAME) USING HASH"
  ")ENGINE=PERFORMANCE_SCHEMA;";

SET @str = IF(@have_pfs = 1, @cmd, 'SET @dummy = 0');
PREPARE stmt FROM @str;
EXECUTE stmt;
DROP PREPARE stmt;

--
-- TABLE EVENTS_STATEMENTS_SUMMARY_GLOBAL_BY_EVENT_NAME
--

SET @cmd="CREATE TABLE performance_schema.events_statements_summary_global_by_event_name("
  "EVENT_NAME VARCHAR(128) not null,"
  "COUNT_STAR BIGINT unsigned not null,"
  "SUM_TIMER_WAIT BIGINT unsigned not null,"
  "MIN_TIMER_WAIT BIGINT unsigned not null,"
  "AVG_TIMER_WAIT BIGINT unsigned not null,"
  "MAX_TIMER_WAIT BIGINT unsigned not null,"
  "SUM_LOCK_TIME BIGINT unsigned not null,"
  "SUM_ERRORS BIGINT unsigned not null,"
  "SUM_WARNINGS BIGINT unsigned not null,"
  "SUM_ROWS_AFFECTED BIGINT unsigned not null,"
  "SUM_ROWS_SENT BIGINT unsigned not null,"
  "SUM_ROWS_EXAMINED BIGINT unsigned not null,"
  "SUM_CREATED_TMP_DISK_TABLES BIGINT unsigned not null,"
  "SUM_CREATED_TMP_TABLES BIGINT unsigned not null,"
  "SUM_SELECT_FULL_JOIN BIGINT unsigned not null,"
  "SUM_SELECT_FULL_RANGE_JOIN BIGINT unsigned not null,"
  "SUM_SELECT_RANGE BIGINT unsigned not null,"
  "SUM_SELECT_RANGE_CHECK BIGINT unsigned not null,"
  "SUM_SELECT_SCAN BIGINT unsigned not null,"
  "SUM_SORT_MERGE_PASSES BIGINT unsigned not null,"
  "SUM_SORT_RANGE BIGINT unsigned not null,"
  "SUM_SORT_ROWS BIGINT unsigned not null,"
  "SUM_SORT_SCAN BIGINT unsigned not null,"
  "SUM_NO_INDEX_USED BIGINT unsigned not null,"
  "SUM_NO_GOOD_INDEX_USED BIGINT unsigned not null,"
  "PRIMARY KEY (EVENT_NAME) USING HASH"
  ")ENGINE=PERFORMANCE_SCHEMA;";

SET @str = IF(@have_pfs = 1, @cmd, 'SET @dummy = 0');
PREPARE stmt FROM @str;
EXECUTE stmt;
DROP PREPARE stmt;

--
-- TABLE EVENTS_TRANSACTIONS_CURRENT
--

SET @cmd="CREATE TABLE performance_schema.events_transactions_current("
  "THREAD_ID BIGINT unsigned not null,"
  "EVENT_ID BIGINT unsigned not null,"
  "END_EVENT_ID BIGINT unsigned,"
  "EVENT_NAME VARCHAR(128) not null,"
  "STATE ENUM('ACTIVE', 'COMMITTED', 'ROLLED BACK'),"
  "TRX_ID BIGINT unsigned,"
  "GTID VARCHAR(64),"
  "XID_FORMAT_ID INTEGER,"
  "XID_GTRID VARCHAR(130),"
  "XID_BQUAL VARCHAR(130),"
  "XA_STATE VARCHAR(64),"
  "SOURCE VARCHAR(64),"
  "TIMER_START BIGINT unsigned,"
  "TIMER_END BIGINT unsigned,"
  "TIMER_WAIT BIGINT unsigned,"
  "ACCESS_MODE ENUM('READ ONLY', 'READ WRITE'),"
  "ISOLATION_LEVEL VARCHAR(64),"
  "AUTOCOMMIT ENUM('YES','NO') not null,"
  "NUMBER_OF_SAVEPOINTS BIGINT unsigned,"
  "NUMBER_OF_ROLLBACK_TO_SAVEPOINT BIGINT unsigned,"
  "NUMBER_OF_RELEASE_SAVEPOINT BIGINT unsigned,"
  "OBJECT_INSTANCE_BEGIN BIGINT unsigned,"
  "NESTING_EVENT_ID BIGINT unsigned,"
  "NESTING_EVENT_TYPE ENUM('TRANSACTION', 'STATEMENT', 'STAGE', 'WAIT'),"
  "PRIMARY KEY (THREAD_ID, EVENT_ID) USING HASH"
  ")ENGINE=PERFORMANCE_SCHEMA;";

SET @str = IF(@have_pfs = 1, @cmd, 'SET @dummy = 0');
PREPARE stmt FROM @str;
EXECUTE stmt;
DROP PREPARE stmt;

--
-- TABLE EVENTS_TRANSACTIONS_HISTORY
--

SET @cmd="CREATE TABLE performance_schema.events_transactions_history("
  "THREAD_ID BIGINT unsigned not null,"
  "EVENT_ID BIGINT unsigned not null,"
  "END_EVENT_ID BIGINT unsigned,"
  "EVENT_NAME VARCHAR(128) not null,"
  "STATE ENUM('ACTIVE', 'COMMITTED', 'ROLLED BACK'),"
  "TRX_ID BIGINT unsigned,"
  "GTID VARCHAR(64),"
  "XID_FORMAT_ID INTEGER,"
  "XID_GTRID VARCHAR(130),"
  "XID_BQUAL VARCHAR(130),"
  "XA_STATE VARCHAR(64),"
  "SOURCE VARCHAR(64),"
  "TIMER_START BIGINT unsigned,"
  "TIMER_END BIGINT unsigned,"
  "TIMER_WAIT BIGINT unsigned,"
  "ACCESS_MODE ENUM('READ ONLY', 'READ WRITE'),"
  "ISOLATION_LEVEL VARCHAR(64),"
  "AUTOCOMMIT ENUM('YES','NO') not null,"
  "NUMBER_OF_SAVEPOINTS BIGINT unsigned,"
  "NUMBER_OF_ROLLBACK_TO_SAVEPOINT BIGINT unsigned,"
  "NUMBER_OF_RELEASE_SAVEPOINT BIGINT unsigned,"
  "OBJECT_INSTANCE_BEGIN BIGINT unsigned,"
  "NESTING_EVENT_ID BIGINT unsigned,"
  "NESTING_EVENT_TYPE ENUM('TRANSACTION', 'STATEMENT', 'STAGE', 'WAIT'),"
  "PRIMARY KEY (THREAD_ID, EVENT_ID) USING HASH"
  ")ENGINE=PERFORMANCE_SCHEMA;";

SET @str = IF(@have_pfs = 1, @cmd, 'SET @dummy = 0');
PREPARE stmt FROM @str;
EXECUTE stmt;
DROP PREPARE stmt;

--
-- TABLE EVENTS_TRANSACTIONS_HISTORY_LONG
--

SET @cmd="CREATE TABLE performance_schema.events_transactions_history_long("
  "THREAD_ID BIGINT unsigned not null,"
  "EVENT_ID BIGINT unsigned not null,"
  "END_EVENT_ID BIGINT unsigned,"
  "EVENT_NAME VARCHAR(128) not null,"
  "STATE ENUM('ACTIVE', 'COMMITTED', 'ROLLED BACK'),"
  "TRX_ID BIGINT unsigned,"
  "GTID VARCHAR(64),"
  "XID_FORMAT_ID INTEGER,"
  "XID_GTRID VARCHAR(130),"
  "XID_BQUAL VARCHAR(130),"
  "XA_STATE VARCHAR(64),"
  "SOURCE VARCHAR(64),"
  "TIMER_START BIGINT unsigned,"
  "TIMER_END BIGINT unsigned,"
  "TIMER_WAIT BIGINT unsigned,"
  "ACCESS_MODE ENUM('READ ONLY', 'READ WRITE'),"
  "ISOLATION_LEVEL VARCHAR(64),"
  "AUTOCOMMIT ENUM('YES','NO') not null,"
  "NUMBER_OF_SAVEPOINTS BIGINT unsigned,"
  "NUMBER_OF_ROLLBACK_TO_SAVEPOINT BIGINT unsigned,"
  "NUMBER_OF_RELEASE_SAVEPOINT BIGINT unsigned,"
  "OBJECT_INSTANCE_BEGIN BIGINT unsigned,"
  "NESTING_EVENT_ID BIGINT unsigned,"
  "NESTING_EVENT_TYPE ENUM('TRANSACTION', 'STATEMENT', 'STAGE', 'WAIT')"
  ")ENGINE=PERFORMANCE_SCHEMA;";

SET @str = IF(@have_pfs = 1, @cmd, 'SET @dummy = 0');
PREPARE stmt FROM @str;
EXECUTE stmt;
DROP PREPARE stmt;

--
-- TABLE EVENTS_TRANSACTIONS_SUMMARY_BY_THREAD_BY_EVENT_NAME
--

SET @cmd="CREATE TABLE performance_schema.events_transactions_summary_by_thread_by_event_name("
  "THREAD_ID BIGINT unsigned not null,"
  "EVENT_NAME VARCHAR(128) not null,"
  "COUNT_STAR BIGINT unsigned not null,"
  "SUM_TIMER_WAIT BIGINT unsigned not null,"
  "MIN_TIMER_WAIT BIGINT unsigned not null,"
  "AVG_TIMER_WAIT BIGINT unsigned not null,"
  "MAX_TIMER_WAIT BIGINT unsigned not null,"
  "COUNT_READ_WRITE BIGINT unsigned not null,"
  "SUM_TIMER_READ_WRITE BIGINT unsigned not null,"
  "MIN_TIMER_READ_WRITE BIGINT unsigned not null,"
  "AVG_TIMER_READ_WRITE BIGINT unsigned not null,"
  "MAX_TIMER_READ_WRITE BIGINT unsigned not null,"
  "COUNT_READ_ONLY BIGINT unsigned not null,"
  "SUM_TIMER_READ_ONLY BIGINT unsigned not null,"
  "MIN_TIMER_READ_ONLY BIGINT unsigned not null,"
  "AVG_TIMER_READ_ONLY BIGINT unsigned not null,"
  "MAX_TIMER_READ_ONLY BIGINT unsigned not null,"
  "PRIMARY KEY (THREAD_ID, EVENT_NAME) USING HASH"
  ")ENGINE=PERFORMANCE_SCHEMA;";

SET @str = IF(@have_pfs = 1, @cmd, 'SET @dummy = 0');
PREPARE stmt FROM @str;
EXECUTE stmt;
DROP PREPARE stmt;

--
-- TABLE EVENTS_TRANSACTIONS_SUMMARY_BY_HOST_BY_EVENT_NAME
--

SET @cmd="CREATE TABLE performance_schema.events_transactions_summary_by_host_by_event_name("
  "HOST CHAR(60) collate utf8_bin default null,"
  "EVENT_NAME VARCHAR(128) not null,"
  "COUNT_STAR BIGINT unsigned not null,"
  "SUM_TIMER_WAIT BIGINT unsigned not null,"
  "MIN_TIMER_WAIT BIGINT unsigned not null,"
  "AVG_TIMER_WAIT BIGINT unsigned not null,"
  "MAX_TIMER_WAIT BIGINT unsigned not null,"
  "COUNT_READ_WRITE BIGINT unsigned not null,"
  "SUM_TIMER_READ_WRITE BIGINT unsigned not null,"
  "MIN_TIMER_READ_WRITE BIGINT unsigned not null,"
  "AVG_TIMER_READ_WRITE BIGINT unsigned not null,"
  "MAX_TIMER_READ_WRITE BIGINT unsigned not null,"
  "COUNT_READ_ONLY BIGINT unsigned not null,"
  "SUM_TIMER_READ_ONLY BIGINT unsigned not null,"
  "MIN_TIMER_READ_ONLY BIGINT unsigned not null,"
  "AVG_TIMER_READ_ONLY BIGINT unsigned not null,"
  "MAX_TIMER_READ_ONLY BIGINT unsigned not null,"
  "UNIQUE KEY (HOST, EVENT_NAME) USING HASH"
  ")ENGINE=PERFORMANCE_SCHEMA;";

SET @str = IF(@have_pfs = 1, @cmd, 'SET @dummy = 0');
PREPARE stmt FROM @str;
EXECUTE stmt;
DROP PREPARE stmt;

--
-- TABLE EVENTS_TRANSACTIONS_SUMMARY_BY_USER_BY_EVENT_NAME
--

SET @cmd="CREATE TABLE performance_schema.events_transactions_summary_by_user_by_event_name("
  "USER CHAR(32) collate utf8_bin default null,"
  "EVENT_NAME VARCHAR(128) not null,"
  "COUNT_STAR BIGINT unsigned not null,"
  "SUM_TIMER_WAIT BIGINT unsigned not null,"
  "MIN_TIMER_WAIT BIGINT unsigned not null,"
  "AVG_TIMER_WAIT BIGINT unsigned not null,"
  "MAX_TIMER_WAIT BIGINT unsigned not null,"
  "COUNT_READ_WRITE BIGINT unsigned not null,"
  "SUM_TIMER_READ_WRITE BIGINT unsigned not null,"
  "MIN_TIMER_READ_WRITE BIGINT unsigned not null,"
  "AVG_TIMER_READ_WRITE BIGINT unsigned not null,"
  "MAX_TIMER_READ_WRITE BIGINT unsigned not null,"
  "COUNT_READ_ONLY BIGINT unsigned not null,"
  "SUM_TIMER_READ_ONLY BIGINT unsigned not null,"
  "MIN_TIMER_READ_ONLY BIGINT unsigned not null,"
  "AVG_TIMER_READ_ONLY BIGINT unsigned not null,"
  "MAX_TIMER_READ_ONLY BIGINT unsigned not null,"
  "UNIQUE KEY (USER, EVENT_NAME) USING HASH"
  ")ENGINE=PERFORMANCE_SCHEMA;";

SET @str = IF(@have_pfs = 1, @cmd, 'SET @dummy = 0');
PREPARE stmt FROM @str;
EXECUTE stmt;
DROP PREPARE stmt;

--
-- TABLE EVENTS_TRANSACTIONS_SUMMARY_BY_ACCOUNT_BY_EVENT_NAME
--

SET @cmd="CREATE TABLE performance_schema.events_transactions_summary_by_account_by_event_name("
  "USER CHAR(32) collate utf8_bin default null,"
  "HOST CHAR(60) collate utf8_bin default null,"
  "EVENT_NAME VARCHAR(128) not null,"
  "COUNT_STAR BIGINT unsigned not null,"
  "SUM_TIMER_WAIT BIGINT unsigned not null,"
  "MIN_TIMER_WAIT BIGINT unsigned not null,"
  "AVG_TIMER_WAIT BIGINT unsigned not null,"
  "MAX_TIMER_WAIT BIGINT unsigned not null,"
  "COUNT_READ_WRITE BIGINT unsigned not null,"
  "SUM_TIMER_READ_WRITE BIGINT unsigned not null,"
  "MIN_TIMER_READ_WRITE BIGINT unsigned not null,"
  "AVG_TIMER_READ_WRITE BIGINT unsigned not null,"
  "MAX_TIMER_READ_WRITE BIGINT unsigned not null,"
  "COUNT_READ_ONLY BIGINT unsigned not null,"
  "SUM_TIMER_READ_ONLY BIGINT unsigned not null,"
  "MIN_TIMER_READ_ONLY BIGINT unsigned not null,"
  "AVG_TIMER_READ_ONLY BIGINT unsigned not null,"
  "MAX_TIMER_READ_ONLY BIGINT unsigned not null,"
  "UNIQUE KEY `ACCOUNT` (USER, HOST, EVENT_NAME) USING HASH"
  ")ENGINE=PERFORMANCE_SCHEMA;";

SET @str = IF(@have_pfs = 1, @cmd, 'SET @dummy = 0');
PREPARE stmt FROM @str;
EXECUTE stmt;
DROP PREPARE stmt;

--
-- TABLE EVENTS_TRANSACTIONS_SUMMARY_GLOBAL_BY_EVENT_NAME
--

SET @cmd="CREATE TABLE performance_schema.events_transactions_summary_global_by_event_name("
  "EVENT_NAME VARCHAR(128) not null,"
  "COUNT_STAR BIGINT unsigned not null,"
  "SUM_TIMER_WAIT BIGINT unsigned not null,"
  "MIN_TIMER_WAIT BIGINT unsigned not null,"
  "AVG_TIMER_WAIT BIGINT unsigned not null,"
  "MAX_TIMER_WAIT BIGINT unsigned not null,"
  "COUNT_READ_WRITE BIGINT unsigned not null,"
  "SUM_TIMER_READ_WRITE BIGINT unsigned not null,"
  "MIN_TIMER_READ_WRITE BIGINT unsigned not null,"
  "AVG_TIMER_READ_WRITE BIGINT unsigned not null,"
  "MAX_TIMER_READ_WRITE BIGINT unsigned not null,"
  "COUNT_READ_ONLY BIGINT unsigned not null,"
  "SUM_TIMER_READ_ONLY BIGINT unsigned not null,"
  "MIN_TIMER_READ_ONLY BIGINT unsigned not null,"
  "AVG_TIMER_READ_ONLY BIGINT unsigned not null,"
  "MAX_TIMER_READ_ONLY BIGINT unsigned not null,"
  "PRIMARY KEY (EVENT_NAME) USING HASH"
  ")ENGINE=PERFORMANCE_SCHEMA;";

SET @str = IF(@have_pfs = 1, @cmd, 'SET @dummy = 0');
PREPARE stmt FROM @str;
EXECUTE stmt;
DROP PREPARE stmt;

--
-- TABLE EVENTS_ERRORS_SUMMARY_BY_ACCOUNT_BY_ERROR
--

SET @cmd="CREATE TABLE performance_schema.events_errors_summary_by_account_by_error("
  "USER CHAR(32) collate utf8_bin default null,"
  "HOST CHAR(60) collate utf8_bin default null,"
  "ERROR_NUMBER INTEGER,"
  "ERROR_NAME VARCHAR(64),"
  "SQL_STATE VARCHAR(5),"
  "SUM_ERROR_RAISED  BIGINT unsigned not null,"
  "SUM_ERROR_HANDLED BIGINT unsigned not null,"
  "FIRST_SEEN TIMESTAMP(0) null default 0,"
  "LAST_SEEN TIMESTAMP(0) null default 0,"
  "UNIQUE KEY `ACCOUNT` (USER, HOST, ERROR_NUMBER) USING HASH"
  ")ENGINE=PERFORMANCE_SCHEMA;";

SET @str = IF(@have_pfs = 1, @cmd, 'SET @dummy = 0');
PREPARE stmt FROM @str;
EXECUTE stmt;
DROP PREPARE stmt;

----
---- TABLE EVENTS_ERRORS_SUMMARY_BY_HOST_BY_ERROR
----

SET @cmd="CREATE TABLE performance_schema.events_errors_summary_by_host_by_error("
  "HOST CHAR(60) collate utf8_bin default null,"
  "ERROR_NUMBER INTEGER,"
  "ERROR_NAME VARCHAR(64),"
  "SQL_STATE VARCHAR(5),"
  "SUM_ERROR_RAISED  BIGINT unsigned not null,"
  "SUM_ERROR_HANDLED BIGINT unsigned not null,"
  "FIRST_SEEN TIMESTAMP(0) null default 0,"
  "LAST_SEEN TIMESTAMP(0) null default 0,"
  "UNIQUE KEY (HOST, ERROR_NUMBER) USING HASH"
  ")ENGINE=PERFORMANCE_SCHEMA;";

SET @str = IF(@have_pfs = 1, @cmd, 'SET @dummy = 0');
PREPARE stmt FROM @str;
EXECUTE stmt;
DROP PREPARE stmt;

----
---- TABLE EVENTS_ERRORS_SUMMARY_BY_USER_BY_ERROR
----

SET @cmd="CREATE TABLE performance_schema.events_errors_summary_by_user_by_error("
  "USER CHAR(32) collate utf8_bin default null,"
  "ERROR_NUMBER INTEGER,"
  "ERROR_NAME VARCHAR(64),"
  "SQL_STATE VARCHAR(5),"
  "SUM_ERROR_RAISED  BIGINT unsigned not null,"
  "SUM_ERROR_HANDLED BIGINT unsigned not null,"
  "FIRST_SEEN TIMESTAMP(0) null default 0,"
  "LAST_SEEN TIMESTAMP(0) null default 0,"
  "UNIQUE KEY (USER, ERROR_NUMBER) USING HASH"
  ")ENGINE=PERFORMANCE_SCHEMA;";

SET @str = IF(@have_pfs = 1, @cmd, 'SET @dummy = 0');
PREPARE stmt FROM @str;
EXECUTE stmt;
DROP PREPARE stmt;

--
-- TABLE EVENTS_ERRORS_SUMMARY_BY_THREAD_BY_ERROR
--

SET @cmd="CREATE TABLE performance_schema.events_errors_summary_by_thread_by_error("
  "THREAD_ID BIGINT unsigned not null,"
  "ERROR_NUMBER INTEGER,"
  "ERROR_NAME VARCHAR(64),"
  "SQL_STATE VARCHAR(5),"
  "SUM_ERROR_RAISED  BIGINT unsigned not null,"
  "SUM_ERROR_HANDLED BIGINT unsigned not null,"
  "FIRST_SEEN TIMESTAMP(0) null default 0,"
  "LAST_SEEN TIMESTAMP(0) null default 0,"
  "UNIQUE KEY (THREAD_ID, ERROR_NUMBER) USING HASH"
  ")ENGINE=PERFORMANCE_SCHEMA;";

SET @str = IF(@have_pfs = 1, @cmd, 'SET @dummy = 0');
PREPARE stmt FROM @str;
EXECUTE stmt;
DROP PREPARE stmt;

--
-- TABLE EVENTS_ERRORS_SUMMARY_GLOBAL_BY_ERROR
--

SET @cmd="CREATE TABLE performance_schema.events_errors_summary_global_by_error("
  "ERROR_NUMBER INTEGER,"
  "ERROR_NAME VARCHAR(64),"
  "SQL_STATE VARCHAR(5),"
  "SUM_ERROR_RAISED  BIGINT unsigned not null,"
  "SUM_ERROR_HANDLED BIGINT unsigned not null,"
  "FIRST_SEEN TIMESTAMP(0) null default 0,"
  "LAST_SEEN TIMESTAMP(0) null default 0,"
  "UNIQUE KEY (ERROR_NUMBER) USING HASH"
  ")ENGINE=PERFORMANCE_SCHEMA;";

SET @str = IF(@have_pfs = 1, @cmd, 'SET @dummy = 0');
PREPARE stmt FROM @str;
EXECUTE stmt;
DROP PREPARE stmt;

--
-- TABLE HOSTS
--

SET @cmd="CREATE TABLE performance_schema.hosts("
  "HOST CHAR(60) collate utf8_bin default null,"
  "CURRENT_CONNECTIONS bigint not null,"
  "TOTAL_CONNECTIONS bigint not null,"
  "UNIQUE KEY (HOST) USING HASH"
  ")ENGINE=PERFORMANCE_SCHEMA;";

SET @str = IF(@have_pfs = 1, @cmd, 'SET @dummy = 0');
PREPARE stmt FROM @str;
EXECUTE stmt;
DROP PREPARE stmt;

--
-- TABLE USERS
--

SET @cmd="CREATE TABLE performance_schema.users("
  "USER CHAR(32) collate utf8_bin default null,"
  "CURRENT_CONNECTIONS bigint not null,"
  "TOTAL_CONNECTIONS bigint not null,"
  "UNIQUE KEY (USER) USING HASH"
  ")ENGINE=PERFORMANCE_SCHEMA;";

SET @str = IF(@have_pfs = 1, @cmd, 'SET @dummy = 0');
PREPARE stmt FROM @str;
EXECUTE stmt;
DROP PREPARE stmt;

--
-- TABLE ACCOUNTS
--

SET @cmd="CREATE TABLE performance_schema.accounts("
  "USER CHAR(32) collate utf8_bin default null,"
  "HOST CHAR(60) collate utf8_bin default null,"
  "CURRENT_CONNECTIONS bigint not null,"
  "TOTAL_CONNECTIONS bigint not null,"
  "UNIQUE KEY `ACCOUNT` (USER, HOST) USING HASH"
  ")ENGINE=PERFORMANCE_SCHEMA;";

SET @str = IF(@have_pfs = 1, @cmd, 'SET @dummy = 0');
PREPARE stmt FROM @str;
EXECUTE stmt;
DROP PREPARE stmt;

--
-- TABLE MEMORY_SUMMARY_GLOBAL_BY_EVENT_NAME
--

SET @cmd="CREATE TABLE performance_schema.memory_summary_global_by_event_name("
  "EVENT_NAME VARCHAR(128) not null,"
  "COUNT_ALLOC BIGINT unsigned not null,"
  "COUNT_FREE BIGINT unsigned not null,"
  "SUM_NUMBER_OF_BYTES_ALLOC BIGINT unsigned not null,"
  "SUM_NUMBER_OF_BYTES_FREE BIGINT unsigned not null,"
  "LOW_COUNT_USED BIGINT not null,"
  "CURRENT_COUNT_USED BIGINT not null,"
  "HIGH_COUNT_USED BIGINT not null,"
  "LOW_NUMBER_OF_BYTES_USED BIGINT not null,"
  "CURRENT_NUMBER_OF_BYTES_USED BIGINT not null,"
  "HIGH_NUMBER_OF_BYTES_USED BIGINT not null,"
  "PRIMARY KEY (EVENT_NAME)"
  ")ENGINE=PERFORMANCE_SCHEMA;";

SET @str = IF(@have_pfs = 1, @cmd, 'SET @dummy = 0');
PREPARE stmt FROM @str;
EXECUTE stmt;
DROP PREPARE stmt;

--
-- TABLE MEMORY_SUMMARY_BY_THREAD_BY_EVENT_NAME
--

SET @cmd="CREATE TABLE performance_schema.memory_summary_by_thread_by_event_name("
  "THREAD_ID BIGINT unsigned not null,"
  "EVENT_NAME VARCHAR(128) not null,"
  "COUNT_ALLOC BIGINT unsigned not null,"
  "COUNT_FREE BIGINT unsigned not null,"
  "SUM_NUMBER_OF_BYTES_ALLOC BIGINT unsigned not null,"
  "SUM_NUMBER_OF_BYTES_FREE BIGINT unsigned not null,"
  "LOW_COUNT_USED BIGINT not null,"
  "CURRENT_COUNT_USED BIGINT not null,"
  "HIGH_COUNT_USED BIGINT not null,"
  "LOW_NUMBER_OF_BYTES_USED BIGINT not null,"
  "CURRENT_NUMBER_OF_BYTES_USED BIGINT not null,"
  "HIGH_NUMBER_OF_BYTES_USED BIGINT not null,"
  "PRIMARY KEY (THREAD_ID, EVENT_NAME) USING HASH"
  ")ENGINE=PERFORMANCE_SCHEMA;";

SET @str = IF(@have_pfs = 1, @cmd, 'SET @dummy = 0');
PREPARE stmt FROM @str;
EXECUTE stmt;
DROP PREPARE stmt;

--
-- TABLE MEMORY_SUMMARY_BY_ACCOUNT_BY_EVENT_NAME
--

SET @cmd="CREATE TABLE performance_schema.memory_summary_by_account_by_event_name("
  "USER CHAR(32) collate utf8_bin default null,"
  "HOST CHAR(60) collate utf8_bin default null,"
  "EVENT_NAME VARCHAR(128) not null,"
  "COUNT_ALLOC BIGINT unsigned not null,"
  "COUNT_FREE BIGINT unsigned not null,"
  "SUM_NUMBER_OF_BYTES_ALLOC BIGINT unsigned not null,"
  "SUM_NUMBER_OF_BYTES_FREE BIGINT unsigned not null,"
  "LOW_COUNT_USED BIGINT not null,"
  "CURRENT_COUNT_USED BIGINT not null,"
  "HIGH_COUNT_USED BIGINT not null,"
  "LOW_NUMBER_OF_BYTES_USED BIGINT not null,"
  "CURRENT_NUMBER_OF_BYTES_USED BIGINT not null,"
  "HIGH_NUMBER_OF_BYTES_USED BIGINT not null,"
  "UNIQUE KEY `ACCOUNT` (USER, HOST, EVENT_NAME) USING HASH"
  ")ENGINE=PERFORMANCE_SCHEMA;";

SET @str = IF(@have_pfs = 1, @cmd, 'SET @dummy = 0');
PREPARE stmt FROM @str;
EXECUTE stmt;
DROP PREPARE stmt;

--
-- TABLE MEMORY_SUMMARY_BY_HOST_BY_EVENT_NAME
--

SET @cmd="CREATE TABLE performance_schema.memory_summary_by_host_by_event_name("
  "HOST CHAR(60) collate utf8_bin default null,"
  "EVENT_NAME VARCHAR(128) not null,"
  "COUNT_ALLOC BIGINT unsigned not null,"
  "COUNT_FREE BIGINT unsigned not null,"
  "SUM_NUMBER_OF_BYTES_ALLOC BIGINT unsigned not null,"
  "SUM_NUMBER_OF_BYTES_FREE BIGINT unsigned not null,"
  "LOW_COUNT_USED BIGINT not null,"
  "CURRENT_COUNT_USED BIGINT not null,"
  "HIGH_COUNT_USED BIGINT not null,"
  "LOW_NUMBER_OF_BYTES_USED BIGINT not null,"
  "CURRENT_NUMBER_OF_BYTES_USED BIGINT not null,"
  "HIGH_NUMBER_OF_BYTES_USED BIGINT not null,"
  "UNIQUE KEY (HOST, EVENT_NAME) USING HASH"
  ")ENGINE=PERFORMANCE_SCHEMA;";

SET @str = IF(@have_pfs = 1, @cmd, 'SET @dummy = 0');
PREPARE stmt FROM @str;
EXECUTE stmt;
DROP PREPARE stmt;

--
-- TABLE MEMORY_SUMMARY_BY_USER_BY_EVENT_NAME
--

SET @cmd="CREATE TABLE performance_schema.memory_summary_by_user_by_event_name("
  "USER CHAR(32) collate utf8_bin default null,"
  "EVENT_NAME VARCHAR(128) not null,"
  "COUNT_ALLOC BIGINT unsigned not null,"
  "COUNT_FREE BIGINT unsigned not null,"
  "SUM_NUMBER_OF_BYTES_ALLOC BIGINT unsigned not null,"
  "SUM_NUMBER_OF_BYTES_FREE BIGINT unsigned not null,"
  "LOW_COUNT_USED BIGINT not null,"
  "CURRENT_COUNT_USED BIGINT not null,"
  "HIGH_COUNT_USED BIGINT not null,"
  "LOW_NUMBER_OF_BYTES_USED BIGINT not null,"
  "CURRENT_NUMBER_OF_BYTES_USED BIGINT not null,"
  "HIGH_NUMBER_OF_BYTES_USED BIGINT not null,"
  "UNIQUE KEY (USER, EVENT_NAME) USING HASH"
  ")ENGINE=PERFORMANCE_SCHEMA;";

SET @str = IF(@have_pfs = 1, @cmd, 'SET @dummy = 0');
PREPARE stmt FROM @str;
EXECUTE stmt;
DROP PREPARE stmt;

--
-- TABLE EVENTS_STATEMENTS_SUMMARY_BY_DIGEST
--

SET @cmd="CREATE TABLE performance_schema.events_statements_summary_by_digest("
  "SCHEMA_NAME VARCHAR(64),"
  "DIGEST VARCHAR(32),"
  "DIGEST_TEXT LONGTEXT,"
  "COUNT_STAR BIGINT unsigned not null,"
  "SUM_TIMER_WAIT BIGINT unsigned not null,"
  "MIN_TIMER_WAIT BIGINT unsigned not null,"
  "AVG_TIMER_WAIT BIGINT unsigned not null,"
  "MAX_TIMER_WAIT BIGINT unsigned not null,"
  "SUM_LOCK_TIME BIGINT unsigned not null,"
  "SUM_ERRORS BIGINT unsigned not null,"
  "SUM_WARNINGS BIGINT unsigned not null,"
  "SUM_ROWS_AFFECTED BIGINT unsigned not null,"
  "SUM_ROWS_SENT BIGINT unsigned not null,"
  "SUM_ROWS_EXAMINED BIGINT unsigned not null,"
  "SUM_CREATED_TMP_DISK_TABLES BIGINT unsigned not null,"
  "SUM_CREATED_TMP_TABLES BIGINT unsigned not null,"
  "SUM_SELECT_FULL_JOIN BIGINT unsigned not null,"
  "SUM_SELECT_FULL_RANGE_JOIN BIGINT unsigned not null,"
  "SUM_SELECT_RANGE BIGINT unsigned not null,"
  "SUM_SELECT_RANGE_CHECK BIGINT unsigned not null,"
  "SUM_SELECT_SCAN BIGINT unsigned not null,"
  "SUM_SORT_MERGE_PASSES BIGINT unsigned not null,"
  "SUM_SORT_RANGE BIGINT unsigned not null,"
  "SUM_SORT_ROWS BIGINT unsigned not null,"
  "SUM_SORT_SCAN BIGINT unsigned not null,"
  "SUM_NO_INDEX_USED BIGINT unsigned not null,"
  "SUM_NO_GOOD_INDEX_USED BIGINT unsigned not null,"
  "FIRST_SEEN TIMESTAMP(0) NOT NULL default 0,"
  "LAST_SEEN TIMESTAMP(0) NOT NULL default 0,"
  "UNIQUE KEY (SCHEMA_NAME, DIGEST) USING HASH"
  ")ENGINE=PERFORMANCE_SCHEMA;";


SET @str = IF(@have_pfs = 1, @cmd, 'SET @dummy = 0');
PREPARE stmt FROM @str;
EXECUTE stmt;
DROP PREPARE stmt;

--
-- TABLE EVENTS_STATEMENTS_SUMMARY_BY_PROGRAM
--

SET @cmd="CREATE TABLE performance_schema.events_statements_summary_by_program("
  "OBJECT_TYPE enum('EVENT', 'FUNCTION', 'PROCEDURE', 'TABLE', 'TRIGGER'),"
  "OBJECT_SCHEMA varchar(64) NOT NULL,"
  "OBJECT_NAME varchar(64) NOT NULL,"
  "COUNT_STAR bigint(20) unsigned NOT NULL,"
  "SUM_TIMER_WAIT bigint(20) unsigned NOT NULL,"
  "MIN_TIMER_WAIT bigint(20) unsigned NOT NULL,"
  "AVG_TIMER_WAIT bigint(20) unsigned NOT NULL,"
  "MAX_TIMER_WAIT bigint(20) unsigned NOT NULL,"
  "COUNT_STATEMENTS bigint(20) unsigned NOT NULL,"
  "SUM_STATEMENTS_WAIT bigint(20) unsigned NOT NULL,"
  "MIN_STATEMENTS_WAIT bigint(20) unsigned NOT NULL,"
  "AVG_STATEMENTS_WAIT bigint(20) unsigned NOT NULL,"
  "MAX_STATEMENTS_WAIT bigint(20) unsigned NOT NULL,"
  "SUM_LOCK_TIME bigint(20) unsigned NOT NULL,"
  "SUM_ERRORS bigint(20) unsigned NOT NULL,"
  "SUM_WARNINGS bigint(20) unsigned NOT NULL,"
  "SUM_ROWS_AFFECTED bigint(20) unsigned NOT NULL,"
  "SUM_ROWS_SENT bigint(20) unsigned NOT NULL,"
  "SUM_ROWS_EXAMINED bigint(20) unsigned NOT NULL,"
  "SUM_CREATED_TMP_DISK_TABLES bigint(20) unsigned NOT NULL,"
  "SUM_CREATED_TMP_TABLES bigint(20) unsigned NOT NULL,"
  "SUM_SELECT_FULL_JOIN bigint(20) unsigned NOT NULL,"
  "SUM_SELECT_FULL_RANGE_JOIN bigint(20) unsigned NOT NULL,"
  "SUM_SELECT_RANGE bigint(20) unsigned NOT NULL,"
  "SUM_SELECT_RANGE_CHECK bigint(20) unsigned NOT NULL,"
  "SUM_SELECT_SCAN bigint(20) unsigned NOT NULL,"
  "SUM_SORT_MERGE_PASSES bigint(20) unsigned NOT NULL,"
  "SUM_SORT_RANGE bigint(20) unsigned NOT NULL,"
  "SUM_SORT_ROWS bigint(20) unsigned NOT NULL,"
  "SUM_SORT_SCAN bigint(20) unsigned NOT NULL,"
  "SUM_NO_INDEX_USED bigint(20) unsigned NOT NULL,"
  "SUM_NO_GOOD_INDEX_USED bigint(20) unsigned NOT NULL,"
  "PRIMARY KEY (OBJECT_TYPE, OBJECT_SCHEMA, OBJECT_NAME) USING HASH"
  ")ENGINE=PERFORMANCE_SCHEMA;";

SET @str = IF(@have_pfs = 1, @cmd, 'SET @dummy = 0');
PREPARE stmt FROM @str;
EXECUTE stmt;
DROP PREPARE stmt;

--
-- TABLE PREPARED_STATEMENT_INSTANCES
--

SET @cmd="CREATE TABLE performance_schema.prepared_statements_instances("
  "OBJECT_INSTANCE_BEGIN bigint(20) unsigned NOT NULL,"
  "STATEMENT_ID bigint(20) unsigned NOT NULL,"
  "STATEMENT_NAME varchar(64) default NULL,"
  "SQL_TEXT longtext NOT NULL,"
  "OWNER_THREAD_ID bigint(20) unsigned NOT NULL,"
  "OWNER_EVENT_ID bigint(20) unsigned NOT NULL,"
  "OWNER_OBJECT_TYPE enum('EVENT','FUNCTION','PROCEDURE','TABLE','TRIGGER') DEFAULT NULL,"
  "OWNER_OBJECT_SCHEMA varchar(64) DEFAULT NULL,"
  "OWNER_OBJECT_NAME varchar(64) DEFAULT NULL,"
  "TIMER_PREPARE bigint(20) unsigned NOT NULL,"
  "COUNT_REPREPARE bigint(20) unsigned NOT NULL,"
  "COUNT_EXECUTE bigint(20) unsigned NOT NULL,"
  "SUM_TIMER_EXECUTE bigint(20) unsigned NOT NULL,"
  "MIN_TIMER_EXECUTE bigint(20) unsigned NOT NULL,"
  "AVG_TIMER_EXECUTE bigint(20) unsigned NOT NULL,"
  "MAX_TIMER_EXECUTE bigint(20) unsigned NOT NULL,"
  "SUM_LOCK_TIME bigint(20) unsigned NOT NULL,"
  "SUM_ERRORS bigint(20) unsigned NOT NULL,"
  "SUM_WARNINGS bigint(20) unsigned NOT NULL,"
  "SUM_ROWS_AFFECTED bigint(20) unsigned NOT NULL,"
  "SUM_ROWS_SENT bigint(20) unsigned NOT NULL,"
  "SUM_ROWS_EXAMINED bigint(20) unsigned NOT NULL,"
  "SUM_CREATED_TMP_DISK_TABLES bigint(20) unsigned NOT NULL,"
  "SUM_CREATED_TMP_TABLES bigint(20) unsigned NOT NULL,"
  "SUM_SELECT_FULL_JOIN bigint(20) unsigned NOT NULL,"
  "SUM_SELECT_FULL_RANGE_JOIN bigint(20) unsigned NOT NULL,"
  "SUM_SELECT_RANGE bigint(20) unsigned NOT NULL,"
  "SUM_SELECT_RANGE_CHECK bigint(20) unsigned NOT NULL,"
  "SUM_SELECT_SCAN bigint(20) unsigned NOT NULL,"
  "SUM_SORT_MERGE_PASSES bigint(20) unsigned NOT NULL,"
  "SUM_SORT_RANGE bigint(20) unsigned NOT NULL,"
  "SUM_SORT_ROWS bigint(20) unsigned NOT NULL,"
  "SUM_SORT_SCAN bigint(20) unsigned NOT NULL,"
  "SUM_NO_INDEX_USED bigint(20) unsigned NOT NULL,"
  "SUM_NO_GOOD_INDEX_USED bigint(20) unsigned NOT NULL,"
  "PRIMARY KEY (OBJECT_INSTANCE_BEGIN) USING HASH,"
  "UNIQUE KEY (OWNER_THREAD_ID, OWNER_EVENT_ID) USING HASH,"
  "KEY (STATEMENT_ID) USING HASH,"
  "KEY (STATEMENT_NAME) USING HASH,"
  "KEY (OWNER_OBJECT_TYPE, OWNER_OBJECT_SCHEMA, OWNER_OBJECT_NAME) USING HASH"
  ")ENGINE=PERFORMANCE_SCHEMA;";

SET @str = IF(@have_pfs = 1, @cmd, 'SET @dummy = 0');
PREPARE stmt FROM @str;
EXECUTE stmt;
DROP PREPARE stmt;

--
-- TABLE replication_connection_configuration
--

SET @cmd="CREATE TABLE performance_schema.replication_connection_configuration("
  "CHANNEL_NAME CHAR(64) collate utf8_general_ci not null,"
  "HOST CHAR(60) collate utf8_bin not null,"
  "PORT INTEGER not null,"
  "USER CHAR(32) collate utf8_bin not null,"
  "NETWORK_INTERFACE CHAR(60) collate utf8_bin not null,"
  "AUTO_POSITION ENUM('1','0') not null,"
  "SSL_ALLOWED ENUM('YES','NO','IGNORED') not null,"
  "SSL_CA_FILE VARCHAR(512) not null,"
  "SSL_CA_PATH VARCHAR(512) not null,"
  "SSL_CERTIFICATE VARCHAR(512) not null,"
  "SSL_CIPHER VARCHAR(512) not null,"
  "SSL_KEY VARCHAR(512) not null,"
  "SSL_VERIFY_SERVER_CERTIFICATE ENUM('YES','NO') not null,"
  "SSL_CRL_FILE VARCHAR(255) not null,"
  "SSL_CRL_PATH VARCHAR(255) not null,"
  "CONNECTION_RETRY_INTERVAL INTEGER not null,"
  "CONNECTION_RETRY_COUNT BIGINT unsigned not null,"
  "HEARTBEAT_INTERVAL DOUBLE(10,3) unsigned not null COMMENT 'Number of seconds after which a heartbeat will be sent .',"
  "TLS_VERSION VARCHAR(255) not null,"
  "PRIMARY KEY (CHANNEL_NAME) USING HASH"
  ") ENGINE=PERFORMANCE_SCHEMA;";

SET @str = IF(@have_pfs = 1, @cmd, 'SET @dummy = 0');
PREPARE stmt FROM @str;
EXECUTE stmt;
DROP PREPARE stmt;


--
-- TABLE replication_group_member_stats
--

SET @cmd="CREATE TABLE performance_schema.replication_group_member_stats("
  "CHANNEL_NAME CHAR(64) collate utf8_general_ci not null,"
  "VIEW_ID CHAR(60) collate utf8_bin not null,"
  "MEMBER_ID CHAR(36) collate utf8_bin not null,"
  "COUNT_TRANSACTIONS_IN_QUEUE BIGINT unsigned not null,"
  "COUNT_TRANSACTIONS_CHECKED BIGINT unsigned not null,"
  "COUNT_CONFLICTS_DETECTED BIGINT unsigned not null,"
  "COUNT_TRANSACTIONS_ROWS_VALIDATING BIGINT unsigned not null,"
  "TRANSACTIONS_COMMITTED_ALL_MEMBERS LONGTEXT not null,"
  "LAST_CONFLICT_FREE_TRANSACTION TEXT not null"
  ") ENGINE=PERFORMANCE_SCHEMA;";

SET @str = IF(@have_pfs = 1, @cmd, 'SET @dummy = 0');
PREPARE stmt FROM @str;
EXECUTE stmt;
DROP PREPARE stmt;


--
-- TABLE replication_group_members
--

SET @cmd="CREATE TABLE performance_schema.replication_group_members("
  "CHANNEL_NAME CHAR(64) collate utf8_general_ci not null,"
  "MEMBER_ID CHAR(36) collate utf8_bin not null,"
  "MEMBER_HOST CHAR(60) collate utf8_bin not null,"
  "MEMBER_PORT INTEGER,"
  "MEMBER_STATE CHAR(64) collate utf8_bin not null"
  ") ENGINE=PERFORMANCE_SCHEMA;";

 SET @str = IF(@have_pfs = 1, @cmd, 'SET @dummy = 0');
 PREPARE stmt FROM @str;
 EXECUTE stmt;
 DROP PREPARE stmt;

--
-- TABLE replication_connection_status
--

SET @cmd="CREATE TABLE performance_schema.replication_connection_status("
  "CHANNEL_NAME CHAR(64) collate utf8_general_ci not null,"
  "GROUP_NAME CHAR(36) collate utf8_bin not null,"
  "SOURCE_UUID CHAR(36) collate utf8_bin not null,"
  "THREAD_ID BIGINT unsigned,"
  "SERVICE_STATE ENUM('ON','OFF','CONNECTING') not null,"
  "COUNT_RECEIVED_HEARTBEATS bigint unsigned NOT NULL DEFAULT 0,"
  "LAST_HEARTBEAT_TIMESTAMP TIMESTAMP(0) not null COMMENT 'Shows when the most recent heartbeat signal was received.',"
  "RECEIVED_TRANSACTION_SET LONGTEXT not null,"
  "LAST_ERROR_NUMBER INTEGER not null,"
  "LAST_ERROR_MESSAGE VARCHAR(1024) not null,"
  "LAST_ERROR_TIMESTAMP TIMESTAMP(0) not null,"
  "PRIMARY KEY (CHANNEL_NAME) USING HASH,"
  "KEY (THREAD_ID) USING HASH"
  ") ENGINE=PERFORMANCE_SCHEMA;";

SET @str = IF(@have_pfs = 1, @cmd, 'SET @dummy = 0');
PREPARE stmt FROM @str;
EXECUTE stmt;
DROP PREPARE stmt;

--
-- TABLE replication_applier_configuration
--

SET @cmd="CREATE TABLE performance_schema.replication_applier_configuration("
  "CHANNEL_NAME CHAR(64) collate utf8_general_ci not null,"
  "DESIRED_DELAY INTEGER not null,"
  "PRIMARY KEY (CHANNEL_NAME) USING HASH"
  ") ENGINE=PERFORMANCE_SCHEMA;";

SET @str = IF(@have_pfs = 1, @cmd, 'SET @dummy = 0');
PREPARE stmt FROM @str;
EXECUTE stmt;
DROP PREPARE stmt;

--
-- TABLE replication_applier_status
--

SET @cmd="CREATE TABLE performance_schema.replication_applier_status("
  "CHANNEL_NAME CHAR(64) collate utf8_general_ci not null,"
  "SERVICE_STATE ENUM('ON','OFF') not null,"
  "REMAINING_DELAY INTEGER unsigned,"
  "COUNT_TRANSACTIONS_RETRIES BIGINT unsigned not null,"
  "PRIMARY KEY (CHANNEL_NAME) USING HASH"
  ") ENGINE=PERFORMANCE_SCHEMA;";

SET @str = IF(@have_pfs = 1, @cmd, 'SET @dummy = 0');
PREPARE stmt FROM @str;
EXECUTE stmt;
DROP PREPARE stmt;

--
-- TABLE replication_applier_status_by_coordinator
--

SET @cmd="CREATE TABLE performance_schema.replication_applier_status_by_coordinator("
  "CHANNEL_NAME CHAR(64) collate utf8_general_ci not null,"
  "THREAD_ID BIGINT UNSIGNED,"
  "SERVICE_STATE ENUM('ON','OFF') not null,"
  "LAST_ERROR_NUMBER INTEGER not null,"
  "LAST_ERROR_MESSAGE VARCHAR(1024) not null,"
  "LAST_ERROR_TIMESTAMP TIMESTAMP(0) not null,"
  "PRIMARY KEY (CHANNEL_NAME) USING HASH,"
  "KEY (THREAD_ID) USING HASH"
  ") ENGINE=PERFORMANCE_SCHEMA;";

SET @str = IF(@have_pfs = 1, @cmd, 'SET @dummy = 0');
PREPARE stmt FROM @str;
EXECUTE stmt;
DROP PREPARE stmt;

--
-- TABLE replication_applier_status_by_worker
--

SET @cmd="CREATE TABLE performance_schema.replication_applier_status_by_worker("
  "CHANNEL_NAME CHAR(64) collate utf8_general_ci not null,"
  "WORKER_ID BIGINT UNSIGNED not null,"
  "THREAD_ID BIGINT UNSIGNED,"
  "SERVICE_STATE ENUM('ON','OFF') not null,"
  "LAST_SEEN_TRANSACTION CHAR(57) not null,"
  "LAST_ERROR_NUMBER INTEGER not null,"
  "LAST_ERROR_MESSAGE VARCHAR(1024) not null,"
  "LAST_ERROR_TIMESTAMP TIMESTAMP(0) not null,"
  "PRIMARY KEY (CHANNEL_NAME, WORKER_ID) USING HASH,"
  "KEY (THREAD_ID) USING HASH"
  ") ENGINE=PERFORMANCE_SCHEMA;";

SET @str = IF(@have_pfs = 1, @cmd, 'SET @dummy = 0');
PREPARE stmt FROM @str;
EXECUTE stmt;
DROP PREPARE stmt;

--
-- TABLE SESSION_CONNECT_ATTRS
--

SET @cmd="CREATE TABLE performance_schema.session_connect_attrs("
  "PROCESSLIST_ID INT NOT NULL,"
  "ATTR_NAME VARCHAR(32) NOT NULL,"
  "ATTR_VALUE VARCHAR(1024),"
  "ORDINAL_POSITION INT,"
  "PRIMARY KEY (PROCESSLIST_ID, ATTR_NAME)"
  ")ENGINE=PERFORMANCE_SCHEMA CHARACTER SET utf8 COLLATE utf8_bin;";

SET @str = IF(@have_pfs = 1, @cmd, 'SET @dummy = 0');
PREPARE stmt FROM @str;
EXECUTE stmt;
DROP PREPARE stmt;

--
-- TABLE SESSION_ACCOUNT_CONNECT_ATTRS
--

SET @cmd="CREATE TABLE performance_schema.session_account_connect_attrs "
         " LIKE performance_schema.session_connect_attrs;";

SET @str = IF(@have_pfs = 1, @cmd, 'SET @dummy = 0');
PREPARE stmt FROM @str;
EXECUTE stmt;
DROP PREPARE stmt;

--
-- TABLE TABLE_HANDLES
--

SET @cmd="CREATE TABLE performance_schema.table_handles("
  "OBJECT_TYPE VARCHAR(64) not null,"
  "OBJECT_SCHEMA VARCHAR(64) not null,"
  "OBJECT_NAME VARCHAR(64) not null,"
  "OBJECT_INSTANCE_BEGIN BIGINT unsigned not null,"
  "OWNER_THREAD_ID BIGINT unsigned,"
  "OWNER_EVENT_ID BIGINT unsigned,"
  "INTERNAL_LOCK VARCHAR(64),"
  "EXTERNAL_LOCK VARCHAR(64),"
  "PRIMARY KEY (OBJECT_INSTANCE_BEGIN) USING HASH,"
  "KEY (OBJECT_TYPE, OBJECT_SCHEMA, OBJECT_NAME) USING HASH,"
  "KEY (OWNER_THREAD_ID, OWNER_EVENT_ID) USING HASH"
  ")ENGINE=PERFORMANCE_SCHEMA;";

SET @str = IF(@have_pfs = 1, @cmd, 'SET @dummy = 0');
PREPARE stmt FROM @str;
EXECUTE stmt;
DROP PREPARE stmt;

--
-- TABLE METADATA_LOCKS
--

SET @cmd="CREATE TABLE performance_schema.metadata_locks("
  "OBJECT_TYPE VARCHAR(64) not null,"
  "OBJECT_SCHEMA VARCHAR(64),"
  "OBJECT_NAME VARCHAR(64),"
  "OBJECT_INSTANCE_BEGIN BIGINT unsigned not null,"
  "LOCK_TYPE VARCHAR(32) not null,"
  "LOCK_DURATION VARCHAR(32) not null,"
  "LOCK_STATUS VARCHAR(32) not null,"
  "SOURCE VARCHAR(64),"
  "OWNER_THREAD_ID BIGINT unsigned,"
  "OWNER_EVENT_ID BIGINT unsigned,"
  "PRIMARY KEY (OBJECT_INSTANCE_BEGIN) USING HASH,"
  "KEY (OBJECT_TYPE, OBJECT_SCHEMA, OBJECT_NAME) USING HASH,"
  "KEY (OWNER_THREAD_ID, OWNER_EVENT_ID) USING HASH"
  ")ENGINE=PERFORMANCE_SCHEMA;";

SET @str = IF(@have_pfs = 1, @cmd, 'SET @dummy = 0');
PREPARE stmt FROM @str;
EXECUTE stmt;
DROP PREPARE stmt;

--
-- TABLE USER_VARIABLES_BY_THREAD
--

SET @cmd="CREATE TABLE performance_schema.user_variables_by_thread("
  "THREAD_ID BIGINT unsigned not null,"
  "VARIABLE_NAME VARCHAR(64) not null,"
  "VARIABLE_VALUE LONGBLOB,"
  "PRIMARY KEY (THREAD_ID, VARIABLE_NAME) USING HASH"
  ")ENGINE=PERFORMANCE_SCHEMA;";

SET @str = IF(@have_pfs = 1, @cmd, 'SET @dummy = 0');
PREPARE stmt FROM @str;
EXECUTE stmt;
DROP PREPARE stmt;

--
-- TABLE VARIABLES_BY_THREAD
--

SET @cmd="CREATE TABLE performance_schema.variables_by_thread("
  "THREAD_ID BIGINT unsigned not null,"
  "VARIABLE_NAME VARCHAR(64) not null,"
  "VARIABLE_VALUE VARCHAR(1024),"
  "PRIMARY KEY (THREAD_ID, VARIABLE_NAME) USING HASH"
  ")ENGINE=PERFORMANCE_SCHEMA;";

SET @str = IF(@have_pfs = 1, @cmd, 'SET @dummy = 0');
PREPARE stmt FROM @str;
EXECUTE stmt;
DROP PREPARE stmt;

--
-- TABLE GLOBAL_VARIABLES
--

SET @cmd="CREATE TABLE performance_schema.global_variables("
  "VARIABLE_NAME VARCHAR(64) not null,"
  "VARIABLE_VALUE VARCHAR(1024),"
  "PRIMARY KEY (VARIABLE_NAME) USING HASH"
  ")ENGINE=PERFORMANCE_SCHEMA;";

SET @str = IF(@have_pfs = 1, @cmd, 'SET @dummy = 0');
PREPARE stmt FROM @str;
EXECUTE stmt;
DROP PREPARE stmt;

--
-- TABLE SESSION_VARIABLES
--

SET @cmd="CREATE TABLE performance_schema.session_variables("
  "VARIABLE_NAME VARCHAR(64) not null,"
  "VARIABLE_VALUE VARCHAR(1024),"
  "PRIMARY KEY (VARIABLE_NAME) USING HASH"
  ")ENGINE=PERFORMANCE_SCHEMA;";

SET @str = IF(@have_pfs = 1, @cmd, 'SET @dummy = 0');
PREPARE stmt FROM @str;
EXECUTE stmt;
DROP PREPARE stmt;

--
-- TABLE VARIABLES_INFO
--

SET @cmd="CREATE TABLE performance_schema.variables_info("
  "VARIABLE_NAME varchar(64) not null,"
  "VARIABLE_SOURCE ENUM('COMPILED','GLOBAL','SERVER','EXPLICIT','EXTRA','USER','LOGIN','COMMAND_LINE','PERSISTED','DYNAMIC') DEFAULT 'COMPILED',"
  "VARIABLE_PATH varchar(1024),"
  "MIN_VALUE varchar(64),"
  "MAX_VALUE varchar(64)"
  ")ENGINE=PERFORMANCE_SCHEMA;";

SET @str = IF(@have_pfs = 1, @cmd, 'SET @dummy = 0');
PREPARE stmt FROM @str;
EXECUTE stmt;
DROP PREPARE stmt;

--
-- TABLE STATUS_BY_THREAD
--

SET @cmd="CREATE TABLE performance_schema.status_by_thread("
  "THREAD_ID BIGINT unsigned not null,"
  "VARIABLE_NAME VARCHAR(64) not null,"
  "VARIABLE_VALUE VARCHAR(1024),"
  "PRIMARY KEY (THREAD_ID, VARIABLE_NAME) USING HASH"
  ")ENGINE=PERFORMANCE_SCHEMA;";

SET @str = IF(@have_pfs = 1, @cmd, 'SET @dummy = 0');
PREPARE stmt FROM @str;
EXECUTE stmt;
DROP PREPARE stmt;

--
-- TABLE STATUS_BY_USER
--

SET @cmd="CREATE TABLE performance_schema.status_by_user("
  "USER CHAR(32) collate utf8_bin default null,"
  "VARIABLE_NAME VARCHAR(64) not null,"
  "VARIABLE_VALUE VARCHAR(1024),"
  "UNIQUE KEY (USER, VARIABLE_NAME) USING HASH"
  ")ENGINE=PERFORMANCE_SCHEMA;";

SET @str = IF(@have_pfs = 1, @cmd, 'SET @dummy = 0');
PREPARE stmt FROM @str;
EXECUTE stmt;
DROP PREPARE stmt;

--
-- TABLE STATUS_BY_HOST
--

SET @cmd="CREATE TABLE performance_schema.status_by_host("
  "HOST CHAR(60) collate utf8_bin default null,"
  "VARIABLE_NAME VARCHAR(64) not null,"
  "VARIABLE_VALUE VARCHAR(1024),"
  "UNIQUE KEY (HOST, VARIABLE_NAME) USING HASH"
  ")ENGINE=PERFORMANCE_SCHEMA;";

SET @str = IF(@have_pfs = 1, @cmd, 'SET @dummy = 0');
PREPARE stmt FROM @str;
EXECUTE stmt;
DROP PREPARE stmt;

--
-- TABLE STATUS_BY_ACCOUNT
--

SET @cmd="CREATE TABLE performance_schema.status_by_account("
  "USER CHAR(32) collate utf8_bin default null,"
  "HOST CHAR(60) collate utf8_bin default null,"
  "VARIABLE_NAME VARCHAR(64) not null,"
  "VARIABLE_VALUE VARCHAR(1024),"
  "UNIQUE KEY `ACCOUNT` (USER, HOST, VARIABLE_NAME) USING HASH"
  ")ENGINE=PERFORMANCE_SCHEMA;";

SET @str = IF(@have_pfs = 1, @cmd, 'SET @dummy = 0');
PREPARE stmt FROM @str;
EXECUTE stmt;
DROP PREPARE stmt;

--
-- TABLE GLOBAL_STATUS
--

SET @cmd="CREATE TABLE performance_schema.global_status("
  "VARIABLE_NAME VARCHAR(64) not null,"
  "VARIABLE_VALUE VARCHAR(1024),"
  "PRIMARY KEY (VARIABLE_NAME) USING HASH"
  ")ENGINE=PERFORMANCE_SCHEMA;";

SET @str = IF(@have_pfs = 1, @cmd, 'SET @dummy = 0');
PREPARE stmt FROM @str;
EXECUTE stmt;
DROP PREPARE stmt;

--
-- TABLE SESSION_STATUS
--

SET @cmd="CREATE TABLE performance_schema.session_status("
  "VARIABLE_NAME VARCHAR(64) not null,"
  "VARIABLE_VALUE VARCHAR(1024),"
  "PRIMARY KEY (VARIABLE_NAME) USING HASH"
  ")ENGINE=PERFORMANCE_SCHEMA;";

SET @str = IF(@have_pfs = 1, @cmd, 'SET @dummy = 0');
PREPARE stmt FROM @str;
EXECUTE stmt;
DROP PREPARE stmt;

CREATE TABLE IF NOT EXISTS proxies_priv (Host char(60) binary DEFAULT '' NOT NULL, User char(32) binary DEFAULT '' NOT NULL, Proxied_host char(60) binary DEFAULT '' NOT NULL, Proxied_user char(32) binary DEFAULT '' NOT NULL, With_grant BOOL DEFAULT 0 NOT NULL, Grantor char(93) DEFAULT '' NOT NULL, Timestamp timestamp NOT NULL DEFAULT CURRENT_TIMESTAMP ON UPDATE CURRENT_TIMESTAMP, PRIMARY KEY Host (Host,User,Proxied_host,Proxied_user), KEY Grantor (Grantor) ) engine=InnoDB STATS_PERSISTENT=0 CHARACTER SET utf8 COLLATE utf8_bin comment='User proxy privileges';

-- Remember for later if proxies_priv table already existed
set @had_proxies_priv_table= @@warning_count != 0;

#
# SQL commands for creating the tables in MySQL Server which
# are used by the NDBINFO storage engine to access system
# information and statistics from MySQL Cluster
#

# Use latin1 when creating ndbinfo objects
SET NAMES 'latin1' COLLATE 'latin1_swedish_ci';

# Only create objects if NDBINFO is supported
SELECT @have_ndbinfo:= COUNT(*) FROM information_schema.engines WHERE engine='NDBINFO' AND support IN ('YES', 'DEFAULT');

# Only create objects if version >= 7.1
SET @str=IF(@have_ndbinfo,'SELECT @have_ndbinfo:= (@@ndbinfo_version >= (7 << 16) | (1 << 8)) || @ndbinfo_skip_version_check','SET @dummy = 0');
PREPARE stmt FROM @str;
EXECUTE stmt;
DROP PREPARE stmt;

SET @str=IF(@have_ndbinfo,'CREATE DATABASE IF NOT EXISTS `ndbinfo`','SET @dummy = 0');
PREPARE stmt FROM @str;
EXECUTE stmt;
DROP PREPARE stmt;

# Set NDBINFO in offline mode during (re)create of tables
# and views to avoid errors caused by no such table or
# different table definition in NDB
SET @str=IF(@have_ndbinfo,'SET @@global.ndbinfo_offline=TRUE','SET @dummy = 0');
PREPARE stmt FROM @str;
EXECUTE stmt;
DROP PREPARE stmt;

# Drop obsolete lookups in ndbinfo
SET @str=IF(@have_ndbinfo,'DROP TABLE IF EXISTS `ndbinfo`.`blocks`','SET @dummy = 0');
PREPARE stmt FROM @str;
EXECUTE stmt;
DROP PREPARE stmt;

SET @str=IF(@have_ndbinfo,'DROP TABLE IF EXISTS `ndbinfo`.`dict_obj_types`','SET @dummy = 0');
PREPARE stmt FROM @str;
EXECUTE stmt;
DROP PREPARE stmt;

SET @str=IF(@have_ndbinfo,'DROP TABLE IF EXISTS `ndbinfo`.`config_params`','SET @dummy = 0');
PREPARE stmt FROM @str;
EXECUTE stmt;
DROP PREPARE stmt;

SET @str=IF(@have_ndbinfo,'DROP TABLE IF EXISTS `ndbinfo`.`ndb$dbtc_apiconnect_state`','SET @dummy = 0');
PREPARE stmt FROM @str;
EXECUTE stmt;
DROP PREPARE stmt;

SET @str=IF(@have_ndbinfo,'DROP TABLE IF EXISTS `ndbinfo`.`ndb$dblqh_tcconnect_state`','SET @dummy = 0');
PREPARE stmt FROM @str;
EXECUTE stmt;
DROP PREPARE stmt;

# Drop any old views in ndbinfo
SET @str=IF(@have_ndbinfo,'DROP VIEW IF EXISTS `ndbinfo`.`transporters`','SET @dummy = 0');
PREPARE stmt FROM @str;
EXECUTE stmt;
DROP PREPARE stmt;

SET @str=IF(@have_ndbinfo,'DROP VIEW IF EXISTS `ndbinfo`.`logspaces`','SET @dummy = 0');
PREPARE stmt FROM @str;
EXECUTE stmt;
DROP PREPARE stmt;

SET @str=IF(@have_ndbinfo,'DROP VIEW IF EXISTS `ndbinfo`.`logbuffers`','SET @dummy = 0');
PREPARE stmt FROM @str;
EXECUTE stmt;
DROP PREPARE stmt;

SET @str=IF(@have_ndbinfo,'DROP VIEW IF EXISTS `ndbinfo`.`resources`','SET @dummy = 0');
PREPARE stmt FROM @str;
EXECUTE stmt;
DROP PREPARE stmt;

SET @str=IF(@have_ndbinfo,'DROP VIEW IF EXISTS `ndbinfo`.`counters`','SET @dummy = 0');
PREPARE stmt FROM @str;
EXECUTE stmt;
DROP PREPARE stmt;

SET @str=IF(@have_ndbinfo,'DROP VIEW IF EXISTS `ndbinfo`.`nodes`','SET @dummy = 0');
PREPARE stmt FROM @str;
EXECUTE stmt;
DROP PREPARE stmt;

SET @str=IF(@have_ndbinfo,'DROP VIEW IF EXISTS `ndbinfo`.`memoryusage`','SET @dummy = 0');
PREPARE stmt FROM @str;
EXECUTE stmt;
DROP PREPARE stmt;

SET @str=IF(@have_ndbinfo,'DROP VIEW IF EXISTS `ndbinfo`.`diskpagebuffer`','SET @dummy = 0');
PREPARE stmt FROM @str;
EXECUTE stmt;
DROP PREPARE stmt;

SET @str=IF(@have_ndbinfo,'DROP VIEW IF EXISTS `ndbinfo`.`diskpagebuffer`','SET @dummy = 0');
PREPARE stmt FROM @str;
EXECUTE stmt;
DROP PREPARE stmt;

SET @str=IF(@have_ndbinfo,'DROP VIEW IF EXISTS `ndbinfo`.`threads`','SET @dummy = 0');
PREPARE stmt FROM @str;
EXECUTE stmt;
DROP PREPARE stmt;

SET @str=IF(@have_ndbinfo,'DROP VIEW IF EXISTS `ndbinfo`.`threadblocks`','SET @dummy = 0');
PREPARE stmt FROM @str;
EXECUTE stmt;
DROP PREPARE stmt;

SET @str=IF(@have_ndbinfo,'DROP VIEW IF EXISTS `ndbinfo`.`threadstat`','SET @dummy = 0');
PREPARE stmt FROM @str;
EXECUTE stmt;
DROP PREPARE stmt;

SET @str=IF(@have_ndbinfo,'DROP VIEW IF EXISTS `ndbinfo`.`tc_time_track_stats`','SET @dummy = 0');
PREPARE stmt FROM @str;
EXECUTE stmt;
DROP PREPARE stmt;

SET @str=IF(@have_ndbinfo,'DROP VIEW IF EXISTS `ndbinfo`.`disk_write_speed_base`','SET @dummy = 0');
PREPARE stmt FROM @str;
EXECUTE stmt;
DROP PREPARE stmt;

SET @str=IF(@have_ndbinfo,'DROP VIEW IF EXISTS `ndbinfo`.`disk_write_speed_aggregate`','SET @dummy = 0');
PREPARE stmt FROM @str;
EXECUTE stmt;
DROP PREPARE stmt;

SET @str=IF(@have_ndbinfo,'DROP VIEW IF EXISTS `ndbinfo`.`restart_info`','SET @dummy = 0');
PREPARE stmt FROM @str;
EXECUTE stmt;
DROP PREPARE stmt;

SET @str=IF(@have_ndbinfo,'DROP VIEW IF EXISTS `ndbinfo`.`cpustat_50ms`','SET @dummy = 0');
PREPARE stmt FROM @str;
EXECUTE stmt;
DROP PREPARE stmt;

SET @str=IF(@have_ndbinfo,'DROP VIEW IF EXISTS `ndbinfo`.`cpustat_1sec`','SET @dummy = 0');
PREPARE stmt FROM @str;
EXECUTE stmt;
DROP PREPARE stmt;

SET @str=IF(@have_ndbinfo,'DROP VIEW IF EXISTS `ndbinfo`.`cpustat_20sec`','SET @dummy = 0');
PREPARE stmt FROM @str;
EXECUTE stmt;
DROP PREPARE stmt;

SET @str=IF(@have_ndbinfo,'DROP VIEW IF EXISTS `ndbinfo`.`cpustat`','SET @dummy = 0');
PREPARE stmt FROM @str;
EXECUTE stmt;
DROP PREPARE stmt;

SET @str=IF(@have_ndbinfo,'DROP VIEW IF EXISTS `ndbinfo`.`cluster_transactions`','SET @dummy = 0');
PREPARE stmt FROM @str;
EXECUTE stmt;
DROP PREPARE stmt;

SET @str=IF(@have_ndbinfo,'DROP VIEW IF EXISTS `ndbinfo`.`server_transactions`','SET @dummy = 0');
PREPARE stmt FROM @str;
EXECUTE stmt;
DROP PREPARE stmt;

SET @str=IF(@have_ndbinfo,'DROP VIEW IF EXISTS `ndbinfo`.`cluster_operations`','SET @dummy = 0');
PREPARE stmt FROM @str;
EXECUTE stmt;
DROP PREPARE stmt;

SET @str=IF(@have_ndbinfo,'DROP VIEW IF EXISTS `ndbinfo`.`server_operations`','SET @dummy = 0');
PREPARE stmt FROM @str;
EXECUTE stmt;
DROP PREPARE stmt;

SET @str=IF(@have_ndbinfo,'DROP VIEW IF EXISTS `ndbinfo`.`membership`','SET @dummy = 0');
PREPARE stmt FROM @str;
EXECUTE stmt;
DROP PREPARE stmt;

SET @str=IF(@have_ndbinfo,'DROP VIEW IF EXISTS `ndbinfo`.`arbitrator_validity_detail`','SET @dummy = 0');
PREPARE stmt FROM @str;
EXECUTE stmt;
DROP PREPARE stmt;

SET @str=IF(@have_ndbinfo,'DROP VIEW IF EXISTS `ndbinfo`.`arbitrator_validity_summary`','SET @dummy = 0');
PREPARE stmt FROM @str;
EXECUTE stmt;
DROP PREPARE stmt;

SET @str=IF(@have_ndbinfo,'DROP VIEW IF EXISTS `ndbinfo`.`memory_per_fragment`','SET @dummy = 0');
PREPARE stmt FROM @str;
EXECUTE stmt;
DROP PREPARE stmt;

SET @str=IF(@have_ndbinfo,'DROP VIEW IF EXISTS `ndbinfo`.`operations_per_fragment`','SET @dummy = 0');
PREPARE stmt FROM @str;
EXECUTE stmt;
DROP PREPARE stmt;

SET @str=IF(@have_ndbinfo,'DROP VIEW IF EXISTS `ndbinfo`.`blocks`','SET @dummy = 0');
PREPARE stmt FROM @str;
EXECUTE stmt;
DROP PREPARE stmt;

SET @str=IF(@have_ndbinfo,'DROP VIEW IF EXISTS `ndbinfo`.`dict_obj_types`','SET @dummy = 0');
PREPARE stmt FROM @str;
EXECUTE stmt;
DROP PREPARE stmt;

SET @str=IF(@have_ndbinfo,'DROP VIEW IF EXISTS `ndbinfo`.`config_params`','SET @dummy = 0');
PREPARE stmt FROM @str;
EXECUTE stmt;
DROP PREPARE stmt;

SET @str=IF(@have_ndbinfo,'DROP VIEW IF EXISTS `ndbinfo`.`config_values`','SET @dummy = 0');
PREPARE stmt FROM @str;
EXECUTE stmt;
DROP PREPARE stmt;

# Drop any old lookup tables in ndbinfo
SET @str=IF(@have_ndbinfo,'DROP TABLE IF EXISTS `ndbinfo`.`ndb$blocks`','SET @dummy = 0');
PREPARE stmt FROM @str;
EXECUTE stmt;
DROP PREPARE stmt;

SET @str=IF(@have_ndbinfo,'DROP TABLE IF EXISTS `ndbinfo`.`ndb$dict_obj_types`','SET @dummy = 0');
PREPARE stmt FROM @str;
EXECUTE stmt;
DROP PREPARE stmt;

SET @str=IF(@have_ndbinfo,'DROP TABLE IF EXISTS `ndbinfo`.`ndb$config_params`','SET @dummy = 0');
PREPARE stmt FROM @str;
EXECUTE stmt;
DROP PREPARE stmt;

SET @str=IF(@have_ndbinfo,'DROP TABLE IF EXISTS `ndbinfo`.`ndb$dbtc_apiconnect_state`','SET @dummy = 0');
PREPARE stmt FROM @str;
EXECUTE stmt;
DROP PREPARE stmt;

SET @str=IF(@have_ndbinfo,'DROP TABLE IF EXISTS `ndbinfo`.`ndb$dblqh_tcconnect_state`','SET @dummy = 0');
PREPARE stmt FROM @str;
EXECUTE stmt;
DROP PREPARE stmt;

# ndbinfo.ndb$tables
SET @str=IF(@have_ndbinfo,'DROP TABLE IF EXISTS `ndbinfo`.`ndb$tables`','SET @dummy = 0');
PREPARE stmt FROM @str;
EXECUTE stmt;
DROP PREPARE stmt;

SET @str=IF(@have_ndbinfo,'CREATE TABLE `ndbinfo`.`ndb$tables` (`table_id` INT UNSIGNED,`table_name` VARCHAR(512),`comment` VARCHAR(512)) COMMENT="metadata for tables available through ndbinfo" ENGINE=NDBINFO','SET @dummy = 0');
PREPARE stmt FROM @str;
EXECUTE stmt;
DROP PREPARE stmt;

# ndbinfo.ndb$columns
SET @str=IF(@have_ndbinfo,'DROP TABLE IF EXISTS `ndbinfo`.`ndb$columns`','SET @dummy = 0');
PREPARE stmt FROM @str;
EXECUTE stmt;
DROP PREPARE stmt;

SET @str=IF(@have_ndbinfo,'CREATE TABLE `ndbinfo`.`ndb$columns` (`table_id` INT UNSIGNED,`column_id` INT UNSIGNED,`column_name` VARCHAR(512),`column_type` INT UNSIGNED,`comment` VARCHAR(512)) COMMENT="metadata for columns available through ndbinfo " ENGINE=NDBINFO','SET @dummy = 0');
PREPARE stmt FROM @str;
EXECUTE stmt;
DROP PREPARE stmt;

# ndbinfo.ndb$test
SET @str=IF(@have_ndbinfo,'DROP TABLE IF EXISTS `ndbinfo`.`ndb$test`','SET @dummy = 0');
PREPARE stmt FROM @str;
EXECUTE stmt;
DROP PREPARE stmt;

SET @str=IF(@have_ndbinfo,'CREATE TABLE `ndbinfo`.`ndb$test` (`node_id` INT UNSIGNED,`block_number` INT UNSIGNED,`block_instance` INT UNSIGNED,`counter` INT UNSIGNED,`counter2` BIGINT UNSIGNED) COMMENT="for testing" ENGINE=NDBINFO','SET @dummy = 0');
PREPARE stmt FROM @str;
EXECUTE stmt;
DROP PREPARE stmt;

# ndbinfo.ndb$pools
SET @str=IF(@have_ndbinfo,'DROP TABLE IF EXISTS `ndbinfo`.`ndb$pools`','SET @dummy = 0');
PREPARE stmt FROM @str;
EXECUTE stmt;
DROP PREPARE stmt;

SET @str=IF(@have_ndbinfo,'CREATE TABLE `ndbinfo`.`ndb$pools` (`node_id` INT UNSIGNED,`block_number` INT UNSIGNED,`block_instance` INT UNSIGNED,`pool_name` VARCHAR(512),`used` BIGINT UNSIGNED COMMENT "currently in use",`total` BIGINT UNSIGNED COMMENT "total allocated",`high` BIGINT UNSIGNED COMMENT "in use high water mark",`entry_size` BIGINT UNSIGNED COMMENT "size in bytes of each object",`config_param1` INT UNSIGNED COMMENT "config param 1 affecting pool",`config_param2` INT UNSIGNED COMMENT "config param 2 affecting pool",`config_param3` INT UNSIGNED COMMENT "config param 3 affecting pool",`config_param4` INT UNSIGNED COMMENT "config param 4 affecting pool") COMMENT="pool usage" ENGINE=NDBINFO','SET @dummy = 0');
PREPARE stmt FROM @str;
EXECUTE stmt;
DROP PREPARE stmt;

# ndbinfo.ndb$transporters
SET @str=IF(@have_ndbinfo,'DROP TABLE IF EXISTS `ndbinfo`.`ndb$transporters`','SET @dummy = 0');
PREPARE stmt FROM @str;
EXECUTE stmt;
DROP PREPARE stmt;

SET @str=IF(@have_ndbinfo,'CREATE TABLE `ndbinfo`.`ndb$transporters` (`node_id` INT UNSIGNED COMMENT "Node id reporting",`remote_node_id` INT UNSIGNED COMMENT "Node id at other end of link",`connection_status` INT UNSIGNED COMMENT "State of inter-node link",`remote_address` VARCHAR(512) COMMENT "Address of remote node",`bytes_sent` BIGINT UNSIGNED COMMENT "Bytes sent to remote node",`bytes_received` BIGINT UNSIGNED COMMENT "Bytes received from remote node",`connect_count` INT UNSIGNED COMMENT "Number of times connected",`overloaded` INT UNSIGNED COMMENT "Is link reporting overload",`overload_count` INT UNSIGNED COMMENT "Number of overload onsets since connect",`slowdown` INT UNSIGNED COMMENT "Is link requesting slowdown",`slowdown_count` INT UNSIGNED COMMENT "Number of slowdown onsets since connect") COMMENT="transporter status" ENGINE=NDBINFO','SET @dummy = 0');
PREPARE stmt FROM @str;
EXECUTE stmt;
DROP PREPARE stmt;

# ndbinfo.ndb$logspaces
SET @str=IF(@have_ndbinfo,'DROP TABLE IF EXISTS `ndbinfo`.`ndb$logspaces`','SET @dummy = 0');
PREPARE stmt FROM @str;
EXECUTE stmt;
DROP PREPARE stmt;

SET @str=IF(@have_ndbinfo,'CREATE TABLE `ndbinfo`.`ndb$logspaces` (`node_id` INT UNSIGNED,`log_type` INT UNSIGNED COMMENT "0 = REDO, 1 = DD-UNDO",`log_id` INT UNSIGNED,`log_part` INT UNSIGNED,`total` BIGINT UNSIGNED COMMENT "total allocated",`used` BIGINT UNSIGNED COMMENT "currently in use",`high` BIGINT UNSIGNED COMMENT "in use high water mark") COMMENT="logspace usage" ENGINE=NDBINFO','SET @dummy = 0');
PREPARE stmt FROM @str;
EXECUTE stmt;
DROP PREPARE stmt;

# ndbinfo.ndb$logbuffers
SET @str=IF(@have_ndbinfo,'DROP TABLE IF EXISTS `ndbinfo`.`ndb$logbuffers`','SET @dummy = 0');
PREPARE stmt FROM @str;
EXECUTE stmt;
DROP PREPARE stmt;

SET @str=IF(@have_ndbinfo,'CREATE TABLE `ndbinfo`.`ndb$logbuffers` (`node_id` INT UNSIGNED,`log_type` INT UNSIGNED COMMENT "0 = REDO, 1 = DD-UNDO",`log_id` INT UNSIGNED,`log_part` INT UNSIGNED,`total` BIGINT UNSIGNED COMMENT "total allocated",`used` BIGINT UNSIGNED COMMENT "currently in use",`high` BIGINT UNSIGNED COMMENT "in use high water mark") COMMENT="logbuffer usage" ENGINE=NDBINFO','SET @dummy = 0');
PREPARE stmt FROM @str;
EXECUTE stmt;
DROP PREPARE stmt;

# ndbinfo.ndb$resources
SET @str=IF(@have_ndbinfo,'DROP TABLE IF EXISTS `ndbinfo`.`ndb$resources`','SET @dummy = 0');
PREPARE stmt FROM @str;
EXECUTE stmt;
DROP PREPARE stmt;

SET @str=IF(@have_ndbinfo,'CREATE TABLE `ndbinfo`.`ndb$resources` (`node_id` INT UNSIGNED,`resource_id` INT UNSIGNED,`reserved` INT UNSIGNED COMMENT "reserved for this resource",`used` INT UNSIGNED COMMENT "currently in use",`max` INT UNSIGNED COMMENT "max available",`high` INT UNSIGNED COMMENT "in use high water mark") COMMENT="resources usage (a.k.a superpool)" ENGINE=NDBINFO','SET @dummy = 0');
PREPARE stmt FROM @str;
EXECUTE stmt;
DROP PREPARE stmt;

# ndbinfo.ndb$counters
SET @str=IF(@have_ndbinfo,'DROP TABLE IF EXISTS `ndbinfo`.`ndb$counters`','SET @dummy = 0');
PREPARE stmt FROM @str;
EXECUTE stmt;
DROP PREPARE stmt;

SET @str=IF(@have_ndbinfo,'CREATE TABLE `ndbinfo`.`ndb$counters` (`node_id` INT UNSIGNED,`block_number` INT UNSIGNED,`block_instance` INT UNSIGNED,`counter_id` INT UNSIGNED,`val` BIGINT UNSIGNED COMMENT "monotonically increasing since process start") COMMENT="monotonic counters" ENGINE=NDBINFO','SET @dummy = 0');
PREPARE stmt FROM @str;
EXECUTE stmt;
DROP PREPARE stmt;

# ndbinfo.ndb$nodes
SET @str=IF(@have_ndbinfo,'DROP TABLE IF EXISTS `ndbinfo`.`ndb$nodes`','SET @dummy = 0');
PREPARE stmt FROM @str;
EXECUTE stmt;
DROP PREPARE stmt;

SET @str=IF(@have_ndbinfo,'CREATE TABLE `ndbinfo`.`ndb$nodes` (`node_id` INT UNSIGNED,`uptime` BIGINT UNSIGNED COMMENT "time in seconds that node has been running",`status` INT UNSIGNED COMMENT "starting/started/stopped etc.",`start_phase` INT UNSIGNED COMMENT "start phase if node is starting",`config_generation` INT UNSIGNED COMMENT "configuration generation number") COMMENT="node status" ENGINE=NDBINFO','SET @dummy = 0');
PREPARE stmt FROM @str;
EXECUTE stmt;
DROP PREPARE stmt;

# ndbinfo.ndb$diskpagebuffer
SET @str=IF(@have_ndbinfo,'DROP TABLE IF EXISTS `ndbinfo`.`ndb$diskpagebuffer`','SET @dummy = 0');
PREPARE stmt FROM @str;
EXECUTE stmt;
DROP PREPARE stmt;

SET @str=IF(@have_ndbinfo,'CREATE TABLE `ndbinfo`.`ndb$diskpagebuffer` (`node_id` INT UNSIGNED,`block_instance` INT UNSIGNED,`pages_written` BIGINT UNSIGNED COMMENT "Pages written to disk",`pages_written_lcp` BIGINT UNSIGNED COMMENT "Pages written by local checkpoint",`pages_read` BIGINT UNSIGNED COMMENT "Pages read from disk",`log_waits` BIGINT UNSIGNED COMMENT "Page writes waiting for log to be written to disk",`page_requests_direct_return` BIGINT UNSIGNED COMMENT "Page in buffer and no requests waiting for it",`page_requests_wait_queue` BIGINT UNSIGNED COMMENT "Page in buffer, but some requests are already waiting for it",`page_requests_wait_io` BIGINT UNSIGNED COMMENT "Page not in buffer, waiting to be read from disk") COMMENT="disk page buffer info" ENGINE=NDBINFO','SET @dummy = 0');
PREPARE stmt FROM @str;
EXECUTE stmt;
DROP PREPARE stmt;

# ndbinfo.ndb$threads
SET @str=IF(@have_ndbinfo,'DROP TABLE IF EXISTS `ndbinfo`.`ndb$threads`','SET @dummy = 0');
PREPARE stmt FROM @str;
EXECUTE stmt;
DROP PREPARE stmt;

SET @str=IF(@have_ndbinfo,'CREATE TABLE `ndbinfo`.`ndb$threads` (`node_id` INT UNSIGNED COMMENT "node id",`thr_no` INT UNSIGNED COMMENT "thread number",`thread_name` VARCHAR(256) COMMENT "thread_name",`thread_description` VARCHAR(256) COMMENT "thread_description") COMMENT="which blocks are run in which threads" ENGINE=NDBINFO','SET @dummy = 0');
PREPARE stmt FROM @str;
EXECUTE stmt;
DROP PREPARE stmt;

# ndbinfo.ndb$threadblocks
SET @str=IF(@have_ndbinfo,'DROP TABLE IF EXISTS `ndbinfo`.`ndb$threadblocks`','SET @dummy = 0');
PREPARE stmt FROM @str;
EXECUTE stmt;
DROP PREPARE stmt;

SET @str=IF(@have_ndbinfo,'CREATE TABLE `ndbinfo`.`ndb$threadblocks` (`node_id` INT UNSIGNED COMMENT "node id",`thr_no` INT UNSIGNED COMMENT "thread number",`block_number` INT UNSIGNED COMMENT "block number",`block_instance` INT UNSIGNED COMMENT "block instance") COMMENT="which blocks are run in which threads" ENGINE=NDBINFO','SET @dummy = 0');
PREPARE stmt FROM @str;
EXECUTE stmt;
DROP PREPARE stmt;

# ndbinfo.ndb$threadstat
SET @str=IF(@have_ndbinfo,'DROP TABLE IF EXISTS `ndbinfo`.`ndb$threadstat`','SET @dummy = 0');
PREPARE stmt FROM @str;
EXECUTE stmt;
DROP PREPARE stmt;

SET @str=IF(@have_ndbinfo,'CREATE TABLE `ndbinfo`.`ndb$threadstat` (`node_id` INT UNSIGNED COMMENT "node id",`thr_no` INT UNSIGNED COMMENT "thread number",`thr_nm` VARCHAR(512) COMMENT "thread name",`c_loop` BIGINT UNSIGNED COMMENT "No of loops in main loop",`c_exec` BIGINT UNSIGNED COMMENT "No of signals executed",`c_wait` BIGINT UNSIGNED COMMENT "No of times waited for more input",`c_l_sent_prioa` BIGINT UNSIGNED COMMENT "No of prio A signals sent to own node",`c_l_sent_priob` BIGINT UNSIGNED COMMENT "No of prio B signals sent to own node",`c_r_sent_prioa` BIGINT UNSIGNED COMMENT "No of prio A signals sent to remote node",`c_r_sent_priob` BIGINT UNSIGNED COMMENT "No of prio B signals sent to remote node",`os_tid` BIGINT UNSIGNED COMMENT "OS thread id",`os_now` BIGINT UNSIGNED COMMENT "OS gettimeofday (millis)",`os_ru_utime` BIGINT UNSIGNED COMMENT "OS user CPU time (micros)",`os_ru_stime` BIGINT UNSIGNED COMMENT "OS system CPU time (micros)",`os_ru_minflt` BIGINT UNSIGNED COMMENT "OS page reclaims (soft page faults",`os_ru_majflt` BIGINT UNSIGNED COMMENT "OS page faults (hard page faults)",`os_ru_nvcsw` BIGINT UNSIGNED COMMENT "OS voluntary context switches",`os_ru_nivcsw` BIGINT UNSIGNED COMMENT "OS involuntary context switches") COMMENT="Statistics on execution threads" ENGINE=NDBINFO','SET @dummy = 0');
PREPARE stmt FROM @str;
EXECUTE stmt;
DROP PREPARE stmt;

# ndbinfo.ndb$tc_time_track_stats
SET @str=IF(@have_ndbinfo,'DROP TABLE IF EXISTS `ndbinfo`.`ndb$tc_time_track_stats`','SET @dummy = 0');
PREPARE stmt FROM @str;
EXECUTE stmt;
DROP PREPARE stmt;

SET @str=IF(@have_ndbinfo,'CREATE TABLE `ndbinfo`.`ndb$tc_time_track_stats` (`node_id` INT UNSIGNED COMMENT "node id",`block_number` INT UNSIGNED COMMENT "Block number",`block_instance` INT UNSIGNED COMMENT "Block instance",`comm_node_id` INT UNSIGNED COMMENT "node_id of API or DB",`upper_bound` BIGINT UNSIGNED COMMENT "Upper bound in micros of interval",`scans` BIGINT UNSIGNED COMMENT "scan histogram interval",`scan_errors` BIGINT UNSIGNED COMMENT "scan error histogram interval",`scan_fragments` BIGINT UNSIGNED COMMENT "scan fragment histogram interval",`scan_fragment_errors` BIGINT UNSIGNED COMMENT "scan fragment error histogram interval",`transactions` BIGINT UNSIGNED COMMENT "transaction histogram interval",`transaction_errors` BIGINT UNSIGNED COMMENT "transaction error histogram interval",`read_key_ops` BIGINT UNSIGNED COMMENT "read key operation histogram interval",`write_key_ops` BIGINT UNSIGNED COMMENT "write key operation histogram interval",`index_key_ops` BIGINT UNSIGNED COMMENT "index key operation histogram interval",`key_op_errors` BIGINT UNSIGNED COMMENT "key operation error histogram interval") COMMENT="Time tracking of transaction, key operations and scan ops" ENGINE=NDBINFO','SET @dummy = 0');
PREPARE stmt FROM @str;
EXECUTE stmt;
DROP PREPARE stmt;

# ndbinfo.ndb$disk_write_speed_base
SET @str=IF(@have_ndbinfo,'DROP TABLE IF EXISTS `ndbinfo`.`ndb$disk_write_speed_base`','SET @dummy = 0');
PREPARE stmt FROM @str;
EXECUTE stmt;
DROP PREPARE stmt;

SET @str=IF(@have_ndbinfo,'CREATE TABLE `ndbinfo`.`ndb$disk_write_speed_base` (`node_id` INT UNSIGNED COMMENT "node id",`thr_no` INT UNSIGNED COMMENT "LDM thread instance",`millis_ago` BIGINT UNSIGNED COMMENT "Milliseconds ago since this period finished",`millis_passed` BIGINT UNSIGNED COMMENT "Milliseconds passed in the period reported", `backup_lcp_bytes_written` BIGINT UNSIGNED COMMENT "Bytes written by backup and LCP in the period",`redo_bytes_written` BIGINT UNSIGNED COMMENT "Bytes written to REDO log in the period",`target_disk_write_speed` BIGINT UNSIGNED COMMENT "Target disk write speed in bytes per second at the measurement point") COMMENT="Actual speed of disk writes per LDM thread, base data" ENGINE=NDBINFO','SET @dummy = 0');
PREPARE stmt FROM @str;
EXECUTE stmt;
DROP PREPARE stmt;

# ndbinfo.ndb$disk_write_speed_aggregate
SET @str=IF(@have_ndbinfo,'DROP TABLE IF EXISTS `ndbinfo`.`ndb$disk_write_speed_aggregate`','SET @dummy = 0');
PREPARE stmt FROM @str;
EXECUTE stmt;
DROP PREPARE stmt;

SET @str=IF(@have_ndbinfo,'CREATE TABLE `ndbinfo`.`ndb$disk_write_speed_aggregate` (`node_id` INT UNSIGNED COMMENT "node id",`thr_no` INT UNSIGNED COMMENT "LDM thread instance",`backup_lcp_speed_last_sec` BIGINT UNSIGNED COMMENT "Number of bytes written by backup and LCP last second",`redo_speed_last_sec` BIGINT UNSIGNED COMMENT "Number of bytes written to REDO log last second",`backup_lcp_speed_last_10sec` BIGINT UNSIGNED COMMENT "Number of bytes written by backup and LCP per second last 10 seconds",`redo_speed_last_10sec` BIGINT UNSIGNED COMMENT "Number of bytes written to REDO log per second last 10 seconds",`std_dev_backup_lcp_speed_last_10sec` BIGINT UNSIGNED COMMENT "Standard deviation of Number of bytes written by backup and LCP per second last 10 seconds",`std_dev_redo_speed_last_10sec` BIGINT UNSIGNED COMMENT "Standard deviation of Number of bytes written to REDO log per second last 10 seconds",`backup_lcp_speed_last_60sec` BIGINT UNSIGNED COMMENT "Number of bytes written by backup and LCP per second last 60 seconds",`redo_speed_last_60sec` BIGINT UNSIGNED COMMENT "Number of bytes written to REDO log per second last 60 seconds",`std_dev_backup_lcp_speed_last_60sec` BIGINT UNSIGNED COMMENT "Standard deviation of Number of bytes written by backup and LCP per second last 60 seconds",`std_dev_redo_speed_last_60sec` BIGINT UNSIGNED COMMENT "Standard deviation of Number of bytes written to REDO log per second last 60 seconds",`slowdowns_due_to_io_lag` BIGINT UNSIGNED COMMENT "Number of seconds that we slowed down disk writes due to REDO log IO lagging",`slowdowns_due_to_high_cpu` BIGINT UNSIGNED COMMENT "Number of seconds we slowed down disk writes due to high CPU usage of LDM thread",`disk_write_speed_set_to_min` BIGINT UNSIGNED COMMENT "Number of seconds we set disk write speed to a minimum",`current_target_disk_write_speed` BIGINT UNSIGNED COMMENT "Current target of disk write speed in bytes per second") COMMENT="Actual speed of disk writes per LDM thread, aggregate data" ENGINE=NDBINFO','SET @dummy = 0');
PREPARE stmt FROM @str;
EXECUTE stmt;
DROP PREPARE stmt;

# ndbinfo.ndb$restart_info
SET @str=IF(@have_ndbinfo,'DROP TABLE IF EXISTS `ndbinfo`.`ndb$restart_info`','SET @dummy = 0');
PREPARE stmt FROM @str;
EXECUTE stmt;
DROP PREPARE stmt;

SET @str=IF(@have_ndbinfo,'CREATE TABLE `ndbinfo`.`ndb$restart_info` (`node_id` INT UNSIGNED COMMENT "node id",`node_restart_status` VARCHAR(256) COMMENT "Current state of node recovery",`node_restart_status_int` INT UNSIGNED COMMENT "Current state of node recovery as number",`secs_to_complete_node_failure` INT UNSIGNED COMMENT "Seconds to complete node failure handling",`secs_to_allocate_node_id` INT UNSIGNED COMMENT "Seconds from node failure completion to allocation of node id", `secs_to_include_in_heartbeat_protocol` INT UNSIGNED COMMENT "Seonds from allocation of node id to inclusion in HB protocol",`secs_until_wait_for_ndbcntr_master` INT UNSIGNED COMMENT "Seconds from included in HB protocol until we wait for ndbcntr master",`secs_wait_for_ndbcntr_master` INT UNSIGNED COMMENT "Seconds we waited for being accepted by NDBCNTR master to start",`secs_to_get_start_permitted` INT UNSIGNED COMMENT "Seconds from permit by master until all nodes accepted our start",`secs_to_wait_for_lcp_for_copy_meta_data` INT UNSIGNED COMMENT "Seconds waiting for LCP completion before copying meta data",`secs_to_copy_meta_data` INT UNSIGNED COMMENT "Seconds to copy meta data to starting node from master",`secs_to_include_node` INT UNSIGNED COMMENT "Seconds to wait for GCP and inclusion of all nodes into protocols",`secs_starting_node_to_request_local_recovery` INT UNSIGNED COMMENT "Seconds for starting node to request local recovery",`secs_for_local_recovery` INT UNSIGNED COMMENT "Seconds for local recovery in starting node",`secs_restore_fragments` INT UNSIGNED COMMENT "Seconds to restore fragments from LCP files",`secs_undo_disk_data` INT UNSIGNED COMMENT "Seconds to execute UNDO log on disk data part of records",`secs_exec_redo_log` INT UNSIGNED COMMENT "Seconds to execute REDO log on all restored fragments",`secs_index_rebuild` INT UNSIGNED COMMENT "Seconds to rebuild indexes on restored fragments",`secs_to_synchronize_starting_node` INT UNSIGNED COMMENT "Seconds to synchronize starting node from live nodes",`secs_wait_lcp_for_restart` INT UNSIGNED COMMENT "Seconds to wait for LCP start and completion before restart is completed",`secs_wait_subscription_handover` INT UNSIGNED COMMENT "Seconds waiting for handover of replication subscriptions",`total_restart_secs` INT UNSIGNED COMMENT "Total number of seconds from node failure until node is started again") COMMENT="Times of restart phases in seconds and current state" ENGINE=NDBINFO','SET @dummy = 0');
PREPARE stmt FROM @str;
EXECUTE stmt;
DROP PREPARE stmt;

# ndbinfo.ndb$cpustat_50ms
SET @str=IF(@have_ndbinfo,'DROP TABLE IF EXISTS `ndbinfo`.`ndb$cpustat_50ms`','SET @dummy = 0');
PREPARE stmt FROM @str;
EXECUTE stmt;
DROP PREPARE stmt;

SET @str=IF(@have_ndbinfo,'CREATE TABLE `ndbinfo`.`ndb$cpustat_50ms` (`node_id` INT UNSIGNED COMMENT "node id",`thr_no` INT UNSIGNED COMMENT "thread_number",`OS_user_time` INT UNSIGNED COMMENT "User time in microseconds as reported by OS",`OS_system_time` INT UNSIGNED COMMENT "System time in microseconds as reported by OS",`OS_idle_time` INT UNSIGNED COMMENT "Idle time in microseconds as reported by OS",`exec_time` INT UNSIGNED COMMENT "Execution time in microseconds as calculated by thread",`sleep_time` INT UNSIGNED COMMENT "Sleep time in microseconds as calculated by thread",`send_time` INT UNSIGNED COMMENT "Send time in microseconds as calculated by thread",`buffer_full_time` INT UNSIGNED COMMENT "Time spent with buffer full in microseconds as calculated by thread",`elapsed_time` INT UNSIGNED COMMENT "Elapsed time in microseconds for measurement") COMMENT="Thread CPU stats at 50 milliseconds intervals" ENGINE=NDBINFO','SET @dummy = 0');
PREPARE stmt FROM @str;
EXECUTE stmt;
DROP PREPARE stmt;

# ndbinfo.ndb$cpustat_1sec
SET @str=IF(@have_ndbinfo,'DROP TABLE IF EXISTS `ndbinfo`.`ndb$cpustat_1sec`','SET @dummy = 0');
PREPARE stmt FROM @str;
EXECUTE stmt;
DROP PREPARE stmt;

SET @str=IF(@have_ndbinfo,'CREATE TABLE `ndbinfo`.`ndb$cpustat_1sec` (`node_id` INT UNSIGNED COMMENT "node id",`thr_no` INT UNSIGNED COMMENT "thread_number",`OS_user_time` INT UNSIGNED COMMENT "User time in microseconds as reported by OS",`OS_system_time` INT UNSIGNED COMMENT "System time in microseconds as reported by OS",`OS_idle_time` INT UNSIGNED COMMENT "Idle time in microseconds as reported by OS",`exec_time` INT UNSIGNED COMMENT "Execution time in microseconds as calculated by thread",`sleep_time` INT UNSIGNED COMMENT "Sleep time in microseconds as calculated by thread",`send_time` INT UNSIGNED COMMENT "Send time in microseconds as calculated by thread",`buffer_full_time` INT UNSIGNED COMMENT "Time spent with buffer full in microseconds as calculated by thread",`elapsed_time` INT UNSIGNED COMMENT "Elapsed time in microseconds for measurement") COMMENT="Thread CPU stats at 1 second intervals" ENGINE=NDBINFO','SET @dummy = 0');
PREPARE stmt FROM @str;
EXECUTE stmt;
DROP PREPARE stmt;

# ndbinfo.ndb$cpustat_20sec
SET @str=IF(@have_ndbinfo,'DROP TABLE IF EXISTS `ndbinfo`.`ndb$cpustat_20sec`','SET @dummy = 0');
PREPARE stmt FROM @str;
EXECUTE stmt;
DROP PREPARE stmt;

SET @str=IF(@have_ndbinfo,'CREATE TABLE `ndbinfo`.`ndb$cpustat_20sec` (`node_id` INT UNSIGNED COMMENT "node id",`thr_no` INT UNSIGNED COMMENT "thread_number",`OS_user_time` INT UNSIGNED COMMENT "User time in microseconds as reported by OS",`OS_system_time` INT UNSIGNED COMMENT "System time in microseconds as reported by OS",`OS_idle_time` INT UNSIGNED COMMENT "Idle time in microseconds as reported by OS",`exec_time` INT UNSIGNED COMMENT "Execution time in microseconds as calculated by thread",`sleep_time` INT UNSIGNED COMMENT "Sleep time in microseconds as calculated by thread",`send_time` INT UNSIGNED COMMENT "Send time in microseconds as calculated by thread",`buffer_full_time` INT UNSIGNED COMMENT "Time spent with buffer full in microseconds as calculated by thread",`elapsed_time` INT UNSIGNED COMMENT "Elapsed time in microseconds for measurement") COMMENT="Thread CPU stats at 20 seconds intervals" ENGINE=NDBINFO','SET @dummy = 0');
PREPARE stmt FROM @str;
EXECUTE stmt;
DROP PREPARE stmt;

# ndbinfo.ndb$cpustat
SET @str=IF(@have_ndbinfo,'DROP TABLE IF EXISTS `ndbinfo`.`ndb$cpustat`','SET @dummy = 0');
PREPARE stmt FROM @str;
EXECUTE stmt;
DROP PREPARE stmt;

SET @str=IF(@have_ndbinfo,'CREATE TABLE `ndbinfo`.`ndb$cpustat` (`node_id` INT UNSIGNED COMMENT "node id",`thr_no` INT UNSIGNED COMMENT "thread_number",`OS_user` INT UNSIGNED COMMENT "Percentage time spent in user mode as reported by OS",`OS_system` INT UNSIGNED COMMENT "Percentage time spent in system mode as reported by OS",`OS_idle` INT UNSIGNED COMMENT "Perncentage time spent in idle mode as reported by OS",`thread_exec` INT UNSIGNED COMMENT "Percetage time spent executing as calculated by thread",`thread_sleeping` INT UNSIGNED COMMENT "Percentage time spent sleeping as calculated by thread",`thread_send` INT UNSIGNED COMMENT "Percentage time spent sending as calculated by thread",`thread_buffer_full` INT UNSIGNED COMMENT "Percentage time spent in buffer full as calculated by thread",`elapsed_time` INT UNSIGNED COMMENT "Elapsed time in microseconds for measurement") COMMENT="Thread CPU stats for last second" ENGINE=NDBINFO','SET @dummy = 0');
PREPARE stmt FROM @str;
EXECUTE stmt;
DROP PREPARE stmt;

# ndbinfo.ndb$transactions
SET @str=IF(@have_ndbinfo,'DROP TABLE IF EXISTS `ndbinfo`.`ndb$transactions`','SET @dummy = 0');
PREPARE stmt FROM @str;
EXECUTE stmt;
DROP PREPARE stmt;

SET @str=IF(@have_ndbinfo,'CREATE TABLE `ndbinfo`.`ndb$transactions` (`node_id` INT UNSIGNED COMMENT "node id",`block_instance` INT UNSIGNED COMMENT "TC instance no",`objid` INT UNSIGNED COMMENT "Object id of transaction object",`apiref` INT UNSIGNED COMMENT "API reference",`transid0` INT UNSIGNED COMMENT "Transaction id",`transid1` INT UNSIGNED COMMENT "Transaction id",`state` INT UNSIGNED COMMENT "Transaction state",`flags` INT UNSIGNED COMMENT "Transaction flags",`c_ops` INT UNSIGNED COMMENT "No of operations in transaction",`outstanding` INT UNSIGNED COMMENT "Currently outstanding request",`timer` INT UNSIGNED COMMENT "Timer (seconds)") COMMENT="transactions" ENGINE=NDBINFO','SET @dummy = 0');
PREPARE stmt FROM @str;
EXECUTE stmt;
DROP PREPARE stmt;

# ndbinfo.ndb$operations
SET @str=IF(@have_ndbinfo,'DROP TABLE IF EXISTS `ndbinfo`.`ndb$operations`','SET @dummy = 0');
PREPARE stmt FROM @str;
EXECUTE stmt;
DROP PREPARE stmt;

SET @str=IF(@have_ndbinfo,'CREATE TABLE `ndbinfo`.`ndb$operations` (`node_id` INT UNSIGNED COMMENT "node id",`block_instance` INT UNSIGNED COMMENT "LQH instance no",`objid` INT UNSIGNED COMMENT "Object id of operation object",`tcref` INT UNSIGNED COMMENT "TC reference",`apiref` INT UNSIGNED COMMENT "API reference",`transid0` INT UNSIGNED COMMENT "Transaction id",`transid1` INT UNSIGNED COMMENT "Transaction id",`tableid` INT UNSIGNED COMMENT "Table id",`fragmentid` INT UNSIGNED COMMENT "Fragment id",`op` INT UNSIGNED COMMENT "Operation type",`state` INT UNSIGNED COMMENT "Operation state",`flags` INT UNSIGNED COMMENT "Operation flags") COMMENT="operations" ENGINE=NDBINFO','SET @dummy = 0');
PREPARE stmt FROM @str;
EXECUTE stmt;
DROP PREPARE stmt;

# ndbinfo.ndb$membership
SET @str=IF(@have_ndbinfo,'DROP TABLE IF EXISTS `ndbinfo`.`ndb$membership`','SET @dummy = 0');
PREPARE stmt FROM @str;
EXECUTE stmt;
DROP PREPARE stmt;

SET @str=IF(@have_ndbinfo,'CREATE TABLE `ndbinfo`.`ndb$membership` (`node_id` INT UNSIGNED COMMENT "node id",`group_id` INT UNSIGNED COMMENT "node group id",`left_node` INT UNSIGNED COMMENT "Left node in heart beat chain",`right_node` INT UNSIGNED COMMENT "Right node in heart beat chain",`president` INT UNSIGNED COMMENT "President nodeid",`successor` INT UNSIGNED COMMENT "President successor",`dynamic_id` INT UNSIGNED COMMENT "President, Configured_heartbeat order",`arbitrator` INT UNSIGNED COMMENT "Arbitrator nodeid",`arb_ticket` VARCHAR(512) COMMENT "Arbitrator ticket",`arb_state` INT UNSIGNED COMMENT "Arbitrator state",`arb_connected` INT UNSIGNED COMMENT "Arbitrator connected",`conn_rank1_arbs` VARCHAR(512) COMMENT "Connected rank 1 arbitrators",`conn_rank2_arbs` VARCHAR(512) COMMENT "Connected rank 2 arbitrators") COMMENT="membership" ENGINE=NDBINFO','SET @dummy = 0');
PREPARE stmt FROM @str;
EXECUTE stmt;
DROP PREPARE stmt;

# ndbinfo.ndb$frag_mem_use
SET @str=IF(@have_ndbinfo,'DROP TABLE IF EXISTS `ndbinfo`.`ndb$frag_mem_use`','SET @dummy = 0');
PREPARE stmt FROM @str;
EXECUTE stmt;
DROP PREPARE stmt;

SET @str=IF(@have_ndbinfo,'CREATE TABLE `ndbinfo`.`ndb$frag_mem_use` (`node_id` INT UNSIGNED COMMENT "node id",`block_instance` INT UNSIGNED COMMENT "LDM instance number",`table_id` INT UNSIGNED COMMENT "Table identity",`fragment_num` INT UNSIGNED COMMENT "Fragment number",`rows` BIGINT UNSIGNED COMMENT "Number of rows in table",`fixed_elem_alloc_bytes` BIGINT UNSIGNED COMMENT "Number of bytes allocated for fixed-sized elements",`fixed_elem_free_bytes` BIGINT UNSIGNED COMMENT "Free bytes in fixed-size element pages",`fixed_elem_count` BIGINT UNSIGNED COMMENT "Number of fixed size elements in use",`fixed_elem_size_bytes` INT UNSIGNED COMMENT "Length of each fixed sized element in bytes",`var_elem_alloc_bytes` BIGINT UNSIGNED COMMENT "Number of bytes allocated for var-size elements",`var_elem_free_bytes` BIGINT UNSIGNED COMMENT "Free bytes in var-size element pages",`var_elem_count` BIGINT UNSIGNED COMMENT "Number of var size elements in use",`tuple_l2pmap_alloc_bytes` BIGINT UNSIGNED COMMENT "Bytes in logical to physical page map for tuple store",`hash_index_l2pmap_alloc_bytes` BIGINT UNSIGNED COMMENT "Bytes in logical to physical page map for the hash index",`hash_index_alloc_bytes` BIGINT UNSIGNED COMMENT "Bytes in linear hash map") COMMENT="Per fragment space information" ENGINE=NDBINFO','SET @dummy = 0');
PREPARE stmt FROM @str;
EXECUTE stmt;
DROP PREPARE stmt;

# ndbinfo.ndb$frag_operations
# This table contains per-fragment usage statistics. Most values in this table
# reflects only user operations, meaning that they do not include the 
# activities of LCPs and COPY_FRAG scans.. The exceptions are the counters 
# that concern scan queueing and concurrency: tot_qd_frag_scans, 
# conc_frag_scans, conc_qd_plain_frag_scans and conc_qd_tup_frag_scans (though 
# LCPs currently does not use TUP scans).
# The values starting with 'tot_' are accumulated values, meaning that they 
# give the totalt count of some event or sum of some attribute attibute since 
# the node was last restarted.
# Also observe that this table does *not* reflect 'early aborts' in any way.
# By 'early aborts' we mean operations that are rejected by LQH before 
# beginning execution due to resource issues such as overloaded transporters 
# or lack of free space in internal structures.
SET @str=IF(@have_ndbinfo,'DROP TABLE IF EXISTS `ndbinfo`.`ndb$frag_operations`','SET @dummy = 0');
PREPARE stmt FROM @str;
EXECUTE stmt;
DROP PREPARE stmt;

SET @cmd='CREATE TABLE ndbinfo.ndb$frag_operations (
  node_id INT UNSIGNED COMMENT "node id",
  block_instance INT UNSIGNED COMMENT "LQH instance no",
  table_id INT UNSIGNED COMMENT "Table identity",
  fragment_num INT UNSIGNED COMMENT "Fragment number",
  tot_key_reads BIGINT UNSIGNED COMMENT "Total number of key reads received",
  tot_key_inserts BIGINT UNSIGNED COMMENT 
    "Total number of key inserts received",
  tot_key_updates BIGINT UNSIGNED COMMENT
    "Total number of key updates received",
# 'write' operations, meaning update if key exists, insert otherwise are used 
# by e.g. restore and sql REPLACE.
  tot_key_writes BIGINT UNSIGNED COMMENT 
    "Total number of key writes received",
  tot_key_deletes BIGINT UNSIGNED COMMENT
    "Total number of key deletes received",
# Number of key operations refused by the LDM due to either:
# - no matching key for update/delete.
# - key exists already for insert.
# - operation rejected by interpreted program.
# - internal errors such as checksum errors.
  tot_key_refs BIGINT UNSIGNED COMMENT
    "Total number of key operations refused by LDM",
  tot_key_attrinfo_bytes BIGINT UNSIGNED COMMENT
    "Total attrinfo bytes received for key operations",
  tot_key_keyinfo_bytes BIGINT UNSIGNED COMMENT
    "Total keyinfo bytes received for key operations",
  tot_key_prog_bytes BIGINT UNSIGNED COMMENT
    "Total bytes of filter programs for key operations",
  tot_key_inst_exec BIGINT UNSIGNED COMMENT
    "Total number of interpreter instructions executed for key operations",
  tot_key_bytes_returned BIGINT UNSIGNED COMMENT
    "Total number of bytes returned to client for key operations",
  tot_frag_scans BIGINT UNSIGNED COMMENT 
    "Total number of fragment scans received",
  tot_scan_rows_examined BIGINT UNSIGNED COMMENT
    "Total number of rows examined by scans",
  tot_scan_rows_returned BIGINT UNSIGNED COMMENT
    "Total number or rows returned to client",
  tot_scan_bytes_returned BIGINT UNSIGNED COMMENT
    "Total number of bytes returned to client by scans",
  tot_scan_prog_bytes BIGINT UNSIGNED COMMENT
    "Total bytes of scan filter programs",
  tot_scan_bound_bytes BIGINT UNSIGNED COMMENT "Total bytes of scan bounds",
  tot_scan_inst_exec BIGINT UNSIGNED COMMENT
    "Total number of interpreter instructions executed for scans",
  tot_qd_frag_scans BIGINT UNSIGNED COMMENT
    "Total number of fragment scans queued before exec",
  conc_frag_scans INT UNSIGNED COMMENT "Number of frag scans currently running",
  conc_qd_plain_frag_scans INT UNSIGNED COMMENT
    "Number of tux frag scans currently queued",
  conc_qd_tup_frag_scans INT UNSIGNED COMMENT
    "Number of tup frag scans currently queued",
  conc_qd_acc_frag_scans INT UNSIGNED COMMENT
    "Number of acc frag scans currently queued",
  tot_commits BIGINT UNSIGNED COMMENT "Total number of committed row changes")
COMMENT="Per fragment operational information" ENGINE=NDBINFO;';

SET @str=IF(@have_ndbinfo <> 0, @cmd, 'SET @dummy = 0;');
PREPARE stmt FROM @str;
EXECUTE stmt;
DROP PREPARE stmt;

# ndbinfo.ndb$config_values
SET @str=IF(@have_ndbinfo,'DROP TABLE IF EXISTS `ndbinfo`.`ndb$config_values`','SET @dummy = 0');
PREPARE stmt FROM @str;
EXECUTE stmt;
DROP PREPARE stmt;

SET @str=IF(@have_ndbinfo,'CREATE TABLE `ndbinfo`.`ndb$config_values` (`node_id` INT UNSIGNED,`config_param` INT UNSIGNED COMMENT "Parameter number",`config_value` VARCHAR(512) COMMENT "Parameter value") COMMENT="Configuration parameter values" ENGINE=NDBINFO','SET @dummy = 0');
PREPARE stmt FROM @str;
EXECUTE stmt;
DROP PREPARE stmt;

# ndbinfo.ndb$blocks
SET @str=IF(@have_ndbinfo,'DROP TABLE IF EXISTS `ndbinfo`.`ndb$blocks`','SET @dummy = 0');
PREPARE stmt FROM @str;
EXECUTE stmt;
DROP PREPARE stmt;

SET @str=IF(@have_ndbinfo,'CREATE TABLE `ndbinfo`.`ndb$blocks` (block_number INT UNSIGNED, block_name VARCHAR(512)) ENGINE=NDBINFO','SET @dummy = 0');
PREPARE stmt FROM @str;
EXECUTE stmt;
DROP PREPARE stmt;

# ndbinfo.ndb$dict_obj_info
SET @str=IF(@have_ndbinfo,'DROP TABLE IF EXISTS `ndbinfo`.`ndb$dict_obj_info`','SET @dummy = 0');
PREPARE stmt FROM @str;
EXECUTE stmt;
DROP PREPARE stmt;

SET @str=IF(@have_ndbinfo,'CREATE TABLE `ndbinfo`.`ndb$dict_obj_info` (`type` INT UNSIGNED COMMENT "Type of dict object",`id` INT UNSIGNED COMMENT "Object identity",`version` INT UNSIGNED COMMENT "Object version",`state` INT UNSIGNED COMMENT "Object state",`parent_obj_type` INT UNSIGNED COMMENT "Parent object type",`parent_obj_id` INT UNSIGNED COMMENT "Parent object id",`fq_name` VARCHAR(512) COMMENT "Fully qualified object name") COMMENT="Dictionary object info" ENGINE=NDBINFO','SET @dummy = 0');
PREPARE stmt FROM @str;
EXECUTE stmt;
DROP PREPARE stmt;

# ndbinfo.ndb$dict_obj_types
SET @str=IF(@have_ndbinfo,'DROP TABLE IF EXISTS `ndbinfo`.`ndb$dict_obj_types`','SET @dummy = 0');
PREPARE stmt FROM @str;
EXECUTE stmt;
DROP PREPARE stmt;

SET @str=IF(@have_ndbinfo,'CREATE TABLE `ndbinfo`.`ndb$dict_obj_types` (type_id INT UNSIGNED, type_name VARCHAR(512)) ENGINE=NDBINFO','SET @dummy = 0');
PREPARE stmt FROM @str;
EXECUTE stmt;
DROP PREPARE stmt;

# ndbinfo.ndb$config_params
SET @str=IF(@have_ndbinfo,'DROP TABLE IF EXISTS `ndbinfo`.`ndb$config_params`','SET @dummy = 0');
PREPARE stmt FROM @str;
EXECUTE stmt;
DROP PREPARE stmt;

SET @str=IF(@have_ndbinfo,'CREATE TABLE `ndbinfo`.`ndb$config_params` (param_number INT UNSIGNED, param_name VARCHAR(512), param_description VARCHAR(512), param_type VARCHAR(512), param_default VARCHAR(512), param_min VARCHAR(512), param_max VARCHAR(512), param_mandatory INT UNSIGNED, param_status VARCHAR(512)) ENGINE=NDBINFO','SET @dummy = 0');
PREPARE stmt FROM @str;
EXECUTE stmt;
DROP PREPARE stmt;

# ndbinfo.ndb$dbtc_apiconnect_state
SET @str=IF(@have_ndbinfo,'DROP TABLE IF EXISTS `ndbinfo`.`ndb$dbtc_apiconnect_state`','SET @dummy = 0');
PREPARE stmt FROM @str;
EXECUTE stmt;
DROP PREPARE stmt;

SET @str=IF(@have_ndbinfo,'CREATE TABLE `ndbinfo`.`ndb$dbtc_apiconnect_state` (state_int_value INT UNSIGNED, state_name VARCHAR(256), state_friendly_name VARCHAR(256), state_description VARCHAR(256)) ENGINE=NDBINFO','SET @dummy = 0');
PREPARE stmt FROM @str;
EXECUTE stmt;
DROP PREPARE stmt;

# ndbinfo.ndb$dblqh_tcconnect_state
SET @str=IF(@have_ndbinfo,'DROP TABLE IF EXISTS `ndbinfo`.`ndb$dblqh_tcconnect_state`','SET @dummy = 0');
PREPARE stmt FROM @str;
EXECUTE stmt;
DROP PREPARE stmt;

SET @str=IF(@have_ndbinfo,'CREATE TABLE `ndbinfo`.`ndb$dblqh_tcconnect_state` (state_int_value INT UNSIGNED, state_name VARCHAR(256), state_friendly_name VARCHAR(256), state_description VARCHAR(256)) ENGINE=NDBINFO','SET @dummy = 0');
PREPARE stmt FROM @str;
EXECUTE stmt;
DROP PREPARE stmt;

# ndbinfo.transporters
SET @str=IF(@have_ndbinfo,'CREATE OR REPLACE DEFINER=`root`@`localhost` SQL SECURITY INVOKER VIEW `ndbinfo`.`transporters` AS SELECT node_id, remote_node_id,  CASE connection_status  WHEN 0 THEN "CONNECTED"  WHEN 1 THEN "CONNECTING"  WHEN 2 THEN "DISCONNECTED"  WHEN 3 THEN "DISCONNECTING"  ELSE NULL  END AS status,  remote_address, bytes_sent, bytes_received,  connect_count,  overloaded, overload_count, slowdown, slowdown_count FROM `ndbinfo`.`ndb$transporters`','SET @dummy = 0');
PREPARE stmt FROM @str;
EXECUTE stmt;
DROP PREPARE stmt;

# ndbinfo.logspaces
SET @str=IF(@have_ndbinfo,'CREATE OR REPLACE DEFINER=`root`@`localhost` SQL SECURITY INVOKER VIEW `ndbinfo`.`logspaces` AS SELECT node_id,  CASE log_type  WHEN 0 THEN "REDO"  WHEN 1 THEN "DD-UNDO"  ELSE NULL  END AS log_type, log_id, log_part, total, used FROM `ndbinfo`.`ndb$logspaces`','SET @dummy = 0');
PREPARE stmt FROM @str;
EXECUTE stmt;
DROP PREPARE stmt;

# ndbinfo.logbuffers
SET @str=IF(@have_ndbinfo,'CREATE OR REPLACE DEFINER=`root`@`localhost` SQL SECURITY INVOKER VIEW `ndbinfo`.`logbuffers` AS SELECT node_id,  CASE log_type  WHEN 0 THEN "REDO"  WHEN 1 THEN "DD-UNDO"  ELSE "<unknown>"  END AS log_type, log_id, log_part, total, used FROM `ndbinfo`.`ndb$logbuffers`','SET @dummy = 0');
PREPARE stmt FROM @str;
EXECUTE stmt;
DROP PREPARE stmt;

# ndbinfo.resources
SET @str=IF(@have_ndbinfo,'CREATE OR REPLACE DEFINER=`root`@`localhost` SQL SECURITY INVOKER VIEW `ndbinfo`.`resources` AS SELECT node_id,  CASE resource_id  WHEN 0 THEN "RESERVED"  WHEN 1 THEN "DISK_OPERATIONS"  WHEN 2 THEN "DISK_RECORDS"  WHEN 3 THEN "DATA_MEMORY"  WHEN 4 THEN "JOBBUFFER"  WHEN 5 THEN "FILE_BUFFERS"  WHEN 6 THEN "TRANSPORTER_BUFFERS"  WHEN 7 THEN "DISK_PAGE_BUFFER"  WHEN 8 THEN "QUERY_MEMORY"  WHEN 9 THEN "SCHEMA_TRANS_MEMORY"  ELSE "<unknown>"  END AS resource_name, reserved, used, max FROM `ndbinfo`.`ndb$resources`','SET @dummy = 0');
PREPARE stmt FROM @str;
EXECUTE stmt;
DROP PREPARE stmt;

# ndbinfo.counters
SET @str=IF(@have_ndbinfo,'CREATE OR REPLACE DEFINER=`root`@`localhost` SQL SECURITY INVOKER VIEW `ndbinfo`.`counters` AS SELECT node_id, b.block_name, block_instance, counter_id, CASE counter_id  WHEN 1 THEN "ATTRINFO"  WHEN 2 THEN "TRANSACTIONS"  WHEN 3 THEN "COMMITS"  WHEN 4 THEN "READS"  WHEN 5 THEN "SIMPLE_READS"  WHEN 6 THEN "WRITES"  WHEN 7 THEN "ABORTS"  WHEN 8 THEN "TABLE_SCANS"  WHEN 9 THEN "RANGE_SCANS"  WHEN 10 THEN "OPERATIONS"  WHEN 11 THEN "READS_RECEIVED"  WHEN 12 THEN "LOCAL_READS_SENT"  WHEN 13 THEN "REMOTE_READS_SENT"  WHEN 14 THEN "READS_NOT_FOUND"  WHEN 15 THEN "TABLE_SCANS_RECEIVED"  WHEN 16 THEN "LOCAL_TABLE_SCANS_SENT"  WHEN 17 THEN "RANGE_SCANS_RECEIVED"  WHEN 18 THEN "LOCAL_RANGE_SCANS_SENT"  WHEN 19 THEN "REMOTE_RANGE_SCANS_SENT"  WHEN 20 THEN "SCAN_BATCHES_RETURNED"  WHEN 21 THEN "SCAN_ROWS_RETURNED"  WHEN 22 THEN "PRUNED_RANGE_SCANS_RECEIVED"  WHEN 23 THEN "CONST_PRUNED_RANGE_SCANS_RECEIVED"  WHEN 24 THEN "LOCAL_READS"  WHEN 25 THEN "LOCAL_WRITES"  WHEN 26 THEN "LQHKEY_OVERLOAD"  WHEN 27 THEN "LQHKEY_OVERLOAD_TC"  WHEN 28 THEN "LQHKEY_OVERLOAD_READER"  WHEN 29 THEN "LQHKEY_OVERLOAD_NODE_PEER"  WHEN 30 THEN "LQHKEY_OVERLOAD_SUBSCRIBER"  WHEN 31 THEN "LQHSCAN_SLOWDOWNS"  ELSE "<unknown>"  END AS counter_name, val FROM `ndbinfo`.`ndb$counters` c LEFT JOIN `ndbinfo`.`ndb$blocks` b ON c.block_number = b.block_number','SET @dummy = 0');
PREPARE stmt FROM @str;
EXECUTE stmt;
DROP PREPARE stmt;

# ndbinfo.nodes
SET @str=IF(@have_ndbinfo,'CREATE OR REPLACE DEFINER=`root`@`localhost` SQL SECURITY INVOKER VIEW `ndbinfo`.`nodes` AS SELECT node_id, uptime, CASE status  WHEN 0 THEN "NOTHING"  WHEN 1 THEN "CMVMI"  WHEN 2 THEN "STARTING"  WHEN 3 THEN "STARTED"  WHEN 4 THEN "SINGLEUSER"  WHEN 5 THEN "STOPPING_1"  WHEN 6 THEN "STOPPING_2"  WHEN 7 THEN "STOPPING_3"  WHEN 8 THEN "STOPPING_4"  ELSE "<unknown>"  END AS status, start_phase, config_generation FROM `ndbinfo`.`ndb$nodes`','SET @dummy = 0');
PREPARE stmt FROM @str;
EXECUTE stmt;
DROP PREPARE stmt;

# ndbinfo.memoryusage
SET @str=IF(@have_ndbinfo,'CREATE OR REPLACE DEFINER=`root`@`localhost` SQL SECURITY INVOKER VIEW `ndbinfo`.`memoryusage` AS SELECT node_id,  pool_name AS memory_type,  SUM(used*entry_size) AS used,  SUM(used) AS used_pages,  SUM(total*entry_size) AS total,  SUM(total) AS total_pages FROM `ndbinfo`.`ndb$pools` WHERE (block_number IN (248, 254) AND   (pool_name = "Index memory" OR pool_name = "Data memory")) OR pool_name = "Long message buffer" GROUP BY node_id, memory_type','SET @dummy = 0');
PREPARE stmt FROM @str;
EXECUTE stmt;
DROP PREPARE stmt;

# ndbinfo.diskpagebuffer
SET @str=IF(@have_ndbinfo,'CREATE OR REPLACE DEFINER=`root`@`localhost` SQL SECURITY INVOKER VIEW `ndbinfo`.`diskpagebuffer` AS SELECT node_id, block_instance, pages_written, pages_written_lcp, pages_read, log_waits, page_requests_direct_return, page_requests_wait_queue, page_requests_wait_io FROM `ndbinfo`.`ndb$diskpagebuffer`','SET @dummy = 0');
PREPARE stmt FROM @str;
EXECUTE stmt;
DROP PREPARE stmt;

# ndbinfo.diskpagebuffer
SET @str=IF(@have_ndbinfo,'CREATE OR REPLACE DEFINER=`root`@`localhost` SQL SECURITY INVOKER VIEW `ndbinfo`.`diskpagebuffer` AS SELECT node_id, block_instance, pages_written, pages_written_lcp, pages_read, log_waits, page_requests_direct_return, page_requests_wait_queue, page_requests_wait_io FROM `ndbinfo`.`ndb$diskpagebuffer`','SET @dummy = 0');
PREPARE stmt FROM @str;
EXECUTE stmt;
DROP PREPARE stmt;

# ndbinfo.threads
SET @str=IF(@have_ndbinfo,'CREATE OR REPLACE DEFINER=`root`@`localhost` SQL SECURITY INVOKER VIEW `ndbinfo`.`threads` AS SELECT * FROM `ndbinfo`.`ndb$threads`','SET @dummy = 0');
PREPARE stmt FROM @str;
EXECUTE stmt;
DROP PREPARE stmt;

# ndbinfo.threadblocks
SET @str=IF(@have_ndbinfo,'CREATE OR REPLACE DEFINER=`root`@`localhost` SQL SECURITY INVOKER VIEW `ndbinfo`.`threadblocks` AS SELECT t.node_id, t.thr_no, b.block_name, t.block_instance FROM `ndbinfo`.`ndb$threadblocks` t LEFT JOIN `ndbinfo`.`ndb$blocks` b ON t.block_number = b.block_number','SET @dummy = 0');
PREPARE stmt FROM @str;
EXECUTE stmt;
DROP PREPARE stmt;

# ndbinfo.threadstat
SET @str=IF(@have_ndbinfo,'CREATE OR REPLACE DEFINER=`root`@`localhost` SQL SECURITY INVOKER VIEW `ndbinfo`.`threadstat` AS SELECT * from `ndbinfo`.`ndb$threadstat`','SET @dummy = 0');
PREPARE stmt FROM @str;
EXECUTE stmt;
DROP PREPARE stmt;

# ndbinfo.tc_time_track_stats
SET @str=IF(@have_ndbinfo,'CREATE OR REPLACE DEFINER=`root`@`localhost` SQL SECURITY INVOKER VIEW `ndbinfo`.`tc_time_track_stats` AS SELECT * from `ndbinfo`.`ndb$tc_time_track_stats`','SET @dummy = 0');
PREPARE stmt FROM @str;
EXECUTE stmt;
DROP PREPARE stmt;

# ndbinfo.disk_write_speed_base
SET @str=IF(@have_ndbinfo,'CREATE OR REPLACE DEFINER=`root`@`localhost` SQL SECURITY INVOKER VIEW `ndbinfo`.`disk_write_speed_base` AS SELECT * from `ndbinfo`.`ndb$disk_write_speed_base`','SET @dummy = 0');
PREPARE stmt FROM @str;
EXECUTE stmt;
DROP PREPARE stmt;

# ndbinfo.disk_write_speed_aggregate
SET @str=IF(@have_ndbinfo,'CREATE OR REPLACE DEFINER=`root`@`localhost` SQL SECURITY INVOKER VIEW `ndbinfo`.`disk_write_speed_aggregate` AS SELECT * from `ndbinfo`.`ndb$disk_write_speed_aggregate`','SET @dummy = 0');
PREPARE stmt FROM @str;
EXECUTE stmt;
DROP PREPARE stmt;

# ndbinfo.disk_write_speed_aggregate_node
SET @str=IF(@have_ndbinfo,'CREATE OR REPLACE DEFINER=`root`@`localhost` SQL SECURITY INVOKER VIEW `ndbinfo`.`disk_write_speed_aggregate_node` AS SELECT node_id,SUM(backup_lcp_speed_last_sec) AS backup_lcp_speed_last_sec,SUM(redo_speed_last_sec) AS redo_speed_last_sec,SUM(backup_lcp_speed_last_10sec) AS backup_lcp_speed_last_10sec,SUM(redo_speed_last_10sec) AS redo_speed_last_10sec,SUM(backup_lcp_speed_last_60sec) AS backup_lcp_speed_last_60sec,SUM(redo_speed_last_60sec) AS redo_speed_last_60sec from `ndbinfo`.`ndb$disk_write_speed_aggregate` GROUP by node_id','SET @dummy = 0');
PREPARE stmt FROM @str;
EXECUTE stmt;
DROP PREPARE stmt;

# ndbinfo.restart_info
SET @str=IF(@have_ndbinfo,'CREATE OR REPLACE DEFINER=`root`@`localhost` SQL SECURITY INVOKER VIEW `ndbinfo`.`restart_info` AS SELECT * from `ndbinfo`.`ndb$restart_info`','SET @dummy = 0');
PREPARE stmt FROM @str;
EXECUTE stmt;
DROP PREPARE stmt;

# ndbinfo.cpustat_50ms
SET @str=IF(@have_ndbinfo,'CREATE OR REPLACE DEFINER=`root`@`localhost` SQL SECURITY INVOKER VIEW `ndbinfo`.`cpustat_50ms` AS SELECT * from `ndbinfo`.`ndb$cpustat_50ms`','SET @dummy = 0');
PREPARE stmt FROM @str;
EXECUTE stmt;
DROP PREPARE stmt;

# ndbinfo.cpustat_1sec
SET @str=IF(@have_ndbinfo,'CREATE OR REPLACE DEFINER=`root`@`localhost` SQL SECURITY INVOKER VIEW `ndbinfo`.`cpustat_1sec` AS SELECT * from `ndbinfo`.`ndb$cpustat_1sec`','SET @dummy = 0');
PREPARE stmt FROM @str;
EXECUTE stmt;
DROP PREPARE stmt;

# ndbinfo.cpustat_20sec
SET @str=IF(@have_ndbinfo,'CREATE OR REPLACE DEFINER=`root`@`localhost` SQL SECURITY INVOKER VIEW `ndbinfo`.`cpustat_20sec` AS SELECT * from `ndbinfo`.`ndb$cpustat_20sec`','SET @dummy = 0');
PREPARE stmt FROM @str;
EXECUTE stmt;
DROP PREPARE stmt;

# ndbinfo.cpustat
SET @str=IF(@have_ndbinfo,'CREATE OR REPLACE DEFINER=`root`@`localhost` SQL SECURITY INVOKER VIEW `ndbinfo`.`cpustat` AS SELECT * from `ndbinfo`.`ndb$cpustat`','SET @dummy = 0');
PREPARE stmt FROM @str;
EXECUTE stmt;
DROP PREPARE stmt;

# ndbinfo.cluster_transactions
SET @str=IF(@have_ndbinfo,'CREATE OR REPLACE DEFINER=`root`@`localhost` SQL SECURITY INVOKER VIEW `ndbinfo`.`cluster_transactions` AS SELECT t.node_id, t.block_instance, t.transid0 + (t.transid1 << 32) as transid, s.state_friendly_name as state,  t.c_ops as count_operations,  t.outstanding as outstanding_operations,  t.timer as inactive_seconds,  (t.apiref & 65535) as client_node_id,  (t.apiref >> 16) as client_block_ref FROM `ndbinfo`.`ndb$transactions` t LEFT JOIN `ndbinfo`.`ndb$dbtc_apiconnect_state` s        ON s.state_int_value = t.state','SET @dummy = 0');
PREPARE stmt FROM @str;
EXECUTE stmt;
DROP PREPARE stmt;

# ndbinfo.server_transactions
SET @str=IF(@have_ndbinfo,'CREATE OR REPLACE DEFINER=`root`@`localhost` SQL SECURITY INVOKER VIEW `ndbinfo`.`server_transactions` AS SELECT map.mysql_connection_id, t.*FROM information_schema.ndb_transid_mysql_connection_map map JOIN `ndbinfo`.cluster_transactions t   ON (map.ndb_transid >> 32) = (t.transid >> 32)','SET @dummy = 0');
PREPARE stmt FROM @str;
EXECUTE stmt;
DROP PREPARE stmt;

# ndbinfo.cluster_operations
SET @str=IF(@have_ndbinfo,'CREATE OR REPLACE DEFINER=`root`@`localhost` SQL SECURITY INVOKER VIEW `ndbinfo`.`cluster_operations` AS SELECT o.node_id, o.block_instance, o.transid0 + (o.transid1 << 32) as transid, case o.op  when 1 then "READ" when 2 then "READ-SH" when 3 then "READ-EX" when 4 then "INSERT" when 5 then "UPDATE" when 6 then "DELETE" when 7 then "WRITE" when 8 then "UNLOCK" when 9 then "REFRESH" when 257 then "SCAN" when 258 then "SCAN-SH" when 259 then "SCAN-EX" ELSE "<unknown>" END as operation_type,  s.state_friendly_name as state,  o.tableid,  o.fragmentid,  (o.apiref & 65535) as client_node_id,  (o.apiref >> 16) as client_block_ref,  (o.tcref & 65535) as tc_node_id,  ((o.tcref >> 16) & 511) as tc_block_no,  ((o.tcref >> (16 + 9)) & 127) as tc_block_instance FROM `ndbinfo`.`ndb$operations` o LEFT JOIN `ndbinfo`.`ndb$dblqh_tcconnect_state` s        ON s.state_int_value = o.state','SET @dummy = 0');
PREPARE stmt FROM @str;
EXECUTE stmt;
DROP PREPARE stmt;

# ndbinfo.server_operations
SET @str=IF(@have_ndbinfo,'CREATE OR REPLACE DEFINER=`root`@`localhost` SQL SECURITY INVOKER VIEW `ndbinfo`.`server_operations` AS SELECT map.mysql_connection_id, o.* FROM `ndbinfo`.cluster_operations o JOIN information_schema.ndb_transid_mysql_connection_map map  ON (map.ndb_transid >> 32) = (o.transid >> 32)','SET @dummy = 0');
PREPARE stmt FROM @str;
EXECUTE stmt;
DROP PREPARE stmt;

# ndbinfo.membership
SET @str=IF(@have_ndbinfo,'CREATE OR REPLACE DEFINER=`root`@`localhost` SQL SECURITY INVOKER VIEW `ndbinfo`.`membership` AS SELECT node_id, group_id, left_node, right_node, president, successor, dynamic_id & 0xFFFF AS succession_order, dynamic_id >> 16 AS Conf_HB_order, arbitrator, arb_ticket, CASE arb_state  WHEN 0 THEN "ARBIT_NULL"  WHEN 1 THEN "ARBIT_INIT"  WHEN 2 THEN "ARBIT_FIND"  WHEN 3 THEN "ARBIT_PREP1"  WHEN 4 THEN "ARBIT_PREP2"  WHEN 5 THEN "ARBIT_START"  WHEN 6 THEN "ARBIT_RUN"  WHEN 7 THEN "ARBIT_CHOOSE"  WHEN 8 THEN "ARBIT_CRASH"  ELSE "UNKNOWN" END AS arb_state, CASE arb_connected  WHEN 1 THEN "Yes"  ELSE "No" END AS arb_connected, conn_rank1_arbs AS connected_rank1_arbs, conn_rank2_arbs AS connected_rank2_arbs FROM `ndbinfo`.`ndb$membership`','SET @dummy = 0');
PREPARE stmt FROM @str;
EXECUTE stmt;
DROP PREPARE stmt;

# ndbinfo.arbitrator_validity_detail
SET @str=IF(@have_ndbinfo,'CREATE OR REPLACE DEFINER=`root`@`localhost` SQL SECURITY INVOKER VIEW `ndbinfo`.`arbitrator_validity_detail` AS SELECT node_id, arbitrator, arb_ticket, CASE arb_connected  WHEN 1 THEN "Yes"  ELSE "No" END AS arb_connected, CASE arb_state  WHEN 0 THEN "ARBIT_NULL"  WHEN 1 THEN "ARBIT_INIT"  WHEN 2 THEN "ARBIT_FIND"  WHEN 3 THEN "ARBIT_PREP1"  WHEN 4 THEN "ARBIT_PREP2"  WHEN 5 THEN "ARBIT_START"  WHEN 6 THEN "ARBIT_RUN"  WHEN 7 THEN "ARBIT_CHOOSE"  WHEN 8 THEN "ARBIT_CRASH"  ELSE "UNKNOWN" END AS arb_state FROM `ndbinfo`.`ndb$membership` ORDER BY arbitrator, arb_connected DESC','SET @dummy = 0');
PREPARE stmt FROM @str;
EXECUTE stmt;
DROP PREPARE stmt;

# ndbinfo.arbitrator_validity_summary
SET @str=IF(@have_ndbinfo,'CREATE OR REPLACE DEFINER=`root`@`localhost` SQL SECURITY INVOKER VIEW `ndbinfo`.`arbitrator_validity_summary` AS SELECT arbitrator, arb_ticket, CASE arb_connected  WHEN 1 THEN "Yes"  ELSE "No" END AS arb_connected, count(*) as consensus_count FROM `ndbinfo`.`ndb$membership` GROUP BY arbitrator, arb_ticket, arb_connected','SET @dummy = 0');
PREPARE stmt FROM @str;
EXECUTE stmt;
DROP PREPARE stmt;


# ndbinfo.memory_per_fragment
# The test for name.type<=6 is there to elimiate matching non-table objects 
# (triggers, files etc.), since the 'id' of these may collide with table ids.
SET @str=IF(@have_ndbinfo,'CREATE OR REPLACE DEFINER=`root`@`localhost` SQL SECURITY INVOKER VIEW `ndbinfo`.`memory_per_fragment` AS SELECT name.fq_name, parent_name.fq_name AS parent_fq_name, types.type_name AS type, table_id, node_id, block_instance, fragment_num, fixed_elem_alloc_bytes, fixed_elem_free_bytes, fixed_elem_size_bytes, fixed_elem_count, FLOOR(fixed_elem_free_bytes/fixed_elem_size_bytes) AS fixed_elem_free_count, var_elem_alloc_bytes, var_elem_free_bytes, var_elem_count, hash_index_alloc_bytes FROM ndbinfo.ndb$frag_mem_use AS space JOIN ndbinfo.ndb$dict_obj_info AS name ON name.id=space.table_id AND name.type<=6 JOIN ndbinfo.ndb$dict_obj_types AS types ON name.type=types.type_id LEFT JOIN ndbinfo.ndb$dict_obj_info AS parent_name ON name.parent_obj_id=parent_name.id AND name.parent_obj_type=parent_name.type','SET @dummy = 0');
PREPARE stmt FROM @str;
EXECUTE stmt;
DROP PREPARE stmt;

# ndbinfo.operations_per_fragment
# This is the end-user view of ndb$frag_operations. It adds some 
# dictionary information such as the table name and type, and the name of the
# parent table, if there is any.
#
# The test for name.type<=6 is there to elimiate matching non-table objects 
# (triggers, files etc.), since the 'id' of these may collide with table ids.
SET @cmd='CREATE OR REPLACE DEFINER=`root`@`localhost` 
  SQL SECURITY INVOKER VIEW `ndbinfo`.`operations_per_fragment` AS 
  SELECT name.fq_name, parent_name.fq_name AS parent_fq_name, 
    types.type_name AS type, table_id, node_id, block_instance, fragment_num, 
    tot_key_reads, tot_key_inserts, tot_key_updates, tot_key_writes, 
    tot_key_deletes, tot_key_refs, tot_key_attrinfo_bytes,
    tot_key_keyinfo_bytes, tot_key_prog_bytes, tot_key_inst_exec, 
    tot_key_bytes_returned, tot_frag_scans, tot_scan_rows_examined, 
    tot_scan_rows_returned, tot_scan_bytes_returned, tot_scan_prog_bytes, 
    tot_scan_bound_bytes, tot_scan_inst_exec, tot_qd_frag_scans, 
    conc_frag_scans,
    conc_qd_plain_frag_scans+conc_qd_tup_frag_scans+conc_qd_acc_frag_scans
    AS conc_qd_frag_scans,
    tot_commits 
    FROM ndbinfo.ndb$frag_operations AS ops 
    JOIN ndbinfo.ndb$dict_obj_info AS name 
      ON name.id=ops.table_id AND name.type<=6 
    JOIN ndbinfo.ndb$dict_obj_types AS types ON name.type=types.type_id
    LEFT JOIN ndbinfo.ndb$dict_obj_info AS parent_name 
      ON name.parent_obj_id=parent_name.id AND 
         name.parent_obj_type=parent_name.type';
SET @str=IF(@have_ndbinfo <> 0, @cmd, 'SET @dummy = 0;');
PREPARE stmt FROM @str;
EXECUTE stmt;
DROP PREPARE stmt;

# ndbinfo.blocks
SET @str=IF(@have_ndbinfo,'CREATE OR REPLACE DEFINER=`root`@`localhost` SQL SECURITY INVOKER VIEW `ndbinfo`.`blocks` AS SELECT block_number, block_name FROM `ndbinfo`.`ndb$blocks`','SET @dummy = 0');
PREPARE stmt FROM @str;
EXECUTE stmt;
DROP PREPARE stmt;

# ndbinfo.dict_obj_types
SET @str=IF(@have_ndbinfo,'CREATE OR REPLACE DEFINER=`root`@`localhost` SQL SECURITY INVOKER VIEW `ndbinfo`.`dict_obj_types` AS SELECT type_id, type_name FROM `ndbinfo`.`ndb$dict_obj_types`','SET @dummy = 0');
PREPARE stmt FROM @str;
EXECUTE stmt;
DROP PREPARE stmt;

# ndbinfo.config_params
SET @str=IF(@have_ndbinfo,'CREATE OR REPLACE DEFINER=`root`@`localhost` SQL SECURITY INVOKER VIEW `ndbinfo`.`config_params` AS SELECT param_number, param_name, param_description, param_type, param_default, param_min, param_max, param_mandatory, param_status FROM `ndbinfo`.`ndb$config_params`','SET @dummy = 0');
PREPARE stmt FROM @str;
EXECUTE stmt;
DROP PREPARE stmt;

# ndbinfo.config_values
SET @str=IF(@have_ndbinfo,'CREATE OR REPLACE DEFINER=`root`@`localhost` SQL SECURITY INVOKER VIEW `ndbinfo`.`config_values` AS SELECT node_id, config_param, config_value FROM `ndbinfo`.`ndb$config_values`','SET @dummy = 0');
PREPARE stmt FROM @str;
EXECUTE stmt;
DROP PREPARE stmt;

# Finally turn off offline mode
SET @str=IF(@have_ndbinfo,'SET @@global.ndbinfo_offline=FALSE','SET @dummy = 0');
PREPARE stmt FROM @str;
EXECUTE stmt;
DROP PREPARE stmt;

--
-- INFORMATION SCHEMA VIEWS implementing SHOW statements
--

CREATE OR REPLACE DEFINER=`root`@`localhost` VIEW information_schema.SHOW_STATISTICS AS
  (SELECT
    TABLE_SCHEMA as `Database`,
    sb.TABLE_NAME AS `Table`,
    NON_UNIQUE AS `Non_unique`,
    sb.INDEX_NAME AS `Key_name`,
    SEQ_IN_INDEX AS `Seq_in_index`,
    sb.COLUMN_NAME AS `Column_name`,
    COLLATION AS `Collation`,
    stat.cardinality AS `Cardinality`,
    SUB_PART AS `Sub_part`,
    PACKED AS `Packed`,
    NULLABLE AS `Null`,
    INDEX_TYPE AS `Index_type`,
    COMMENT AS `Comment`,
    INDEX_COMMENT AS `Index_comment`,
    IS_VISIBLE AS `Visible`,
    INDEX_ORDINAL_POSITION,
    COLUMN_ORDINAL_POSITION
  FROM information_schema.STATISTICS_BASE sb
    LEFT JOIN mysql.index_stats stat
                 ON sb.table_name=stat.table_name
                and sb.table_schema=stat.schema_name
                and sb.index_name=stat.index_name
                and sb.column_name=stat.column_name);


CREATE OR REPLACE DEFINER=`root`@`localhost` VIEW information_schema.SHOW_STATISTICS_DYNAMIC AS
  (SELECT
    TABLE_SCHEMA as `Database`,
    TABLE_NAME AS `Table`,
    NON_UNIQUE AS `Non_unique`,
    INDEX_NAME AS `Key_name`,
    SEQ_IN_INDEX AS `Seq_in_index`,
    COLUMN_NAME AS `Column_name`,
    COLLATION AS `Collation`,
    INTERNAL_INDEX_COLUMN_CARDINALITY(TABLE_SCHEMA, TABLE_NAME, INDEX_NAME,
                                      INDEX_ORDINAL_POSITION,
                                      COLUMN_ORDINAL_POSITION,
                                      ENGINE,
                                      SE_PRIVATE_ID)
      AS `Cardinality`,
    SUB_PART AS `Sub_part`,
    PACKED AS `Packed`,
    NULLABLE AS `Null`,
    INDEX_TYPE AS `Index_type`,
    COMMENT AS `Comment`,
    INDEX_COMMENT AS `Index_comment`,
    IS_VISIBLE AS `Visible`,
    INDEX_ORDINAL_POSITION,
    COLUMN_ORDINAL_POSITION
  FROM information_schema.STATISTICS_BASE);
<|MERGE_RESOLUTION|>--- conflicted
+++ resolved
@@ -186,7 +186,6 @@
 -- Create slow_log
 CREATE TABLE IF NOT EXISTS slow_log (start_time TIMESTAMP(6) NOT NULL DEFAULT CURRENT_TIMESTAMP(6) ON UPDATE CURRENT_TIMESTAMP(6), user_host MEDIUMTEXT NOT NULL, query_time TIME(6) NOT NULL, lock_time TIME(6) NOT NULL, rows_sent INTEGER NOT NULL, rows_examined INTEGER NOT NULL, db VARCHAR(512) NOT NULL, last_insert_id INTEGER NOT NULL, insert_id INTEGER NOT NULL, server_id INTEGER UNSIGNED NOT NULL, sql_text MEDIUMBLOB NOT NULL, thread_id BIGINT(21) UNSIGNED NOT NULL) engine=CSV CHARACTER SET utf8 comment="Slow log";
 
-<<<<<<< HEAD
 --
 -- Only create the ndb_binlog_index table if the server is built with ndb.
 --
@@ -204,44 +203,7 @@
   gci INT UNSIGNED NOT NULL,
   next_position BIGINT UNSIGNED NOT NULL,
   next_file VARCHAR(255) NOT NULL,
-  PRIMARY KEY(epoch, orig_server_id, orig_epoch)) ENGINE=MYISAM";
-=======
-CREATE TABLE IF NOT EXISTS event ( db char(64) CHARACTER SET utf8 COLLATE utf8_bin NOT NULL default '', name char(64) CHARACTER SET utf8 NOT NULL default '', body longblob NOT NULL, definer char(77) CHARACTER SET utf8 COLLATE utf8_bin NOT NULL default '', execute_at DATETIME default NULL, interval_value int(11) default NULL, interval_field ENUM('YEAR','QUARTER','MONTH','DAY','HOUR','MINUTE','WEEK','SECOND','MICROSECOND','YEAR_MONTH','DAY_HOUR','DAY_MINUTE','DAY_SECOND','HOUR_MINUTE','HOUR_SECOND','MINUTE_SECOND','DAY_MICROSECOND','HOUR_MICROSECOND','MINUTE_MICROSECOND','SECOND_MICROSECOND') default NULL, created TIMESTAMP NOT NULL DEFAULT CURRENT_TIMESTAMP ON UPDATE CURRENT_TIMESTAMP, modified TIMESTAMP NOT NULL DEFAULT '0000-00-00 00:00:00', last_executed DATETIME default NULL, starts DATETIME default NULL, ends DATETIME default NULL, status ENUM('ENABLED','DISABLED','SLAVESIDE_DISABLED') NOT NULL default 'ENABLED', on_completion ENUM('DROP','PRESERVE') NOT NULL default 'DROP', sql_mode  set('REAL_AS_FLOAT','PIPES_AS_CONCAT','ANSI_QUOTES','IGNORE_SPACE','NOT_USED','ONLY_FULL_GROUP_BY','NO_UNSIGNED_SUBTRACTION','NO_DIR_IN_CREATE','POSTGRESQL','ORACLE','MSSQL','DB2','MAXDB','NO_KEY_OPTIONS','NO_TABLE_OPTIONS','NO_FIELD_OPTIONS','MYSQL323','MYSQL40','ANSI','NO_AUTO_VALUE_ON_ZERO','NO_BACKSLASH_ESCAPES','STRICT_TRANS_TABLES','STRICT_ALL_TABLES','NO_ZERO_IN_DATE','NO_ZERO_DATE','INVALID_DATES','ERROR_FOR_DIVISION_BY_ZERO','TRADITIONAL','NO_AUTO_CREATE_USER','HIGH_NOT_PRECEDENCE','NO_ENGINE_SUBSTITUTION','PAD_CHAR_TO_FULL_LENGTH') DEFAULT '' NOT NULL, comment char(64) CHARACTER SET utf8 COLLATE utf8_bin NOT NULL default '', originator INTEGER UNSIGNED NOT NULL, time_zone char(64) CHARACTER SET latin1 NOT NULL DEFAULT 'SYSTEM', character_set_client char(32) collate utf8_bin, collation_connection char(32) collate utf8_bin, db_collation char(32) collate utf8_bin, body_utf8 longblob, PRIMARY KEY (db, name) ) ENGINE=MyISAM DEFAULT CHARSET=utf8 COMMENT 'Events';
-
-
-CREATE TABLE IF NOT EXISTS ndb_binlog_index (Position BIGINT UNSIGNED NOT NULL, File VARCHAR(255) NOT NULL, epoch BIGINT UNSIGNED NOT NULL, inserts INT UNSIGNED NOT NULL, updates INT UNSIGNED NOT NULL, deletes INT UNSIGNED NOT NULL, schemaops INT UNSIGNED NOT NULL, orig_server_id INT UNSIGNED NOT NULL, orig_epoch BIGINT UNSIGNED NOT NULL, gci INT UNSIGNED NOT NULL, next_position BIGINT UNSIGNED NOT NULL, next_file VARCHAR(255) NOT NULL, PRIMARY KEY(epoch, orig_server_id, orig_epoch)) ENGINE=INNODB STATS_PERSISTENT=0;
-
-SET @sql_mode_orig=@@SESSION.sql_mode;
-SET SESSION sql_mode='NO_ENGINE_SUBSTITUTION';
-
-SET @create_innodb_table_stats="CREATE TABLE IF NOT EXISTS innodb_table_stats (
-	database_name			VARCHAR(64) NOT NULL,
-	table_name			VARCHAR(64) NOT NULL,
-	last_update			TIMESTAMP NOT NULL NOT NULL DEFAULT CURRENT_TIMESTAMP ON UPDATE CURRENT_TIMESTAMP,
-	n_rows				BIGINT UNSIGNED NOT NULL,
-	clustered_index_size		BIGINT UNSIGNED NOT NULL,
-	sum_of_other_index_sizes	BIGINT UNSIGNED NOT NULL,
-	PRIMARY KEY (database_name, table_name)
-) ENGINE=INNODB DEFAULT CHARSET=utf8 COLLATE=utf8_bin STATS_PERSISTENT=0";
-
-SET @create_innodb_index_stats="CREATE TABLE IF NOT EXISTS innodb_index_stats (
-	database_name			VARCHAR(64) NOT NULL,
-	table_name			VARCHAR(64) NOT NULL,
-	index_name			VARCHAR(64) NOT NULL,
-	last_update			TIMESTAMP NOT NULL NOT NULL DEFAULT CURRENT_TIMESTAMP ON UPDATE CURRENT_TIMESTAMP,
-	/* there are at least:
-	stat_name='size'
-	stat_name='n_leaf_pages'
-	stat_name='n_diff_pfx%' */
-	stat_name			VARCHAR(64) NOT NULL,
-	stat_value			BIGINT UNSIGNED NOT NULL,
-	sample_size			BIGINT UNSIGNED,
-	stat_description		VARCHAR(1024) NOT NULL,
-	PRIMARY KEY (database_name, table_name, index_name, stat_name)
-) ENGINE=INNODB DEFAULT CHARSET=utf8 COLLATE=utf8_bin STATS_PERSISTENT=0";
-
-set @have_innodb= (select count(engine) from information_schema.engines where engine='INNODB' and support != 'NO');
->>>>>>> a096e28e
+  PRIMARY KEY(epoch, orig_server_id, orig_epoch)) ENGINE=INNODB STATS_PERSISTENT=0";
 
 CREATE TABLE IF NOT EXISTS component ( component_id int unsigned NOT NULL AUTO_INCREMENT, component_group_id int unsigned NOT NULL, component_urn text NOT NULL, PRIMARY KEY (component_id)) engine=INNODB DEFAULT CHARSET=utf8 COMMENT 'Components';
 
