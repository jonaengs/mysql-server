--- conflicted
+++ resolved
@@ -30,7 +30,6 @@
 
   /* 5.1.16 added value of master_ssl_verify_server_cert */
   LINE_FOR_MASTER_SSL_VERIFY_SERVER_CERT= 15,
-<<<<<<< HEAD
 
   /* 5.5 added value of master_heartbeat_period */
   LINE_FOR_MASTER_HEARTBEAT_PERIOD= 16,
@@ -60,37 +59,6 @@
   LINES_IN_MASTER_INFO= LINE_FOR_AUTO_POSITION
 };
 
-=======
-
-  /* 5.5 added value of master_heartbeat_period */
-  LINE_FOR_MASTER_HEARTBEAT_PERIOD= 16,
-
-  /* MySQL Cluster 6.3 added master_bind */
-  LINE_FOR_MASTER_BIND = 17,
-
-  /* 6.0 added value of master_ignore_server_id */
-  LINE_FOR_REPLICATE_IGNORE_SERVER_IDS= 18,
-
-  /* 6.0 added value of master_uuid */
-  LINE_FOR_MASTER_UUID= 19,
-
-  /* line for master_retry_count */
-  LINE_FOR_MASTER_RETRY_COUNT= 20,
-
-  /* line for ssl_crl */
-  LINE_FOR_SSL_CRL= 21,
-
-  /* line for ssl_crl */
-  LINE_FOR_SSL_CRLPATH= 22,
-
-  /* line for auto_position */
-  LINE_FOR_AUTO_POSITION= 23,
-
-  /* Number of lines currently used when saving master info file */
-  LINES_IN_MASTER_INFO= LINE_FOR_AUTO_POSITION
-};
-
->>>>>>> 23ac7487
 /*
   Please every time you add a new field to the mater info, update
   what follows. For now, this is just used to get the number of
@@ -131,14 +99,9 @@
                          PSI_mutex_key *param_key_info_data_cond,
                          PSI_mutex_key *param_key_info_start_cond,
                          PSI_mutex_key *param_key_info_stop_cond,
-<<<<<<< HEAD
-                         PSI_mutex_key *param_key_info_sleep_cond
-#endif
-=======
                          PSI_mutex_key *param_key_info_sleep_cond,
 #endif
                          uint param_id
->>>>>>> 23ac7487
                         )
    :Rpl_info("I/O"
 #ifdef HAVE_PSI_INTERFACE
@@ -147,10 +110,7 @@
              param_key_info_data_cond, param_key_info_start_cond,
              param_key_info_stop_cond, param_key_info_sleep_cond
 #endif
-<<<<<<< HEAD
-=======
              ,param_id
->>>>>>> 23ac7487
             ),
    start_user_configured(false),
    ssl(0), ssl_verify_server_cert(0),
@@ -257,11 +217,7 @@
   if (!inited)
     DBUG_VOID_RETURN;
 
-<<<<<<< HEAD
-  handler->end_info(uidx, nidx);
-=======
   handler->end_info();
->>>>>>> 23ac7487
 
   inited = 0;
 
@@ -271,7 +227,6 @@
 /**
   Store the file and position where the slave's SQL thread are in the
    relay log.
-<<<<<<< HEAD
 
   - This function should be called either from the slave SQL thread,
     or when the slave thread is not running.  (It reads the
@@ -279,15 +234,6 @@
     object.  These may only be modified by the slave SQL thread or by
     a client thread when the slave SQL thread is not running.)
 
-=======
-
-  - This function should be called either from the slave SQL thread,
-    or when the slave thread is not running.  (It reads the
-    group_{relay|master}_log_{pos|name} and delay fields in the rli
-    object.  These may only be modified by the slave SQL thread or by
-    a client thread when the slave SQL thread is not running.)
-
->>>>>>> 23ac7487
   - If there is an active transaction, then we do not update the
     position in the relay log.  This is to ensure that we re-execute
     statements if we die in the middle of an transaction that was
@@ -326,59 +272,6 @@
   if (write_info(handler))
     goto err;
 
-<<<<<<< HEAD
-  if (handler->flush_info(uidx, nidx, force))
-    goto err;
-
-  DBUG_RETURN(0);
-
-err:
-  sql_print_error("Error writing master configuration.");
-  DBUG_RETURN(1);
-}
-
-void Master_info::set_relay_log_info(Relay_log_info* info)
-{
-  rli= info;
-}
-
-
-/**
-  Creates or reads information from the repository, initializing the
-  Master_info.
-*/
-int Master_info::mi_init_info()
-{
-  DBUG_ENTER("Master_info::mi_init_info");
-  enum_return_check check_return= ERROR_CHECKING_REPOSITORY;
-
-  if (inited)
-    DBUG_RETURN(0);
-
-  mysql= 0; file_id= 1;
-  check_return= check_info();
-  if (check_return == ERROR_CHECKING_REPOSITORY)
-    goto err;
-  
-  if (handler->init_info(uidx, nidx))
-    goto err;
-
-  if (check_return == REPOSITORY_DOES_NOT_EXIST)
-  {
-    init_master_log_pos();
-  }
-  else if (read_info(handler))
-    goto err;
-
-  inited= 1;
-  if (flush_info(TRUE))
-    goto err;
-
-  DBUG_RETURN(0);
-
-err:
-  handler->end_info(uidx, nidx);
-=======
   if (handler->flush_info(force))
     goto err;
 
@@ -432,7 +325,6 @@
 
 err:
   handler->end_info();
->>>>>>> 23ac7487
   inited= 0;
   sql_print_error("Error reading master configuration.");
   DBUG_RETURN(1);
@@ -473,11 +365,7 @@
      is this.
   */
 
-<<<<<<< HEAD
-  if (from->prepare_info_for_read(nidx) || 
-=======
   if (from->prepare_info_for_read() || 
->>>>>>> 23ac7487
       from->get_info(master_log_name, (size_t) sizeof(master_log_name),
                      (char *) ""))
     DBUG_RETURN(true);
@@ -622,12 +510,7 @@
      contents of file). But because of number of lines in the first line
      of file we don't care about this garbage.
   */
-<<<<<<< HEAD
-
-  if (to->prepare_info_for_write(nidx) ||
-=======
   if (to->prepare_info_for_write() ||
->>>>>>> 23ac7487
       to->set_info((int) LINES_IN_MASTER_INFO) ||
       to->set_info(master_log_name) ||
       to->set_info((ulong) master_log_pos) ||
