/* Copyright 2002-2008 MySQL AB, 2008 Sun Microsystems, Inc.

   This program is free software; you can redistribute it and/or modify
   it under the terms of the GNU General Public License as published by
   the Free Software Foundation; version 2 of the License.

   This program is distributed in the hope that it will be useful,
   but WITHOUT ANY WARRANTY; without even the implied warranty of
   MERCHANTABILITY or FITNESS FOR A PARTICULAR PURPOSE.  See the
   GNU General Public License for more details.

   You should have received a copy of the GNU General Public License
   along with this program; if not, write to the Free Software
   Foundation, Inc., 59 Temple Place, Suite 330, Boston, MA  02111-1307  USA */

#include "mysql_priv.h"
#ifdef USE_PRAGMA_IMPLEMENTATION
#pragma implementation
#endif
#include "sp_head.h"
#include "sp.h"
#include "sp_pcontext.h"
#include "sp_rcontext.h"
#include "sp_cache.h"

/*
  Sufficient max length of printed destinations and frame offsets (all uints).
*/
#define SP_INSTR_UINT_MAXLEN  8
#define SP_STMT_PRINT_MAXLEN 40


#include <my_user.h>

extern "C" uchar *sp_table_key(const uchar *ptr, size_t *plen, my_bool first);

Item_result
sp_map_result_type(enum enum_field_types type)
{
  switch (type) {
  case MYSQL_TYPE_BIT:
  case MYSQL_TYPE_TINY:
  case MYSQL_TYPE_SHORT:
  case MYSQL_TYPE_LONG:
  case MYSQL_TYPE_LONGLONG:
  case MYSQL_TYPE_INT24:
    return INT_RESULT;
  case MYSQL_TYPE_DECIMAL:
  case MYSQL_TYPE_NEWDECIMAL:
    return DECIMAL_RESULT;
  case MYSQL_TYPE_FLOAT:
  case MYSQL_TYPE_DOUBLE:
    return REAL_RESULT;
  default:
    return STRING_RESULT;
  }
}


Item::Type
sp_map_item_type(enum enum_field_types type)
{
  switch (type) {
  case MYSQL_TYPE_BIT:
  case MYSQL_TYPE_TINY:
  case MYSQL_TYPE_SHORT:
  case MYSQL_TYPE_LONG:
  case MYSQL_TYPE_LONGLONG:
  case MYSQL_TYPE_INT24:
    return Item::INT_ITEM;
  case MYSQL_TYPE_DECIMAL:
  case MYSQL_TYPE_NEWDECIMAL:
    return Item::DECIMAL_ITEM;
  case MYSQL_TYPE_FLOAT:
  case MYSQL_TYPE_DOUBLE:
    return Item::REAL_ITEM;
  default:
    return Item::STRING_ITEM;
  }
}


/**
  Return a string representation of the Item value.

  @param thd     thread handle
  @param str     string buffer for representation of the value

  @note
    If the item has a string result type, the string is escaped
    according to its character set.

  @retval
    NULL      on error
  @retval
    non-NULL  a pointer to valid a valid string on success
*/

static String *
sp_get_item_value(THD *thd, Item *item, String *str)
{
  switch (item->result_type()) {
  case REAL_RESULT:
  case INT_RESULT:
  case DECIMAL_RESULT:
    if (item->field_type() != MYSQL_TYPE_BIT)
      return item->val_str(str);
    else {/* Bit type is handled as binary string */}
  case STRING_RESULT:
    {
      String *result= item->val_str(str);
      
      if (!result)
        return NULL;
      
      {
        char buf_holder[STRING_BUFFER_USUAL_SIZE];
        String buf(buf_holder, sizeof(buf_holder), result->charset());
        CHARSET_INFO *cs= thd->variables.character_set_client;

        /* We must reset length of the buffer, because of String specificity. */
        buf.length(0);

        buf.append('_');
        buf.append(result->charset()->csname);
        if (cs->escape_with_backslash_is_dangerous)
          buf.append(' ');
        append_query_string(cs, result, &buf);
        buf.append(" COLLATE '");
        buf.append(item->collation.collation->name);
        buf.append('\'');
        str->copy(buf);

        return str;
      }
    }

  case ROW_RESULT:
  default:
    return NULL;
  }
}


/**
   Returns a combination of:
   - sp_head::MULTI_RESULTS: added if the 'cmd' is a command that might
     result in multiple result sets being sent back.
   - sp_head::CONTAINS_DYNAMIC_SQL: added if 'cmd' is one of PREPARE,
     EXECUTE, DEALLOCATE.
*/

uint
sp_get_flags_for_command(LEX *lex)
{
  uint flags;

  switch (lex->sql_command) {
  case SQLCOM_SELECT:
    if (lex->result)
    {
      flags= 0;                      /* This is a SELECT with INTO clause */
      break;
    }
    /* fallthrough */
  case SQLCOM_ANALYZE:
  case SQLCOM_BACKUP_TABLE:
  case SQLCOM_OPTIMIZE:
  case SQLCOM_PRELOAD_KEYS:
  case SQLCOM_ASSIGN_TO_KEYCACHE:
  case SQLCOM_CHECKSUM:
  case SQLCOM_CHECK:
  case SQLCOM_HA_READ:
  case SQLCOM_SHOW_AUTHORS:
  case SQLCOM_SHOW_BINLOGS:
  case SQLCOM_SHOW_BINLOG_EVENTS:
  case SQLCOM_SHOW_CHARSETS:
  case SQLCOM_SHOW_COLLATIONS:
  case SQLCOM_SHOW_COLUMN_TYPES:
  case SQLCOM_SHOW_CONTRIBUTORS:
  case SQLCOM_SHOW_CREATE:
  case SQLCOM_SHOW_CREATE_DB:
  case SQLCOM_SHOW_CREATE_FUNC:
  case SQLCOM_SHOW_CREATE_PROC:
  case SQLCOM_SHOW_CREATE_EVENT:
  case SQLCOM_SHOW_CREATE_TRIGGER:
  case SQLCOM_SHOW_DATABASES:
  case SQLCOM_SHOW_ERRORS:
  case SQLCOM_SHOW_FIELDS:
  case SQLCOM_SHOW_FUNC_CODE:
  case SQLCOM_SHOW_GRANTS:
  case SQLCOM_SHOW_ENGINE_STATUS:
  case SQLCOM_SHOW_ENGINE_LOGS:
  case SQLCOM_SHOW_ENGINE_MUTEX:
  case SQLCOM_SHOW_EVENTS:
  case SQLCOM_SHOW_KEYS:
  case SQLCOM_SHOW_MASTER_STAT:
  case SQLCOM_SHOW_NEW_MASTER:
  case SQLCOM_SHOW_OPEN_TABLES:
  case SQLCOM_SHOW_PRIVILEGES:
  case SQLCOM_SHOW_PROCESSLIST:
  case SQLCOM_SHOW_PROC_CODE:
  case SQLCOM_SHOW_SLAVE_HOSTS:
  case SQLCOM_SHOW_SLAVE_STAT:
  case SQLCOM_SHOW_STATUS:
  case SQLCOM_SHOW_STATUS_FUNC:
  case SQLCOM_SHOW_STATUS_PROC:
  case SQLCOM_SHOW_STORAGE_ENGINES:
  case SQLCOM_SHOW_TABLES:
  case SQLCOM_SHOW_VARIABLES:
  case SQLCOM_SHOW_WARNS:
  case SQLCOM_REPAIR:
  case SQLCOM_RESTORE_TABLE:
    flags= sp_head::MULTI_RESULTS;
    break;
  /*
    EXECUTE statement may return a result set, but doesn't have to.
    We can't, however, know it in advance, and therefore must add
    this statement here. This is ok, as is equivalent to a result-set
    statement within an IF condition.
  */
  case SQLCOM_EXECUTE:
    flags= sp_head::MULTI_RESULTS | sp_head::CONTAINS_DYNAMIC_SQL;
    break;
  case SQLCOM_PREPARE:
  case SQLCOM_DEALLOCATE_PREPARE:
    flags= sp_head::CONTAINS_DYNAMIC_SQL;
    break;
  case SQLCOM_CREATE_TABLE:
    if (lex->create_info.options & HA_LEX_CREATE_TMP_TABLE)
      flags= 0;
    else
      flags= sp_head::HAS_COMMIT_OR_ROLLBACK;
    break;
  case SQLCOM_DROP_TABLE:
    if (lex->drop_temporary)
      flags= 0;
    else
      flags= sp_head::HAS_COMMIT_OR_ROLLBACK;
    break;
  case SQLCOM_FLUSH:
    flags= sp_head::HAS_SQLCOM_FLUSH;
    break;
  case SQLCOM_RESET:
    flags= sp_head::HAS_SQLCOM_RESET;
    break;
  case SQLCOM_CREATE_INDEX:
  case SQLCOM_CREATE_DB:
  case SQLCOM_CREATE_VIEW:
  case SQLCOM_CREATE_TRIGGER:
  case SQLCOM_CREATE_USER:
  case SQLCOM_ALTER_TABLE:
  case SQLCOM_GRANT:
  case SQLCOM_REVOKE:
  case SQLCOM_BEGIN:
  case SQLCOM_RENAME_TABLE:
  case SQLCOM_RENAME_USER:
  case SQLCOM_DROP_INDEX:
  case SQLCOM_DROP_DB:
  case SQLCOM_REVOKE_ALL:
  case SQLCOM_DROP_USER:
  case SQLCOM_DROP_VIEW:
  case SQLCOM_DROP_TRIGGER:
  case SQLCOM_TRUNCATE:
  case SQLCOM_COMMIT:
  case SQLCOM_ROLLBACK:
  case SQLCOM_LOAD:
  case SQLCOM_LOAD_MASTER_DATA:
  case SQLCOM_LOCK_TABLES:
  case SQLCOM_CREATE_PROCEDURE:
  case SQLCOM_CREATE_SPFUNCTION:
  case SQLCOM_ALTER_PROCEDURE:
  case SQLCOM_ALTER_FUNCTION:
  case SQLCOM_DROP_PROCEDURE:
  case SQLCOM_DROP_FUNCTION:
  case SQLCOM_CREATE_EVENT:
  case SQLCOM_ALTER_EVENT:
  case SQLCOM_DROP_EVENT:
  case SQLCOM_INSTALL_PLUGIN:
  case SQLCOM_UNINSTALL_PLUGIN:
    flags= sp_head::HAS_COMMIT_OR_ROLLBACK;
    break;
  default:
    flags= 0;
    break;
  }
  return flags;
}

/**
  Prepare an Item for evaluation (call of fix_fields).

  @param thd       thread handler
  @param it_addr   pointer on item refernce

  @retval
    NULL      error
  @retval
    non-NULL  prepared item
*/

Item *
sp_prepare_func_item(THD* thd, Item **it_addr)
{
  DBUG_ENTER("sp_prepare_func_item");
  it_addr= (*it_addr)->this_item_addr(thd, it_addr);

  if (!(*it_addr)->fixed &&
      ((*it_addr)->fix_fields(thd, it_addr) ||
       (*it_addr)->check_cols(1)))
  {
    DBUG_PRINT("info", ("fix_fields() failed"));
    DBUG_RETURN(NULL);
  }
  DBUG_RETURN(*it_addr);
}


/**
  Evaluate an expression and store the result in the field.

  @param thd                    current thread object
  @param result_field           the field to store the result
  @param expr_item_ptr          the root item of the expression

  @retval
    FALSE  on success
  @retval
    TRUE   on error
*/

bool
sp_eval_expr(THD *thd, Field *result_field, Item **expr_item_ptr)
{
  Item *expr_item;

  DBUG_ENTER("sp_eval_expr");

  if (!*expr_item_ptr)
    DBUG_RETURN(TRUE);

  if (!(expr_item= sp_prepare_func_item(thd, expr_item_ptr)))
    DBUG_RETURN(TRUE);

  bool err_status= FALSE;

  /*
    Set THD flags to emit warnings/errors in case of overflow/type errors
    during saving the item into the field.

    Save original values and restore them after save.
  */
  
  enum_check_fields save_count_cuted_fields= thd->count_cuted_fields;
  bool save_abort_on_warning= thd->abort_on_warning;
  bool save_stmt_modified_non_trans_table= thd->transaction.stmt.modified_non_trans_table;

  thd->count_cuted_fields= CHECK_FIELD_ERROR_FOR_NULL;
  thd->abort_on_warning=
    thd->variables.sql_mode &
    (MODE_STRICT_TRANS_TABLES | MODE_STRICT_ALL_TABLES);
  thd->transaction.stmt.modified_non_trans_table= FALSE;

  /* Save the value in the field. Convert the value if needed. */

  expr_item->save_in_field(result_field, 0);

  thd->count_cuted_fields= save_count_cuted_fields;
  thd->abort_on_warning= save_abort_on_warning;
  thd->transaction.stmt.modified_non_trans_table= save_stmt_modified_non_trans_table;

  if (thd->is_error())
  {
    /* Return error status if something went wrong. */
    err_status= TRUE;
  }

  DBUG_RETURN(err_status);
}


/*
 *
 *  sp_name
 *
 */

sp_name::sp_name(THD *thd, char *key, uint key_len)
{
  m_sroutines_key.str= key;
  m_sroutines_key.length= key_len;
  m_qname.str= ++key;
  m_qname.length= key_len - 1;
  if ((m_name.str= strchr(m_qname.str, '.')))
  {
    m_db.length= m_name.str - key;
    m_db.str= strmake_root(thd->mem_root, key, m_db.length);
    m_name.str++;
    m_name.length= m_qname.length - m_db.length - 1;
  }
  else
  {
    m_name.str= m_qname.str;
    m_name.length= m_qname.length;
    m_db.str= 0;
    m_db.length= 0;
  }
  m_explicit_name= false;
}


/**
  Init the qualified name from the db and name.
*/
void
sp_name::init_qname(THD *thd)
{
  const uint dot= !!m_db.length;
  /* m_sroutines format: m_type + [database + dot] + name + nul */
  m_sroutines_key.length= 1 + m_db.length + dot + m_name.length;
  if (!(m_sroutines_key.str= (char*) thd->alloc(m_sroutines_key.length + 1)))
    return;
  m_qname.length= m_sroutines_key.length - 1;
  m_qname.str= m_sroutines_key.str + 1;
  sprintf(m_qname.str, "%.*s%.*s%.*s",
          (int) m_db.length, (m_db.length ? m_db.str : ""),
          dot, ".",
          (int) m_name.length, m_name.str);
}


/**
  Check that the name 'ident' is ok.  It's assumed to be an 'ident'
  from the parser, so we only have to check length and trailing spaces.
  The former is a standard requirement (and 'show status' assumes a
  non-empty name), the latter is a mysql:ism as trailing spaces are
  removed by get_field().

  @retval
    TRUE    bad name
  @retval
    FALSE   name is ok
*/

bool
check_routine_name(LEX_STRING *ident)
{
  if (!ident || !ident->str || !ident->str[0] ||
      ident->str[ident->length-1] == ' ')
  { 
    my_error(ER_SP_WRONG_NAME, MYF(0), ident->str);
    return TRUE;
  }
  if (check_string_char_length(ident, "", NAME_CHAR_LEN,
                               system_charset_info, 1))
  {
    my_error(ER_TOO_LONG_IDENT, MYF(0), ident->str);
    return TRUE;
  }

  return FALSE;
}


/*
 *
 *  sp_head
 *
 */

void *
sp_head::operator new(size_t size) throw()
{
  DBUG_ENTER("sp_head::operator new");
  MEM_ROOT own_root;
  sp_head *sp;

  init_sql_alloc(&own_root, MEM_ROOT_BLOCK_SIZE, MEM_ROOT_PREALLOC);
  sp= (sp_head *) alloc_root(&own_root, size);
  if (sp == NULL)
    DBUG_RETURN(NULL);
  sp->main_mem_root= own_root;
  DBUG_PRINT("info", ("mem_root 0x%lx", (ulong) &sp->mem_root));
  DBUG_RETURN(sp);
}

void 
sp_head::operator delete(void *ptr, size_t size) throw()
{
  DBUG_ENTER("sp_head::operator delete");
  MEM_ROOT own_root;

  if (ptr == NULL)
    DBUG_VOID_RETURN;

  sp_head *sp= (sp_head *) ptr;

  /* Make a copy of main_mem_root as free_root will free the sp */
  own_root= sp->main_mem_root;
  DBUG_PRINT("info", ("mem_root 0x%lx moved to 0x%lx",
                      (ulong) &sp->mem_root, (ulong) &own_root));
  free_root(&own_root, MYF(0));

  DBUG_VOID_RETURN;
}


sp_head::sp_head()
  :Query_arena(&main_mem_root, INITIALIZED_FOR_SP),
   m_flags(0), m_recursion_level(0), m_next_cached_sp(0),
   m_cont_level(0)
{
  const LEX_STRING str_reset= { NULL, 0 };

  m_first_instance= this;
  m_first_free_instance= this;
  m_last_cached_sp= this;

  m_return_field_def.charset = NULL;
  /*
    FIXME: the only use case when name is NULL is events, and it should
    be rewritten soon. Remove the else part and replace 'if' with
    an assert when this is done.
  */
  m_db= m_name= m_qname= str_reset;

  DBUG_ENTER("sp_head::sp_head");

  m_backpatch.empty();
  m_cont_backpatch.empty();
  m_lex.empty();
  hash_init(&m_sptabs, system_charset_info, 0, 0, 0, sp_table_key, 0, 0);
  hash_init(&m_sroutines, system_charset_info, 0, 0, 0, sp_sroutine_key, 0, 0);

  m_body_utf8.str= NULL;
  m_body_utf8.length= 0;

  DBUG_VOID_RETURN;
}


void
sp_head::init(LEX *lex)
{
  DBUG_ENTER("sp_head::init");

  lex->spcont= m_pcont= new sp_pcontext();

  if (!lex->spcont)
    DBUG_VOID_RETURN;

  /*
    Altough trg_table_fields list is used only in triggers we init for all
    types of stored procedures to simplify reset_lex()/restore_lex() code.
  */
  lex->trg_table_fields.empty();
  my_init_dynamic_array(&m_instr, sizeof(sp_instr *), 16, 8);

  m_param_begin= NULL;
  m_param_end= NULL;

  m_body_begin= NULL ;

  m_qname.str= NULL;
  m_qname.length= 0;

  m_explicit_name= false;

  m_db.str= NULL;
  m_db.length= 0;

  m_name.str= NULL;
  m_name.length= 0;

  m_params.str= NULL;
  m_params.length= 0;

  m_body.str= NULL;
  m_body.length= 0;

  m_defstr.str= NULL;
  m_defstr.length= 0;

  m_sroutines_key.str= NULL;
  m_sroutines_key.length= 0;

  m_return_field_def.charset= NULL;

  DBUG_VOID_RETURN;
}


void
sp_head::init_sp_name(THD *thd, sp_name *spname)
{
  DBUG_ENTER("sp_head::init_sp_name");

  /* Must be initialized in the parser. */

  DBUG_ASSERT(spname && spname->m_db.str && spname->m_db.length);

  /* We have to copy strings to get them into the right memroot. */

  m_db.length= spname->m_db.length;
  m_db.str= strmake_root(thd->mem_root, spname->m_db.str, spname->m_db.length);

  m_name.length= spname->m_name.length;
  m_name.str= strmake_root(thd->mem_root, spname->m_name.str,
                           spname->m_name.length);

  m_explicit_name= spname->m_explicit_name;

  if (spname->m_qname.length == 0)
    spname->init_qname(thd);

  m_sroutines_key.length= spname->m_sroutines_key.length;
  m_sroutines_key.str= (char*) memdup_root(thd->mem_root,
                                           spname->m_sroutines_key.str,
                                           spname->m_sroutines_key.length + 1);
  m_sroutines_key.str[0]= static_cast<char>(m_type);

  m_qname.length= m_sroutines_key.length - 1;
  m_qname.str= m_sroutines_key.str + 1;

  DBUG_VOID_RETURN;
}


void
sp_head::set_body_start(THD *thd, const char *begin_ptr)
{
  m_body_begin= begin_ptr;
  thd->m_parser_state->m_lip.body_utf8_start(thd, begin_ptr);
}


void
sp_head::set_stmt_end(THD *thd)
{
  Lex_input_stream *lip= & thd->m_parser_state->m_lip; /* shortcut */
  const char *end_ptr= lip->get_cpp_ptr(); /* shortcut */

  /* Make the string of parameters. */

  if (m_param_begin && m_param_end)
  {
    m_params.length= m_param_end - m_param_begin;
    m_params.str= thd->strmake(m_param_begin, m_params.length);
  }

  /* Remember end pointer for further dumping of whole statement. */

  thd->lex->stmt_definition_end= end_ptr;

  /* Make the string of body (in the original character set). */

  m_body.length= end_ptr - m_body_begin;
  m_body.str= thd->strmake(m_body_begin, m_body.length);
  trim_whitespace(thd->charset(), & m_body);

  /* Make the string of UTF-body. */

  lip->body_utf8_append(end_ptr);

  m_body_utf8.length= lip->get_body_utf8_length();
  m_body_utf8.str= thd->strmake(lip->get_body_utf8_str(), m_body_utf8.length);
  trim_whitespace(thd->charset(), & m_body_utf8);

  /*
    Make the string of whole stored-program-definition query (in the
    original character set).
  */

  m_defstr.length= end_ptr - lip->get_cpp_buf();
  m_defstr.str= thd->strmake(lip->get_cpp_buf(), m_defstr.length);
  trim_whitespace(thd->charset(), & m_defstr);
}


static TYPELIB *
create_typelib(MEM_ROOT *mem_root, Create_field *field_def, List<String> *src)
{
  TYPELIB *result= NULL;
  CHARSET_INFO *cs= field_def->charset;
  DBUG_ENTER("create_typelib");

  if (src->elements)
  {
    result= (TYPELIB*) alloc_root(mem_root, sizeof(TYPELIB));
    result->count= src->elements;
    result->name= "";
    if (!(result->type_names=(const char **)
          alloc_root(mem_root,(sizeof(char *)+sizeof(int))*(result->count+1))))
      DBUG_RETURN(0);
    result->type_lengths= (uint*)(result->type_names + result->count+1);
    List_iterator<String> it(*src);
    String conv;
    for (uint i=0; i < result->count; i++)
    {
      uint32 dummy;
      uint length;
      String *tmp= it++;

      if (String::needs_conversion(tmp->length(), tmp->charset(),
      				   cs, &dummy))
      {
        uint cnv_errs;
        conv.copy(tmp->ptr(), tmp->length(), tmp->charset(), cs, &cnv_errs);

        length= conv.length();
        result->type_names[i]= (char*) strmake_root(mem_root, conv.ptr(),
                                                    length);
      }
      else
      {
        length= tmp->length();
        result->type_names[i]= strmake_root(mem_root, tmp->ptr(), length);
      }

      // Strip trailing spaces.
      length= cs->cset->lengthsp(cs, result->type_names[i], length);
      result->type_lengths[i]= length;
      ((uchar *)result->type_names[i])[length]= '\0';
    }
    result->type_names[result->count]= 0;
    result->type_lengths[result->count]= 0;
  }
  DBUG_RETURN(result);
}


int
sp_head::create(THD *thd)
{
  DBUG_ENTER("sp_head::create");
  DBUG_PRINT("info", ("type: %d name: %s params: %s body: %s",
		      m_type, m_name.str, m_params.str, m_body.str));

  DBUG_RETURN(sp_create_routine(thd, m_type, this));
}

sp_head::~sp_head()
{
  DBUG_ENTER("sp_head::~sp_head");
  destroy();
  delete m_next_cached_sp;
  if (m_thd)
    restore_thd_mem_root(m_thd);
  DBUG_VOID_RETURN;
}

void
sp_head::destroy()
{
  sp_instr *i;
  LEX *lex;
  DBUG_ENTER("sp_head::destroy");
  DBUG_PRINT("info", ("name: %s", m_name.str));

  for (uint ip = 0 ; (i = get_instr(ip)) ; ip++)
    delete i;
  delete_dynamic(&m_instr);
  m_pcont->destroy();
  free_items();

  /*
    If we have non-empty LEX stack then we just came out of parser with
    error. Now we should delete all auxilary LEXes and restore original
    THD::lex (In this case sp_head::restore_thd_mem_root() was not called
    too, so m_thd points to the current thread context).
    It is safe to not update LEX::ptr because further query string parsing
    and execution will be stopped anyway.
  */
  DBUG_ASSERT(m_lex.is_empty() || m_thd);
  while ((lex= (LEX *)m_lex.pop()))
  {
    lex_end(m_thd->lex);
    delete m_thd->lex;
    m_thd->lex= lex;
  }

  hash_free(&m_sptabs);
  hash_free(&m_sroutines);
  DBUG_VOID_RETURN;
}


/**
  This is only used for result fields from functions (both during
  fix_length_and_dec() and evaluation).
*/

Field *
sp_head::create_result_field(uint field_max_length, const char *field_name,
                             TABLE *table)
{
  uint field_length;
  Field *field;

  DBUG_ENTER("sp_head::create_result_field");

  field_length= !m_return_field_def.length ?
                field_max_length : m_return_field_def.length;

  field= ::make_field(table->s,                     /* TABLE_SHARE ptr */
                      (uchar*) 0,                   /* field ptr */
                      field_length,                 /* field [max] length */
                      (uchar*) "",                  /* null ptr */
                      0,                            /* null bit */
                      m_return_field_def.pack_flag,
                      m_return_field_def.sql_type,
                      m_return_field_def.charset,
                      m_return_field_def.geom_type,
                      Field::NONE,                  /* unreg check */
                      m_return_field_def.interval,
                      field_name ? field_name : (const char *) m_name.str);

  if (field)
    field->init(table);
  
  DBUG_RETURN(field);
}


int cmp_splocal_locations(Item_splocal * const *a, Item_splocal * const *b)
{
  return (int)((*a)->pos_in_query - (*b)->pos_in_query);
}


/*
  StoredRoutinesBinlogging
  This paragraph applies only to statement-based binlogging. Row-based
  binlogging does not need anything special like this.

  Top-down overview:

  1. Statements

  Statements that have is_update_query(stmt) == TRUE are written into the
  binary log verbatim.
  Examples:
    UPDATE tbl SET tbl.x = spfunc_w_side_effects()
    UPDATE tbl SET tbl.x=1 WHERE spfunc_w_side_effect_that_returns_false(tbl.y)

  Statements that have is_update_query(stmt) == FALSE (e.g. SELECTs) are not
  written into binary log. Instead we catch function calls the statement
  makes and write it into binary log separately (see #3).
  
  2. PROCEDURE calls

  CALL statements are not written into binary log. Instead
  * Any FUNCTION invocation (in SET, IF, WHILE, OPEN CURSOR and other SP
    instructions) is written into binlog separately.

  * Each statement executed in SP is binlogged separately, according to rules
    in #1, with the exception that we modify query string: we replace uses
    of SP local variables with NAME_CONST('spvar_name', <spvar-value>) calls.
    This substitution is done in subst_spvars().

  3. FUNCTION calls
  
  In sp_head::execute_function(), we check 
   * If this function invocation is done from a statement that is written
     into the binary log.
   * If there were any attempts to write events to the binary log during
     function execution (grep for start_union_events and stop_union_events)

   If the answers are No and Yes, we write the function call into the binary
   log as "SELECT spfunc(<param1value>, <param2value>, ...)"
  
  
  4. Miscellaneous issues.
  
  4.1 User variables. 

  When we call mysql_bin_log.write() for an SP statement, thd->user_var_events
  must hold set<{var_name, value}> pairs for all user variables used during 
  the statement execution.
  This set is produced by tracking user variable reads during statement
  execution. 

  For SPs, this has the following implications:
  1) thd->user_var_events may contain events from several SP statements and 
     needs to be valid after exection of these statements was finished. In 
     order to achieve that, we
     * Allocate user_var_events array elements on appropriate mem_root (grep
       for user_var_events_alloc).
     * Use is_query_in_union() to determine if user_var_event is created.
     
  2) We need to empty thd->user_var_events after we have wrote a function
     call. This is currently done by making 
     reset_dynamic(&thd->user_var_events);
     calls in several different places. (TODO cosider moving this into
     mysql_bin_log.write() function)

  4.2 Auto_increment storage in binlog

  As we may write two statements to binlog from one single logical statement
  (case of "SELECT func1(),func2()": it is binlogged as "SELECT func1()" and
  then "SELECT func2()"), we need to reset auto_increment binlog variables
  after each binlogged SELECT. Otherwise, the auto_increment value of the
  first SELECT would be used for the second too.
*/


/**
  Replace thd->query{_length} with a string that one can write to
  the binlog.

  The binlog-suitable string is produced by replacing references to SP local 
  variables with NAME_CONST('sp_var_name', value) calls.

  @param thd        Current thread.
  @param instr      Instruction (we look for Item_splocal instances in
                    instr->free_list)
  @param query_str  Original query string

  @return
    - FALSE  on success.
    thd->query{_length} either has been appropriately replaced or there
    is no need for replacements.
    - TRUE   out of memory error.
*/

static bool
subst_spvars(THD *thd, sp_instr *instr, LEX_STRING *query_str)
{
  DBUG_ENTER("subst_spvars");

  Dynamic_array<Item_splocal*> sp_vars_uses;
  char *pbuf, *cur, buffer[512];
  String qbuf(buffer, sizeof(buffer), &my_charset_bin);
  int prev_pos, res, buf_len;

  /* Find all instances of Item_splocal used in this statement */
  for (Item *item= instr->free_list; item; item= item->next)
  {
    if (item->is_splocal())
    {
      Item_splocal *item_spl= (Item_splocal*)item;
      if (item_spl->pos_in_query)
        sp_vars_uses.append(item_spl);
    }
  }
  if (!sp_vars_uses.elements())
    DBUG_RETURN(FALSE);
    
  /* Sort SP var refs by their occurences in the query */
  sp_vars_uses.sort(cmp_splocal_locations);

  /* 
    Construct a statement string where SP local var refs are replaced
    with "NAME_CONST(name, value)"
  */
  qbuf.length(0);
  cur= query_str->str;
  prev_pos= res= 0;
  thd->query_name_consts= 0;
  
  for (Item_splocal **splocal= sp_vars_uses.front(); 
       splocal < sp_vars_uses.back(); splocal++)
  {
    Item *val;

    char str_buffer[STRING_BUFFER_USUAL_SIZE];
    String str_value_holder(str_buffer, sizeof(str_buffer),
                            &my_charset_latin1);
    String *str_value;
    
    /* append the text between sp ref occurences */
    res|= qbuf.append(cur + prev_pos, (*splocal)->pos_in_query - prev_pos);
    prev_pos= (*splocal)->pos_in_query + (*splocal)->len_in_query;
    
    /* append the spvar substitute */
    res|= qbuf.append(STRING_WITH_LEN(" NAME_CONST('"));
    res|= qbuf.append((*splocal)->m_name.str, (*splocal)->m_name.length);
    res|= qbuf.append(STRING_WITH_LEN("',"));
    res|= (*splocal)->fix_fields(thd, (Item **) splocal);

    if (res)
      break;

    val= (*splocal)->this_item();
    DBUG_PRINT("info", ("print 0x%lx", (long) val));
    str_value= sp_get_item_value(thd, val, &str_value_holder);
    if (str_value)
      res|= qbuf.append(*str_value);
    else
      res|= qbuf.append(STRING_WITH_LEN("NULL"));
    res|= qbuf.append(')');
    if (res)
      break;
      
    thd->query_name_consts++;
  }
  res|= qbuf.append(cur + prev_pos, query_str->length - prev_pos);
  if (res)
    DBUG_RETURN(TRUE);

  /*
    Allocate additional space at the end of the new query string for the
    query_cache_send_result_to_client function.
  */
  buf_len= qbuf.length() + thd->db_length + 1 + QUERY_CACHE_FLAGS_SIZE + 1;
  if ((pbuf= (char *) alloc_root(thd->mem_root, buf_len)))
  {
    memcpy(pbuf, qbuf.ptr(), qbuf.length());
    pbuf[qbuf.length()]= 0;
  }
  else
    DBUG_RETURN(TRUE);

  thd->query= pbuf;
  thd->query_length= qbuf.length();

  DBUG_RETURN(FALSE);
}


/*
  Return appropriate error about recursion limit reaching

  SYNOPSIS
    sp_head::recursion_level_error()
    thd		Thread handle

  NOTE
    For functions and triggers we return error about prohibited recursion.
    For stored procedures we return about reaching recursion limit.
*/

void sp_head::recursion_level_error(THD *thd)
{
  if (m_type == TYPE_ENUM_PROCEDURE)
  {
    my_error(ER_SP_RECURSION_LIMIT, MYF(0),
             thd->variables.max_sp_recursion_depth,
             m_name.str);
  }
  else
    my_error(ER_SP_NO_RECURSION, MYF(0));
}


/**
  Execute the routine. The main instruction jump loop is there.
  Assume the parameters already set.
  @todo
    - Will write this SP statement into binlog separately 
    (TODO: consider changing the condition to "not inside event union")

  @retval
    FALSE  on success
  @retval
    TRUE   on error
*/

bool
sp_head::execute(THD *thd)
{
  DBUG_ENTER("sp_head::execute");
  char saved_cur_db_name_buf[NAME_LEN+1];
  LEX_STRING saved_cur_db_name=
    { saved_cur_db_name_buf, sizeof(saved_cur_db_name_buf) };
  bool cur_db_changed= FALSE;
  sp_rcontext *ctx;
  bool err_status= FALSE;
  uint ip= 0;
  ulong save_sql_mode;
  bool save_abort_on_warning;
  Query_arena *old_arena;
  /* per-instruction arena */
  MEM_ROOT execute_mem_root;
  Query_arena execute_arena(&execute_mem_root, INITIALIZED_FOR_SP),
              backup_arena;
  query_id_t old_query_id;
  TABLE *old_derived_tables;
  LEX *old_lex;
  Item_change_list old_change_list;
  String old_packet;
  Reprepare_observer *save_reprepare_observer= thd->m_reprepare_observer;

  Object_creation_ctx *saved_creation_ctx;

  /* Use some extra margin for possible SP recursion and functions */
  if (check_stack_overrun(thd, 8 * STACK_MIN_SIZE, (uchar*)&old_packet))
    DBUG_RETURN(TRUE);

  /* init per-instruction memroot */
  init_sql_alloc(&execute_mem_root, MEM_ROOT_BLOCK_SIZE, 0);

  DBUG_ASSERT(!(m_flags & IS_INVOKED));
  m_flags|= IS_INVOKED;
  m_first_instance->m_first_free_instance= m_next_cached_sp;
  if (m_next_cached_sp)
  {
    DBUG_PRINT("info",
               ("first free for 0x%lx ++: 0x%lx->0x%lx  level: %lu  flags %x",
                (ulong)m_first_instance, (ulong) this,
                (ulong) m_next_cached_sp,
                m_next_cached_sp->m_recursion_level,
                m_next_cached_sp->m_flags));
  }
  /*
    Check that if there are not any instances after this one then
    pointer to the last instance points on this instance or if there are
    some instances after this one then recursion level of next instance
    greater then recursion level of current instance on 1
  */
  DBUG_ASSERT((m_next_cached_sp == 0 &&
               m_first_instance->m_last_cached_sp == this) ||
              (m_recursion_level + 1 == m_next_cached_sp->m_recursion_level));

  /*
    NOTE: The SQL Standard does not specify the context that should be
    preserved for stored routines. However, at SAP/Walldorf meeting it was
    decided that current database should be preserved.
  */

  if (m_db.length &&
      (err_status= mysql_opt_change_db(thd, &m_db, &saved_cur_db_name, FALSE,
                                       &cur_db_changed)))
  {
    goto done;
  }

  if ((ctx= thd->spcont))
    ctx->clear_handler();
  thd->is_slave_error= 0;
  old_arena= thd->stmt_arena;

  /*
    Switch query context. This has to be done early as this is sometimes
    allocated trough sql_alloc
  */
  saved_creation_ctx= m_creation_ctx->set_n_backup(thd);

  /*
    We have to save/restore this info when we are changing call level to
    be able properly do close_thread_tables() in instructions.
  */
  old_query_id= thd->query_id;
  old_derived_tables= thd->derived_tables;
  thd->derived_tables= 0;
  save_sql_mode= thd->variables.sql_mode;
  thd->variables.sql_mode= m_sql_mode;
  save_abort_on_warning= thd->abort_on_warning;
  thd->abort_on_warning= 0;
  /**
    When inside a substatement (a stored function or trigger
    statement), clear the metadata observer in THD, if any.
    Remember the value of the observer here, to be able
    to restore it when leaving the substatement.

    We reset the observer to suppress errors when a substatement
    uses temporary tables. If a temporary table does not exist
    at start of the main statement, it's not prelocked
    and thus is not validated with other prelocked tables.

    Later on, when the temporary table is opened, metadata
    versions mismatch, expectedly.

    The proper solution for the problem is to re-validate tables
    of substatements (Bug#12257, Bug#27011, Bug#32868, Bug#33000),
    but it's not implemented yet.
  */
  thd->m_reprepare_observer= 0;

  /*
    It is also more efficient to save/restore current thd->lex once when
    do it in each instruction
  */
  old_lex= thd->lex;
  /*
    We should also save Item tree change list to avoid rollback something
    too early in the calling query.
  */
  old_change_list= thd->change_list;
  thd->change_list.empty();
  /*
    Cursors will use thd->packet, so they may corrupt data which was prepared
    for sending by upper level. OTOH cursors in the same routine can share this
    buffer safely so let use use routine-local packet instead of having own
    packet buffer for each cursor.

    It is probably safe to use same thd->convert_buff everywhere.
  */
  old_packet.swap(thd->packet);

  /*
    Switch to per-instruction arena here. We can do it since we cleanup
    arena after every instruction.
  */
  thd->set_n_backup_active_arena(&execute_arena, &backup_arena);

  /*
    Save callers arena in order to store instruction results and out
    parameters in it later during sp_eval_func_item()
  */
  thd->spcont->callers_arena= &backup_arena;

#if defined(ENABLED_PROFILING) && defined(COMMUNITY_SERVER)
  /* Discard the initial part of executing routines. */
  thd->profiling.discard_current_query();
#endif
  do
  {
    sp_instr *i;
    uint hip;			// Handler ip

#if defined(ENABLED_PROFILING) && defined(COMMUNITY_SERVER)
    /* 
     Treat each "instr" of a routine as discrete unit that could be profiled.
     Profiling only records information for segments of code that set the
     source of the query, and almost all kinds of instructions in s-p do not.
    */
    thd->profiling.finish_current_query();
    thd->profiling.start_new_query("continuing inside routine");
#endif

    i = get_instr(ip);	// Returns NULL when we're done.
    if (i == NULL)
    {
#if defined(ENABLED_PROFILING) && defined(COMMUNITY_SERVER)
      thd->profiling.discard_current_query();
#endif
      break;
    }

    DBUG_PRINT("execute", ("Instruction %u", ip));

    /* Don't change NOW() in FUNCTION or TRIGGER */
    if (!thd->in_sub_stmt)
      thd->set_time();		// Make current_time() et al work
    
    /*
      We have to set thd->stmt_arena before executing the instruction
      to store in the instruction free_list all new items, created
      during the first execution (for example expanding of '*' or the
      items made during other permanent subquery transformations).
    */
    thd->stmt_arena= i;
    
    /* 
      Will write this SP statement into binlog separately 
      (TODO: consider changing the condition to "not inside event union")
    */
    if (thd->prelocked_mode == NON_PRELOCKED)
      thd->user_var_events_alloc= thd->mem_root;
    
    err_status= i->execute(thd, &ip);

    if (i->free_list)
      cleanup_items(i->free_list);
    
    /* 
      If we've set thd->user_var_events_alloc to mem_root of this SP
      statement, clean all the events allocated in it.
    */
    if (thd->prelocked_mode == NON_PRELOCKED)
    {
      reset_dynamic(&thd->user_var_events);
      thd->user_var_events_alloc= NULL;//DEBUG
    }

    /* we should cleanup free_list and memroot, used by instruction */
    thd->cleanup_after_query();
    free_root(&execute_mem_root, MYF(0));    

    /*
      Check if an exception has occurred and a handler has been found
      Note: We have to check even if err_status == FALSE, since warnings (and
      some errors) don't return a non-zero value. We also have to check even
      if thd->killed != 0, since some errors return with this even when a
      handler has been found (e.g. "bad data").
    */
    if (ctx)
    {
      uint hf;

      switch (ctx->found_handler(&hip, &hf)) {
      case SP_HANDLER_NONE:
	break;
      case SP_HANDLER_CONTINUE:
        thd->restore_active_arena(&execute_arena, &backup_arena);
        thd->set_n_backup_active_arena(&execute_arena, &backup_arena);
        ctx->push_hstack(i->get_cont_dest());
        // Fall through
      default:
	ip= hip;
	err_status= FALSE;
	ctx->clear_handler();
	ctx->enter_handler(hip);
        thd->clear_error();
        thd->is_fatal_error= 0;
	thd->killed= THD::NOT_KILLED;
        thd->mysys_var->abort= 0;
	continue;
      }
    }
  } while (!err_status && !thd->killed);

#if defined(ENABLED_PROFILING) && defined(COMMUNITY_SERVER)
  thd->profiling.finish_current_query();
  thd->profiling.start_new_query("tail end of routine");
#endif

  /* Restore query context. */

  m_creation_ctx->restore_env(thd, saved_creation_ctx);

  /* Restore arena. */

  thd->restore_active_arena(&execute_arena, &backup_arena);

  thd->spcont->pop_all_cursors(); // To avoid memory leaks after an error

  /* Restore all saved */
  old_packet.swap(thd->packet);
  DBUG_ASSERT(thd->change_list.is_empty());
  thd->change_list= old_change_list;
  /* To avoid wiping out thd->change_list on old_change_list destruction */
  old_change_list.empty();
  thd->lex= old_lex;
  thd->query_id= old_query_id;
  DBUG_ASSERT(!thd->derived_tables);
  thd->derived_tables= old_derived_tables;
  thd->variables.sql_mode= save_sql_mode;
  thd->abort_on_warning= save_abort_on_warning;
  thd->m_reprepare_observer= save_reprepare_observer;

  thd->stmt_arena= old_arena;
  state= EXECUTED;

 done:
  DBUG_PRINT("info", ("err_status: %d  killed: %d  is_slave_error: %d  report_error: %d",
		      err_status, thd->killed, thd->is_slave_error,
                      thd->is_error()));

  if (thd->killed)
    err_status= TRUE;
  /*
    If the DB has changed, the pointer has changed too, but the
    original thd->db will then have been freed
  */
  if (cur_db_changed && !thd->killed)
  {
    /*
      Force switching back to the saved current database, because it may be
      NULL. In this case, mysql_change_db() would generate an error.
    */

    err_status|= mysql_change_db(thd, &saved_cur_db_name, TRUE);
  }
  m_flags&= ~IS_INVOKED;
  DBUG_PRINT("info",
             ("first free for 0x%lx --: 0x%lx->0x%lx, level: %lu, flags %x",
              (ulong) m_first_instance,
              (ulong) m_first_instance->m_first_free_instance,
              (ulong) this, m_recursion_level, m_flags));
  /*
    Check that we have one of following:

    1) there are not free instances which means that this instance is last
    in the list of instances (pointer to the last instance point on it and
    ther are not other instances after this one in the list)

    2) There are some free instances which mean that first free instance
    should go just after this one and recursion level of that free instance
    should be on 1 more then recursion level of this instance.
  */
  DBUG_ASSERT((m_first_instance->m_first_free_instance == 0 &&
               this == m_first_instance->m_last_cached_sp &&
               m_next_cached_sp == 0) ||
              (m_first_instance->m_first_free_instance != 0 &&
               m_first_instance->m_first_free_instance == m_next_cached_sp &&
               m_first_instance->m_first_free_instance->m_recursion_level ==
               m_recursion_level + 1));
  m_first_instance->m_first_free_instance= this;

  DBUG_RETURN(err_status);
}


#ifndef NO_EMBEDDED_ACCESS_CHECKS
/**
  set_routine_security_ctx() changes routine security context, and
  checks if there is an EXECUTE privilege in new context.  If there is
  no EXECUTE privilege, it changes the context back and returns a
  error.

  @param thd         thread handle
  @param sp          stored routine to change the context for
  @param is_proc     TRUE is procedure, FALSE if function
  @param save_ctx    pointer to an old security context

  @todo
    - Cache if the definer has the right to use the object on the
    first usage and only reset the cache if someone does a GRANT
    statement that 'may' affect this.

  @retval
    TRUE   if there was a error, and the context wasn't changed.
  @retval
    FALSE  if the context was changed.
*/

bool
set_routine_security_ctx(THD *thd, sp_head *sp, bool is_proc,
                         Security_context **save_ctx)
{
  *save_ctx= 0;
  if (sp->m_chistics->suid != SP_IS_NOT_SUID &&
      sp->m_security_ctx.change_security_context(thd, &sp->m_definer_user,
                                                 &sp->m_definer_host,
                                                 &sp->m_db,
                                                 save_ctx))
    return TRUE;

  /*
    If we changed context to run as another user, we need to check the
    access right for the new context again as someone may have revoked
    the right to use the procedure from this user.

    TODO:
      Cache if the definer has the right to use the object on the
      first usage and only reset the cache if someone does a GRANT
      statement that 'may' affect this.
  */
  if (*save_ctx &&
      check_routine_access(thd, EXECUTE_ACL,
                           sp->m_db.str, sp->m_name.str, is_proc, FALSE))
  {
    sp->m_security_ctx.restore_security_context(thd, *save_ctx);
    *save_ctx= 0;
    return TRUE;
  }

  return FALSE;
}
#endif // ! NO_EMBEDDED_ACCESS_CHECKS


/**
  Execute trigger stored program.

  - changes security context for triggers
  - switch to new memroot
  - call sp_head::execute
  - restore old memroot
  - restores security context

  @param thd               Thread handle
  @param db                database name
  @param table             table name
  @param grant_info        GRANT_INFO structure to be filled with
                           information about definer's privileges
                           on subject table

  @todo
    - TODO: we should create sp_rcontext once per command and reuse it
    on subsequent executions of a trigger.

  @retval
    FALSE  on success
  @retval
    TRUE   on error
*/

bool
sp_head::execute_trigger(THD *thd,
                         const LEX_STRING *db_name,
                         const LEX_STRING *table_name,
                         GRANT_INFO *grant_info)
{
  sp_rcontext *octx = thd->spcont;
  sp_rcontext *nctx = NULL;
  bool err_status= FALSE;
  MEM_ROOT call_mem_root;
  Query_arena call_arena(&call_mem_root, Query_arena::INITIALIZED_FOR_SP);
  Query_arena backup_arena;

  DBUG_ENTER("sp_head::execute_trigger");
  DBUG_PRINT("info", ("trigger %s", m_name.str));

#ifndef NO_EMBEDDED_ACCESS_CHECKS
  Security_context *save_ctx= NULL;


  if (m_chistics->suid != SP_IS_NOT_SUID &&
      m_security_ctx.change_security_context(thd,
                                             &m_definer_user,
                                             &m_definer_host,
                                             &m_db,
                                             &save_ctx))
    DBUG_RETURN(TRUE);

  /*
    Fetch information about table-level privileges for subject table into
    GRANT_INFO instance. The access check itself will happen in
    Item_trigger_field, where this information will be used along with
    information about column-level privileges.
  */

  fill_effective_table_privileges(thd,
                                  grant_info,
                                  db_name->str,
                                  table_name->str);

  /* Check that the definer has TRIGGER privilege on the subject table. */

  if (!(grant_info->privilege & TRIGGER_ACL))
  {
    char priv_desc[128];
    get_privilege_desc(priv_desc, sizeof(priv_desc), TRIGGER_ACL);

    my_error(ER_TABLEACCESS_DENIED_ERROR, MYF(0), priv_desc,
             thd->security_ctx->priv_user, thd->security_ctx->host_or_ip,
             table_name->str);

    m_security_ctx.restore_security_context(thd, save_ctx);
    DBUG_RETURN(TRUE);
  }
#endif // NO_EMBEDDED_ACCESS_CHECKS

  /*
    Prepare arena and memroot for objects which lifetime is whole
    duration of trigger call (sp_rcontext, it's tables and items,
    sp_cursor and Item_cache holders for case expressions).  We can't
    use caller's arena/memroot for those objects because in this case
    some fixed amount of memory will be consumed for each trigger
    invocation and so statements which involve lot of them will hog
    memory.

    TODO: we should create sp_rcontext once per command and reuse it
    on subsequent executions of a trigger.
  */
  init_sql_alloc(&call_mem_root, MEM_ROOT_BLOCK_SIZE, 0);
  thd->set_n_backup_active_arena(&call_arena, &backup_arena);

  if (!(nctx= new sp_rcontext(m_pcont, 0, octx)) ||
      nctx->init(thd))
  {
    err_status= TRUE;
    goto err_with_cleanup;
  }

#ifndef DBUG_OFF
  nctx->sp= this;
#endif

  thd->spcont= nctx;

  err_status= execute(thd);

err_with_cleanup:
  thd->restore_active_arena(&call_arena, &backup_arena);

#ifndef NO_EMBEDDED_ACCESS_CHECKS
  m_security_ctx.restore_security_context(thd, save_ctx);
#endif // NO_EMBEDDED_ACCESS_CHECKS

  delete nctx;
  call_arena.free_items();
  free_root(&call_mem_root, MYF(0));
  thd->spcont= octx;

  if (thd->killed)
    thd->send_kill_message();

  DBUG_RETURN(err_status);
}


/**
  Execute a function.

   - evaluate parameters
   - changes security context for SUID routines
   - switch to new memroot
   - call sp_head::execute
   - restore old memroot
   - evaluate the return value
   - restores security context

  @param thd               Thread handle
  @param argp              Passed arguments (these are items from containing
                           statement?)
  @param argcount          Number of passed arguments. We need to check if
                           this is correct.
  @param return_value_fld  Save result here.

  @todo
    We should create sp_rcontext once per command and reuse
    it on subsequent executions of a function/trigger.

  @todo
    In future we should associate call arena/mem_root with
    sp_rcontext and allocate all these objects (and sp_rcontext
    itself) on it directly rather than juggle with arenas.

  @retval
    FALSE  on success
  @retval
    TRUE   on error
*/

bool
sp_head::execute_function(THD *thd, Item **argp, uint argcount,
                          Field *return_value_fld)
{
  ulonglong binlog_save_options;
  bool need_binlog_call;
  uint arg_no;
  sp_rcontext *octx = thd->spcont;
  sp_rcontext *nctx = NULL;
  char buf[STRING_BUFFER_USUAL_SIZE];
  String binlog_buf(buf, sizeof(buf), &my_charset_bin);
  bool err_status= FALSE;
  MEM_ROOT call_mem_root;
  Query_arena call_arena(&call_mem_root, Query_arena::INITIALIZED_FOR_SP);
  Query_arena backup_arena;
  DBUG_ENTER("sp_head::execute_function");
  DBUG_PRINT("info", ("function %s", m_name.str));

  LINT_INIT(binlog_save_options);

  /*
    Check that the function is called with all specified arguments.

    If it is not, use my_error() to report an error, or it will not terminate
    the invoking query properly.
  */
  if (argcount != m_pcont->context_var_count())
  {
    /*
      Need to use my_error here, or it will not terminate the
      invoking query properly.
    */
    my_error(ER_SP_WRONG_NO_OF_ARGS, MYF(0),
             "FUNCTION", m_qname.str, m_pcont->context_var_count(), argcount);
    DBUG_RETURN(TRUE);
  }
  /*
    Prepare arena and memroot for objects which lifetime is whole
    duration of function call (sp_rcontext, it's tables and items,
    sp_cursor and Item_cache holders for case expressions).
    We can't use caller's arena/memroot for those objects because
    in this case some fixed amount of memory will be consumed for
    each function/trigger invocation and so statements which involve
    lot of them will hog memory.
    TODO: we should create sp_rcontext once per command and reuse
    it on subsequent executions of a function/trigger.
  */
  init_sql_alloc(&call_mem_root, MEM_ROOT_BLOCK_SIZE, 0);
  thd->set_n_backup_active_arena(&call_arena, &backup_arena);

  if (!(nctx= new sp_rcontext(m_pcont, return_value_fld, octx)) ||
      nctx->init(thd))
  {
    thd->restore_active_arena(&call_arena, &backup_arena);
    err_status= TRUE;
    goto err_with_cleanup;
  }

  /*
    We have to switch temporarily back to callers arena/memroot.
    Function arguments belong to the caller and so the may reference
    memory which they will allocate during calculation long after
    this function call will be finished (e.g. in Item::cleanup()).
  */
  thd->restore_active_arena(&call_arena, &backup_arena);

#ifndef DBUG_OFF
  nctx->sp= this;
#endif

  /* Pass arguments. */
  for (arg_no= 0; arg_no < argcount; arg_no++)
  {
    /* Arguments must be fixed in Item_func_sp::fix_fields */
    DBUG_ASSERT(argp[arg_no]->fixed);

    if ((err_status= nctx->set_variable(thd, arg_no, &(argp[arg_no]))))
      goto err_with_cleanup;
  }

  /*
    If row-based binlogging, we don't need to binlog the function's call, let
    each substatement be binlogged its way.
  */
  need_binlog_call= mysql_bin_log.is_open() &&
    (thd->options & OPTION_BIN_LOG) && !thd->current_stmt_binlog_row_based;

  /*
    Remember the original arguments for unrolled replication of functions
    before they are changed by execution.
  */
  if (need_binlog_call)
  {
    binlog_buf.length(0);
    binlog_buf.append(STRING_WITH_LEN("SELECT "));
    append_identifier(thd, &binlog_buf, m_db.str, m_db.length);
    binlog_buf.append('.');
    append_identifier(thd, &binlog_buf, m_name.str, m_name.length);
    binlog_buf.append('(');
    for (arg_no= 0; arg_no < argcount; arg_no++)
    {
      String str_value_holder;
      String *str_value;

      if (arg_no)
        binlog_buf.append(',');

      str_value= sp_get_item_value(thd, nctx->get_item(arg_no),
                                   &str_value_holder);

      if (str_value)
        binlog_buf.append(*str_value);
      else
        binlog_buf.append(STRING_WITH_LEN("NULL"));
    }
    binlog_buf.append(')');
  }
  thd->spcont= nctx;

#ifndef NO_EMBEDDED_ACCESS_CHECKS
  Security_context *save_security_ctx;
  if (set_routine_security_ctx(thd, this, FALSE, &save_security_ctx))
  {
    err_status= TRUE;
    goto err_with_cleanup;
  }
#endif

  if (need_binlog_call)
  {
    query_id_t q;
    reset_dynamic(&thd->user_var_events);
    /*
      In case of artificially constructed events for function calls
      we have separate union for each such event and hence can't use
      query_id of real calling statement as the start of all these
      unions (this will break logic of replication of user-defined
      variables). So we use artifical value which is guaranteed to
      be greater than all query_id's of all statements belonging
      to previous events/unions.
      Possible alternative to this is logging of all function invocations
      as one select and not resetting THD::user_var_events before
      each invocation.
    */
    VOID(pthread_mutex_lock(&LOCK_thread_count));
    q= global_query_id;
    VOID(pthread_mutex_unlock(&LOCK_thread_count));
    mysql_bin_log.start_union_events(thd, q + 1);
    binlog_save_options= thd->options;
    thd->options&= ~OPTION_BIN_LOG;
  }

  /*
    Switch to call arena/mem_root so objects like sp_cursor or
    Item_cache holders for case expressions can be allocated on it.

    TODO: In future we should associate call arena/mem_root with
          sp_rcontext and allocate all these objects (and sp_rcontext
          itself) on it directly rather than juggle with arenas.
  */
  thd->set_n_backup_active_arena(&call_arena, &backup_arena);

  err_status= execute(thd);

  thd->restore_active_arena(&call_arena, &backup_arena);

  if (need_binlog_call)
  {
    mysql_bin_log.stop_union_events(thd);
    thd->options= binlog_save_options;
    if (thd->binlog_evt_union.unioned_events)
    {
      Query_log_event qinfo(thd, binlog_buf.ptr(), binlog_buf.length(),
                            thd->binlog_evt_union.unioned_events_trans, FALSE);
      if (mysql_bin_log.write(&qinfo) &&
          thd->binlog_evt_union.unioned_events_trans)
      {
        push_warning(thd, MYSQL_ERROR::WARN_LEVEL_WARN, ER_UNKNOWN_ERROR,
                     "Invoked ROUTINE modified a transactional table but MySQL "
                     "failed to reflect this change in the binary log");
      }
      reset_dynamic(&thd->user_var_events);
      /* Forget those values, in case more function calls are binlogged: */
      thd->stmt_depends_on_first_successful_insert_id_in_prev_stmt= 0;
      thd->auto_inc_intervals_in_cur_stmt_for_binlog.empty();
    }
  }

  if (!err_status)
  {
    /* We need result only in function but not in trigger */

    if (!nctx->is_return_value_set())
    {
      my_error(ER_SP_NORETURNEND, MYF(0), m_name.str);
      err_status= TRUE;
    }
  }

#ifndef NO_EMBEDDED_ACCESS_CHECKS
  m_security_ctx.restore_security_context(thd, save_security_ctx);
#endif

err_with_cleanup:
  delete nctx;
  call_arena.free_items();
  free_root(&call_mem_root, MYF(0));
  thd->spcont= octx;

  DBUG_RETURN(err_status);
}


/**
  Execute a procedure. 

  The function does the following steps:
   - Set all parameters 
   - changes security context for SUID routines
   - call sp_head::execute
   - copy back values of INOUT and OUT parameters
   - restores security context

  @param thd    Thread handle
  @param args   List of values passed as arguments.

  @retval
    FALSE  on success
  @retval
    TRUE   on error
*/

bool
sp_head::execute_procedure(THD *thd, List<Item> *args)
{
  bool err_status= FALSE;
  uint params = m_pcont->context_var_count();
  sp_rcontext *save_spcont, *octx;
  sp_rcontext *nctx = NULL;
  bool save_enable_slow_log= false;
  bool save_log_general= false;
  DBUG_ENTER("sp_head::execute_procedure");
  DBUG_PRINT("info", ("procedure %s", m_name.str));

  if (args->elements != params)
  {
    my_error(ER_SP_WRONG_NO_OF_ARGS, MYF(0), "PROCEDURE",
             m_qname.str, params, args->elements);
    DBUG_RETURN(TRUE);
  }

  save_spcont= octx= thd->spcont;
  if (! octx)
  {				// Create a temporary old context
    if (!(octx= new sp_rcontext(m_pcont, NULL, octx)) ||
        octx->init(thd))
    {
      delete octx; /* Delete octx if it was init() that failed. */
      DBUG_RETURN(TRUE);
    }
    
#ifndef DBUG_OFF
    octx->sp= 0;
#endif
    thd->spcont= octx;

    /* set callers_arena to thd, for upper-level function to work */
    thd->spcont->callers_arena= thd;
  }

  if (!(nctx= new sp_rcontext(m_pcont, NULL, octx)) ||
      nctx->init(thd))
  {
    delete nctx; /* Delete nctx if it was init() that failed. */
    thd->spcont= save_spcont;
    DBUG_RETURN(TRUE);
  }
#ifndef DBUG_OFF
  nctx->sp= this;
#endif

  if (params > 0)
  {
    List_iterator<Item> it_args(*args);

    DBUG_PRINT("info",(" %.*s: eval args", (int) m_name.length, m_name.str));

    for (uint i= 0 ; i < params ; i++)
    {
      Item *arg_item= it_args++;

      if (!arg_item)
        break;

      sp_variable_t *spvar= m_pcont->find_variable(i);

      if (!spvar)
        continue;

      if (spvar->mode != sp_param_in)
      {
        Settable_routine_parameter *srp=
          arg_item->get_settable_routine_parameter();

        if (!srp)
        {
          my_error(ER_SP_NOT_VAR_ARG, MYF(0), i+1, m_qname.str);
          err_status= TRUE;
          break;
        }

        srp->set_required_privilege(spvar->mode == sp_param_inout);
      }

      if (spvar->mode == sp_param_out)
      {
        Item_null *null_item= new Item_null();

        if (!null_item ||
            nctx->set_variable(thd, i, (Item **)&null_item))
        {
          err_status= TRUE;
          break;
        }
      }
      else
      {
        if (nctx->set_variable(thd, i, it_args.ref()))
        {
          err_status= TRUE;
          break;
        }
      }
    }

    /* 
      Okay, got values for all arguments. Close tables that might be used by 
      arguments evaluation. If arguments evaluation required prelocking mode, 
      we'll leave it here.
    */
    if (!thd->in_sub_stmt)
    {
      thd->lex->unit.cleanup();
      close_thread_tables(thd);            
      thd->rollback_item_tree_changes();
    }

    DBUG_PRINT("info",(" %.*s: eval args done", (int) m_name.length, 
                       m_name.str));
  }
  if (!(m_flags & LOG_SLOW_STATEMENTS) && thd->enable_slow_log)
  {
    DBUG_PRINT("info", ("Disabling slow log for the execution"));
    save_enable_slow_log= true;
    thd->enable_slow_log= FALSE;
  }
  if (!(m_flags & LOG_GENERAL_LOG) && !(thd->options & OPTION_LOG_OFF))
  {
    DBUG_PRINT("info", ("Disabling general log for the execution"));
    save_log_general= true;
    /* disable this bit */
    thd->options |= OPTION_LOG_OFF;
  }
  thd->spcont= nctx;

#ifndef NO_EMBEDDED_ACCESS_CHECKS
  Security_context *save_security_ctx= 0;
  if (!err_status)
    err_status= set_routine_security_ctx(thd, this, TRUE, &save_security_ctx);
#endif

  if (!err_status)
    err_status= execute(thd);

  if (save_log_general)
    thd->options &= ~OPTION_LOG_OFF;
  if (save_enable_slow_log)
    thd->enable_slow_log= true;
  /*
    In the case when we weren't able to employ reuse mechanism for
    OUT/INOUT paranmeters, we should reallocate memory. This
    allocation should be done on the arena which will live through
    all execution of calling routine.
  */
  thd->spcont->callers_arena= octx->callers_arena;

  if (!err_status && params > 0)
  {
    List_iterator<Item> it_args(*args);

    /*
      Copy back all OUT or INOUT values to the previous frame, or
      set global user variables
    */
    for (uint i= 0 ; i < params ; i++)
    {
      Item *arg_item= it_args++;

      if (!arg_item)
        break;

      sp_variable_t *spvar= m_pcont->find_variable(i);

      if (spvar->mode == sp_param_in)
        continue;

      Settable_routine_parameter *srp=
        arg_item->get_settable_routine_parameter();

      DBUG_ASSERT(srp);

      if (srp->set_value(thd, octx, nctx->get_item_addr(i)))
      {
        err_status= TRUE;
        break;
      }
    }
  }

#ifndef NO_EMBEDDED_ACCESS_CHECKS
  if (save_security_ctx)
    m_security_ctx.restore_security_context(thd, save_security_ctx);
#endif

  if (!save_spcont)
    delete octx;

  delete nctx;
  thd->spcont= save_spcont;

  DBUG_RETURN(err_status);
}


/**
  Reset lex during parsing, before we parse a sub statement.

  @param thd Thread handler.

  @return Error state
    @retval true An error occurred.
    @retval false Success.
*/

bool
sp_head::reset_lex(THD *thd)
{
  DBUG_ENTER("sp_head::reset_lex");
  LEX *sublex;
  LEX *oldlex= thd->lex;

  sublex= new (thd->mem_root)st_lex_local;
  if (sublex == 0)
    DBUG_RETURN(TRUE);

  thd->lex= sublex;
  (void)m_lex.push_front(oldlex);

  /* Reset most stuff. */
  lex_start(thd);

  /* And keep the SP stuff too */
  sublex->sphead= oldlex->sphead;
  sublex->spcont= oldlex->spcont;
  /* And trigger related stuff too */
  sublex->trg_chistics= oldlex->trg_chistics;
  sublex->trg_table_fields.empty();
  sublex->sp_lex_in_use= FALSE;

  /* Reset type info. */

  sublex->charset= NULL;
  sublex->length= NULL;
  sublex->dec= NULL;
  sublex->interval_list.empty();
  sublex->type= 0;

  DBUG_RETURN(FALSE);
}

/// Restore lex during parsing, after we have parsed a sub statement.
void
sp_head::restore_lex(THD *thd)
{
  DBUG_ENTER("sp_head::restore_lex");
  LEX *sublex= thd->lex;
  LEX *oldlex;

  sublex->set_trg_event_type_for_tables();

  oldlex= (LEX *)m_lex.pop();
  if (! oldlex)
    return;			// Nothing to restore

  oldlex->trg_table_fields.push_back(&sublex->trg_table_fields);

  /*
    If this substatement needs row-based, the entire routine does too (we
    cannot switch from statement-based to row-based only for this
    substatement).
  */
  if (sublex->is_stmt_unsafe())
    m_flags|= BINLOG_ROW_BASED_IF_MIXED;

  /*
    Add routines which are used by statement to respective set for
    this routine.
  */
  sp_update_sp_used_routines(&m_sroutines, &sublex->sroutines);
  /*
    Merge tables used by this statement (but not by its functions or
    procedures) to multiset of tables used by this routine.
  */
  merge_table_list(thd, sublex->query_tables, sublex);
  if (! sublex->sp_lex_in_use)
  {
    lex_end(sublex);
    delete sublex;
  }
  thd->lex= oldlex;
  DBUG_VOID_RETURN;
}

/**
  Put the instruction on the backpatch list, associated with the label.
*/
void
sp_head::push_backpatch(sp_instr *i, sp_label_t *lab)
{
  bp_t *bp= (bp_t *)sql_alloc(sizeof(bp_t));

  if (bp)
  {
    bp->lab= lab;
    bp->instr= i;
    (void)m_backpatch.push_front(bp);
  }
}

/**
  Update all instruction with this label in the backpatch list to
  the current position.
*/
void
sp_head::backpatch(sp_label_t *lab)
{
  bp_t *bp;
  uint dest= instructions();
  List_iterator_fast<bp_t> li(m_backpatch);

  DBUG_ENTER("sp_head::backpatch");
  while ((bp= li++))
  {
    if (bp->lab == lab)
    {
      DBUG_PRINT("info", ("backpatch: (m_ip %d, label 0x%lx <%s>) to dest %d",
                          bp->instr->m_ip, (ulong) lab, lab->name, dest));
      bp->instr->backpatch(dest, lab->ctx);
    }
  }
  DBUG_VOID_RETURN;
}

/**
  Prepare an instance of Create_field for field creation (fill all necessary
  attributes).

  @param[in]  thd          Thread handle
  @param[in]  lex          Yacc parsing context
  @param[in]  field_type   Field type
  @param[out] field_def    An instance of create_field to be filled

  @retval
    FALSE  on success
  @retval
    TRUE   on error
*/

bool
sp_head::fill_field_definition(THD *thd, LEX *lex,
                               enum enum_field_types field_type,
                               Create_field *field_def)
{
  LEX_STRING cmt = { 0, 0 };
  uint unused1= 0;
  int unused2= 0;

  if (field_def->init(thd, (char*) "", field_type, lex->length, lex->dec,
                      lex->type, (Item*) 0, (Item*) 0, &cmt, 0,
                      &lex->interval_list,
                      lex->charset ? lex->charset :
                                     thd->variables.collation_database,
                      lex->uint_geom_type))
    return TRUE;

  if (field_def->interval_list.elements)
    field_def->interval= create_typelib(mem_root, field_def,
                                        &field_def->interval_list);

  sp_prepare_create_field(thd, field_def);

  if (prepare_create_field(field_def, &unused1, &unused2, &unused2,
                           HA_CAN_GEOMETRY))
  {
    return TRUE;
  }

  return FALSE;
}


void
sp_head::new_cont_backpatch(sp_instr_opt_meta *i)
{
  m_cont_level+= 1;
  if (i)
  {
    /* Use the cont. destination slot to store the level */
    i->m_cont_dest= m_cont_level;
    (void)m_cont_backpatch.push_front(i);
  }
}

void
sp_head::add_cont_backpatch(sp_instr_opt_meta *i)
{
  i->m_cont_dest= m_cont_level;
  (void)m_cont_backpatch.push_front(i);
}

void
sp_head::do_cont_backpatch()
{
  uint dest= instructions();
  uint lev= m_cont_level--;
  sp_instr_opt_meta *i;

  while ((i= m_cont_backpatch.head()) && i->m_cont_dest == lev)
  {
    i->m_cont_dest= dest;
    (void)m_cont_backpatch.pop();
  }
}

void
sp_head::set_info(longlong created, longlong modified,
		  st_sp_chistics *chistics, ulong sql_mode)
{
  m_created= created;
  m_modified= modified;
  m_chistics= (st_sp_chistics *) memdup_root(mem_root, (char*) chistics,
                                             sizeof(*chistics));
  if (m_chistics->comment.length == 0)
    m_chistics->comment.str= 0;
  else
    m_chistics->comment.str= strmake_root(mem_root,
					  m_chistics->comment.str,
					  m_chistics->comment.length);
  m_sql_mode= sql_mode;
}


void
sp_head::set_definer(const char *definer, uint definerlen)
{
  char user_name_holder[USERNAME_LENGTH + 1];
  LEX_STRING user_name= { user_name_holder, USERNAME_LENGTH };

  char host_name_holder[HOSTNAME_LENGTH + 1];
  LEX_STRING host_name= { host_name_holder, HOSTNAME_LENGTH };

  parse_user(definer, definerlen, user_name.str, &user_name.length,
             host_name.str, &host_name.length);

  set_definer(&user_name, &host_name);
}


void
sp_head::set_definer(const LEX_STRING *user_name, const LEX_STRING *host_name)
{
  m_definer_user.str= strmake_root(mem_root, user_name->str, user_name->length);
  m_definer_user.length= user_name->length;

  m_definer_host.str= strmake_root(mem_root, host_name->str, host_name->length);
  m_definer_host.length= host_name->length;
}


void
sp_head::reset_thd_mem_root(THD *thd)
{
  DBUG_ENTER("sp_head::reset_thd_mem_root");
  m_thd_root= thd->mem_root;
  thd->mem_root= &main_mem_root;
  DBUG_PRINT("info", ("mem_root 0x%lx moved to thd mem root 0x%lx",
                      (ulong) &mem_root, (ulong) &thd->mem_root));
  free_list= thd->free_list; // Keep the old list
  thd->free_list= NULL;	// Start a new one
  m_thd= thd;
  DBUG_VOID_RETURN;
}

void
sp_head::restore_thd_mem_root(THD *thd)
{
  DBUG_ENTER("sp_head::restore_thd_mem_root");
  Item *flist= free_list;	// The old list
  set_query_arena(thd);         // Get new free_list and mem_root
  state= INITIALIZED_FOR_SP;

  DBUG_PRINT("info", ("mem_root 0x%lx returned from thd mem root 0x%lx",
                      (ulong) &mem_root, (ulong) &thd->mem_root));
  thd->free_list= flist;	// Restore the old one
  thd->mem_root= m_thd_root;
  m_thd= NULL;
  DBUG_VOID_RETURN;
}


/**
  Check if a user has access right to a routine.

  @param thd		    Thread handler
  @param sp		    SP
  @param full_access       Set to 1 if the user has SELECT right to the
                           'mysql.proc' able or is the owner of the routine
  @retval
    false ok
  @retval
    true  error
*/

bool check_show_routine_access(THD *thd, sp_head *sp, bool *full_access)
{
  TABLE_LIST tables;
  bzero((char*) &tables,sizeof(tables));
  tables.db= (char*) "mysql";
  tables.table_name= tables.alias= (char*) "proc";
  *full_access= (!check_table_access(thd, SELECT_ACL, &tables, 1, TRUE) ||
                 (!strcmp(sp->m_definer_user.str,
                          thd->security_ctx->priv_user) &&
                  !strcmp(sp->m_definer_host.str,
                          thd->security_ctx->priv_host)));
  if (!*full_access)
    return check_some_routine_access(thd, sp->m_db.str, sp->m_name.str,
                                     sp->m_type == TYPE_ENUM_PROCEDURE);
  return 0;
}


/**
  Implement SHOW CREATE statement for stored routines.

  @param thd  Thread context.
  @param type         Stored routine type
                      (TYPE_ENUM_PROCEDURE or TYPE_ENUM_FUNCTION)

  @return Error status.
    @retval FALSE on success
    @retval TRUE on error
*/

bool
sp_head::show_create_routine(THD *thd, int type)
{
  const char *col1_caption= type == TYPE_ENUM_PROCEDURE ?
                            "Procedure" : "Function";

  const char *col3_caption= type == TYPE_ENUM_PROCEDURE ?
                            "Create Procedure" : "Create Function";

  bool err_status;

  Protocol *protocol= thd->protocol;
  List<Item> fields;

  LEX_STRING sql_mode;

  bool full_access;

  DBUG_ENTER("sp_head::show_create_routine");
  DBUG_PRINT("info", ("routine %s", m_name.str));

  DBUG_ASSERT(type == TYPE_ENUM_PROCEDURE ||
              type == TYPE_ENUM_FUNCTION);

  if (check_show_routine_access(thd, this, &full_access))
    DBUG_RETURN(TRUE);

  sys_var_thd_sql_mode::symbolic_mode_representation(
      thd, m_sql_mode, &sql_mode);

  /* Send header. */

  fields.push_back(new Item_empty_string(col1_caption, NAME_CHAR_LEN));
  fields.push_back(new Item_empty_string("sql_mode", sql_mode.length));

  {
    /*
      NOTE: SQL statement field must be not less than 1024 in order not to
      confuse old clients.
    */

    Item_empty_string *stmt_fld=
      new Item_empty_string(col3_caption,
                            max(m_defstr.length, 1024));

    stmt_fld->maybe_null= TRUE;

    fields.push_back(stmt_fld);
  }

  fields.push_back(new Item_empty_string("character_set_client",
                                         MY_CS_NAME_SIZE));

  fields.push_back(new Item_empty_string("collation_connection",
                                         MY_CS_NAME_SIZE));

  fields.push_back(new Item_empty_string("Database Collation",
                                         MY_CS_NAME_SIZE));

  if (protocol->send_fields(&fields,
                            Protocol::SEND_NUM_ROWS | Protocol::SEND_EOF))
  {
    DBUG_RETURN(TRUE);
  }

  /* Send data. */

  protocol->prepare_for_resend();

  protocol->store(m_name.str, m_name.length, system_charset_info);
  protocol->store(sql_mode.str, sql_mode.length, system_charset_info);

  if (full_access)
    protocol->store(m_defstr.str, m_defstr.length,
                    m_creation_ctx->get_client_cs());
  else
    protocol->store_null();


  protocol->store(m_creation_ctx->get_client_cs()->csname, system_charset_info);
  protocol->store(m_creation_ctx->get_connection_cl()->name, system_charset_info);
  protocol->store(m_creation_ctx->get_db_cl()->name, system_charset_info);

  err_status= protocol->write();

  if (!err_status)
    my_eof(thd);

  DBUG_RETURN(err_status);
}




/**
  Add instruction to SP.

  @param instr   Instruction
*/

void sp_head::add_instr(sp_instr *instr)
{
  instr->free_list= m_thd->free_list;
  m_thd->free_list= 0;
  /*
    Memory root of every instruction is designated for permanent
    transformations (optimizations) made on the parsed tree during
    the first execution. It points to the memory root of the
    entire stored procedure, as their life span is equal.
  */
  instr->mem_root= &main_mem_root;
  insert_dynamic(&m_instr, (uchar*)&instr);
}


/**
  Do some minimal optimization of the code:
    -# Mark used instructions
    -# While doing this, shortcut jumps to jump instructions
    -# Compact the code, removing unused instructions.

  This is the main mark and move loop; it relies on the following methods
  in sp_instr and its subclasses:

    - opt_mark()         :  Mark instruction as reachable
    - opt_shortcut_jump():  Shortcut jumps to the final destination;
                           used by opt_mark().
    - opt_move()         :  Update moved instruction
    - set_destination()  :  Set the new destination (jump instructions only)
*/

void sp_head::optimize()
{
  List<sp_instr> bp;
  sp_instr *i;
  uint src, dst;

  opt_mark();

  bp.empty();
  src= dst= 0;
  while ((i= get_instr(src)))
  {
    if (! i->marked)
    {
      delete i;
      src+= 1;
    }
    else
    {
      if (src != dst)
      {                         // Move the instruction and update prev. jumps
	sp_instr *ibp;
	List_iterator_fast<sp_instr> li(bp);

	set_dynamic(&m_instr, (uchar*)&i, dst);
	while ((ibp= li++))
        {
          sp_instr_opt_meta *im= static_cast<sp_instr_opt_meta *>(ibp);
          im->set_destination(src, dst);
        }
      }
      i->opt_move(dst, &bp);
      src+= 1;
      dst+= 1;
    }
  }
  m_instr.elements= dst;
  bp.empty();
}

void sp_head::add_mark_lead(uint ip, List<sp_instr> *leads)
{
  sp_instr *i= get_instr(ip);

  if (i && ! i->marked)
    leads->push_front(i);
}

void
sp_head::opt_mark()
{
  uint ip;
  sp_instr *i;
  List<sp_instr> leads;

  /*
    Forward flow analysis algorithm in the instruction graph:
    - first, add the entry point in the graph (the first instruction) to the
      'leads' list of paths to explore.
    - while there are still leads to explore:
      - pick one lead, and follow the path forward. Mark instruction reached.
        Stop only if the end of the routine is reached, or the path converge
        to code already explored (marked).
      - while following a path, collect in the 'leads' list any fork to
        another path (caused by conditional jumps instructions), so that these
        paths can be explored as well.
  */

  /* Add the entry point */
  i= get_instr(0);
  leads.push_front(i);

  /* For each path of code ... */
  while (leads.elements != 0)
  {
    i= leads.pop();

    /* Mark the entire path, collecting new leads. */
    while (i && ! i->marked)
    {
      ip= i->opt_mark(this, & leads);
      i= get_instr(ip);
    }
  }
}


#ifndef DBUG_OFF
/**
  Return the routine instructions as a result set.
  @return
    0 if ok, !=0 on error.
*/
int
sp_head::show_routine_code(THD *thd)
{
  Protocol *protocol= thd->protocol;
  char buff[2048];
  String buffer(buff, sizeof(buff), system_charset_info);
  List<Item> field_list;
  sp_instr *i;
  bool full_access;
  int res= 0;
  uint ip;
  DBUG_ENTER("sp_head::show_routine_code");
  DBUG_PRINT("info", ("procedure: %s", m_name.str));

  if (check_show_routine_access(thd, this, &full_access) || !full_access)
    DBUG_RETURN(1);

  field_list.push_back(new Item_uint("Pos", 9));
  // 1024 is for not to confuse old clients
  field_list.push_back(new Item_empty_string("Instruction",
					     max(buffer.length(), 1024)));
  if (protocol->send_fields(&field_list, Protocol::SEND_NUM_ROWS |
                                         Protocol::SEND_EOF))
    DBUG_RETURN(1);

  for (ip= 0; (i = get_instr(ip)) ; ip++)
  {
    /* 
      Consistency check. If these are different something went wrong
      during optimization.
    */
    if (ip != i->m_ip)
    {
      const char *format= "Instruction at position %u has m_ip=%u";
      char tmp[sizeof(format) + 2*SP_INSTR_UINT_MAXLEN + 1];

      sprintf(tmp, format, ip, i->m_ip);
      /*
        Since this is for debugging purposes only, we don't bother to
        introduce a special error code for it.
      */
      push_warning(thd, MYSQL_ERROR::WARN_LEVEL_WARN, ER_UNKNOWN_ERROR, tmp);
    }
    protocol->prepare_for_resend();
    protocol->store((longlong)ip);

    buffer.set("", 0, system_charset_info);
    i->print(&buffer);
    protocol->store(buffer.ptr(), buffer.length(), system_charset_info);
    if ((res= protocol->write()))
      break;
  }

  if (!res)
    my_eof(thd);

  DBUG_RETURN(res);
}
#endif // ifndef DBUG_OFF


/**
  Prepare LEX and thread for execution of instruction, if requested open
  and lock LEX's tables, execute instruction's core function, perform
  cleanup afterwards.

  @param thd           thread context
  @param nextp         out - next instruction
  @param open_tables   if TRUE then check read access to tables in LEX's table
                       list and open and lock them (used in instructions which
                       need to calculate some expression and don't execute
                       complete statement).
  @param sp_instr      instruction for which we prepare context, and which core
                       function execute by calling its exec_core() method.

  @note
    We are not saving/restoring some parts of THD which may need this because
    we do this once for whole routine execution in sp_head::execute().

  @return
    0/non-0 - Success/Failure
*/

int
sp_lex_keeper::reset_lex_and_exec_core(THD *thd, uint *nextp,
                                       bool open_tables, sp_instr* instr)
{
  int res= 0;
  DBUG_ENTER("reset_lex_and_exec_core");

  /* 
    The flag is saved at the entry to the following substatement.
    It's reset further in the common code part.
    It's merged with the saved parent's value at the exit of this func.
  */
  bool parent_modified_non_trans_table= thd->transaction.stmt.modified_non_trans_table;
  thd->transaction.stmt.modified_non_trans_table= FALSE;
  DBUG_ASSERT(!thd->derived_tables);
  DBUG_ASSERT(thd->change_list.is_empty());
  /*
    Use our own lex.
    We should not save old value since it is saved/restored in
    sp_head::execute() when we are entering/leaving routine.
  */
  thd->lex= m_lex;

  VOID(pthread_mutex_lock(&LOCK_thread_count));
  thd->query_id= next_query_id();
  VOID(pthread_mutex_unlock(&LOCK_thread_count));

  if (thd->prelocked_mode == NON_PRELOCKED)
  {
    /*
      This statement will enter/leave prelocked mode on its own.
      Entering prelocked mode changes table list and related members
      of LEX, so we'll need to restore them.
    */
    if (lex_query_tables_own_last)
    {
      /*
        We've already entered/left prelocked mode with this statement.
        Attach the list of tables that need to be prelocked and mark m_lex
        as having such list attached.
      */
      *lex_query_tables_own_last= prelocking_tables;
      m_lex->mark_as_requiring_prelocking(lex_query_tables_own_last);
    }
  }

  reinit_stmt_before_use(thd, m_lex);

  if (open_tables)
    res= instr->exec_open_and_lock_tables(thd, m_lex->query_tables);

  if (!res)
  {
    res= instr->exec_core(thd, nextp);
    DBUG_PRINT("info",("exec_core returned: %d", res));
  }

  m_lex->unit.cleanup();

  thd_proc_info(thd, "closing tables");
  /* Here we also commit or rollback the current statement. */
  close_thread_tables(thd);
  thd_proc_info(thd, 0);

  if (m_lex->query_tables_own_last)
  {
    /*
      We've entered and left prelocking mode when executing statement
      stored in m_lex. 
      m_lex->query_tables(->next_global)* list now has a 'tail' - a list
      of tables that are added for prelocking. (If this is the first
      execution, the 'tail' was added by open_tables(), otherwise we've
      attached it above in this function).
      Now we'll save the 'tail', and detach it.
    */
    lex_query_tables_own_last= m_lex->query_tables_own_last;
    prelocking_tables= *lex_query_tables_own_last;
    *lex_query_tables_own_last= NULL;
    m_lex->mark_as_requiring_prelocking(NULL);
  }
  thd->rollback_item_tree_changes();
  /* Update the state of the active arena. */
  thd->stmt_arena->state= Query_arena::EXECUTED;

  /*
    Merge here with the saved parent's values
    what is needed from the substatement gained
  */
  thd->transaction.stmt.modified_non_trans_table |= parent_modified_non_trans_table;
  /*
    Unlike for PS we should not call Item's destructors for newly created
    items after execution of each instruction in stored routine. This is
    because SP often create Item (like Item_int, Item_string etc...) when
    they want to store some value in local variable, pass return value and
    etc... So their life time should be longer than one instruction.

    cleanup_items() is called in sp_head::execute()
  */
  DBUG_RETURN(res || thd->is_error());
}


/*
  sp_instr class functions
*/

int sp_instr::exec_open_and_lock_tables(THD *thd, TABLE_LIST *tables)
{
  int result;

  /*
    Check whenever we have access to tables for this statement
    and open and lock them before executing instructions core function.
  */
  if (check_table_access(thd, SELECT_ACL, tables, UINT_MAX, FALSE)
      || open_and_lock_tables(thd, tables))
    result= -1;
  else
    result= 0;

  return result;
}

uint sp_instr::get_cont_dest()
{
  return (m_ip+1);
}


int sp_instr::exec_core(THD *thd, uint *nextp)
{
  DBUG_ASSERT(0);
  return 0;
}

/*
  sp_instr_stmt class functions
*/

int
sp_instr_stmt::execute(THD *thd, uint *nextp)
{
  char *query;
  uint32 query_length;
  int res;
  DBUG_ENTER("sp_instr_stmt::execute");
  DBUG_PRINT("info", ("command: %d", m_lex_keeper.sql_command()));

  query= thd->query;
  query_length= thd->query_length;
#if defined(ENABLED_PROFILING) && defined(COMMUNITY_SERVER)
  /* This s-p instr is profilable and will be captured. */
  thd->profiling.set_query_source(m_query.str, m_query.length);
#endif
  if (!(res= alloc_query(thd, m_query.str, m_query.length)) &&
      !(res=subst_spvars(thd, this, &m_query)))
  {
    /*
      (the order of query cache and subst_spvars calls is irrelevant because
      queries with SP vars can't be cached)
    */
    if (unlikely((thd->options & OPTION_LOG_OFF)==0))
      general_log_write(thd, COM_QUERY, thd->query, thd->query_length);

    if (query_cache_send_result_to_client(thd,
					  thd->query, thd->query_length) <= 0)
    {
      res= m_lex_keeper.reset_lex_and_exec_core(thd, nextp, FALSE, this);

      if (thd->main_da.is_eof())
        net_end_statement(thd);

      query_cache_end_of_result(thd);

      if (!res && unlikely(thd->enable_slow_log))
        log_slow_statement(thd);
    }
    else
      *nextp= m_ip+1;
    thd->query= query;
    thd->query_length= query_length;
<<<<<<< HEAD

    if (!thd->is_error())
      thd->main_da.reset_diagnostics_area();
=======
    thd->query_name_consts= 0;
>>>>>>> 63821b17
  }
  DBUG_RETURN(res);
}


void
sp_instr_stmt::print(String *str)
{
  uint i, len;

  /* stmt CMD "..." */
  if (str->reserve(SP_STMT_PRINT_MAXLEN+SP_INSTR_UINT_MAXLEN+8))
    return;
  str->qs_append(STRING_WITH_LEN("stmt "));
  str->qs_append((uint)m_lex_keeper.sql_command());
  str->qs_append(STRING_WITH_LEN(" \""));
  len= m_query.length;
  /*
    Print the query string (but not too much of it), just to indicate which
    statement it is.
  */
  if (len > SP_STMT_PRINT_MAXLEN)
    len= SP_STMT_PRINT_MAXLEN-3;
  /* Copy the query string and replace '\n' with ' ' in the process */
  for (i= 0 ; i < len ; i++)
  {
    char c= m_query.str[i];
    if (c == '\n')
      c= ' ';
    str->qs_append(c);
  }
  if (m_query.length > SP_STMT_PRINT_MAXLEN)
    str->qs_append(STRING_WITH_LEN("...")); /* Indicate truncated string */
  str->qs_append('"');
}


int
sp_instr_stmt::exec_core(THD *thd, uint *nextp)
{
  int res= mysql_execute_command(thd);
  *nextp= m_ip+1;
  return res;
}


/*
  sp_instr_set class functions
*/

int
sp_instr_set::execute(THD *thd, uint *nextp)
{
  DBUG_ENTER("sp_instr_set::execute");
  DBUG_PRINT("info", ("offset: %u", m_offset));

  DBUG_RETURN(m_lex_keeper.reset_lex_and_exec_core(thd, nextp, TRUE, this));
}


int
sp_instr_set::exec_core(THD *thd, uint *nextp)
{
  int res= thd->spcont->set_variable(thd, m_offset, &m_value);

  if (res && thd->spcont->found_handler_here())
  {
    /*
      Failed to evaluate the value, and a handler has been found. Reset the
      variable to NULL.
    */

    if (thd->spcont->set_variable(thd, m_offset, 0))
    {
      /* If this also failed, let's abort. */

      sp_rcontext *spcont= thd->spcont;
    
      thd->spcont= NULL;           /* Avoid handlers */
      my_error(ER_OUT_OF_RESOURCES, MYF(0));
      spcont->clear_handler();
      thd->spcont= spcont;
    }
  }

  *nextp = m_ip+1;
  return res;
}

void
sp_instr_set::print(String *str)
{
  /* set name@offset ... */
  int rsrv = SP_INSTR_UINT_MAXLEN+6;
  sp_variable_t *var = m_ctx->find_variable(m_offset);

  /* 'var' should always be non-null, but just in case... */
  if (var)
    rsrv+= var->name.length;
  if (str->reserve(rsrv))
    return;
  str->qs_append(STRING_WITH_LEN("set "));
  if (var)
  {
    str->qs_append(var->name.str, var->name.length);
    str->qs_append('@');
  }
  str->qs_append(m_offset);
  str->qs_append(' ');
  m_value->print(str, QT_ORDINARY);
}


/*
  sp_instr_set_trigger_field class functions
*/

int
sp_instr_set_trigger_field::execute(THD *thd, uint *nextp)
{
  DBUG_ENTER("sp_instr_set_trigger_field::execute");
  DBUG_RETURN(m_lex_keeper.reset_lex_and_exec_core(thd, nextp, TRUE, this));
}


int
sp_instr_set_trigger_field::exec_core(THD *thd, uint *nextp)
{
  const int res= (trigger_field->set_value(thd, &value) ? -1 : 0);
  *nextp = m_ip+1;
  return res;
}

void
sp_instr_set_trigger_field::print(String *str)
{
  str->append(STRING_WITH_LEN("set_trigger_field "));
  trigger_field->print(str, QT_ORDINARY);
  str->append(STRING_WITH_LEN(":="));
  value->print(str, QT_ORDINARY);
}

/*
  sp_instr_opt_meta
*/

uint sp_instr_opt_meta::get_cont_dest()
{
  return m_cont_dest;
}


/*
 sp_instr_jump class functions
*/

int
sp_instr_jump::execute(THD *thd, uint *nextp)
{
  DBUG_ENTER("sp_instr_jump::execute");
  DBUG_PRINT("info", ("destination: %u", m_dest));

  *nextp= m_dest;
  DBUG_RETURN(0);
}

void
sp_instr_jump::print(String *str)
{
  /* jump dest */
  if (str->reserve(SP_INSTR_UINT_MAXLEN+5))
    return;
  str->qs_append(STRING_WITH_LEN("jump "));
  str->qs_append(m_dest);
}

uint
sp_instr_jump::opt_mark(sp_head *sp, List<sp_instr> *leads)
{
  m_dest= opt_shortcut_jump(sp, this);
  if (m_dest != m_ip+1)		/* Jumping to following instruction? */
    marked= 1;
  m_optdest= sp->get_instr(m_dest);
  return m_dest;
}

uint
sp_instr_jump::opt_shortcut_jump(sp_head *sp, sp_instr *start)
{
  uint dest= m_dest;
  sp_instr *i;

  while ((i= sp->get_instr(dest)))
  {
    uint ndest;

    if (start == i || this == i)
      break;
    ndest= i->opt_shortcut_jump(sp, start);
    if (ndest == dest)
      break;
    dest= ndest;
  }
  return dest;
}

void
sp_instr_jump::opt_move(uint dst, List<sp_instr> *bp)
{
  if (m_dest > m_ip)
    bp->push_back(this);	// Forward
  else if (m_optdest)
    m_dest= m_optdest->m_ip;	// Backward
  m_ip= dst;
}


/*
  sp_instr_jump_if_not class functions
*/

int
sp_instr_jump_if_not::execute(THD *thd, uint *nextp)
{
  DBUG_ENTER("sp_instr_jump_if_not::execute");
  DBUG_PRINT("info", ("destination: %u", m_dest));
  DBUG_RETURN(m_lex_keeper.reset_lex_and_exec_core(thd, nextp, TRUE, this));
}


int
sp_instr_jump_if_not::exec_core(THD *thd, uint *nextp)
{
  Item *it;
  int res;

  it= sp_prepare_func_item(thd, &m_expr);
  if (! it)
  {
    res= -1;
  }
  else
  {
    res= 0;
    if (! it->val_bool())
      *nextp = m_dest;
    else
      *nextp = m_ip+1;
  }

  return res;
}


void
sp_instr_jump_if_not::print(String *str)
{
  /* jump_if_not dest(cont) ... */
  if (str->reserve(2*SP_INSTR_UINT_MAXLEN+14+32)) // Add some for the expr. too
    return;
  str->qs_append(STRING_WITH_LEN("jump_if_not "));
  str->qs_append(m_dest);
  str->qs_append('(');
  str->qs_append(m_cont_dest);
  str->qs_append(STRING_WITH_LEN(") "));
  m_expr->print(str, QT_ORDINARY);
}


uint
sp_instr_jump_if_not::opt_mark(sp_head *sp, List<sp_instr> *leads)
{
  sp_instr *i;

  marked= 1;
  if ((i= sp->get_instr(m_dest)))
  {
    m_dest= i->opt_shortcut_jump(sp, this);
    m_optdest= sp->get_instr(m_dest);
  }
  sp->add_mark_lead(m_dest, leads);
  if ((i= sp->get_instr(m_cont_dest)))
  {
    m_cont_dest= i->opt_shortcut_jump(sp, this);
    m_cont_optdest= sp->get_instr(m_cont_dest);
  }
  sp->add_mark_lead(m_cont_dest, leads);
  return m_ip+1;
}

void
sp_instr_jump_if_not::opt_move(uint dst, List<sp_instr> *bp)
{
  /*
    cont. destinations may point backwards after shortcutting jumps
    during the mark phase. If it's still pointing forwards, only
    push this for backpatching if sp_instr_jump::opt_move() will not
    do it (i.e. if the m_dest points backwards).
   */
  if (m_cont_dest > m_ip)
  {                             // Forward
    if (m_dest < m_ip)
      bp->push_back(this);
  }
  else if (m_cont_optdest)
    m_cont_dest= m_cont_optdest->m_ip; // Backward
  /* This will take care of m_dest and m_ip */
  sp_instr_jump::opt_move(dst, bp);
}


/*
  sp_instr_freturn class functions
*/

int
sp_instr_freturn::execute(THD *thd, uint *nextp)
{
  DBUG_ENTER("sp_instr_freturn::execute");
  DBUG_RETURN(m_lex_keeper.reset_lex_and_exec_core(thd, nextp, TRUE, this));
}


int
sp_instr_freturn::exec_core(THD *thd, uint *nextp)
{
  /*
    Change <next instruction pointer>, so that this will be the last
    instruction in the stored function.
  */

  *nextp= UINT_MAX;

  /*
    Evaluate the value of return expression and store it in current runtime
    context.

    NOTE: It's necessary to evaluate result item right here, because we must
    do it in scope of execution the current context/block.
  */

  return thd->spcont->set_return_value(thd, &m_value);
}

void
sp_instr_freturn::print(String *str)
{
  /* freturn type expr... */
  if (str->reserve(1024+8+32)) // Add some for the expr. too
    return;
  str->qs_append(STRING_WITH_LEN("freturn "));
  str->qs_append((uint)m_type);
  str->qs_append(' ');
  m_value->print(str, QT_ORDINARY);
}

/*
  sp_instr_hpush_jump class functions
*/

int
sp_instr_hpush_jump::execute(THD *thd, uint *nextp)
{
  DBUG_ENTER("sp_instr_hpush_jump::execute");
  List_iterator_fast<sp_cond_type_t> li(m_cond);
  sp_cond_type_t *p;

  while ((p= li++))
    thd->spcont->push_handler(p, m_ip+1, m_type, m_frame);

  *nextp= m_dest;
  DBUG_RETURN(0);
}


void
sp_instr_hpush_jump::print(String *str)
{
  /* hpush_jump dest fsize type */
  if (str->reserve(SP_INSTR_UINT_MAXLEN*2 + 21))
    return;
  str->qs_append(STRING_WITH_LEN("hpush_jump "));
  str->qs_append(m_dest);
  str->qs_append(' ');
  str->qs_append(m_frame);
  switch (m_type) {
  case SP_HANDLER_NONE:
    str->qs_append(STRING_WITH_LEN(" NONE")); // This would be a bug
    break;
  case SP_HANDLER_EXIT:
    str->qs_append(STRING_WITH_LEN(" EXIT"));
    break;
  case SP_HANDLER_CONTINUE:
    str->qs_append(STRING_WITH_LEN(" CONTINUE"));
    break;
  case SP_HANDLER_UNDO:
    str->qs_append(STRING_WITH_LEN(" UNDO"));
    break;
  default:
    // This would be a bug as well
    str->qs_append(STRING_WITH_LEN(" UNKNOWN:"));
    str->qs_append(m_type);
  }
}


uint
sp_instr_hpush_jump::opt_mark(sp_head *sp, List<sp_instr> *leads)
{
  sp_instr *i;

  marked= 1;
  if ((i= sp->get_instr(m_dest)))
  {
    m_dest= i->opt_shortcut_jump(sp, this);
    m_optdest= sp->get_instr(m_dest);
  }
  sp->add_mark_lead(m_dest, leads);
  return m_ip+1;
}


/*
  sp_instr_hpop class functions
*/

int
sp_instr_hpop::execute(THD *thd, uint *nextp)
{
  DBUG_ENTER("sp_instr_hpop::execute");
  thd->spcont->pop_handlers(m_count);
  *nextp= m_ip+1;
  DBUG_RETURN(0);
}

void
sp_instr_hpop::print(String *str)
{
  /* hpop count */
  if (str->reserve(SP_INSTR_UINT_MAXLEN+5))
    return;
  str->qs_append(STRING_WITH_LEN("hpop "));
  str->qs_append(m_count);
}


/*
  sp_instr_hreturn class functions
*/

int
sp_instr_hreturn::execute(THD *thd, uint *nextp)
{
  DBUG_ENTER("sp_instr_hreturn::execute");
  if (m_dest)
    *nextp= m_dest;
  else
  {
    *nextp= thd->spcont->pop_hstack();
  }
  thd->spcont->exit_handler();
  DBUG_RETURN(0);
}


void
sp_instr_hreturn::print(String *str)
{
  /* hreturn framesize dest */
  if (str->reserve(SP_INSTR_UINT_MAXLEN*2 + 9))
    return;
  str->qs_append(STRING_WITH_LEN("hreturn "));
  str->qs_append(m_frame);
  if (m_dest)
  {
    str->qs_append(' ');
    str->qs_append(m_dest);
  }
}


uint
sp_instr_hreturn::opt_mark(sp_head *sp, List<sp_instr> *leads)
{
  marked= 1;
  
  if (m_dest)
  {
    /*
      This is an EXIT handler; next instruction step is in m_dest.
     */
    return m_dest;
  }
  
  /*
    This is a CONTINUE handler; next instruction step will come from
    the handler stack and not from opt_mark.
   */
  return UINT_MAX;
}


/*
  sp_instr_cpush class functions
*/

int
sp_instr_cpush::execute(THD *thd, uint *nextp)
{
  Query_arena backup_arena;
  DBUG_ENTER("sp_instr_cpush::execute");

  /*
    We should create cursors in the callers arena, as
    it could be (and usually is) used in several instructions.
  */
  thd->set_n_backup_active_arena(thd->spcont->callers_arena, &backup_arena);

  thd->spcont->push_cursor(&m_lex_keeper, this);

  thd->restore_active_arena(thd->spcont->callers_arena, &backup_arena);

  *nextp= m_ip+1;

  DBUG_RETURN(0);
}


void
sp_instr_cpush::print(String *str)
{
  LEX_STRING n;
  my_bool found= m_ctx->find_cursor(m_cursor, &n);
  /* cpush name@offset */
  uint rsrv= SP_INSTR_UINT_MAXLEN+7;

  if (found)
    rsrv+= n.length;
  if (str->reserve(rsrv))
    return;
  str->qs_append(STRING_WITH_LEN("cpush "));
  if (found)
  {
    str->qs_append(n.str, n.length);
    str->qs_append('@');
  }
  str->qs_append(m_cursor);
}


/*
  sp_instr_cpop class functions
*/

int
sp_instr_cpop::execute(THD *thd, uint *nextp)
{
  DBUG_ENTER("sp_instr_cpop::execute");
  thd->spcont->pop_cursors(m_count);
  *nextp= m_ip+1;
  DBUG_RETURN(0);
}


void
sp_instr_cpop::print(String *str)
{
  /* cpop count */
  if (str->reserve(SP_INSTR_UINT_MAXLEN+5))
    return;
  str->qs_append(STRING_WITH_LEN("cpop "));
  str->qs_append(m_count);
}


/*
  sp_instr_copen class functions
*/

/**
  @todo
    Assert that we either have an error or a cursor
*/

int
sp_instr_copen::execute(THD *thd, uint *nextp)
{
  /*
    We don't store a pointer to the cursor in the instruction to be
    able to reuse the same instruction among different threads in future.
  */
  sp_cursor *c= thd->spcont->get_cursor(m_cursor);
  int res;
  DBUG_ENTER("sp_instr_copen::execute");

  if (! c)
    res= -1;
  else
  {
    sp_lex_keeper *lex_keeper= c->get_lex_keeper();
    Query_arena *old_arena= thd->stmt_arena;

    /*
      Get the Query_arena from the cpush instruction, which contains
      the free_list of the query, so new items (if any) are stored in
      the right free_list, and we can cleanup after each open.
    */
    thd->stmt_arena= c->get_instr();
    res= lex_keeper->reset_lex_and_exec_core(thd, nextp, FALSE, this);
    /* Cleanup the query's items */
    if (thd->stmt_arena->free_list)
      cleanup_items(thd->stmt_arena->free_list);
    thd->stmt_arena= old_arena;
    /*
      Work around the fact that errors in selects are not returned properly
      (but instead converted into a warning), so if a condition handler
      caught, we have lost the result code.
    */
    if (!res)
    {
      uint dummy1, dummy2;

      if (thd->spcont->found_handler(&dummy1, &dummy2))
        res= -1;
    }
    /* TODO: Assert here that we either have an error or a cursor */
  }
  DBUG_RETURN(res);
}


int
sp_instr_copen::exec_core(THD *thd, uint *nextp)
{
  sp_cursor *c= thd->spcont->get_cursor(m_cursor);
  int res= c->open(thd);
  *nextp= m_ip+1;
  return res;
}

void
sp_instr_copen::print(String *str)
{
  LEX_STRING n;
  my_bool found= m_ctx->find_cursor(m_cursor, &n);
  /* copen name@offset */
  uint rsrv= SP_INSTR_UINT_MAXLEN+7;

  if (found)
    rsrv+= n.length;
  if (str->reserve(rsrv))
    return;
  str->qs_append(STRING_WITH_LEN("copen "));
  if (found)
  {
    str->qs_append(n.str, n.length);
    str->qs_append('@');
  }
  str->qs_append(m_cursor);
}


/*
  sp_instr_cclose class functions
*/

int
sp_instr_cclose::execute(THD *thd, uint *nextp)
{
  sp_cursor *c= thd->spcont->get_cursor(m_cursor);
  int res;
  DBUG_ENTER("sp_instr_cclose::execute");

  if (! c)
    res= -1;
  else
    res= c->close(thd);
  *nextp= m_ip+1;
  DBUG_RETURN(res);
}


void
sp_instr_cclose::print(String *str)
{
  LEX_STRING n;
  my_bool found= m_ctx->find_cursor(m_cursor, &n);
  /* cclose name@offset */
  uint rsrv= SP_INSTR_UINT_MAXLEN+8;

  if (found)
    rsrv+= n.length;
  if (str->reserve(rsrv))
    return;
  str->qs_append(STRING_WITH_LEN("cclose "));
  if (found)
  {
    str->qs_append(n.str, n.length);
    str->qs_append('@');
  }
  str->qs_append(m_cursor);
}


/*
  sp_instr_cfetch class functions
*/

int
sp_instr_cfetch::execute(THD *thd, uint *nextp)
{
  sp_cursor *c= thd->spcont->get_cursor(m_cursor);
  int res;
  Query_arena backup_arena;
  DBUG_ENTER("sp_instr_cfetch::execute");

  res= c ? c->fetch(thd, &m_varlist) : -1;

  *nextp= m_ip+1;
  DBUG_RETURN(res);
}


void
sp_instr_cfetch::print(String *str)
{
  List_iterator_fast<struct sp_variable> li(m_varlist);
  sp_variable_t *pv;
  LEX_STRING n;
  my_bool found= m_ctx->find_cursor(m_cursor, &n);
  /* cfetch name@offset vars... */
  uint rsrv= SP_INSTR_UINT_MAXLEN+8;

  if (found)
    rsrv+= n.length;
  if (str->reserve(rsrv))
    return;
  str->qs_append(STRING_WITH_LEN("cfetch "));
  if (found)
  {
    str->qs_append(n.str, n.length);
    str->qs_append('@');
  }
  str->qs_append(m_cursor);
  while ((pv= li++))
  {
    if (str->reserve(pv->name.length+SP_INSTR_UINT_MAXLEN+2))
      return;
    str->qs_append(' ');
    str->qs_append(pv->name.str, pv->name.length);
    str->qs_append('@');
    str->qs_append(pv->offset);
  }
}


/*
  sp_instr_error class functions
*/

int
sp_instr_error::execute(THD *thd, uint *nextp)
{
  DBUG_ENTER("sp_instr_error::execute");

  my_message(m_errcode, ER(m_errcode), MYF(0));
  *nextp= m_ip+1;
  DBUG_RETURN(-1);
}


void
sp_instr_error::print(String *str)
{
  /* error code */
  if (str->reserve(SP_INSTR_UINT_MAXLEN+6))
    return;
  str->qs_append(STRING_WITH_LEN("error "));
  str->qs_append(m_errcode);
}


/**************************************************************************
  sp_instr_set_case_expr class implementation
**************************************************************************/

int
sp_instr_set_case_expr::execute(THD *thd, uint *nextp)
{
  DBUG_ENTER("sp_instr_set_case_expr::execute");

  DBUG_RETURN(m_lex_keeper.reset_lex_and_exec_core(thd, nextp, TRUE, this));
}


int
sp_instr_set_case_expr::exec_core(THD *thd, uint *nextp)
{
  int res= thd->spcont->set_case_expr(thd, m_case_expr_id, &m_case_expr);

  if (res &&
      !thd->spcont->get_case_expr(m_case_expr_id) &&
      thd->spcont->found_handler_here())
  {
    /*
      Failed to evaluate the value, the case expression is still not
      initialized, and a handler has been found. Set to NULL so we can continue.
    */

    Item *null_item= new Item_null();
    
    if (!null_item ||
        thd->spcont->set_case_expr(thd, m_case_expr_id, &null_item))
    {
      /* If this also failed, we have to abort. */

      sp_rcontext *spcont= thd->spcont;
    
      thd->spcont= NULL;           /* Avoid handlers */
      my_error(ER_OUT_OF_RESOURCES, MYF(0));
      spcont->clear_handler();
      thd->spcont= spcont;
    }
  }
  else
    *nextp= m_ip+1;

  return res;
}


void
sp_instr_set_case_expr::print(String *str)
{
  /* set_case_expr (cont) id ... */
  str->reserve(2*SP_INSTR_UINT_MAXLEN+18+32); // Add some extra for expr too
  str->qs_append(STRING_WITH_LEN("set_case_expr ("));
  str->qs_append(m_cont_dest);
  str->qs_append(STRING_WITH_LEN(") "));
  str->qs_append(m_case_expr_id);
  str->qs_append(' ');
  m_case_expr->print(str, QT_ORDINARY);
}

uint
sp_instr_set_case_expr::opt_mark(sp_head *sp, List<sp_instr> *leads)
{
  sp_instr *i;

  marked= 1;
  if ((i= sp->get_instr(m_cont_dest)))
  {
    m_cont_dest= i->opt_shortcut_jump(sp, this);
    m_cont_optdest= sp->get_instr(m_cont_dest);
  }
  sp->add_mark_lead(m_cont_dest, leads);
  return m_ip+1;
}

void
sp_instr_set_case_expr::opt_move(uint dst, List<sp_instr> *bp)
{
  if (m_cont_dest > m_ip)
    bp->push_back(this);        // Forward
  else if (m_cont_optdest)
    m_cont_dest= m_cont_optdest->m_ip; // Backward
  m_ip= dst;
}


/* ------------------------------------------------------------------ */


/*
  Structure that represent all instances of one table
  in optimized multi-set of tables used by routine.
*/

typedef struct st_sp_table
{
  /*
    Multi-set key:
      db_name\0table_name\0alias\0 - for normal tables
      db_name\0table_name\0        - for temporary tables
    Note that in both cases we don't take last '\0' into account when
    we count length of key.
  */
  LEX_STRING qname;
  uint db_length, table_name_length;
  bool temp;               /* true if corresponds to a temporary table */
  thr_lock_type lock_type; /* lock type used for prelocking */
  uint lock_count;
  uint query_lock_count;
  uint8 trg_event_map;
} SP_TABLE;


uchar *sp_table_key(const uchar *ptr, size_t *plen, my_bool first)
{
  SP_TABLE *tab= (SP_TABLE *)ptr;
  *plen= tab->qname.length;
  return (uchar *)tab->qname.str;
}


/**
  Merge the list of tables used by some query into the multi-set of
  tables used by routine.

  @param thd                 thread context
  @param table               table list
  @param lex_for_tmp_check   LEX of the query for which we are merging
                             table list.

  @note
    This method will use LEX provided to check whenever we are creating
    temporary table and mark it as such in target multi-set.

  @retval
    TRUE    Success
  @retval
    FALSE   Error
*/

bool
sp_head::merge_table_list(THD *thd, TABLE_LIST *table, LEX *lex_for_tmp_check)
{
  SP_TABLE *tab;

  if (lex_for_tmp_check->sql_command == SQLCOM_DROP_TABLE &&
      lex_for_tmp_check->drop_temporary)
    return TRUE;

  for (uint i= 0 ; i < m_sptabs.records ; i++)
  {
    tab= (SP_TABLE *)hash_element(&m_sptabs, i);
    tab->query_lock_count= 0;
  }

  for (; table ; table= table->next_global)
    if (!table->derived && !table->schema_table)
    {
      char tname[(NAME_LEN + 1) * 3];           // db\0table\0alias\0
      uint tlen, alen;

      tlen= table->db_length;
      memcpy(tname, table->db, tlen);
      tname[tlen++]= '\0';
      memcpy(tname+tlen, table->table_name, table->table_name_length);
      tlen+= table->table_name_length;
      tname[tlen++]= '\0';
      alen= strlen(table->alias);
      memcpy(tname+tlen, table->alias, alen);
      tlen+= alen;
      tname[tlen]= '\0';

      /*
        Upgrade the lock type because this table list will be used
        only in pre-locked mode, in which DELAYED inserts are always
        converted to normal inserts.
      */
      if (table->lock_type == TL_WRITE_DELAYED)
        table->lock_type= TL_WRITE;

      /*
        We ignore alias when we check if table was already marked as temporary
        (and therefore should not be prelocked). Otherwise we will erroneously
        treat table with same name but with different alias as non-temporary.
      */
      if ((tab= (SP_TABLE *)hash_search(&m_sptabs, (uchar *)tname, tlen)) ||
          ((tab= (SP_TABLE *)hash_search(&m_sptabs, (uchar *)tname,
                                        tlen - alen - 1)) &&
           tab->temp))
      {
        if (tab->lock_type < table->lock_type)
          tab->lock_type= table->lock_type; // Use the table with the highest lock type
        tab->query_lock_count++;
        if (tab->query_lock_count > tab->lock_count)
          tab->lock_count++;
        tab->trg_event_map|= table->trg_event_map;
      }
      else
      {
	if (!(tab= (SP_TABLE *)thd->calloc(sizeof(SP_TABLE))))
	  return FALSE;
	if (lex_for_tmp_check->sql_command == SQLCOM_CREATE_TABLE &&
	    lex_for_tmp_check->query_tables == table &&
	    lex_for_tmp_check->create_info.options & HA_LEX_CREATE_TMP_TABLE)
        {
	  tab->temp= TRUE;
          tab->qname.length= tlen - alen - 1;
        }
        else
          tab->qname.length= tlen;
        tab->qname.str= (char*) thd->memdup(tname, tab->qname.length + 1);
        if (!tab->qname.str)
          return FALSE;
        tab->table_name_length= table->table_name_length;
        tab->db_length= table->db_length;
        tab->lock_type= table->lock_type;
        tab->lock_count= tab->query_lock_count= 1;
        tab->trg_event_map= table->trg_event_map;
	my_hash_insert(&m_sptabs, (uchar *)tab);
      }
    }
  return TRUE;
}


/**
  Add tables used by routine to the table list.

    Converts multi-set of tables used by this routine to table list and adds
    this list to the end of table list specified by 'query_tables_last_ptr'.

    Elements of list will be allocated in PS memroot, so this list will be
    persistent between PS executions.

  @param[in] thd                        Thread context
  @param[in,out] query_tables_last_ptr  Pointer to the next_global member of
    last element of the list where tables
    will be added (or to its root).
  @param[in] belong_to_view             Uppermost view which uses this routine,
    0 if none.

  @retval
    TRUE    if some elements were added
  @retval
    FALSE   otherwise.
*/

bool
sp_head::add_used_tables_to_table_list(THD *thd,
                                       TABLE_LIST ***query_tables_last_ptr,
                                       TABLE_LIST *belong_to_view)
{
  uint i;
  Query_arena *arena, backup;
  bool result= FALSE;
  DBUG_ENTER("sp_head::add_used_tables_to_table_list");

  /*
    Use persistent arena for table list allocation to be PS/SP friendly.
    Note that we also have to copy database/table names and alias to PS/SP
    memory since current instance of sp_head object can pass away before
    next execution of PS/SP for which tables are added to prelocking list.
    This will be fixed by introducing of proper invalidation mechanism
    once new TDC is ready.
  */
  arena= thd->activate_stmt_arena_if_needed(&backup);

  for (i=0 ; i < m_sptabs.records ; i++)
  {
    char *tab_buff, *key_buff;
    TABLE_LIST *table;
    SP_TABLE *stab= (SP_TABLE *)hash_element(&m_sptabs, i);
    if (stab->temp)
      continue;

    if (!(tab_buff= (char *)thd->calloc(ALIGN_SIZE(sizeof(TABLE_LIST)) *
                                        stab->lock_count)) ||
        !(key_buff= (char*)thd->memdup(stab->qname.str,
                                       stab->qname.length + 1)))
      DBUG_RETURN(FALSE);

    for (uint j= 0; j < stab->lock_count; j++)
    {
      table= (TABLE_LIST *)tab_buff;

      table->db= key_buff;
      table->db_length= stab->db_length;
      table->table_name= table->db + table->db_length + 1;
      table->table_name_length= stab->table_name_length;
      table->alias= table->table_name + table->table_name_length + 1;
      table->lock_type= stab->lock_type;
      table->cacheable_table= 1;
      table->prelocking_placeholder= 1;
      table->belong_to_view= belong_to_view;
      table->trg_event_map= stab->trg_event_map;

      /* Everyting else should be zeroed */

      **query_tables_last_ptr= table;
      table->prev_global= *query_tables_last_ptr;
      *query_tables_last_ptr= &table->next_global;

      tab_buff+= ALIGN_SIZE(sizeof(TABLE_LIST));
      result= TRUE;
    }
  }

  if (arena)
    thd->restore_active_arena(arena, &backup);

  DBUG_RETURN(result);
}


/**
  Simple function for adding an explicetly named (systems) table to
  the global table list, e.g. "mysql", "proc".
*/

TABLE_LIST *
sp_add_to_query_tables(THD *thd, LEX *lex,
		       const char *db, const char *name,
		       thr_lock_type locktype)
{
  TABLE_LIST *table;

  if (!(table= (TABLE_LIST *)thd->calloc(sizeof(TABLE_LIST))))
  {
    thd->fatal_error();
    return NULL;
  }
  table->db_length= strlen(db);
  table->db= thd->strmake(db, table->db_length);
  table->table_name_length= strlen(name);
  table->table_name= thd->strmake(name, table->table_name_length);
  table->alias= thd->strdup(name);
  table->lock_type= locktype;
  table->select_lex= lex->current_select;
  table->cacheable_table= 1;
  
  lex->add_to_query_tables(table);
  return table;
}
<|MERGE_RESOLUTION|>--- conflicted
+++ resolved
@@ -2857,13 +2857,10 @@
       *nextp= m_ip+1;
     thd->query= query;
     thd->query_length= query_length;
-<<<<<<< HEAD
+    thd->query_name_consts= 0;
 
     if (!thd->is_error())
       thd->main_da.reset_diagnostics_area();
-=======
-    thd->query_name_consts= 0;
->>>>>>> 63821b17
   }
   DBUG_RETURN(res);
 }
