/*
   Copyright (c) 2005, 2013, Oracle and/or its affiliates. All rights reserved.

   This program is free software; you can redistribute it and/or modify
   it under the terms of the GNU General Public License as published by
   the Free Software Foundation; version 2 of the License.

   This program is distributed in the hope that it will be useful,
   but WITHOUT ANY WARRANTY; without even the implied warranty of
   MERCHANTABILITY or FITNESS FOR A PARTICULAR PURPOSE.  See the
   GNU General Public License for more details.

   You should have received a copy of the GNU General Public License
   along with this program; if not, write to the Free Software
   Foundation, Inc., 51 Franklin St, Fifth Floor, Boston, MA 02110-1301  USA
*/

/*
  This handler was developed by Mikael Ronstrom for version 5.1 of MySQL.
  It is an abstraction layer on top of other handlers such as MyISAM,
  InnoDB, Federated, Berkeley DB and so forth. Partitioned tables can also
  be handled by a storage engine. The current example of this is NDB
  Cluster that has internally handled partitioning. This have benefits in
  that many loops needed in the partition handler can be avoided.

  Partitioning has an inherent feature which in some cases is positive and
  in some cases is negative. It splits the data into chunks. This makes
  the data more manageable, queries can easily be parallelised towards the
  parts and indexes are split such that there are less levels in the
  index trees. The inherent disadvantage is that to use a split index
  one has to scan all index parts which is ok for large queries but for
  small queries it can be a disadvantage.

  Partitioning lays the foundation for more manageable databases that are
  extremely large. It does also lay the foundation for more parallelism
  in the execution of queries. This functionality will grow with later
  versions of MySQL.

  You can enable it in your buld by doing the following during your build
  process:
  ./configure --with-partition

  The partition is setup to use table locks. It implements an partition "SHARE"
  that is inserted into a hash by table name. You can use this to store
  information of state that any partition handler object will be able to see
  if it is using the same table.

  Please read the object definition in ha_partition.h before reading the rest
  if this file.
*/

#include "sql_priv.h"
#include "sql_parse.h"                          // append_file_to_dir
#include "binlog.h"                             // mysql_bin_log

#ifdef WITH_PARTITION_STORAGE_ENGINE
#include "ha_partition.h"
#include "sql_table.h"                        // tablename_to_filename
#include "key.h"
#include "sql_plugin.h"
#include "sql_partition.h"
#include "sql_show.h"                        // append_identifier
#include "sql_admin.h"                       // SQL_ADMIN_MSG_TEXT_SIZE

#include "debug_sync.h"
#ifndef DBUG_OFF
#include "sql_test.h"                        // print_where
#endif

using std::min;
using std::max;


/* First 4 bytes in the .par file is the number of 32-bit words in the file */
#define PAR_WORD_SIZE 4
/* offset to the .par file checksum */
#define PAR_CHECKSUM_OFFSET 4
/* offset to the total number of partitions */
#define PAR_NUM_PARTS_OFFSET 8
/* offset to the engines array */
#define PAR_ENGINES_OFFSET 12
#define PARTITION_ENABLED_TABLE_FLAGS (HA_FILE_BASED | \
                                       HA_REC_NOT_IN_SEQ | \
                                       HA_CAN_REPAIR)
#define PARTITION_DISABLED_TABLE_FLAGS (HA_CAN_GEOMETRY | \
                                        HA_CAN_FULLTEXT | \
                                        HA_DUPLICATE_POS | \
                                        HA_READ_BEFORE_WRITE_REMOVAL)
static const char *ha_par_ext= ".par";

/****************************************************************************
                MODULE create/delete handler object
****************************************************************************/

static handler *partition_create_handler(handlerton *hton,
                                         TABLE_SHARE *share,
                                         MEM_ROOT *mem_root);
static uint partition_flags();
static uint alter_table_flags(uint flags);

#ifdef HAVE_PSI_INTERFACE
PSI_mutex_key key_partition_auto_inc_mutex;

static PSI_mutex_info all_partition_mutexes[]=
{
  { &key_partition_auto_inc_mutex, "Partition_share::auto_inc_mutex", 0}
};

static void init_partition_psi_keys(void)
{
  const char* category= "partition";
  int count;

  count= array_elements(all_partition_mutexes);
  mysql_mutex_register(category, all_partition_mutexes, count);
}
#endif /* HAVE_PSI_INTERFACE */

static int partition_initialize(void *p)
{

  handlerton *partition_hton;
  partition_hton= (handlerton *)p;

  partition_hton->state= SHOW_OPTION_YES;
  partition_hton->db_type= DB_TYPE_PARTITION_DB;
  partition_hton->create= partition_create_handler;
  partition_hton->partition_flags= partition_flags;
  partition_hton->alter_table_flags= alter_table_flags;
  partition_hton->flags= HTON_NOT_USER_SELECTABLE |
                         HTON_HIDDEN |
                         HTON_TEMPORARY_NOT_SUPPORTED;
#ifdef HAVE_PSI_INTERFACE
  init_partition_psi_keys();
#endif
  return 0;
}


/**
  Initialize and allocate space for partitions shares.

  @param num_parts  Number of partitions to allocate storage for.

  @return Operation status.
    @retval true  Failure (out of memory).
    @retval false Success.
*/

bool Partition_share::init(uint num_parts)
{
  DBUG_ENTER("Partition_share::init");
  mysql_mutex_init(key_partition_auto_inc_mutex,
                   &auto_inc_mutex,
                   MY_MUTEX_INIT_FAST);
  auto_inc_initialized= false;
  partition_name_hash_initialized= false;
  next_auto_inc_val= 0;
  partitions_share_refs= new Parts_share_refs;
  if (!partitions_share_refs)
    DBUG_RETURN(true);
  if (partitions_share_refs->init(num_parts))
  {
    delete partitions_share_refs;
    DBUG_RETURN(true);
  }
  DBUG_RETURN(false);
}


/*
  Create new partition handler

  SYNOPSIS
    partition_create_handler()
    table                       Table object

  RETURN VALUE
    New partition object
*/

static handler *partition_create_handler(handlerton *hton,
                                         TABLE_SHARE *share,
                                         MEM_ROOT *mem_root)
{
  ha_partition *file= new (mem_root) ha_partition(hton, share);
  if (file && file->initialize_partition(mem_root))
  {
    delete file;
    file= 0;
  }
  return file;
}

/*
  HA_CAN_PARTITION:
  Used by storage engines that can handle partitioning without this
  partition handler
  (Partition, NDB)

  HA_CAN_UPDATE_PARTITION_KEY:
  Set if the handler can update fields that are part of the partition
  function.

  HA_CAN_PARTITION_UNIQUE:
  Set if the handler can handle unique indexes where the fields of the
  unique key are not part of the fields of the partition function. Thus
  a unique key can be set on all fields.

  HA_USE_AUTO_PARTITION
  Set if the handler sets all tables to be partitioned by default.
*/

static uint partition_flags()
{
  return HA_CAN_PARTITION;
}

static uint alter_table_flags(uint flags __attribute__((unused)))
{
  return (HA_PARTITION_FUNCTION_SUPPORTED |
          HA_FAST_CHANGE_PARTITION);
}

const uint32 ha_partition::NO_CURRENT_PART_ID= NOT_A_PARTITION_ID;

/*
  Constructor method

  SYNOPSIS
    ha_partition()
    table                       Table object

  RETURN VALUE
    NONE
*/

ha_partition::ha_partition(handlerton *hton, TABLE_SHARE *share)
  :handler(hton, share)
{
  DBUG_ENTER("ha_partition::ha_partition(table)");
  init_handler_variables();
  DBUG_VOID_RETURN;
}


/*
  Constructor method

  SYNOPSIS
    ha_partition()
    part_info                       Partition info

  RETURN VALUE
    NONE
*/

ha_partition::ha_partition(handlerton *hton, partition_info *part_info)
  :handler(hton, NULL)
{
  DBUG_ENTER("ha_partition::ha_partition(part_info)");
  DBUG_ASSERT(part_info);
  init_handler_variables();
  m_part_info= part_info;
  m_create_handler= TRUE;
  m_is_sub_partitioned= m_part_info->is_sub_partitioned();
  DBUG_VOID_RETURN;
}

/**
  ha_partition constructor method used by ha_partition::clone()

  @param hton               Handlerton (partition_hton)
  @param share              Table share object
  @param part_info_arg      partition_info to use
  @param clone_arg          ha_partition to clone
  @param clme_mem_root_arg  MEM_ROOT to use

  @return New partition handler
*/

ha_partition::ha_partition(handlerton *hton, TABLE_SHARE *share,
                           partition_info *part_info_arg,
                           ha_partition *clone_arg,
                           MEM_ROOT *clone_mem_root_arg)
  :handler(hton, share)
{
  DBUG_ENTER("ha_partition::ha_partition(clone)");
  init_handler_variables();
  m_part_info= part_info_arg;
  m_create_handler= TRUE;
  m_is_sub_partitioned= m_part_info->is_sub_partitioned();
  m_is_clone_of= clone_arg;
  m_clone_mem_root= clone_mem_root_arg;
  part_share= clone_arg->part_share;
  m_tot_parts= clone_arg->m_tot_parts;
  m_pkey_is_clustered= clone_arg->primary_key_is_clustered();
  DBUG_VOID_RETURN;
}

/*
  Initialize handler object

  SYNOPSIS
    init_handler_variables()

  RETURN VALUE
    NONE
*/

void ha_partition::init_handler_variables()
{
  active_index= MAX_KEY;
  m_mode= 0;
  m_open_test_lock= 0;
  m_file_buffer= NULL;
  m_name_buffer_ptr= NULL;
  m_engine_array= NULL;
  m_file= NULL;
  m_file_tot_parts= 0;
  m_reorged_file= NULL;
  m_new_file= NULL;
  m_reorged_parts= 0;
  m_added_file= NULL;
  m_tot_parts= 0;
  m_pkey_is_clustered= 0;
  m_part_spec.start_part= NO_CURRENT_PART_ID;
  m_scan_value= 2;
  m_ref_length= 0;
  m_part_spec.end_part= NO_CURRENT_PART_ID;
  m_index_scan_type= partition_no_index_scan;
  m_start_key.key= NULL;
  m_start_key.length= 0;
  m_myisam= FALSE;
  m_innodb= FALSE;
  m_extra_cache= FALSE;
  m_extra_cache_size= 0;
  m_extra_prepare_for_update= FALSE;
  m_extra_cache_part_id= NO_CURRENT_PART_ID;
  m_handler_status= handler_not_initialized;
  m_low_byte_first= 1;
  m_part_field_array= NULL;
  m_ordered_rec_buffer= NULL;
  m_top_entry= NO_CURRENT_PART_ID;
  m_rec_length= 0;
  m_last_part= 0;
  m_rec0= 0;
  m_err_rec= NULL;
  m_curr_key_info[0]= NULL;
  m_curr_key_info[1]= NULL;
  m_part_func_monotonicity_info= NON_MONOTONIC;
  auto_increment_lock= FALSE;
  auto_increment_safe_stmt_log_lock= FALSE;
  /*
    this allows blackhole to work properly
  */
  m_num_locks= 0;
  m_part_info= NULL;
  m_create_handler= FALSE;
  m_is_sub_partitioned= 0;
  m_is_clone_of= NULL;
  m_clone_mem_root= NULL;
  part_share= NULL;
  m_new_partitions_share_refs.empty();
  m_part_ids_sorted_by_num_of_records= NULL;
  m_icp_in_use= false;
}


const char *ha_partition::table_type() const
{
  // we can do this since we only support a single engine type
  return m_file[0]->table_type();
}


/*
  Destructor method

  SYNOPSIS
    ~ha_partition()

  RETURN VALUE
    NONE
*/

ha_partition::~ha_partition()
{
  DBUG_ENTER("ha_partition::~ha_partition()");
  if (m_new_partitions_share_refs.elements)
    m_new_partitions_share_refs.delete_elements();
  if (m_file != NULL)
  {
    uint i;
    for (i= 0; i < m_tot_parts; i++)
      delete m_file[i];
  }
  destroy_record_priority_queue();
  my_free(m_part_ids_sorted_by_num_of_records);

  clear_handler_file();
  DBUG_VOID_RETURN;
}


/*
  Initialize partition handler object

  SYNOPSIS
    initialize_partition()
    mem_root                    Allocate memory through this

  RETURN VALUE
    1                         Error
    0                         Success

  DESCRIPTION

  The partition handler is only a layer on top of other engines. Thus it
  can't really perform anything without the underlying handlers. Thus we
  add this method as part of the allocation of a handler object.

  1) Allocation of underlying handlers
     If we have access to the partition info we will allocate one handler
     instance for each partition.
  2) Allocation without partition info
     The cases where we don't have access to this information is when called
     in preparation for delete_table and rename_table and in that case we
     only need to set HA_FILE_BASED. In that case we will use the .par file
     that contains information about the partitions and their engines and
     the names of each partition.
  3) Table flags initialisation
     We need also to set table flags for the partition handler. This is not
     static since it depends on what storage engines are used as underlying
     handlers.
     The table flags is set in this routine to simulate the behaviour of a
     normal storage engine
     The flag HA_FILE_BASED will be set independent of the underlying handlers
  4) Index flags initialisation
     When knowledge exists on the indexes it is also possible to initialize the
     index flags. Again the index flags must be initialized by using the under-
     lying handlers since this is storage engine dependent.
     The flag HA_READ_ORDER will be reset for the time being to indicate no
     ordered output is available from partition handler indexes. Later a merge
     sort will be performed using the underlying handlers.
  5) primary_key_is_clustered, has_transactions and low_byte_first is
     calculated here.

*/

bool ha_partition::initialize_partition(MEM_ROOT *mem_root)
{
  handler **file_array, *file;
  ulonglong check_table_flags;
  DBUG_ENTER("ha_partition::initialize_partition");

  if (m_create_handler)
  {
    m_tot_parts= m_part_info->get_tot_partitions();
    DBUG_ASSERT(m_tot_parts > 0);
    if (new_handlers_from_part_info(mem_root))
      DBUG_RETURN(1);
  }
  else if (!table_share || !table_share->normalized_path.str)
  {
    /*
      Called with dummy table share (delete, rename and alter table).
      Don't need to set-up anything.
    */
    DBUG_RETURN(0);
  }
  else if (get_from_handler_file(table_share->normalized_path.str,
                                 mem_root, false))
  {
    my_error(ER_FAILED_READ_FROM_PAR_FILE, MYF(0));
    DBUG_RETURN(1);
  }
  /*
    We create all underlying table handlers here. We do it in this special
    method to be able to report allocation errors.

    Set up low_byte_first, primary_key_is_clustered and
    has_transactions since they are called often in all kinds of places,
    other parameters are calculated on demand.
    Verify that all partitions have the same table_flags.
  */
  check_table_flags= m_file[0]->ha_table_flags();
  m_low_byte_first= m_file[0]->low_byte_first();
  m_pkey_is_clustered= TRUE;
  file_array= m_file;
  do
  {
    file= *file_array;
    if (m_low_byte_first != file->low_byte_first())
    {
      // Cannot have handlers with different endian
      my_error(ER_MIX_HANDLER_ERROR, MYF(0));
      DBUG_RETURN(1);
    }
    if (!file->primary_key_is_clustered())
      m_pkey_is_clustered= FALSE;
    if (check_table_flags != file->ha_table_flags())
    {
      my_error(ER_MIX_HANDLER_ERROR, MYF(0));
      DBUG_RETURN(1);
    }
  } while (*(++file_array));
  m_handler_status= handler_initialized;
  DBUG_RETURN(0);
}

/****************************************************************************
                MODULE meta data changes
****************************************************************************/
/*
  Delete a table

  SYNOPSIS
    delete_table()
    name                    Full path of table name

  RETURN VALUE
    >0                        Error
    0                         Success

  DESCRIPTION
    Used to delete a table. By the time delete_table() has been called all
    opened references to this table will have been closed (and your globally
    shared references released. The variable name will just be the name of
    the table. You will need to remove any files you have created at this
    point.

    If you do not implement this, the default delete_table() is called from
    handler.cc and it will delete all files with the file extentions returned
    by bas_ext().

    Called from handler.cc by delete_table and  ha_create_table(). Only used
    during create if the table_flag HA_DROP_BEFORE_CREATE was specified for
    the storage engine.
*/

int ha_partition::delete_table(const char *name)
{
  DBUG_ENTER("ha_partition::delete_table");

  DBUG_RETURN(del_ren_table(name, NULL));
}


/*
  Rename a table

  SYNOPSIS
    rename_table()
    from                      Full path of old table name
    to                        Full path of new table name

  RETURN VALUE
    >0                        Error
    0                         Success

  DESCRIPTION
    Renames a table from one name to another from alter table call.

    If you do not implement this, the default rename_table() is called from
    handler.cc and it will rename all files with the file extentions returned
    by bas_ext().

    Called from sql_table.cc by mysql_rename_table().
*/

int ha_partition::rename_table(const char *from, const char *to)
{
  DBUG_ENTER("ha_partition::rename_table");

  DBUG_RETURN(del_ren_table(from, to));
}


/*
  Create the handler file (.par-file)

  SYNOPSIS
    create_handler_files()
    name                              Full path of table name
    create_info                       Create info generated for CREATE TABLE

  RETURN VALUE
    >0                        Error
    0                         Success

  DESCRIPTION
    create_handler_files is called to create any handler specific files
    before opening the file with openfrm to later call ::create on the
    file object.
    In the partition handler this is used to store the names of partitions
    and types of engines in the partitions.
*/

int ha_partition::create_handler_files(const char *path,
                                       const char *old_path,
                                       int action_flag,
                                       HA_CREATE_INFO *create_info)
{
  DBUG_ENTER("ha_partition::create_handler_files()");

  /*
    We need to update total number of parts since we might write the handler
    file as part of a partition management command
  */
  if (action_flag == CHF_DELETE_FLAG ||
      action_flag == CHF_RENAME_FLAG)
  {
    char name[FN_REFLEN];
    char old_name[FN_REFLEN];

    strxmov(name, path, ha_par_ext, NullS);
    strxmov(old_name, old_path, ha_par_ext, NullS);
    if ((action_flag == CHF_DELETE_FLAG &&
         mysql_file_delete(key_file_partition, name, MYF(MY_WME))) ||
        (action_flag == CHF_RENAME_FLAG &&
         mysql_file_rename(key_file_partition, old_name, name, MYF(MY_WME))))
    {
      DBUG_RETURN(TRUE);
    }
  }
  else if (action_flag == CHF_CREATE_FLAG)
  {
    if (create_handler_file(path))
    {
      my_error(ER_CANT_CREATE_HANDLER_FILE, MYF(0));
      DBUG_RETURN(1);
    }
  }
  DBUG_RETURN(0);
}


/*
  Create a partitioned table

  SYNOPSIS
    create()
    name                              Full path of table name
    table_arg                         Table object
    create_info                       Create info generated for CREATE TABLE

  RETURN VALUE
    >0                        Error
    0                         Success

  DESCRIPTION
    create() is called to create a table. The variable name will have the name
    of the table. When create() is called you do not need to worry about
    opening the table. Also, the FRM file will have already been created so
    adjusting create_info will not do you any good. You can overwrite the frm
    file at this point if you wish to change the table definition, but there
    are no methods currently provided for doing that.

    Called from handler.cc by ha_create_table().
*/

int ha_partition::create(const char *name, TABLE *table_arg,
                         HA_CREATE_INFO *create_info)
{
  int error;
  char name_buff[FN_REFLEN], name_lc_buff[FN_REFLEN];
  char *name_buffer_ptr;
  const char *path;
  uint i;
  List_iterator_fast <partition_element> part_it(m_part_info->partitions);
  partition_element *part_elem;
  handler **file, **abort_file;
  DBUG_ENTER("ha_partition::create");

  DBUG_ASSERT(*fn_rext((char*)name) == '\0');

  /* Not allowed to create temporary partitioned tables */
  if (create_info && create_info->options & HA_LEX_CREATE_TMP_TABLE)
  {
    my_error(ER_PARTITION_NO_TEMPORARY, MYF(0));
    DBUG_RETURN(TRUE);
  }

  if (get_from_handler_file(name, ha_thd()->mem_root, false))
    DBUG_RETURN(TRUE);
  DBUG_ASSERT(m_file_buffer);
  DBUG_PRINT("enter", ("name: (%s)", name));
  name_buffer_ptr= m_name_buffer_ptr;
  file= m_file;
  /*
    Since ha_partition has HA_FILE_BASED, it must alter underlying table names
    if they do not have HA_FILE_BASED and lower_case_table_names == 2.
    See Bug#37402, for Mac OS X.
    The appended #P#<partname>[#SP#<subpartname>] will remain in current case.
    Using the first partitions handler, since mixing handlers is not allowed.
  */
  path= get_canonical_filename(*file, name, name_lc_buff);
  for (i= 0; i < m_part_info->num_parts; i++)
  {
    part_elem= part_it++;
    if (m_is_sub_partitioned)
    {
      uint j;
      List_iterator_fast <partition_element> sub_it(part_elem->subpartitions);
      for (j= 0; j < m_part_info->num_subparts; j++)
      {
        part_elem= sub_it++;
        create_partition_name(name_buff, path, name_buffer_ptr,
                              NORMAL_PART_NAME, FALSE);
        if ((error= set_up_table_before_create(table_arg, name_buff,
                                               create_info, part_elem)) ||
            ((error= (*file)->ha_create(name_buff, table_arg, create_info))))
          goto create_error;

        name_buffer_ptr= strend(name_buffer_ptr) + 1;
        file++;
      }
    }
    else
    {
      create_partition_name(name_buff, path, name_buffer_ptr,
                            NORMAL_PART_NAME, FALSE);
      if ((error= set_up_table_before_create(table_arg, name_buff,
                                             create_info, part_elem)) ||
          ((error= (*file)->ha_create(name_buff, table_arg, create_info))))
        goto create_error;

      name_buffer_ptr= strend(name_buffer_ptr) + 1;
      file++;
    }
  }
  DBUG_RETURN(0);

create_error:
  name_buffer_ptr= m_name_buffer_ptr;
  for (abort_file= file, file= m_file; file < abort_file; file++)
  {
    create_partition_name(name_buff, path, name_buffer_ptr, NORMAL_PART_NAME,
                          FALSE);
    (void) (*file)->ha_delete_table((const char*) name_buff);
    name_buffer_ptr= strend(name_buffer_ptr) + 1;
  }
  handler::delete_table(name);
  DBUG_RETURN(error);
}


/*
  Drop partitions as part of ALTER TABLE of partitions

  SYNOPSIS
    drop_partitions()
    path                        Complete path of db and table name

  RETURN VALUE
    >0                          Failure
    0                           Success

  DESCRIPTION
    Use part_info object on handler object to deduce which partitions to
    drop (each partition has a state attached to it)
*/

int ha_partition::drop_partitions(const char *path)
{
  List_iterator<partition_element> part_it(m_part_info->partitions);
  char part_name_buff[FN_REFLEN];
  uint num_parts= m_part_info->partitions.elements;
  uint num_subparts= m_part_info->num_subparts;
  uint i= 0;
  uint name_variant;
  int  ret_error;
  int  error= 0;
  DBUG_ENTER("ha_partition::drop_partitions");

  /*
    Assert that it works without HA_FILE_BASED and lower_case_table_name = 2.
    We use m_file[0] as long as all partitions have the same storage engine.
  */
  DBUG_ASSERT(!strcmp(path, get_canonical_filename(m_file[0], path,
                                                   part_name_buff)));
  do
  {
    partition_element *part_elem= part_it++;
    if (part_elem->part_state == PART_TO_BE_DROPPED)
    {
      handler *file;
      /*
        This part is to be dropped, meaning the part or all its subparts.
      */
      name_variant= NORMAL_PART_NAME;
      if (m_is_sub_partitioned)
      {
        List_iterator<partition_element> sub_it(part_elem->subpartitions);
        uint j= 0, part;
        do
        {
          partition_element *sub_elem= sub_it++;
          part= i * num_subparts + j;
          create_subpartition_name(part_name_buff, path,
                                   part_elem->partition_name,
                                   sub_elem->partition_name, name_variant);
          file= m_file[part];
          DBUG_PRINT("info", ("Drop subpartition %s", part_name_buff));
          if ((ret_error= file->ha_delete_table(part_name_buff)))
            error= ret_error;
          if (deactivate_ddl_log_entry(sub_elem->log_entry->entry_pos))
            error= 1;
        } while (++j < num_subparts);
      }
      else
      {
        create_partition_name(part_name_buff, path,
                              part_elem->partition_name, name_variant,
                              TRUE);
        file= m_file[i];
        DBUG_PRINT("info", ("Drop partition %s", part_name_buff));
        if ((ret_error= file->ha_delete_table(part_name_buff)))
          error= ret_error;
        if (deactivate_ddl_log_entry(part_elem->log_entry->entry_pos))
          error= 1;
      }
      if (part_elem->part_state == PART_IS_CHANGED)
        part_elem->part_state= PART_NORMAL;
      else
        part_elem->part_state= PART_IS_DROPPED;
    }
  } while (++i < num_parts);
  (void) sync_ddl_log();
  DBUG_RETURN(error);
}


/*
  Rename partitions as part of ALTER TABLE of partitions

  SYNOPSIS
    rename_partitions()
    path                        Complete path of db and table name

  RETURN VALUE
    TRUE                        Failure
    FALSE                       Success

  DESCRIPTION
    When reorganising partitions, adding hash partitions and coalescing
    partitions it can be necessary to rename partitions while holding
    an exclusive lock on the table.
    Which partitions to rename is given by state of partitions found by the
    partition info struct referenced from the handler object
*/

int ha_partition::rename_partitions(const char *path)
{
  List_iterator<partition_element> part_it(m_part_info->partitions);
  List_iterator<partition_element> temp_it(m_part_info->temp_partitions);
  char part_name_buff[FN_REFLEN];
  char norm_name_buff[FN_REFLEN];
  uint num_parts= m_part_info->partitions.elements;
  uint part_count= 0;
  uint num_subparts= m_part_info->num_subparts;
  uint i= 0;
  uint j= 0;
  int error= 0;
  int ret_error;
  uint temp_partitions= m_part_info->temp_partitions.elements;
  handler *file;
  partition_element *part_elem, *sub_elem;
  DBUG_ENTER("ha_partition::rename_partitions");

  /*
    Assert that it works without HA_FILE_BASED and lower_case_table_name = 2.
    We use m_file[0] as long as all partitions have the same storage engine.
  */
  DBUG_ASSERT(!strcmp(path, get_canonical_filename(m_file[0], path,
                                                   norm_name_buff)));

  DEBUG_SYNC(ha_thd(), "before_rename_partitions");
  if (temp_partitions)
  {
    /*
      These are the reorganised partitions that have already been copied.
      We delete the partitions and log the delete by inactivating the
      delete log entry in the table log. We only need to synchronise
      these writes before moving to the next loop since there is no
      interaction among reorganised partitions, they cannot have the
      same name.
    */
    do
    {
      part_elem= temp_it++;
      if (m_is_sub_partitioned)
      {
        List_iterator<partition_element> sub_it(part_elem->subpartitions);
        j= 0;
        do
        {
          sub_elem= sub_it++;
          file= m_reorged_file[part_count++];
          create_subpartition_name(norm_name_buff, path,
                                   part_elem->partition_name,
                                   sub_elem->partition_name,
                                   NORMAL_PART_NAME);
          DBUG_PRINT("info", ("Delete subpartition %s", norm_name_buff));
          if ((ret_error= file->ha_delete_table(norm_name_buff)))
            error= ret_error;
          else if (deactivate_ddl_log_entry(sub_elem->log_entry->entry_pos))
            error= 1;
          else
            sub_elem->log_entry= NULL; /* Indicate success */
        } while (++j < num_subparts);
      }
      else
      {
        file= m_reorged_file[part_count++];
        create_partition_name(norm_name_buff, path,
                              part_elem->partition_name, NORMAL_PART_NAME,
                              TRUE);
        DBUG_PRINT("info", ("Delete partition %s", norm_name_buff));
        if ((ret_error= file->ha_delete_table(norm_name_buff)))
          error= ret_error;
        else if (deactivate_ddl_log_entry(part_elem->log_entry->entry_pos))
          error= 1;
        else
          part_elem->log_entry= NULL; /* Indicate success */
      }
    } while (++i < temp_partitions);
    (void) sync_ddl_log();
  }
  i= 0;
  do
  {
    /*
       When state is PART_IS_CHANGED it means that we have created a new
       TEMP partition that is to be renamed to normal partition name and
       we are to delete the old partition with currently the normal name.

       We perform this operation by
       1) Delete old partition with normal partition name
       2) Signal this in table log entry
       3) Synch table log to ensure we have consistency in crashes
       4) Rename temporary partition name to normal partition name
       5) Signal this to table log entry
       It is not necessary to synch the last state since a new rename
       should not corrupt things if there was no temporary partition.

       The only other parts we need to cater for are new parts that
       replace reorganised parts. The reorganised parts were deleted
       by the code above that goes through the temp_partitions list.
       Thus the synch above makes it safe to simply perform step 4 and 5
       for those entries.
    */
    part_elem= part_it++;
    if (part_elem->part_state == PART_IS_CHANGED ||
        part_elem->part_state == PART_TO_BE_DROPPED ||
        (part_elem->part_state == PART_IS_ADDED && temp_partitions))
    {
      if (m_is_sub_partitioned)
      {
        List_iterator<partition_element> sub_it(part_elem->subpartitions);
        uint part;

        j= 0;
        do
        {
          sub_elem= sub_it++;
          part= i * num_subparts + j;
          create_subpartition_name(norm_name_buff, path,
                                   part_elem->partition_name,
                                   sub_elem->partition_name,
                                   NORMAL_PART_NAME);
          if (part_elem->part_state == PART_IS_CHANGED)
          {
            file= m_reorged_file[part_count++];
            DBUG_PRINT("info", ("Delete subpartition %s", norm_name_buff));
            if ((ret_error= file->ha_delete_table(norm_name_buff)))
              error= ret_error;
            else if (deactivate_ddl_log_entry(sub_elem->log_entry->entry_pos))
              error= 1;
            (void) sync_ddl_log();
          }
          file= m_new_file[part];
          create_subpartition_name(part_name_buff, path,
                                   part_elem->partition_name,
                                   sub_elem->partition_name,
                                   TEMP_PART_NAME);
          DBUG_PRINT("info", ("Rename subpartition from %s to %s",
                     part_name_buff, norm_name_buff));
          if ((ret_error= file->ha_rename_table(part_name_buff,
                                                norm_name_buff)))
            error= ret_error;
          else if (deactivate_ddl_log_entry(sub_elem->log_entry->entry_pos))
            error= 1;
          else
            sub_elem->log_entry= NULL;
        } while (++j < num_subparts);
      }
      else
      {
        create_partition_name(norm_name_buff, path,
                              part_elem->partition_name, NORMAL_PART_NAME,
                              TRUE);
        if (part_elem->part_state == PART_IS_CHANGED)
        {
          file= m_reorged_file[part_count++];
          DBUG_PRINT("info", ("Delete partition %s", norm_name_buff));
          if ((ret_error= file->ha_delete_table(norm_name_buff)))
            error= ret_error;
          else if (deactivate_ddl_log_entry(part_elem->log_entry->entry_pos))
            error= 1;
          (void) sync_ddl_log();
        }
        file= m_new_file[i];
        create_partition_name(part_name_buff, path,
                              part_elem->partition_name, TEMP_PART_NAME,
                              TRUE);
        DBUG_PRINT("info", ("Rename partition from %s to %s",
                   part_name_buff, norm_name_buff));
        if ((ret_error= file->ha_rename_table(part_name_buff,
                                              norm_name_buff)))
          error= ret_error;
        else if (deactivate_ddl_log_entry(part_elem->log_entry->entry_pos))
          error= 1;
        else
          part_elem->log_entry= NULL;
      }
    }
  } while (++i < num_parts);
  (void) sync_ddl_log();
  DBUG_RETURN(error);
}


#define OPTIMIZE_PARTS 1
#define ANALYZE_PARTS 2
#define CHECK_PARTS   3
#define REPAIR_PARTS 4
#define ASSIGN_KEYCACHE_PARTS 5
#define PRELOAD_KEYS_PARTS 6

static const char *opt_op_name[]= {NULL,
                                   "optimize", "analyze", "check", "repair",
                                   "assign_to_keycache", "preload_keys"};

/*
  Optimize table

  SYNOPSIS
    optimize()
    thd               Thread object
    check_opt         Check/analyze/repair/optimize options

  RETURN VALUES
    >0                Error
    0                 Success
*/

int ha_partition::optimize(THD *thd, HA_CHECK_OPT *check_opt)
{
  DBUG_ENTER("ha_partition::optimize");

  DBUG_RETURN(handle_opt_partitions(thd, check_opt, OPTIMIZE_PARTS));
}


/*
  Analyze table

  SYNOPSIS
    analyze()
    thd               Thread object
    check_opt         Check/analyze/repair/optimize options

  RETURN VALUES
    >0                Error
    0                 Success
*/

int ha_partition::analyze(THD *thd, HA_CHECK_OPT *check_opt)
{
  DBUG_ENTER("ha_partition::analyze");

  DBUG_RETURN(handle_opt_partitions(thd, check_opt, ANALYZE_PARTS));
}


/*
  Check table

  SYNOPSIS
    check()
    thd               Thread object
    check_opt         Check/analyze/repair/optimize options

  RETURN VALUES
    >0                Error
    0                 Success
*/

int ha_partition::check(THD *thd, HA_CHECK_OPT *check_opt)
{
  DBUG_ENTER("ha_partition::check");

  DBUG_RETURN(handle_opt_partitions(thd, check_opt, CHECK_PARTS));
}


/*
  Repair table

  SYNOPSIS
    repair()
    thd               Thread object
    check_opt         Check/analyze/repair/optimize options

  RETURN VALUES
    >0                Error
    0                 Success
*/

int ha_partition::repair(THD *thd, HA_CHECK_OPT *check_opt)
{
  DBUG_ENTER("ha_partition::repair");

  DBUG_RETURN(handle_opt_partitions(thd, check_opt, REPAIR_PARTS));
}

/**
  Assign to keycache

  @param thd          Thread object
  @param check_opt    Check/analyze/repair/optimize options

  @return
    @retval >0        Error
    @retval 0         Success
*/

int ha_partition::assign_to_keycache(THD *thd, HA_CHECK_OPT *check_opt)
{
  DBUG_ENTER("ha_partition::assign_to_keycache");

  DBUG_RETURN(handle_opt_partitions(thd, check_opt, ASSIGN_KEYCACHE_PARTS));
}


/**
  Preload to keycache

  @param thd          Thread object
  @param check_opt    Check/analyze/repair/optimize options

  @return
    @retval >0        Error
    @retval 0         Success
*/

int ha_partition::preload_keys(THD *thd, HA_CHECK_OPT *check_opt)
{
  DBUG_ENTER("ha_partition::preload_keys");

  DBUG_RETURN(handle_opt_partitions(thd, check_opt, PRELOAD_KEYS_PARTS));
}


/*
  Handle optimize/analyze/check/repair of one partition

  SYNOPSIS
    handle_opt_part()
    thd                      Thread object
    check_opt                Options
    file                     Handler object of partition
    flag                     Optimize/Analyze/Check/Repair flag

  RETURN VALUE
    >0                        Failure
    0                         Success
*/

int ha_partition::handle_opt_part(THD *thd, HA_CHECK_OPT *check_opt,
                                  uint part_id, uint flag)
{
  int error;
  handler *file= m_file[part_id];
  DBUG_ENTER("handle_opt_part");
  DBUG_PRINT("enter", ("flag = %u", flag));

  if (flag == OPTIMIZE_PARTS)
    error= file->ha_optimize(thd, check_opt);
  else if (flag == ANALYZE_PARTS)
    error= file->ha_analyze(thd, check_opt);
  else if (flag == CHECK_PARTS)
  {
    error= file->ha_check(thd, check_opt);
    if (!error ||
        error == HA_ADMIN_ALREADY_DONE ||
        error == HA_ADMIN_NOT_IMPLEMENTED)
    {
      if (check_opt->flags & (T_MEDIUM | T_EXTEND))
        error= check_misplaced_rows(part_id, false);
    }
  }
  else if (flag == REPAIR_PARTS)
  {
    error= file->ha_repair(thd, check_opt);
    if (!error ||
        error == HA_ADMIN_ALREADY_DONE ||
        error == HA_ADMIN_NOT_IMPLEMENTED)
    {
      if (check_opt->flags & (T_MEDIUM | T_EXTEND))
        error= check_misplaced_rows(part_id, true);
    }
  }
  else if (flag == ASSIGN_KEYCACHE_PARTS)
    error= file->assign_to_keycache(thd, check_opt);
  else if (flag == PRELOAD_KEYS_PARTS)
    error= file->preload_keys(thd, check_opt);
  else
  {
    DBUG_ASSERT(FALSE);
    error= 1;
  }
  if (error == HA_ADMIN_ALREADY_DONE)
    error= 0;
  DBUG_RETURN(error);
}


/*
   print a message row formatted for ANALYZE/CHECK/OPTIMIZE/REPAIR TABLE
   (modelled after mi_check_print_msg)
   TODO: move this into the handler, or rewrite mysql_admin_table.
*/
static bool print_admin_msg(THD* thd, uint len,
                            const char* msg_type,
                            const char* db_name, const char* table_name,
                            const char* op_name, const char *fmt, ...)
  ATTRIBUTE_FORMAT(printf, 7, 8);
static bool print_admin_msg(THD* thd, uint len,
                            const char* msg_type,
                            const char* db_name, const char* table_name,
                            const char* op_name, const char *fmt, ...)
{
  va_list args;
  Protocol *protocol= thd->protocol;
  uint length;
  uint msg_length;
  char name[NAME_LEN*2+2];
  char *msgbuf;
  bool error= true;

  if (!(msgbuf= (char*) my_malloc(PSI_INSTRUMENT_ME, len, MYF(0))))
    return true;
  va_start(args, fmt);
  msg_length= my_vsnprintf(msgbuf, len, fmt, args);
  va_end(args);
  if (msg_length >= (len - 1))
    goto err;
  msgbuf[len - 1] = 0; // healthy paranoia


  if (!thd->vio_ok())
  {
    sql_print_error("%s", msgbuf);
    goto err;
  }

  length=(uint) (strxmov(name, db_name, ".", table_name,NullS) - name);
  /*
     TODO: switch from protocol to push_warning here. The main reason we didn't
     it yet is parallel repair. Due to following trace:
     mi_check_print_msg/push_warning/sql_alloc/my_pthread_getspecific_ptr.

     Also we likely need to lock mutex here (in both cases with protocol and
     push_warning).
  */
  DBUG_PRINT("info",("print_admin_msg:  %s, %s, %s, %s", name, op_name,
                     msg_type, msgbuf));
  protocol->prepare_for_resend();
  protocol->store(name, length, system_charset_info);
  protocol->store(op_name, system_charset_info);
  protocol->store(msg_type, system_charset_info);
  protocol->store(msgbuf, msg_length, system_charset_info);
  if (protocol->write())
  {
    sql_print_error("Failed on my_net_write, writing to stderr instead: %s\n",
                    msgbuf);
    goto err;
  }
  error= false;
err:
  my_free(msgbuf);
  return error;
}


/*
  Handle optimize/analyze/check/repair of partitions

  SYNOPSIS
    handle_opt_partitions()
    thd                      Thread object
    check_opt                Options
    flag                     Optimize/Analyze/Check/Repair flag

  RETURN VALUE
    >0                        Failure
    0                         Success
*/

int ha_partition::handle_opt_partitions(THD *thd, HA_CHECK_OPT *check_opt,
                                        uint flag)
{
  List_iterator<partition_element> part_it(m_part_info->partitions);
  uint num_parts= m_part_info->num_parts;
  uint num_subparts= m_part_info->num_subparts;
  uint i= 0;
  bool use_all_parts= !(thd->lex->alter_info.flags &
                          Alter_info::ALTER_ADMIN_PARTITION);
  int error;
  DBUG_ENTER("ha_partition::handle_opt_partitions");
  DBUG_PRINT("enter", ("flag= %u", flag));

  do
  {
    partition_element *part_elem= part_it++;
    /*
      when ALTER TABLE <CMD> PARTITION ...
      it should only do named [sub]partitions, otherwise all partitions
    */
    if (m_is_sub_partitioned)
    {
      List_iterator<partition_element> subpart_it(part_elem->subpartitions);
      partition_element *sub_elem;
      uint j= 0, part;
      do
      {
        sub_elem= subpart_it++;
        if (use_all_parts ||
            part_elem->part_state == PART_ADMIN ||
            sub_elem->part_state == PART_ADMIN)
        {
          part= i * num_subparts + j;
          DBUG_PRINT("info", ("Optimize subpartition %u (%s)",
                     part, sub_elem->partition_name));
          if ((error= handle_opt_part(thd, check_opt, part, flag)))
          {
            /* print a line which partition the error belongs to */
            if (error != HA_ADMIN_NOT_IMPLEMENTED &&
                error != HA_ADMIN_ALREADY_DONE &&
                error != HA_ADMIN_TRY_ALTER)
            {
              print_admin_msg(thd, MI_MAX_MSG_BUF, "error",
                              table_share->db.str, table->alias,
                              opt_op_name[flag],
                              "Subpartition %s returned error",
                              sub_elem->partition_name);
            }
            /* reset part_state for the remaining partitions */
            do
            {
              if (sub_elem->part_state == PART_ADMIN)
                sub_elem->part_state= PART_NORMAL;
            } while ((sub_elem= subpart_it++));
            if (part_elem->part_state == PART_ADMIN)
              part_elem->part_state= PART_NORMAL;

            while ((part_elem= part_it++))
            {
              List_iterator<partition_element> s_it(part_elem->subpartitions);
              while ((sub_elem= s_it++))
              {
                if (sub_elem->part_state == PART_ADMIN)
                  sub_elem->part_state= PART_NORMAL;
              }
              if (part_elem->part_state == PART_ADMIN)
                part_elem->part_state= PART_NORMAL;
            }
            DBUG_RETURN(error);
          }
          sub_elem->part_state= PART_NORMAL;
        }
      } while (++j < num_subparts);
      part_elem->part_state= PART_NORMAL;
    }
    else
    {
      if (use_all_parts ||
          part_elem->part_state == PART_ADMIN)
      {
        DBUG_PRINT("info", ("Optimize partition %u (%s)", i,
                            part_elem->partition_name));
        if ((error= handle_opt_part(thd, check_opt, i, flag)))
        {
          /* print a line which partition the error belongs to */
          if (error != HA_ADMIN_NOT_IMPLEMENTED &&
              error != HA_ADMIN_ALREADY_DONE &&
              error != HA_ADMIN_TRY_ALTER)
          {
            print_admin_msg(thd, MI_MAX_MSG_BUF, "error",
                            table_share->db.str, table->alias,
                            opt_op_name[flag], "Partition %s returned error",
                            part_elem->partition_name);
          }
          /* reset part_state for the remaining partitions */
          do
          {
            if (part_elem->part_state == PART_ADMIN)
              part_elem->part_state= PART_NORMAL;
          } while ((part_elem= part_it++));
          DBUG_RETURN(error);
        }
      }
      part_elem->part_state= PART_NORMAL;
    }
  } while (++i < num_parts);
  DBUG_RETURN(FALSE);
}


/**
  @brief Check and repair the table if neccesary

  @param thd    Thread object

  @retval TRUE  Error/Not supported
  @retval FALSE Success

  @note Called if open_table_from_share fails and ::is_crashed().
*/

bool ha_partition::check_and_repair(THD *thd)
{
  handler **file= m_file;
  DBUG_ENTER("ha_partition::check_and_repair");

  do
  {
    if ((*file)->ha_check_and_repair(thd))
      DBUG_RETURN(TRUE);
  } while (*(++file));
  DBUG_RETURN(FALSE);
}


/**
  @breif Check if the table can be automatically repaired

  @retval TRUE  Can be auto repaired
  @retval FALSE Cannot be auto repaired
*/

bool ha_partition::auto_repair() const
{
  DBUG_ENTER("ha_partition::auto_repair");

  /*
    As long as we only support one storage engine per table,
    we can use the first partition for this function.
  */
  DBUG_RETURN(m_file[0]->auto_repair());
}


/**
  @breif Check if the table is crashed

  @retval TRUE  Crashed
  @retval FALSE Not crashed
*/

bool ha_partition::is_crashed() const
{
  handler **file= m_file;
  DBUG_ENTER("ha_partition::is_crashed");

  do
  {
    if ((*file)->is_crashed())
      DBUG_RETURN(TRUE);
  } while (*(++file));
  DBUG_RETURN(FALSE);
}


/*
  Prepare by creating a new partition

  SYNOPSIS
    prepare_new_partition()
    table                      Table object
    create_info                Create info from CREATE TABLE
    file                       Handler object of new partition
    part_name                  partition name

  RETURN VALUE
    >0                         Error
    0                          Success
*/

int ha_partition::prepare_new_partition(TABLE *tbl,
                                        HA_CREATE_INFO *create_info,
                                        handler *file, const char *part_name,
                                        partition_element *p_elem,
                                        uint disable_non_uniq_indexes)
{
  int error;
  DBUG_ENTER("prepare_new_partition");

  /*
    This call to set_up_table_before_create() is done for an alter table.
    So this may be the second time around for this partition_element,
    depending on how many partitions and subpartitions there were before,
    and how many there are now.
    The first time, on the CREATE, data_file_name and index_file_name
    came from the parser.  They did not have the file name attached to
    the end.  But if this partition is less than the total number of
    previous partitions, it's data_file_name has the filename attached.
    So we need to take the partition filename off if it exists.
    That file name may be different from part_name, which will be
    attached in append_file_to_dir().
  */
  truncate_partition_filename(p_elem->data_file_name);
  truncate_partition_filename(p_elem->index_file_name);

  if ((error= set_up_table_before_create(tbl, part_name, create_info, p_elem)))
    goto error_create;

  if ((error= file->ha_create(part_name, tbl, create_info)))
  {
    /*
      Added for safety, InnoDB reports HA_ERR_FOUND_DUPP_KEY
      if the table/partition already exists.
      If we return that error code, then print_error would try to
      get_dup_key on a non-existing partition.
      So return a more reasonable error code.
    */
    if (error == HA_ERR_FOUND_DUPP_KEY)
      error= HA_ERR_TABLE_EXIST;
    goto error_create;
  }
  DBUG_PRINT("info", ("partition %s created", part_name));
  if ((error= file->ha_open(tbl, part_name, m_mode,
                            m_open_test_lock | HA_OPEN_NO_PSI_CALL)))
    goto error_open;
  DBUG_PRINT("info", ("partition %s opened", part_name));

  /*
    Note: if you plan to add another call that may return failure,
    better to do it before external_lock() as cleanup_new_partition()
    assumes that external_lock() is last call that may fail here.
    Otherwise see description for cleanup_new_partition().
  */
  if ((error= file->ha_external_lock(ha_thd(), F_WRLCK)))
    goto error_external_lock;
  DBUG_PRINT("info", ("partition %s external locked", part_name));

  if (disable_non_uniq_indexes)
    file->ha_disable_indexes(HA_KEY_SWITCH_NONUNIQ_SAVE);

  DBUG_RETURN(0);
error_external_lock:
  (void) file->ha_close();
error_open:
  (void) file->ha_delete_table(part_name);
error_create:
  DBUG_RETURN(error);
}


/*
  Cleanup by removing all created partitions after error

  SYNOPSIS
    cleanup_new_partition()
    part_count             Number of partitions to remove

  RETURN VALUE
    NONE

  DESCRIPTION
    This function is called immediately after prepare_new_partition() in
    case the latter fails.

    In prepare_new_partition() last call that may return failure is
    external_lock(). That means if prepare_new_partition() fails,
    partition does not have external lock. Thus no need to call
    external_lock(F_UNLCK) here.

  TODO:
    We must ensure that in the case that we get an error during the process
    that we call external_lock with F_UNLCK, close the table and delete the
    table in the case where we have been successful with prepare_handler.
    We solve this by keeping an array of successful calls to prepare_handler
    which can then be used to undo the call.
*/

void ha_partition::cleanup_new_partition(uint part_count)
{
  DBUG_ENTER("ha_partition::cleanup_new_partition");

  if (m_added_file)
  {
    THD *thd= ha_thd();
    handler **file= m_added_file;
    while ((part_count > 0) && (*file))
    {
      (*file)->ha_external_lock(thd, F_UNLCK);
      (*file)->ha_close();

      /* Leave the (*file)->ha_delete_table(part_name) to the ddl-log */

      file++;
      part_count--;
    }
    m_added_file= NULL;
  }
  DBUG_VOID_RETURN;
}

/*
  Implement the partition changes defined by ALTER TABLE of partitions

  SYNOPSIS
    change_partitions()
    create_info                 HA_CREATE_INFO object describing all
                                fields and indexes in table
    path                        Complete path of db and table name
    out: copied                 Output parameter where number of copied
                                records are added
    out: deleted                Output parameter where number of deleted
                                records are added
    pack_frm_data               Reference to packed frm file
    pack_frm_len                Length of packed frm file

  RETURN VALUE
    >0                        Failure
    0                         Success

  DESCRIPTION
    Add and copy if needed a number of partitions, during this operation
    no other operation is ongoing in the server. This is used by
    ADD PARTITION all types as well as by REORGANIZE PARTITION. For
    one-phased implementations it is used also by DROP and COALESCE
    PARTITIONs.
    One-phased implementation needs the new frm file, other handlers will
    get zero length and a NULL reference here.
*/

int ha_partition::change_partitions(HA_CREATE_INFO *create_info,
                                    const char *path,
                                    ulonglong * const copied,
                                    ulonglong * const deleted,
                                    const uchar *pack_frm_data
                                    __attribute__((unused)),
                                    size_t pack_frm_len
                                    __attribute__((unused)))
{
  List_iterator<partition_element> part_it(m_part_info->partitions);
  List_iterator <partition_element> t_it(m_part_info->temp_partitions);
  char part_name_buff[FN_REFLEN];
  uint num_parts= m_part_info->partitions.elements;
  uint num_subparts= m_part_info->num_subparts;
  uint i= 0;
  uint num_remain_partitions, part_count, orig_count;
  handler **new_file_array;
  int error= 1;
  bool first;
  uint temp_partitions= m_part_info->temp_partitions.elements;
  THD *thd= ha_thd();
  DBUG_ENTER("ha_partition::change_partitions");

  /*
    Assert that it works without HA_FILE_BASED and lower_case_table_name = 2.
    We use m_file[0] as long as all partitions have the same storage engine.
  */
  DBUG_ASSERT(!strcmp(path, get_canonical_filename(m_file[0], path,
                                                   part_name_buff)));
  m_reorged_parts= 0;
  if (!m_part_info->is_sub_partitioned())
    num_subparts= 1;

  /*
    Step 1:
      Calculate number of reorganised partitions and allocate space for
      their handler references.
  */
  if (temp_partitions)
  {
    m_reorged_parts= temp_partitions * num_subparts;
  }
  else
  {
    do
    {
      partition_element *part_elem= part_it++;
      if (part_elem->part_state == PART_CHANGED ||
          part_elem->part_state == PART_REORGED_DROPPED)
      {
        m_reorged_parts+= num_subparts;
      }
    } while (++i < num_parts);
  }
  if (m_reorged_parts &&
      !(m_reorged_file= (handler**)sql_calloc(sizeof(handler*)*
                                              (m_reorged_parts + 1))))
  {
    mem_alloc_error(sizeof(handler*)*(m_reorged_parts+1));
    DBUG_RETURN(HA_ERR_OUT_OF_MEM);
  }

  /*
    Step 2:
      Calculate number of partitions after change and allocate space for
      their handler references.
  */
  num_remain_partitions= 0;
  if (temp_partitions)
  {
    num_remain_partitions= num_parts * num_subparts;
  }
  else
  {
    part_it.rewind();
    i= 0;
    do
    {
      partition_element *part_elem= part_it++;
      if (part_elem->part_state == PART_NORMAL ||
          part_elem->part_state == PART_TO_BE_ADDED ||
          part_elem->part_state == PART_CHANGED)
      {
        num_remain_partitions+= num_subparts;
      }
    } while (++i < num_parts);
  }
  if (!(new_file_array= (handler**)sql_calloc(sizeof(handler*)*
                                            (2*(num_remain_partitions + 1)))))
  {
    mem_alloc_error(sizeof(handler*)*2*(num_remain_partitions+1));
    DBUG_RETURN(HA_ERR_OUT_OF_MEM);
  }
  m_added_file= &new_file_array[num_remain_partitions + 1];

  /*
    Step 3:
      Fill m_reorged_file with handler references and NULL at the end
  */
  if (m_reorged_parts)
  {
    i= 0;
    part_count= 0;
    first= TRUE;
    part_it.rewind();
    do
    {
      partition_element *part_elem= part_it++;
      if (part_elem->part_state == PART_CHANGED ||
          part_elem->part_state == PART_REORGED_DROPPED)
      {
        memcpy((void*)&m_reorged_file[part_count],
               (void*)&m_file[i*num_subparts],
               sizeof(handler*)*num_subparts);
        part_count+= num_subparts;
      }
      else if (first && temp_partitions &&
               part_elem->part_state == PART_TO_BE_ADDED)
      {
        /*
          When doing an ALTER TABLE REORGANIZE PARTITION a number of
          partitions is to be reorganised into a set of new partitions.
          The reorganised partitions are in this case in the temp_partitions
          list. We copy all of them in one batch and thus we only do this
          until we find the first partition with state PART_TO_BE_ADDED
          since this is where the new partitions go in and where the old
          ones used to be.
        */
        first= FALSE;
        DBUG_ASSERT(((i*num_subparts) + m_reorged_parts) <= m_file_tot_parts);
        memcpy((void*)m_reorged_file, &m_file[i*num_subparts],
               sizeof(handler*)*m_reorged_parts);
      }
    } while (++i < num_parts);
  }

  /*
    Step 4:
      Fill new_array_file with handler references. Create the handlers if
      needed.
  */
  i= 0;
  part_count= 0;
  orig_count= 0;
  first= TRUE;
  part_it.rewind();
  do
  {
    partition_element *part_elem= part_it++;
    if (part_elem->part_state == PART_NORMAL)
    {
      DBUG_ASSERT(orig_count + num_subparts <= m_file_tot_parts);
      memcpy((void*)&new_file_array[part_count], (void*)&m_file[orig_count],
             sizeof(handler*)*num_subparts);
      part_count+= num_subparts;
      orig_count+= num_subparts;
    }
    else if (part_elem->part_state == PART_CHANGED ||
             part_elem->part_state == PART_TO_BE_ADDED)
    {
      uint j= 0;
      Parts_share_refs *p_share_refs;
      /*
        The Handler_shares for each partition's handler can be allocated
        within this handler, since there will not be any more instances of the
        new partitions, until the table is reopened after the ALTER succeeded.
      */
      p_share_refs= new Parts_share_refs;
      if (!p_share_refs)
        DBUG_RETURN(HA_ERR_OUT_OF_MEM);
      if (p_share_refs->init(num_subparts))
        DBUG_RETURN(HA_ERR_OUT_OF_MEM);
      if (m_new_partitions_share_refs.push_back(p_share_refs))
        DBUG_RETURN(HA_ERR_OUT_OF_MEM);
      do
      {
        handler **new_file= &new_file_array[part_count++];
        if (!(*new_file=
              get_new_handler(table->s,
                              thd->mem_root,
                              part_elem->engine_type)))
        {
          mem_alloc_error(sizeof(handler));
          DBUG_RETURN(HA_ERR_OUT_OF_MEM);
        }
        if ((*new_file)->set_ha_share_ref(&p_share_refs->ha_shares[j]))
        {
          DBUG_RETURN(HA_ERR_OUT_OF_MEM);
        }
      } while (++j < num_subparts);
      if (part_elem->part_state == PART_CHANGED)
        orig_count+= num_subparts;
      else if (temp_partitions && first)
      {
        orig_count+= (num_subparts * temp_partitions);
        first= FALSE;
      }
    }
  } while (++i < num_parts);
  first= FALSE;
  /*
    Step 5:
      Create the new partitions and also open, lock and call external_lock
      on them to prepare them for copy phase and also for later close
      calls
  */

  /*
     Before creating new partitions check whether indexes are disabled
     in the  partitions.
  */

  uint disable_non_uniq_indexes = indexes_are_disabled();

  i= 0;
  part_count= 0;
  part_it.rewind();
  do
  {
    partition_element *part_elem= part_it++;
    if (part_elem->part_state == PART_TO_BE_ADDED ||
        part_elem->part_state == PART_CHANGED)
    {
      /*
        A new partition needs to be created PART_TO_BE_ADDED means an
        entirely new partition and PART_CHANGED means a changed partition
        that will still exist with either more or less data in it.
      */
      uint name_variant= NORMAL_PART_NAME;
      if (part_elem->part_state == PART_CHANGED ||
          (part_elem->part_state == PART_TO_BE_ADDED && temp_partitions))
        name_variant= TEMP_PART_NAME;
      if (m_part_info->is_sub_partitioned())
      {
        List_iterator<partition_element> sub_it(part_elem->subpartitions);
        uint j= 0, part;
        do
        {
          partition_element *sub_elem= sub_it++;
          create_subpartition_name(part_name_buff, path,
                                   part_elem->partition_name,
                                   sub_elem->partition_name,
                                   name_variant);
          part= i * num_subparts + j;
          DBUG_PRINT("info", ("Add subpartition %s", part_name_buff));
          if ((error= prepare_new_partition(table, create_info,
                                            new_file_array[part],
                                            (const char *)part_name_buff,
                                            sub_elem,
                                            disable_non_uniq_indexes)))
          {
            cleanup_new_partition(part_count);
            DBUG_RETURN(error);
          }

          m_added_file[part_count++]= new_file_array[part];
        } while (++j < num_subparts);
      }
      else
      {
        create_partition_name(part_name_buff, path,
                              part_elem->partition_name, name_variant,
                              TRUE);
        DBUG_PRINT("info", ("Add partition %s", part_name_buff));
        if ((error= prepare_new_partition(table, create_info,
                                          new_file_array[i],
                                          (const char *)part_name_buff,
                                          part_elem,
                                          disable_non_uniq_indexes)))
        {
          cleanup_new_partition(part_count);
          DBUG_RETURN(error);
        }

        m_added_file[part_count++]= new_file_array[i];
      }
    }
  } while (++i < num_parts);

  /*
    Step 6:
      State update to prepare for next write of the frm file.
  */
  i= 0;
  part_it.rewind();
  do
  {
    partition_element *part_elem= part_it++;
    if (part_elem->part_state == PART_TO_BE_ADDED)
      part_elem->part_state= PART_IS_ADDED;
    else if (part_elem->part_state == PART_CHANGED)
      part_elem->part_state= PART_IS_CHANGED;
    else if (part_elem->part_state == PART_REORGED_DROPPED)
      part_elem->part_state= PART_TO_BE_DROPPED;
  } while (++i < num_parts);
  for (i= 0; i < temp_partitions; i++)
  {
    partition_element *part_elem= t_it++;
    DBUG_ASSERT(part_elem->part_state == PART_TO_BE_REORGED);
    part_elem->part_state= PART_TO_BE_DROPPED;
  }
  m_new_file= new_file_array;
  if ((error= copy_partitions(copied, deleted)))
  {
    /*
      Close and unlock the new temporary partitions.
      They will later be deleted through the ddl-log.
    */
    cleanup_new_partition(part_count);
  }
  DBUG_RETURN(error);
}


/*
  Copy partitions as part of ALTER TABLE of partitions

  SYNOPSIS
    copy_partitions()
    out:copied                 Number of records copied
    out:deleted                Number of records deleted

  RETURN VALUE
    >0                         Error code
    0                          Success

  DESCRIPTION
    change_partitions has done all the preparations, now it is time to
    actually copy the data from the reorganised partitions to the new
    partitions.
*/

int ha_partition::copy_partitions(ulonglong * const copied,
                                  ulonglong * const deleted)
{
  uint reorg_part= 0;
  int result= 0;
  longlong func_value;
  DBUG_ENTER("ha_partition::copy_partitions");

  if (m_part_info->linear_hash_ind)
  {
    if (m_part_info->part_type == HASH_PARTITION)
      set_linear_hash_mask(m_part_info, m_part_info->num_parts);
    else
      set_linear_hash_mask(m_part_info, m_part_info->num_subparts);
  }

  while (reorg_part < m_reorged_parts)
  {
    handler *file= m_reorged_file[reorg_part];
    uint32 new_part;

    late_extra_cache(reorg_part);
    if ((result= file->ha_rnd_init(1)))
      goto init_error;
    while (TRUE)
    {
      if ((result= file->ha_rnd_next(m_rec0)))
      {
        if (result == HA_ERR_RECORD_DELETED)
          continue;                              //Probably MyISAM
        if (result != HA_ERR_END_OF_FILE)
          goto error;
        /*
          End-of-file reached, break out to continue with next partition or
          end the copy process.
        */
        break;
      }
      /* Found record to insert into new handler */
      if (m_part_info->get_partition_id(m_part_info, &new_part,
                                        &func_value))
      {
        /*
           This record is in the original table but will not be in the new
           table since it doesn't fit into any partition any longer due to
           changed partitioning ranges or list values.
        */
        (*deleted)++;
      }
      else
      {
        THD *thd= ha_thd();
        /* Copy record to new handler */
        (*copied)++;
        tmp_disable_binlog(thd); /* Do not replicate the low-level changes. */
        result= m_new_file[new_part]->ha_write_row(m_rec0);
        reenable_binlog(thd);
        if (result)
          goto error;
      }
    }
    late_extra_no_cache(reorg_part);
    file->ha_rnd_end();
    reorg_part++;
  }
  DBUG_RETURN(FALSE);
error:
  m_reorged_file[reorg_part]->ha_rnd_end();
init_error:
  DBUG_RETURN(result);
}

/*
  Update create info as part of ALTER TABLE

  SYNOPSIS
    update_create_info()
    create_info                   Create info from ALTER TABLE

  RETURN VALUE
    NONE

  DESCRIPTION
  Forward this handler call to the storage engine foreach
  partition handler.  The data_file_name for each partition may
  need to be reset if the tablespace was moved.  Use a dummy
  HA_CREATE_INFO structure and transfer necessary data.
*/

void ha_partition::update_create_info(HA_CREATE_INFO *create_info)
{
  DBUG_ENTER("ha_partition::update_create_info");

  /*
    Fix for bug#38751, some engines needs info-calls in ALTER.
    Archive need this since it flushes in ::info.
    HA_STATUS_AUTO is optimized so it will not always be forwarded
    to all partitions, but HA_STATUS_VARIABLE will.
  */
  info(HA_STATUS_VARIABLE);

  info(HA_STATUS_AUTO);

  if (!(create_info->used_fields & HA_CREATE_USED_AUTO))
    create_info->auto_increment_value= stats.auto_increment_value;

  /*
    DATA DIRECTORY and INDEX DIRECTORY are never applied to the whole
    partitioned table, only its parts.
  */
  my_bool from_alter = (create_info->data_file_name == (const char*) -1);
  create_info->data_file_name= create_info->index_file_name = NULL;

  /*
  We do not need to update the individual partition DATA DIRECTORY settings
  since they can be changed by ALTER TABLE ... REORGANIZE PARTITIONS.
  */
  if (from_alter)
    DBUG_VOID_RETURN;

  /*
    send Handler::update_create_info() to the storage engine for each
    partition that currently has a handler object.  Using a dummy
    HA_CREATE_INFO structure to collect DATA and INDEX DIRECTORYs.
  */

  List_iterator<partition_element> part_it(m_part_info->partitions);
  partition_element *part_elem, *sub_elem;
  uint num_subparts= m_part_info->num_subparts;
  uint num_parts = num_subparts ? m_file_tot_parts / num_subparts
                                : m_file_tot_parts;
  HA_CREATE_INFO dummy_info;
  memset(&dummy_info, 0, sizeof(dummy_info));

  /*
  Since update_create_info() can be called from mysql_prepare_alter_table()
  when not all handlers are set up, we look for that condition first.
  If all handlers are not available, do not call update_create_info for any.
  */
  uint i, j, part;
  for (i= 0; i < num_parts; i++)
  {
    part_elem= part_it++;
    if (!part_elem)
      DBUG_VOID_RETURN;
    if (m_is_sub_partitioned)
    {
      List_iterator<partition_element> subpart_it(part_elem->subpartitions);
      for (j= 0; j < num_subparts; j++)
      {
        sub_elem= subpart_it++;
        if (!sub_elem)
          DBUG_VOID_RETURN;
        part= i * num_subparts + j;
        if (part >= m_file_tot_parts || !m_file[part])
          DBUG_VOID_RETURN;
      }
    }
    else
    {
      if (!m_file[i])
        DBUG_VOID_RETURN;
    }
  }
  part_it.rewind();

  for (i= 0; i < num_parts; i++)
  {
    part_elem= part_it++;
    DBUG_ASSERT(part_elem);
    if (m_is_sub_partitioned)
    {
      List_iterator<partition_element> subpart_it(part_elem->subpartitions);
      for (j= 0; j < num_subparts; j++)
      {
        sub_elem= subpart_it++;
        DBUG_ASSERT(sub_elem);
        part= i * num_subparts + j;
        DBUG_ASSERT(part < m_file_tot_parts && m_file[part]);
        if (ha_legacy_type(m_file[part]->ht) == DB_TYPE_INNODB)
        {
          dummy_info.data_file_name= dummy_info.index_file_name = NULL;
          m_file[part]->update_create_info(&dummy_info);

          if (dummy_info.data_file_name || sub_elem->data_file_name)
          {
            sub_elem->data_file_name = (char*) dummy_info.data_file_name;
          }
          if (dummy_info.index_file_name || sub_elem->index_file_name)
          {
            sub_elem->index_file_name = (char*) dummy_info.index_file_name;
          }
        }
      }
    }
    else
    {
      DBUG_ASSERT(m_file[i]);
      if (ha_legacy_type(m_file[i]->ht) == DB_TYPE_INNODB)
      {
        dummy_info.data_file_name= dummy_info.index_file_name= NULL;
        m_file[i]->update_create_info(&dummy_info);
        if (dummy_info.data_file_name || part_elem->data_file_name)
        {
          part_elem->data_file_name = (char*) dummy_info.data_file_name;
        }
        if (dummy_info.index_file_name || part_elem->index_file_name)
        {
          part_elem->index_file_name = (char*) dummy_info.index_file_name;
        }
      }
    }
  }
  DBUG_VOID_RETURN;
}


/**
  Change the internal TABLE_SHARE pointer

  @param table_arg    TABLE object
  @param share        New share to use

  @note Is used in error handling in ha_delete_table.
  All handlers should exist (lock_partitions should not be used)
*/

void ha_partition::change_table_ptr(TABLE *table_arg, TABLE_SHARE *share)
{
  handler **file_array;
  table= table_arg;
  table_share= share;
  /*
    m_file can be NULL when using an old cached table in DROP TABLE, when the
    table just has REMOVED PARTITIONING, see Bug#42438
  */
  if (m_file)
  {
    file_array= m_file;
    DBUG_ASSERT(*file_array);
    do
    {
      (*file_array)->change_table_ptr(table_arg, share);
    } while (*(++file_array));
  }

  if (m_added_file && m_added_file[0])
  {
    /* if in middle of a drop/rename etc */
    file_array= m_added_file;
    do
    {
      (*file_array)->change_table_ptr(table_arg, share);
    } while (*(++file_array));
  }
}

/*
  Change comments specific to handler

  SYNOPSIS
    update_table_comment()
    comment                       Original comment

  RETURN VALUE
    new comment

  DESCRIPTION
    No comment changes so far
*/

char *ha_partition::update_table_comment(const char *comment)
{
  return (char*) comment;                       /* Nothing to change */
}


/**
  Handle delete and rename table

    @param from         Full path of old table
    @param to           Full path of new table

  @return Operation status
    @retval >0  Error
    @retval 0   Success

  @note  Common routine to handle delete_table and rename_table.
  The routine uses the partition handler file to get the
  names of the partition instances. Both these routines
  are called after creating the handler without table
  object and thus the file is needed to discover the
  names of the partitions and the underlying storage engines.
*/

int ha_partition::del_ren_table(const char *from, const char *to)
{
  int save_error= 0;
  int error= HA_ERR_INTERNAL_ERROR;
  char from_buff[FN_REFLEN], to_buff[FN_REFLEN], from_lc_buff[FN_REFLEN],
       to_lc_buff[FN_REFLEN], buff[FN_REFLEN];
  char *name_buffer_ptr;
  const char *from_path;
  const char *to_path= NULL;
  uint i;
  handler **file, **abort_file;
  DBUG_ENTER("ha_partition::del_ren_table");

  fn_format(buff,from, "", ha_par_ext, MY_APPEND_EXT);
  /* Check if the  par file exists */
  if (my_access(buff,F_OK))
  {
    /*
      If the .par file does not exist, return HA_ERR_NO_SUCH_TABLE,
      This will signal to the caller that it can remove the .frm
      file.
    */
    error= HA_ERR_NO_SUCH_TABLE;
    DBUG_RETURN(error);
  }

  if (get_from_handler_file(from, ha_thd()->mem_root, false))
    DBUG_RETURN(error);
  DBUG_ASSERT(m_file_buffer);
  DBUG_PRINT("enter", ("from: (%s) to: (%s)", from, to ? to : "(nil)"));
  name_buffer_ptr= m_name_buffer_ptr;
  file= m_file;
  /*
    Since ha_partition has HA_FILE_BASED, it must alter underlying table names
    if they do not have HA_FILE_BASED and lower_case_table_names == 2.
    See Bug#37402, for Mac OS X.
    The appended #P#<partname>[#SP#<subpartname>] will remain in current case.
    Using the first partitions handler, since mixing handlers is not allowed.
  */
  from_path= get_canonical_filename(*file, from, from_lc_buff);
  if (to != NULL)
    to_path= get_canonical_filename(*file, to, to_lc_buff);
  i= 0;
  do
  {
    create_partition_name(from_buff, from_path, name_buffer_ptr,
                          NORMAL_PART_NAME, FALSE);

    if (to != NULL)
    {                                           // Rename branch
      create_partition_name(to_buff, to_path, name_buffer_ptr,
                            NORMAL_PART_NAME, FALSE);
      error= (*file)->ha_rename_table(from_buff, to_buff);
      if (error)
        goto rename_error;
    }
    else                                        // delete branch
    {
      error= (*file)->ha_delete_table(from_buff);
    }
    name_buffer_ptr= strend(name_buffer_ptr) + 1;
    if (error)
      save_error= error;
    i++;
  } while (*(++file));

  if (to == NULL)
  {
    DBUG_EXECUTE_IF("crash_before_deleting_par_file", DBUG_SUICIDE(););

    /* Delete the .par file. If error, break.*/
    if ((error= handler::delete_table(from)))
      DBUG_RETURN(error);

    DBUG_EXECUTE_IF("crash_after_deleting_par_file", DBUG_SUICIDE(););
  }

  if (to != NULL)
  {
    if ((error= handler::rename_table(from, to)))
    {
      /* Try to revert everything, ignore errors */
      (void) handler::rename_table(to, from);
      goto rename_error;
    }
  }
  DBUG_RETURN(save_error);
rename_error:
  name_buffer_ptr= m_name_buffer_ptr;
  for (abort_file= file, file= m_file; file < abort_file; file++)
  {
    /* Revert the rename, back from 'to' to the original 'from' */
    create_partition_name(from_buff, from_path, name_buffer_ptr,
                          NORMAL_PART_NAME, FALSE);
    create_partition_name(to_buff, to_path, name_buffer_ptr,
                          NORMAL_PART_NAME, FALSE);
    /* Ignore error here */
    (void) (*file)->ha_rename_table(to_buff, from_buff);
    name_buffer_ptr= strend(name_buffer_ptr) + 1;
  }
  DBUG_RETURN(error);
}


/**
  Set up table share object before calling create on underlying handler

  @param table             Table object
  @param info              Create info
  @param part_elem[in,out] Pointer to used partition_element, searched if NULL

  @return    status
    @retval  TRUE  Error
    @retval  FALSE Success

  @details
    Set up
    1) Comment on partition
    2) MAX_ROWS, MIN_ROWS on partition
    3) Index file name on partition
    4) Data file name on partition
*/

int ha_partition::set_up_table_before_create(TABLE *tbl,
                    const char *partition_name_with_path,
                    HA_CREATE_INFO *info,
                    partition_element *part_elem)
{
  int error= 0;
  const char *partition_name;
  THD *thd= ha_thd();
  DBUG_ENTER("set_up_table_before_create");

  DBUG_ASSERT(part_elem);

  if (!part_elem)
    DBUG_RETURN(1);
  tbl->s->max_rows= part_elem->part_max_rows;
  tbl->s->min_rows= part_elem->part_min_rows;
  partition_name= strrchr(partition_name_with_path, FN_LIBCHAR);
  if ((part_elem->index_file_name &&
      (error= append_file_to_dir(thd,
                                 (const char**)&part_elem->index_file_name,
                                 partition_name+1))) ||
      (part_elem->data_file_name &&
      (error= append_file_to_dir(thd,
                                 (const char**)&part_elem->data_file_name,
                                 partition_name+1))))
  {
    DBUG_RETURN(error);
  }
  info->index_file_name= part_elem->index_file_name;
  info->data_file_name= part_elem->data_file_name;
  DBUG_RETURN(0);
}


/*
  Add two names together

  SYNOPSIS
    name_add()
    out:dest                          Destination string
    first_name                        First name
    sec_name                          Second name

  RETURN VALUE
    >0                                Error
    0                                 Success

  DESCRIPTION
    Routine used to add two names with '_' in between then. Service routine
    to create_handler_file
    Include the NULL in the count of characters since it is needed as separator
    between the partition names.
*/

static uint name_add(char *dest, const char *first_name, const char *sec_name)
{
  return (uint) (strxmov(dest, first_name, "#SP#", sec_name, NullS) -dest) + 1;
}


/**
  Create the special .par file

  @param name  Full path of table name

  @return Operation status
    @retval FALSE  Error code
    @retval TRUE   Success

  @note
    Method used to create handler file with names of partitions, their
    engine types and the number of partitions.
*/

bool ha_partition::create_handler_file(const char *name)
{
  partition_element *part_elem, *subpart_elem;
  uint i, j, part_name_len, subpart_name_len;
  uint tot_partition_words, tot_name_len, num_parts;
  uint tot_parts= 0;
  uint tot_len_words, tot_len_byte, chksum, tot_name_words;
  char *name_buffer_ptr;
  uchar *file_buffer, *engine_array;
  bool result= TRUE;
  char file_name[FN_REFLEN];
  char part_name[FN_REFLEN];
  char subpart_name[FN_REFLEN];
  File file;
  List_iterator_fast <partition_element> part_it(m_part_info->partitions);
  DBUG_ENTER("create_handler_file");

  num_parts= m_part_info->partitions.elements;
  DBUG_PRINT("info", ("table name = %s, num_parts = %u", name,
                      num_parts));
  tot_name_len= 0;
  for (i= 0; i < num_parts; i++)
  {
    part_elem= part_it++;
    if (part_elem->part_state != PART_NORMAL &&
        part_elem->part_state != PART_TO_BE_ADDED &&
        part_elem->part_state != PART_CHANGED)
      continue;
    tablename_to_filename(part_elem->partition_name, part_name,
                          FN_REFLEN);
    part_name_len= strlen(part_name);
    if (!m_is_sub_partitioned)
    {
      tot_name_len+= part_name_len + 1;
      tot_parts++;
    }
    else
    {
      List_iterator_fast <partition_element> sub_it(part_elem->subpartitions);
      for (j= 0; j < m_part_info->num_subparts; j++)
      {
        subpart_elem= sub_it++;
        tablename_to_filename(subpart_elem->partition_name,
                              subpart_name,
                              FN_REFLEN);
        subpart_name_len= strlen(subpart_name);
        tot_name_len+= part_name_len + subpart_name_len + 5;
        tot_parts++;
      }
    }
  }
  /*
     File format:
     Length in words              4 byte
     Checksum                     4 byte
     Total number of partitions   4 byte
     Array of engine types        n * 4 bytes where
     n = (m_tot_parts + 3)/4
     Length of name part in bytes 4 bytes
     (Names in filename format)
     Name part                    m * 4 bytes where
     m = ((length_name_part + 3)/4)*4

     All padding bytes are zeroed
  */
  tot_partition_words= (tot_parts + PAR_WORD_SIZE - 1) / PAR_WORD_SIZE;
  tot_name_words= (tot_name_len + PAR_WORD_SIZE - 1) / PAR_WORD_SIZE;
  /* 4 static words (tot words, checksum, tot partitions, name length) */
  tot_len_words= 4 + tot_partition_words + tot_name_words;
  tot_len_byte= PAR_WORD_SIZE * tot_len_words;
  if (!(file_buffer= (uchar *) my_malloc(key_memory_partition_file,
                                         tot_len_byte, MYF(MY_ZEROFILL))))
    DBUG_RETURN(TRUE);
  engine_array= (file_buffer + PAR_ENGINES_OFFSET);
  name_buffer_ptr= (char*) (engine_array + tot_partition_words * PAR_WORD_SIZE
                            + PAR_WORD_SIZE);
  part_it.rewind();
  for (i= 0; i < num_parts; i++)
  {
    part_elem= part_it++;
    if (part_elem->part_state != PART_NORMAL &&
        part_elem->part_state != PART_TO_BE_ADDED &&
        part_elem->part_state != PART_CHANGED)
      continue;
    if (!m_is_sub_partitioned)
    {
      tablename_to_filename(part_elem->partition_name, part_name, FN_REFLEN);
      name_buffer_ptr= my_stpcpy(name_buffer_ptr, part_name)+1;
      *engine_array= (uchar) ha_legacy_type(part_elem->engine_type);
      DBUG_PRINT("info", ("engine: %u", *engine_array));
      engine_array++;
    }
    else
    {
      List_iterator_fast <partition_element> sub_it(part_elem->subpartitions);
      for (j= 0; j < m_part_info->num_subparts; j++)
      {
        subpart_elem= sub_it++;
        tablename_to_filename(part_elem->partition_name, part_name,
                              FN_REFLEN);
        tablename_to_filename(subpart_elem->partition_name, subpart_name,
                              FN_REFLEN);
        name_buffer_ptr+= name_add(name_buffer_ptr,
                                   part_name,
                                   subpart_name);
        *engine_array= (uchar) ha_legacy_type(subpart_elem->engine_type);
        DBUG_PRINT("info", ("engine: %u", *engine_array));
        engine_array++;
      }
    }
  }
  chksum= 0;
  int4store(file_buffer, tot_len_words);
  int4store(file_buffer + PAR_NUM_PARTS_OFFSET, tot_parts);
  int4store(file_buffer + PAR_ENGINES_OFFSET +
            (tot_partition_words * PAR_WORD_SIZE),
            tot_name_len);
  for (i= 0; i < tot_len_words; i++)
    chksum^= uint4korr(file_buffer + PAR_WORD_SIZE * i);
  int4store(file_buffer + PAR_CHECKSUM_OFFSET, chksum);
  /*
    Add .par extension to the file name.
    Create and write and close file
    to be used at open, delete_table and rename_table
  */
  fn_format(file_name, name, "", ha_par_ext, MY_APPEND_EXT);
  if ((file= mysql_file_create(key_file_partition,
                               file_name, CREATE_MODE, O_RDWR | O_TRUNC,
                               MYF(MY_WME))) >= 0)
  {
    result= mysql_file_write(file, (uchar *) file_buffer, tot_len_byte,
                             MYF(MY_WME | MY_NABP)) != 0;
    (void) mysql_file_close(file, MYF(0));
  }
  else
    result= TRUE;
  my_free(file_buffer);
  DBUG_RETURN(result);
}


/**
  Clear handler variables and free some memory
*/

void ha_partition::clear_handler_file()
{
  if (m_engine_array)
  {
    plugin_unlock_list(NULL, m_engine_array, m_tot_parts);
    my_free(m_engine_array);
    m_engine_array= NULL;
  }
  if (m_file_buffer)
  {
    my_free(m_file_buffer);
    m_file_buffer= NULL;
  }
}


/**
  Create underlying handler objects

  @param mem_root  Allocate memory through this

  @return Operation status
    @retval TRUE   Error
    @retval FALSE  Success
*/

bool ha_partition::create_handlers(MEM_ROOT *mem_root)
{
  uint i;
  uint alloc_len= (m_tot_parts + 1) * sizeof(handler*);
  handlerton *hton0;
  DBUG_ENTER("create_handlers");

  if (!(m_file= (handler **) alloc_root(mem_root, alloc_len)))
    DBUG_RETURN(TRUE);
  m_file_tot_parts= m_tot_parts;
  memset(m_file, 0, alloc_len);
  for (i= 0; i < m_tot_parts; i++)
  {
    handlerton *hton= plugin_data(m_engine_array[i], handlerton*);
    if (!(m_file[i]= get_new_handler(table_share, mem_root, hton)))
      DBUG_RETURN(TRUE);
    DBUG_PRINT("info", ("engine_type: %u", hton->db_type));
  }
  /* For the moment we only support partition over the same table engine */
  hton0= plugin_data(m_engine_array[0], handlerton*);
  if (hton0 == myisam_hton)
  {
    DBUG_PRINT("info", ("MyISAM"));
    m_myisam= TRUE;
  }
  /* INNODB may not be compiled in... */
  else if (ha_legacy_type(hton0) == DB_TYPE_INNODB)
  {
    DBUG_PRINT("info", ("InnoDB"));
    m_innodb= TRUE;
  }
  DBUG_RETURN(FALSE);
}


/*
  Create underlying handler objects from partition info

  SYNOPSIS
    new_handlers_from_part_info()
    mem_root            Allocate memory through this

  RETURN VALUE
    TRUE                  Error
    FALSE                 Success
*/

bool ha_partition::new_handlers_from_part_info(MEM_ROOT *mem_root)
{
  uint i, j, part_count;
  partition_element *part_elem;
  uint alloc_len= (m_tot_parts + 1) * sizeof(handler*);
  List_iterator_fast <partition_element> part_it(m_part_info->partitions);
  DBUG_ENTER("ha_partition::new_handlers_from_part_info");

  if (!(m_file= (handler **) alloc_root(mem_root, alloc_len)))
  {
    mem_alloc_error(alloc_len);
    goto error_end;
  }
  m_file_tot_parts= m_tot_parts;
  memset(m_file, 0, alloc_len);
  DBUG_ASSERT(m_part_info->num_parts > 0);

  i= 0;
  part_count= 0;
  /*
    Don't know the size of the underlying storage engine, invent a number of
    bytes allocated for error message if allocation fails
  */
  do
  {
    part_elem= part_it++;
    if (m_is_sub_partitioned)
    {
      for (j= 0; j < m_part_info->num_subparts; j++)
      {
        if (!(m_file[part_count++]= get_new_handler(table_share, mem_root,
                                                    part_elem->engine_type)))
          goto error;
        DBUG_PRINT("info", ("engine_type: %u",
                   (uint) ha_legacy_type(part_elem->engine_type)));
      }
    }
    else
    {
      if (!(m_file[part_count++]= get_new_handler(table_share, mem_root,
                                                  part_elem->engine_type)))
        goto error;
      DBUG_PRINT("info", ("engine_type: %u",
                 (uint) ha_legacy_type(part_elem->engine_type)));
    }
  } while (++i < m_part_info->num_parts);
  if (part_elem->engine_type == myisam_hton)
  {
    DBUG_PRINT("info", ("MyISAM"));
    m_myisam= TRUE;
  }
  DBUG_RETURN(FALSE);
error:
  mem_alloc_error(sizeof(handler));
error_end:
  DBUG_RETURN(TRUE);
}


/**
  Read the .par file to get the partitions engines and names

  @param name  Name of table file (without extention)

  @return Operation status
    @retval true   Failure
    @retval false  Success

  @note On success, m_file_buffer is allocated and must be
  freed by the caller. m_name_buffer_ptr and m_tot_parts is also set.
*/

bool ha_partition::read_par_file(const char *name)
{
  char buff[FN_REFLEN], *tot_name_len_offset, *buff_p= buff;
  File file;
  char *file_buffer;
  uint i, len_bytes, len_words, tot_partition_words, tot_name_words, chksum;
  DBUG_ENTER("ha_partition::read_par_file");
  DBUG_PRINT("enter", ("table name: '%s'", name));

  if (m_file_buffer)
    DBUG_RETURN(false);
  fn_format(buff, name, "", ha_par_ext, MY_APPEND_EXT);

  /* Following could be done with mysql_file_stat to read in whole file */
  if ((file= mysql_file_open(key_file_partition,
                             buff, O_RDONLY | O_SHARE, MYF(0))) < 0)
    DBUG_RETURN(TRUE);
  if (mysql_file_read(file, (uchar *) &buff[0], PAR_WORD_SIZE, MYF(MY_NABP)))
    goto err1;
  len_words= uint4korr(buff_p);
  len_bytes= PAR_WORD_SIZE * len_words;
  if (mysql_file_seek(file, 0, MY_SEEK_SET, MYF(0)) == MY_FILEPOS_ERROR)
    goto err1;
  if (!(file_buffer= (char*) my_malloc(key_memory_partition_file,
                                       len_bytes, MYF(0))))
    goto err1;
  if (mysql_file_read(file, (uchar *) file_buffer, len_bytes, MYF(MY_NABP)))
    goto err2;

  chksum= 0;
  for (i= 0; i < len_words; i++)
    chksum ^= uint4korr((file_buffer) + PAR_WORD_SIZE * i);
  if (chksum)
    goto err2;
  m_tot_parts= uint4korr((file_buffer) + PAR_NUM_PARTS_OFFSET);
  DBUG_PRINT("info", ("No of parts = %u", m_tot_parts));
  tot_partition_words= (m_tot_parts + PAR_WORD_SIZE - 1) / PAR_WORD_SIZE;

  tot_name_len_offset= file_buffer + PAR_ENGINES_OFFSET +
                       PAR_WORD_SIZE * tot_partition_words;
  tot_name_words= (uint4korr(tot_name_len_offset) + PAR_WORD_SIZE - 1) /
                  PAR_WORD_SIZE;
  /*
    Verify the total length = tot size word, checksum word, num parts word +
    engines array + name length word + name array.
  */
  if (len_words != (tot_partition_words + tot_name_words + 4))
    goto err2;
  (void) mysql_file_close(file, MYF(0));
  m_file_buffer= file_buffer;          // Will be freed in clear_handler_file()
  m_name_buffer_ptr= tot_name_len_offset + PAR_WORD_SIZE;

  DBUG_RETURN(false);

err2:
  my_free(file_buffer);
err1:
  (void) mysql_file_close(file, MYF(0));
  DBUG_RETURN(true);
}


/**
  Setup m_engine_array

  @param mem_root  MEM_ROOT to use for allocating new handlers

  @return Operation status
    @retval false  Success
    @retval true   Failure
*/

bool ha_partition::setup_engine_array(MEM_ROOT *mem_root)
{
  uint i;
  uchar *buff;
  handlerton **engine_array, *first_engine;
  enum legacy_db_type db_type, first_db_type;

  DBUG_ASSERT(!m_file);
  DBUG_ENTER("ha_partition::setup_engine_array");
  engine_array= (handlerton **) my_alloca(m_tot_parts * sizeof(handlerton*));
  if (!engine_array)
    DBUG_RETURN(true);

  buff= (uchar *) (m_file_buffer + PAR_ENGINES_OFFSET);
  first_db_type= (enum legacy_db_type) buff[0];
  first_engine= ha_resolve_by_legacy_type(ha_thd(), first_db_type);
  if (!first_engine)
    goto err;

  if (!(m_engine_array= (plugin_ref*)
                my_malloc(key_memory_partition_engine_array,
                          m_tot_parts * sizeof(plugin_ref), MYF(MY_WME))))
    goto err;

  for (i= 0; i < m_tot_parts; i++)
  {
    db_type= (enum legacy_db_type) buff[i];
    if (db_type != first_db_type)
    {
      DBUG_PRINT("error", ("partition %u engine %d is not same as "
                           "first partition %d", i, db_type,
                           (int) first_db_type));
      DBUG_ASSERT(0);
      clear_handler_file();
      goto err;
    }
    m_engine_array[i]= ha_lock_engine(NULL, first_engine);
    if (!m_engine_array[i])
    {
      clear_handler_file();
      goto err;
    }
  }

  my_afree((gptr) engine_array);

  if (create_handlers(mem_root))
  {
    clear_handler_file();
    DBUG_RETURN(true);
  }

  DBUG_RETURN(false);

err:
  my_afree((gptr) engine_array);
  DBUG_RETURN(true);
}


/**
  Get info about partition engines and their names from the .par file

  @param name      Full path of table name
  @param mem_root  Allocate memory through this
  @param is_clone  If it is a clone, don't create new handlers

  @return Operation status
    @retval true   Error
    @retval false  Success

  @note Open handler file to get partition names, engine types and number of
  partitions.
*/

bool ha_partition::get_from_handler_file(const char *name, MEM_ROOT *mem_root,
                                         bool is_clone)
{
  DBUG_ENTER("ha_partition::get_from_handler_file");
  DBUG_PRINT("enter", ("table name: '%s'", name));

  if (m_file_buffer)
    DBUG_RETURN(false);

  if (read_par_file(name))
    DBUG_RETURN(true);

  if (!is_clone && setup_engine_array(mem_root))
    DBUG_RETURN(true);

  DBUG_RETURN(false);
}


/****************************************************************************
                MODULE open/close object
****************************************************************************/

/**
  Get the partition name.

  @param       part   Struct containing name and length
  @param[out]  length Length of the name

  @return Partition name
*/

static uchar *get_part_name(PART_NAME_DEF *part, size_t *length,
                            my_bool not_used __attribute__((unused)))
{
  *length= part->length;
  return part->partition_name;
}


/**
  Insert a partition name in the partition_name_hash.

  @param name        Name of partition
  @param part_id     Partition id (number)
  @param is_subpart  Set if the name belongs to a subpartition

  @return Operation status
    @retval true   Failure
    @retval false  Sucess
*/

bool ha_partition::insert_partition_name_in_hash(const char *name, uint part_id,
                                                 bool is_subpart)
{
  PART_NAME_DEF *part_def;
  uchar *part_name;
  uint part_name_length;
  DBUG_ENTER("ha_partition::insert_partition_name_in_hash");
  /*
    Calculate and store the length here, to avoid doing it when
    searching the hash.
  */
  part_name_length= strlen(name);
  /*
    Must use memory that lives as long as table_share.
    Freed in the Partition_share destructor.
    Since we use my_multi_malloc, then my_free(part_def) will also free
    part_name, as a part of my_hash_free.
  */
  if (!my_multi_malloc(key_memory_ha_partition_PART_NAME_DEF,
                       MY_WME,
                       &part_def, sizeof(PART_NAME_DEF),
                       &part_name, part_name_length + 1,
                       NULL))
    DBUG_RETURN(true);
  memcpy(part_name, name, part_name_length + 1);
  part_def->partition_name= part_name;
  part_def->length= part_name_length;
  part_def->part_id= part_id;
  part_def->is_subpart= is_subpart;
  if (my_hash_insert(&part_share->partition_name_hash, (uchar *) part_def))
  {
    my_free(part_def);
    DBUG_RETURN(true);
  }
  DBUG_RETURN(false);
}


/**
  Populate the partition_name_hash in part_share.
*/

bool ha_partition::populate_partition_name_hash()
{
  List_iterator<partition_element> part_it(m_part_info->partitions);
  uint num_parts= m_part_info->num_parts;
  uint num_subparts= m_is_sub_partitioned ? m_part_info->num_subparts : 1;
  uint tot_names;
  uint i= 0;
  DBUG_ASSERT(part_share);

  DBUG_ENTER("ha_partition::populate_partition_name_hash");

  /*
    partition_name_hash is only set once and never changed
    -> OK to check without locking.
  */

  if (part_share->partition_name_hash_initialized)
    DBUG_RETURN(false);
  lock_shared_ha_data();
  if (part_share->partition_name_hash_initialized)
  {
    unlock_shared_ha_data();
    DBUG_RETURN(false);
  }
  tot_names= m_is_sub_partitioned ? m_tot_parts + num_parts : num_parts;
  if (my_hash_init(&part_share->partition_name_hash,
                   system_charset_info, tot_names, 0, 0,
                   (my_hash_get_key) get_part_name,
                   my_free, HASH_UNIQUE))
  {
    unlock_shared_ha_data();
    DBUG_RETURN(TRUE);
  }

  do
  {
    partition_element *part_elem= part_it++;
    DBUG_ASSERT(part_elem->part_state == PART_NORMAL);
    if (part_elem->part_state == PART_NORMAL)
    {
      if (insert_partition_name_in_hash(part_elem->partition_name,
                                        i * num_subparts, false))
        goto err;
      if (m_is_sub_partitioned)
      {
        List_iterator<partition_element>
                                    subpart_it(part_elem->subpartitions);
        partition_element *sub_elem;
        uint j= 0;
        do
        {
          sub_elem= subpart_it++;
          if (insert_partition_name_in_hash(sub_elem->partition_name,
                                            i * num_subparts + j, true))
            goto err;

        } while (++j < num_subparts);
      }
    }
  } while (++i < num_parts);

  part_share->partition_name_hash_initialized= true;
  unlock_shared_ha_data();

  DBUG_RETURN(FALSE);
err:
  my_hash_free(&part_share->partition_name_hash);
  unlock_shared_ha_data();

  DBUG_RETURN(TRUE);
}


/**
  Set Handler_share pointer and allocate Handler_share pointers
  for each partition and set those.

  @param ha_share_arg  Where to store/retrieve the Partitioning_share pointer
                       to be shared by all instances of the same table.

  @return Operation status
    @retval true  Failure
    @retval false Sucess
*/

bool ha_partition::set_ha_share_ref(Handler_share **ha_share_arg)
{
  Handler_share **ha_shares;
  uint i;
  DBUG_ENTER("ha_partition::set_ha_share_ref");

  DBUG_ASSERT(!part_share);
  DBUG_ASSERT(table_share);
  DBUG_ASSERT(!m_is_clone_of);
  DBUG_ASSERT(m_tot_parts);
  if (handler::set_ha_share_ref(ha_share_arg))
    DBUG_RETURN(true);
  if (!(part_share= get_share()))
    DBUG_RETURN(true);
  DBUG_ASSERT(part_share->partitions_share_refs);
  DBUG_ASSERT(part_share->partitions_share_refs->num_parts >= m_tot_parts);
  ha_shares= part_share->partitions_share_refs->ha_shares;
  for (i= 0; i < m_tot_parts; i++)
  {
    if (m_file[i]->set_ha_share_ref(&ha_shares[i]))
      DBUG_RETURN(true);
  }
  DBUG_RETURN(false);
}


/**
  Get the PARTITION_SHARE for the table.

  @return Operation status
    @retval true   Error
    @retval false  Success

  @note Gets or initializes the Partition_share object used by partitioning.
  The Partition_share is used for handling the auto_increment etc.
*/

Partition_share *ha_partition::get_share()
{
  Partition_share *tmp_share;
  DBUG_ENTER("ha_partition::get_share");
  DBUG_ASSERT(table_share);

  lock_shared_ha_data();
  if (!(tmp_share= static_cast<Partition_share*>(get_ha_share_ptr())))
  {
    tmp_share= new Partition_share;
    if (!tmp_share)
      goto err;
    if (tmp_share->init(m_tot_parts))
    {
      delete tmp_share;
      tmp_share= NULL;
      goto err;
    }
    set_ha_share_ptr(static_cast<Handler_share*>(tmp_share));
  }
err:
  unlock_shared_ha_data();
  DBUG_RETURN(tmp_share);
}



/**
  Helper function for freeing all internal bitmaps.
*/

void ha_partition::free_partition_bitmaps()
{
  /* Initialize the bitmap we use to minimize ha_start_bulk_insert calls */
  bitmap_free(&m_bulk_insert_started);
  bitmap_free(&m_locked_partitions);
  bitmap_free(&m_partitions_to_reset);
  bitmap_free(&m_key_not_found_partitions);
}


/**
  Helper function for initializing all internal bitmaps.
*/

bool ha_partition::init_partition_bitmaps()
{
  DBUG_ENTER("ha_partition::init_partition_bitmaps");
  /* Initialize the bitmap we use to minimize ha_start_bulk_insert calls */
  if (bitmap_init(&m_bulk_insert_started, NULL, m_tot_parts + 1, FALSE))
    DBUG_RETURN(true);
  bitmap_clear_all(&m_bulk_insert_started);

  /* Initialize the bitmap we use to keep track of locked partitions */
  if (bitmap_init(&m_locked_partitions, NULL, m_tot_parts, FALSE))
  {
    bitmap_free(&m_bulk_insert_started);
    DBUG_RETURN(true);
  }
  bitmap_clear_all(&m_locked_partitions);

  /*
    Initialize the bitmap we use to keep track of partitions which may have
    something to reset in ha_reset().
  */
  if (bitmap_init(&m_partitions_to_reset, NULL, m_tot_parts, FALSE))
  {
    bitmap_free(&m_bulk_insert_started);
    bitmap_free(&m_locked_partitions);
    DBUG_RETURN(true);
  }
  bitmap_clear_all(&m_partitions_to_reset);

  /*
    Initialize the bitmap we use to keep track of partitions which returned
    HA_ERR_KEY_NOT_FOUND from index_read_map.
  */
  if (bitmap_init(&m_key_not_found_partitions, NULL, m_tot_parts, FALSE))
  {
    bitmap_free(&m_bulk_insert_started);
    bitmap_free(&m_locked_partitions);
    bitmap_free(&m_partitions_to_reset);
    DBUG_RETURN(true);
  }
  bitmap_clear_all(&m_key_not_found_partitions);
  m_key_not_found= false;

  /* Initialize the bitmap for read/lock_partitions */
  if (!m_is_clone_of)
  {
    DBUG_ASSERT(!m_clone_mem_root);
    if (m_part_info->set_partition_bitmaps(NULL))
    {
      free_partition_bitmaps();
      DBUG_RETURN(true);
    }
  }
  DBUG_RETURN(false);
}


/*
  Open handler object

  SYNOPSIS
    open()
    name                  Full path of table name
    mode                  Open mode flags
    test_if_locked        ?

  RETURN VALUE
    >0                    Error
    0                     Success

  DESCRIPTION
    Used for opening tables. The name will be the name of the file.
    A table is opened when it needs to be opened. For instance
    when a request comes in for a select on the table (tables are not
    open and closed for each request, they are cached).

    Called from handler.cc by handler::ha_open(). The server opens all tables
    by calling ha_open() which then calls the handler specific open().
*/

int ha_partition::open(const char *name, int mode, uint test_if_locked)
{
  char *name_buffer_ptr;
  int error= HA_ERR_INITIALIZATION;
  handler **file;
  char name_buff[FN_REFLEN];
  ulonglong check_table_flags;
  DBUG_ENTER("ha_partition::open");

  DBUG_ASSERT(table->s == table_share);
  ref_length= 0;
  m_mode= mode;
  m_open_test_lock= test_if_locked;
  m_part_field_array= m_part_info->full_part_field_array;
  if (get_from_handler_file(name, &table->mem_root, MY_TEST(m_is_clone_of)))
    DBUG_RETURN(error);
  name_buffer_ptr= m_name_buffer_ptr;
  if (populate_partition_name_hash())
  {
    DBUG_RETURN(HA_ERR_INITIALIZATION);
  }
  m_start_key.length= 0;
  m_rec0= table->record[0];
  m_rec_length= table_share->reclength;
  if (!m_part_ids_sorted_by_num_of_records)
  {
    if (!(m_part_ids_sorted_by_num_of_records=
            (uint32*) my_malloc(key_memory_ha_partition_part_ids,
                                m_tot_parts * sizeof(uint32), MYF(MY_WME))))
      DBUG_RETURN(error);
    uint32 i;
    /* Initialize it with all partition ids. */
    for (i= 0; i < m_tot_parts; i++)
      m_part_ids_sorted_by_num_of_records[i]= i;
  }

  if (init_partition_bitmaps())
    DBUG_RETURN(error);

  DBUG_ASSERT(m_part_info);

  if (m_is_clone_of)
  {
    uint i, alloc_len;
    DBUG_ASSERT(m_clone_mem_root);
    /* Allocate an array of handler pointers for the partitions handlers. */
    alloc_len= (m_tot_parts + 1) * sizeof(handler*);
    if (!(m_file= (handler **) alloc_root(m_clone_mem_root, alloc_len)))
    {
      error= HA_ERR_INITIALIZATION;
      goto err_alloc;
    }
    memset(m_file, 0, alloc_len);
    /*
      Populate them by cloning the original partitions. This also opens them.
      Note that file->ref is allocated too.
    */
    file= m_is_clone_of->m_file;
    for (i= 0; i < m_tot_parts; i++)
    {
      create_partition_name(name_buff, name, name_buffer_ptr, NORMAL_PART_NAME,
                            FALSE);
      /* ::clone() will also set ha_share from the original. */
      if (!(m_file[i]= file[i]->clone(name_buff, m_clone_mem_root)))
      {
        error= HA_ERR_INITIALIZATION;
        file= &m_file[i];
        goto err_handler;
      }
      name_buffer_ptr+= strlen(name_buffer_ptr) + 1;
    }
  }
  else
  {
   file= m_file;
   do
   {
      create_partition_name(name_buff, name, name_buffer_ptr, NORMAL_PART_NAME,
                            FALSE);
      if ((error= (*file)->ha_open(table, name_buff, mode,
                                   test_if_locked | HA_OPEN_NO_PSI_CALL)))
        goto err_handler;
      if (m_file == file)
        m_num_locks= (*file)->lock_count();
      DBUG_ASSERT(m_num_locks == (*file)->lock_count());
      name_buffer_ptr+= strlen(name_buffer_ptr) + 1;
    } while (*(++file));
  }

  file= m_file;
  ref_length= (*file)->ref_length;
  check_table_flags= (((*file)->ha_table_flags() &
                       ~(PARTITION_DISABLED_TABLE_FLAGS)) |
                      (PARTITION_ENABLED_TABLE_FLAGS));
  while (*(++file))
  {
    /* MyISAM can have smaller ref_length for partitions with MAX_ROWS set */
    set_if_bigger(ref_length, ((*file)->ref_length));
    /*
      Verify that all partitions have the same set of table flags.
      Mask all flags that partitioning enables/disables.
    */
    if (check_table_flags != (((*file)->ha_table_flags() &
                               ~(PARTITION_DISABLED_TABLE_FLAGS)) |
                              (PARTITION_ENABLED_TABLE_FLAGS)))
    {
      error= HA_ERR_INITIALIZATION;
      /* set file to last handler, so all of them are closed */
      file = &m_file[m_tot_parts - 1];
      goto err_handler;
    }
  }
  key_used_on_scan= m_file[0]->key_used_on_scan;
  implicit_emptied= m_file[0]->implicit_emptied;
  /*
    Add 2 bytes for partition id in position ref length.
    ref_length=max_in_all_partitions(ref_length) + PARTITION_BYTES_IN_POS
  */
  ref_length+= PARTITION_BYTES_IN_POS;
  m_ref_length= ref_length;

  /*
    Release buffer read from .par file. It will not be reused again after
    being opened once.
  */
  clear_handler_file();

  /*
    Some handlers update statistics as part of the open call. This will in
    some cases corrupt the statistics of the partition handler and thus
    to ensure we have correct statistics we call info from open after
    calling open on all individual handlers.
  */
  m_handler_status= handler_opened;
  if (m_part_info->part_expr)
    m_part_func_monotonicity_info=
                            m_part_info->part_expr->get_monotonicity_info();
  else if (m_part_info->list_of_part_fields)
    m_part_func_monotonicity_info= MONOTONIC_STRICT_INCREASING;
  info(HA_STATUS_VARIABLE | HA_STATUS_CONST);
  DBUG_RETURN(0);

err_handler:
  DEBUG_SYNC(ha_thd(), "partition_open_error");
  while (file-- != m_file)
    (*file)->ha_close();
err_alloc:
  free_partition_bitmaps();

  DBUG_RETURN(error);
}


/*
  Disabled since it is not possible to prune yet.
  without pruning, it need to rebind/unbind every partition in every
  statement which uses a table from the table cache. Will also use
  as many PSI_tables as there are partitions.
*/
#ifdef HAVE_M_PSI_PER_PARTITION
void ha_partition::unbind_psi()
{
  uint i;

  DBUG_ENTER("ha_partition::unbind_psi");
  handler::unbind_psi();
  for (i= 0; i < m_tot_parts; i++)
  {
    DBUG_ASSERT(m_file[i] != NULL);
    m_file[i]->unbind_psi();
  }
  DBUG_VOID_RETURN;
}

void ha_partition::rebind_psi()
{
  uint i;

  DBUG_ENTER("ha_partition::rebind_psi");
  handler::rebind_psi();
  for (i= 0; i < m_tot_parts; i++)
  {
    DBUG_ASSERT(m_file[i] != NULL);
    m_file[i]->rebind_psi();
  }
  DBUG_VOID_RETURN;
}
#endif /* HAVE_M_PSI_PER_PARTITION */


/**
  Clone the open and locked partitioning handler.

  @param  mem_root  MEM_ROOT to use.

  @return Pointer to the successfully created clone or NULL

  @details
  This function creates a new ha_partition handler as a clone/copy. The
  original (this) must already be opened and locked. The clone will use
  the originals m_part_info.
  It also allocates memory for ref + ref_dup.
  In ha_partition::open() it will clone its original handlers partitions
  which will allocate then on the correct MEM_ROOT and also open them.
*/

handler *ha_partition::clone(const char *name, MEM_ROOT *mem_root)
{
  ha_partition *new_handler;

  DBUG_ENTER("ha_partition::clone");
  new_handler= new (mem_root) ha_partition(ht, table_share, m_part_info,
                                           this, mem_root);
  if (!new_handler)
    DBUG_RETURN(NULL);

  /*
    We will not clone each partition's handler here, it will be done in
    ha_partition::open() for clones. Also set_ha_share_ref is not needed
    here, since 1) ha_share is copied in the constructor used above
    2) each partition's cloned handler will set it from its original.
  */

  /*
    Allocate new_handler->ref here because otherwise ha_open will allocate it
    on this->table->mem_root and we will not be able to reclaim that memory
    when the clone handler object is destroyed.
  */
  if (!(new_handler->ref= (uchar*) alloc_root(mem_root,
                                              ALIGN_SIZE(m_ref_length)*2)))
    goto err;

  if (new_handler->ha_open(table, name,
                           table->db_stat,
                           HA_OPEN_IGNORE_IF_LOCKED | HA_OPEN_NO_PSI_CALL))
    goto err;

  DBUG_RETURN((handler*) new_handler);

err:
  delete new_handler;
  DBUG_RETURN(NULL);
}


/*
  Close handler object

  SYNOPSIS
    close()

  RETURN VALUE
    >0                   Error code
    0                    Success

  DESCRIPTION
    Called from sql_base.cc, sql_select.cc, and table.cc.
    In sql_select.cc it is only used to close up temporary tables or during
    the process where a temporary table is converted over to being a
    myisam table.
    For sql_base.cc look at close_data_tables().
*/

int ha_partition::close(void)
{
  bool first= TRUE;
  handler **file;
  DBUG_ENTER("ha_partition::close");

  DBUG_ASSERT(table->s == table_share);
  destroy_record_priority_queue();
  free_partition_bitmaps();
  DBUG_ASSERT(m_part_info);
  file= m_file;

repeat:
  do
  {
    (*file)->ha_close();
  } while (*(++file));

  if (first && m_added_file && m_added_file[0])
  {
    file= m_added_file;
    first= FALSE;
    goto repeat;
  }

  m_handler_status= handler_closed;
  DBUG_RETURN(0);
}

/****************************************************************************
                MODULE start/end statement
****************************************************************************/
/*
  A number of methods to define various constants for the handler. In
  the case of the partition handler we need to use some max and min
  of the underlying handlers in most cases.
*/

/*
  Set external locks on table

  SYNOPSIS
    external_lock()
    thd                    Thread object
    lock_type              Type of external lock

  RETURN VALUE
    >0                   Error code
    0                    Success

  DESCRIPTION
    First you should go read the section "locking functions for mysql" in
    lock.cc to understand this.
    This create a lock on the table. If you are implementing a storage engine
    that can handle transactions look at ha_berkeley.cc to see how you will
    want to go about doing this. Otherwise you should consider calling
    flock() here.
    Originally this method was used to set locks on file level to enable
    several MySQL Servers to work on the same data. For transactional
    engines it has been "abused" to also mean start and end of statements
    to enable proper rollback of statements and transactions. When LOCK
    TABLES has been issued the start_stmt method takes over the role of
    indicating start of statement but in this case there is no end of
    statement indicator(?).

    Called from lock.cc by lock_external() and unlock_external(). Also called
    from sql_table.cc by copy_data_between_tables().
*/

int ha_partition::external_lock(THD *thd, int lock_type)
{
  uint error;
  uint i, first_used_partition;
  MY_BITMAP *used_partitions;
  DBUG_ENTER("ha_partition::external_lock");

  DBUG_ASSERT(!auto_increment_lock && !auto_increment_safe_stmt_log_lock);

  if (lock_type == F_UNLCK)
    used_partitions= &m_locked_partitions;
  else
    used_partitions= &(m_part_info->lock_partitions);

  first_used_partition= bitmap_get_first_set(used_partitions);

  for (i= first_used_partition;
       i < m_tot_parts;
       i= bitmap_get_next_set(used_partitions, i))
  {
    DBUG_PRINT("info", ("external_lock(thd, %d) part %d", lock_type, i));
    if ((error= m_file[i]->ha_external_lock(thd, lock_type)))
    {
      if (lock_type != F_UNLCK)
        goto err_handler;
    }
    DBUG_PRINT("info", ("external_lock part %u lock %d", i, lock_type));
    if (lock_type != F_UNLCK)
      bitmap_set_bit(&m_locked_partitions, i);
  }
  if (lock_type == F_UNLCK)
  {
    bitmap_clear_all(used_partitions);
  }
  else
  {
    /* Add touched partitions to be included in reset(). */
    bitmap_union(&m_partitions_to_reset, used_partitions);
  }

  if (m_added_file && m_added_file[0])
  {
    handler **file= m_added_file;
    DBUG_ASSERT(lock_type == F_UNLCK);
    do
    {
      (void) (*file)->ha_external_lock(thd, lock_type);
    } while (*(++file));
  }
  DBUG_RETURN(0);

err_handler:
  uint j;
  for (j= first_used_partition;
       j < i;
       j= bitmap_get_next_set(&m_locked_partitions, j))
  {
    (void) m_file[j]->ha_external_lock(thd, F_UNLCK);
  }
  bitmap_clear_all(&m_locked_partitions);
  DBUG_RETURN(error);
}


/*
  Get the lock(s) for the table and perform conversion of locks if needed

  SYNOPSIS
    store_lock()
    thd                   Thread object
    to                    Lock object array
    lock_type             Table lock type

  RETURN VALUE
    >0                   Error code
    0                    Success

  DESCRIPTION
    The idea with handler::store_lock() is the following:

    The statement decided which locks we should need for the table
    for updates/deletes/inserts we get WRITE locks, for SELECT... we get
    read locks.

    Before adding the lock into the table lock handler (see thr_lock.c)
    mysqld calls store lock with the requested locks.  Store lock can now
    modify a write lock to a read lock (or some other lock), ignore the
    lock (if we don't want to use MySQL table locks at all) or add locks
    for many tables (like we do when we are using a MERGE handler).

    Berkeley DB for partition  changes all WRITE locks to TL_WRITE_ALLOW_WRITE
    (which signals that we are doing WRITES, but we are still allowing other
    reader's and writer's.

    When releasing locks, store_lock() is also called. In this case one
    usually doesn't have to do anything.

    store_lock is called when holding a global mutex to ensure that only
    one thread at a time changes the locking information of tables.

    In some exceptional cases MySQL may send a request for a TL_IGNORE;
    This means that we are requesting the same lock as last time and this
    should also be ignored. (This may happen when someone does a flush
    table when we have opened a part of the tables, in which case mysqld
    closes and reopens the tables and tries to get the same locks as last
    time).  In the future we will probably try to remove this.

    Called from lock.cc by get_lock_data().
*/

THR_LOCK_DATA **ha_partition::store_lock(THD *thd,
                                         THR_LOCK_DATA **to,
                                         enum thr_lock_type lock_type)
{
  uint i;
  DBUG_ENTER("ha_partition::store_lock");
  DBUG_ASSERT(thd == current_thd);

  /*
    This can be called from get_lock_data() in mysql_lock_abort_for_thread(),
    even when thd != table->in_use. In that case don't use partition pruning,
    but use all partitions instead to avoid using another threads structures.
  */
  if (thd != table->in_use)
  {
    for (i= 0; i < m_tot_parts; i++)
      to= m_file[i]->store_lock(thd, to, lock_type);
  }
  else
  {
    for (i= bitmap_get_first_set(&(m_part_info->lock_partitions));
         i < m_tot_parts;
         i= bitmap_get_next_set(&m_part_info->lock_partitions, i))
    {
      DBUG_PRINT("info", ("store lock %d iteration", i));
      to= m_file[i]->store_lock(thd, to, lock_type);
    }
  }
  DBUG_RETURN(to);
}

/*
  Start a statement when table is locked

  SYNOPSIS
    start_stmt()
    thd                  Thread object
    lock_type            Type of external lock

  RETURN VALUE
    >0                   Error code
    0                    Success

  DESCRIPTION
    This method is called instead of external lock when the table is locked
    before the statement is executed.
*/

int ha_partition::start_stmt(THD *thd, thr_lock_type lock_type)
{
  int error= 0;
  uint i;
  /* Assert that read_partitions is included in lock_partitions */
  DBUG_ASSERT(bitmap_is_subset(&m_part_info->read_partitions,
                               &m_part_info->lock_partitions));
  /*
    m_locked_partitions is set in previous external_lock/LOCK TABLES.
    Current statement's lock requests must not include any partitions
    not previously locked.
  */
  DBUG_ASSERT(bitmap_is_subset(&m_part_info->lock_partitions,
                               &m_locked_partitions));
  DBUG_ENTER("ha_partition::start_stmt");

  for (i= bitmap_get_first_set(&(m_part_info->lock_partitions));
       i < m_tot_parts;
       i= bitmap_get_next_set(&m_part_info->lock_partitions, i))
  {
    if ((error= m_file[i]->start_stmt(thd, lock_type)))
      break;
    /* Add partition to be called in reset(). */
    bitmap_set_bit(&m_partitions_to_reset, i);
  }
  DBUG_RETURN(error);
}


/**
  Get number of lock objects returned in store_lock

  @returns Number of locks returned in call to store_lock

  @desc
    Returns the number of store locks needed in call to store lock.
    We return number of partitions we will lock multiplied with number of
    locks needed by each partition. Assists the above functions in allocating
    sufficient space for lock structures.
*/

uint ha_partition::lock_count() const
{
  DBUG_ENTER("ha_partition::lock_count");
  /*
    The caller want to know the upper bound, to allocate enough memory.
    There is no performance lost if we simply return maximum number locks
    needed, only some minor over allocation of memory in get_lock_data().

    Also notice that this may be called for another thread != table->in_use,
    when mysql_lock_abort_for_thread() is called. So this is more safe, then
    using number of partitions after pruning.
  */
  DBUG_RETURN(m_tot_parts * m_num_locks);
}


/*
  Unlock last accessed row

  SYNOPSIS
    unlock_row()

  RETURN VALUE
    NONE

  DESCRIPTION
    Record currently processed was not in the result set of the statement
    and is thus unlocked. Used for UPDATE and DELETE queries.
*/

void ha_partition::unlock_row()
{
  DBUG_ENTER("ha_partition::unlock_row");
  m_file[m_last_part]->unlock_row();
  DBUG_VOID_RETURN;
}

/**
  Check if semi consistent read was used

  SYNOPSIS
    was_semi_consistent_read()

  RETURN VALUE
    TRUE   Previous read was a semi consistent read
    FALSE  Previous read was not a semi consistent read

  DESCRIPTION
    See handler.h:
    In an UPDATE or DELETE, if the row under the cursor was locked by another
    transaction, and the engine used an optimistic read of the last
    committed row value under the cursor, then the engine returns 1 from this
    function. MySQL must NOT try to update this optimistic value. If the
    optimistic value does not match the WHERE condition, MySQL can decide to
    skip over this row. Currently only works for InnoDB. This can be used to
    avoid unnecessary lock waits.

    If this method returns nonzero, it will also signal the storage
    engine that the next read will be a locking re-read of the row.
*/
bool ha_partition::was_semi_consistent_read()
{
  DBUG_ENTER("ha_partition::was_semi_consistent_read");
  DBUG_ASSERT(m_last_part < m_tot_parts &&
              bitmap_is_set(&(m_part_info->read_partitions), m_last_part));
  DBUG_RETURN(m_file[m_last_part]->was_semi_consistent_read());
}

/**
  Use semi consistent read if possible

  SYNOPSIS
    try_semi_consistent_read()
    yes   Turn on semi consistent read

  RETURN VALUE
    NONE

  DESCRIPTION
    See handler.h:
    Tell the engine whether it should avoid unnecessary lock waits.
    If yes, in an UPDATE or DELETE, if the row under the cursor was locked
    by another transaction, the engine may try an optimistic read of
    the last committed row value under the cursor.
    Note: prune_partitions are already called before this call, so using
    pruning is OK.
*/
void ha_partition::try_semi_consistent_read(bool yes)
{
  uint i;
  DBUG_ENTER("ha_partition::try_semi_consistent_read");

  i= bitmap_get_first_set(&(m_part_info->read_partitions));
  DBUG_ASSERT(i != MY_BIT_NONE);
  for (;
       i < m_tot_parts;
       i= bitmap_get_next_set(&m_part_info->read_partitions, i))
  {
    m_file[i]->try_semi_consistent_read(yes);
  }
  DBUG_VOID_RETURN;
}


/****************************************************************************
                MODULE change record
****************************************************************************/

/*
  Insert a row to the table

  SYNOPSIS
    write_row()
    buf                        The row in MySQL Row Format

  RETURN VALUE
    >0                         Error code
    0                          Success

  DESCRIPTION
    write_row() inserts a row. buf() is a byte array of data, normally
    record[0].

    You can use the field information to extract the data from the native byte
    array type.

    Example of this would be:
    for (Field **field=table->field ; *field ; field++)
    {
      ...
    }

    See ha_tina.cc for a variant of extracting all of the data as strings.
    ha_berkeley.cc has a variant of how to store it intact by "packing" it
    for ha_berkeley's own native storage type.

    Called from item_sum.cc, item_sum.cc, sql_acl.cc, sql_insert.cc,
    sql_insert.cc, sql_select.cc, sql_table.cc, sql_udf.cc, and sql_update.cc.

*/

int ha_partition::write_row(uchar * buf)
{
  uint32 part_id;
  int error;
  longlong func_value;
  bool have_auto_increment= table->next_number_field && buf == table->record[0];
  my_bitmap_map *old_map;
  THD *thd= ha_thd();
  sql_mode_t saved_sql_mode= thd->variables.sql_mode;
  bool saved_auto_inc_field_not_null= table->auto_increment_field_not_null;
  DBUG_ENTER("ha_partition::write_row");
  DBUG_ASSERT(buf == m_rec0);

  /*
    If we have an auto_increment column and we are writing a changed row
    or a new row, then update the auto_increment value in the record.
  */
  if (have_auto_increment)
  {
    if (!part_share->auto_inc_initialized &&
        !table_share->next_number_keypart)
    {
      /*
        If auto_increment in table_share is not initialized, start by
        initializing it.
      */
      info(HA_STATUS_AUTO);
    }
    error= update_auto_increment();

    /*
      If we have failed to set the auto-increment value for this row,
      it is highly likely that we will not be able to insert it into
      the correct partition. We must check and fail if neccessary.
    */
    if (error)
      goto exit;

    /*
      Don't allow generation of auto_increment value the partitions handler.
      If a partitions handler would change the value, then it might not
      match the partition any longer.
      This can occur if 'SET INSERT_ID = 0; INSERT (NULL)',
      So allow this by adding 'MODE_NO_AUTO_VALUE_ON_ZERO' to sql_mode.
      The partitions handler::next_insert_id must always be 0. Otherwise
      we need to forward release_auto_increment, or reset it for all
      partitions.
    */
    if (table->next_number_field->val_int() == 0)
    {
      table->auto_increment_field_not_null= TRUE;
      thd->variables.sql_mode|= MODE_NO_AUTO_VALUE_ON_ZERO;
    }
  }

  old_map= dbug_tmp_use_all_columns(table, table->read_set);
  error= m_part_info->get_partition_id(m_part_info, &part_id, &func_value);
  dbug_tmp_restore_column_map(table->read_set, old_map);
  if (unlikely(error))
  {
    m_part_info->err_value= func_value;
    goto exit;
  }
  if (!bitmap_is_set(&(m_part_info->lock_partitions), part_id))
  {
    DBUG_PRINT("info", ("Write to non-locked partition %u (func_value: %ld)",
                        part_id, (long) func_value));
    error= HA_ERR_NOT_IN_LOCK_PARTITIONS;
    goto exit;
  }
  m_last_part= part_id;
  DBUG_PRINT("info", ("Insert in partition %d", part_id));
  start_part_bulk_insert(thd, part_id);

  tmp_disable_binlog(thd); /* Do not replicate the low-level changes. */
  error= m_file[part_id]->ha_write_row(buf);
  if (have_auto_increment && !table->s->next_number_keypart)
    set_auto_increment_if_higher(table->next_number_field);
  reenable_binlog(thd);
exit:
  thd->variables.sql_mode= saved_sql_mode;
  table->auto_increment_field_not_null= saved_auto_inc_field_not_null;
  DBUG_RETURN(error);
}


/*
  Update an existing row

  SYNOPSIS
    update_row()
    old_data                 Old record in MySQL Row Format
    new_data                 New record in MySQL Row Format

  RETURN VALUE
    >0                         Error code
    0                          Success

  DESCRIPTION
    Yes, update_row() does what you expect, it updates a row. old_data will
    have the previous row record in it, while new_data will have the newest
    data in it.
    Keep in mind that the server can do updates based on ordering if an
    ORDER BY clause was used. Consecutive ordering is not guarenteed.

    Called from sql_select.cc, sql_acl.cc, sql_update.cc, and sql_insert.cc.
    new_data is always record[0]
    old_data is always record[1]
*/

int ha_partition::update_row(const uchar *old_data, uchar *new_data)
{
  THD *thd= ha_thd();
  uint32 new_part_id, old_part_id;
  int error= 0;
  longlong func_value;
  DBUG_ENTER("ha_partition::update_row");
  m_err_rec= NULL;

  // Need to read partition-related columns, to locate the row's partition:
  DBUG_ASSERT(bitmap_is_subset(&m_part_info->full_part_field_set,
                               table->read_set));
  if ((error= get_parts_for_update(old_data, new_data, table->record[0],
                                   m_part_info, &old_part_id, &new_part_id,
                                   &func_value)))
  {
    m_part_info->err_value= func_value;
    goto exit;
  }
  DBUG_ASSERT(bitmap_is_set(&(m_part_info->read_partitions), old_part_id));
  if (!bitmap_is_set(&(m_part_info->lock_partitions), new_part_id))
  {
    error= HA_ERR_NOT_IN_LOCK_PARTITIONS;
    goto exit;
  }

  /*
    The protocol for updating a row is:
    1) position the handler (cursor) on the row to be updated,
       either through the last read row (rnd or index) or by rnd_pos.
    2) call update_row with both old and new full records as arguments.

    This means that m_last_part should already be set to actual partition
    where the row was read from. And if that is not the same as the
    calculated part_id we found a misplaced row, we return an error to
    notify the user that something is broken in the row distribution
    between partitions! Since we don't check all rows on read, we return an
    error instead of correcting m_last_part, to make the user aware of the
    problem!

    Notice that HA_READ_BEFORE_WRITE_REMOVAL does not require this protocol,
    so this is not supported for this engine.
  */
  if (old_part_id != m_last_part)
  {
    m_err_rec= old_data;
    DBUG_RETURN(HA_ERR_ROW_IN_WRONG_PARTITION);
  }

  m_last_part= new_part_id;
  start_part_bulk_insert(thd, new_part_id);
  if (new_part_id == old_part_id)
  {
    DBUG_PRINT("info", ("Update in partition %d", new_part_id));
    tmp_disable_binlog(thd); /* Do not replicate the low-level changes. */
    error= m_file[new_part_id]->ha_update_row(old_data, new_data);
    reenable_binlog(thd);
    goto exit;
  }
  else
  {
    Field *saved_next_number_field= table->next_number_field;
    /*
      Don't allow generation of auto_increment value for update.
      table->next_number_field is never set on UPDATE.
      But is set for INSERT ... ON DUPLICATE KEY UPDATE,
      and since update_row() does not generate or update an auto_inc value,
      we cannot have next_number_field set when moving a row
      to another partition with write_row(), since that could
      generate/update the auto_inc value.
      This gives the same behavior for partitioned vs non partitioned tables.
    */
    table->next_number_field= NULL;
    DBUG_PRINT("info", ("Update from partition %d to partition %d",
                        old_part_id, new_part_id));
    tmp_disable_binlog(thd); /* Do not replicate the low-level changes. */
    error= m_file[new_part_id]->ha_write_row(new_data);
    reenable_binlog(thd);
    table->next_number_field= saved_next_number_field;
    if (error)
      goto exit;

    tmp_disable_binlog(thd); /* Do not replicate the low-level changes. */
    error= m_file[old_part_id]->ha_delete_row(old_data);
    reenable_binlog(thd);
    if (error)
    {
      goto exit;
    }
  }

exit:
  /*
    if updating an auto_increment column, update
    part_share->next_auto_inc_val if needed.
    (not to be used if auto_increment on secondary field in a multi-column
    index)
    mysql_update does not set table->next_number_field, so we use
    table->found_next_number_field instead.
    Also checking that the field is marked in the write set.
  */
  if (table->found_next_number_field &&
      new_data == table->record[0] &&
      !table->s->next_number_keypart &&
      bitmap_is_set(table->write_set,
                    table->found_next_number_field->field_index))
  {
    if (!part_share->auto_inc_initialized)
      info(HA_STATUS_AUTO);
    set_auto_increment_if_higher(table->found_next_number_field);
  }
  DBUG_RETURN(error);
}


/*
  Remove an existing row

  SYNOPSIS
    delete_row
    buf                      Deleted row in MySQL Row Format

  RETURN VALUE
    >0                       Error Code
    0                        Success

  DESCRIPTION
    This will delete a row. buf will contain a copy of the row to be deleted.
    The server will call this right after the current row has been read
    (from either a previous rnd_xxx() or index_xxx() call).
    If you keep a pointer to the last row or can access a primary key it will
    make doing the deletion quite a bit easier.
    Keep in mind that the server does no guarentee consecutive deletions.
    ORDER BY clauses can be used.

    Called in sql_acl.cc and sql_udf.cc to manage internal table information.
    Called in sql_delete.cc, sql_insert.cc, and sql_select.cc. In sql_select
    it is used for removing duplicates while in insert it is used for REPLACE
    calls.

    buf is either record[0] or record[1]
*/

int ha_partition::delete_row(const uchar *buf)
{
  uint32 part_id;
  int error;
  THD *thd= ha_thd();
  DBUG_ENTER("ha_partition::delete_row");
  m_err_rec= NULL;

  DBUG_ASSERT(bitmap_is_subset(&m_part_info->full_part_field_set,
                               table->read_set));
  if ((error= get_part_for_delete(buf, m_rec0, m_part_info, &part_id)))
  {
    DBUG_RETURN(error);
  }
  /* Should never call delete_row on a partition which is not read */
  DBUG_ASSERT(bitmap_is_set(&(m_part_info->read_partitions), part_id));
  DBUG_ASSERT(bitmap_is_set(&(m_part_info->lock_partitions), part_id));
  if (!bitmap_is_set(&(m_part_info->lock_partitions), part_id))
    DBUG_RETURN(HA_ERR_NOT_IN_LOCK_PARTITIONS);

  /*
    The protocol for deleting a row is:
    1) position the handler (cursor) on the row to be deleted,
       either through the last read row (rnd or index) or by rnd_pos.
    2) call delete_row with the full record as argument.

    This means that m_last_part should already be set to actual partition
    where the row was read from. And if that is not the same as the
    calculated part_id we found a misplaced row, we return an error to
    notify the user that something is broken in the row distribution
    between partitions! Since we don't check all rows on read, we return an
    error instead of forwarding the delete to the correct (m_last_part)
    partition!

    Notice that HA_READ_BEFORE_WRITE_REMOVAL does not require this protocol,
    so this is not supported for this engine.

    TODO: change the assert in InnoDB into an error instead and make this one
    an assert instead and remove the get_part_for_delete()!
  */
  if (part_id != m_last_part)
  {
    m_err_rec= buf;
    DBUG_RETURN(HA_ERR_ROW_IN_WRONG_PARTITION);
  }

  m_last_part= part_id;
  tmp_disable_binlog(thd);
  error= m_file[part_id]->ha_delete_row(buf);
  reenable_binlog(thd);
  DBUG_RETURN(error);
}


/*
  Delete all rows in a table

  SYNOPSIS
    delete_all_rows()

  RETURN VALUE
    >0                       Error Code
    0                        Success

  DESCRIPTION
    Used to delete all rows in a table. Both for cases of truncate and
    for cases where the optimizer realizes that all rows will be
    removed as a result of a SQL statement.

    Called from item_sum.cc by Item_func_group_concat::clear(),
    Item_sum_count_distinct::clear(), and Item_func_group_concat::clear().
    Called from sql_delete.cc by mysql_delete().
    Called from sql_select.cc by JOIN::reset().
    Called from sql_union.cc by st_select_lex_unit::exec().
*/

int ha_partition::delete_all_rows()
{
  int error;
  uint i;
  DBUG_ENTER("ha_partition::delete_all_rows");

  for (i= bitmap_get_first_set(&m_part_info->read_partitions);
       i < m_tot_parts;
       i= bitmap_get_next_set(&m_part_info->read_partitions, i))
  {
    /* Can be pruned, like DELETE FROM t PARTITION (pX) */
    if ((error= m_file[i]->ha_delete_all_rows()))
      DBUG_RETURN(error);
  }
  DBUG_RETURN(0);
}


/**
  Manually truncate the table.

  @retval  0    Success.
  @retval  > 0  Error code.
*/

int ha_partition::truncate()
{
  int error;
  handler **file;
  DBUG_ENTER("ha_partition::truncate");

  /*
    TRUNCATE also means resetting auto_increment. Hence, reset
    it so that it will be initialized again at the next use.
  */
  lock_auto_increment();
  part_share->next_auto_inc_val= 0;
  part_share->auto_inc_initialized= false;
  unlock_auto_increment();

  file= m_file;
  do
  {
    if ((error= (*file)->ha_truncate()))
      DBUG_RETURN(error);
  } while (*(++file));
  DBUG_RETURN(0);
}


/**
  Truncate a set of specific partitions.

  @remark Auto increment value will be truncated in that partition as well!

  ALTER TABLE t TRUNCATE PARTITION ...
*/

int ha_partition::truncate_partition(Alter_info *alter_info, bool *binlog_stmt)
{
  int error= 0;
  List_iterator<partition_element> part_it(m_part_info->partitions);
  uint num_parts= m_part_info->num_parts;
  uint num_subparts= m_part_info->num_subparts;
  uint i= 0;
  DBUG_ENTER("ha_partition::truncate_partition");

  /* Only binlog when it starts any call to the partitions handlers */
  *binlog_stmt= false;

  if (set_part_state(alter_info, m_part_info, PART_ADMIN))
    DBUG_RETURN(HA_ERR_NO_PARTITION_FOUND);

  /*
    TRUNCATE also means resetting auto_increment. Hence, reset
    it so that it will be initialized again at the next use.
  */
  lock_auto_increment();
  part_share->next_auto_inc_val= 0;
  part_share->auto_inc_initialized= FALSE;
  unlock_auto_increment();

  *binlog_stmt= true;

  do
  {
    partition_element *part_elem= part_it++;
    if (m_is_sub_partitioned)
    {
      List_iterator<partition_element> subpart_it(part_elem->subpartitions);
      partition_element *sub_elem;
      uint j= 0, part;
      do
      {
        sub_elem= subpart_it++;
        if (part_elem->part_state == PART_ADMIN ||
            sub_elem->part_state == PART_ADMIN)
        {
          part= i * num_subparts + j;
          DBUG_PRINT("info", ("truncate subpartition %u (%s)",
                              part, sub_elem->partition_name));
          if ((error= m_file[part]->ha_truncate()))
          {
            /* reset part_state for the remaining partitions */
            do
            {
              if (sub_elem->part_state == PART_ADMIN)
                sub_elem->part_state= PART_NORMAL;
            } while ((sub_elem= subpart_it++));
            if (part_elem->part_state == PART_ADMIN)
              part_elem->part_state= PART_NORMAL;

            while ((part_elem= part_it++))
            {
              List_iterator<partition_element> s_it(part_elem->subpartitions);
              while ((sub_elem= s_it++))
              {
                if (sub_elem->part_state == PART_ADMIN)
                  sub_elem->part_state= PART_NORMAL;
              }
              if (part_elem->part_state == PART_ADMIN)
                part_elem->part_state= PART_NORMAL;
            }
            goto err;
          }
          sub_elem->part_state= PART_NORMAL;
        }
      } while (++j < num_subparts);
      part_elem->part_state= PART_NORMAL;
    }
    else
    {
      if (part_elem->part_state == PART_ADMIN)
      {
        DBUG_PRINT("info", ("truncate partition %u (%s)", i,
                            part_elem->partition_name));
        error= m_file[i]->ha_truncate();
        if (error)
        {
          /* reset part_state for the remaining partitions */
          do
          {
            if (part_elem->part_state == PART_ADMIN)
              part_elem->part_state= PART_NORMAL;
          } while ((part_elem= part_it++));
          goto err;
        }
      }
      part_elem->part_state= PART_NORMAL;
    }
  } while (!error && (++i < num_parts));
err:
  DBUG_RETURN(error);
}


/*
  Start a large batch of insert rows

  SYNOPSIS
    start_bulk_insert()
    rows                  Number of rows to insert

  RETURN VALUE
    NONE

  DESCRIPTION
    rows == 0 means we will probably insert many rows
*/
void ha_partition::start_bulk_insert(ha_rows rows)
{
  DBUG_ENTER("ha_partition::start_bulk_insert");

  m_bulk_inserted_rows= 0;
  bitmap_clear_all(&m_bulk_insert_started);
  /* use the last bit for marking if bulk_insert_started was called */
  bitmap_set_bit(&m_bulk_insert_started, m_tot_parts);
  DBUG_VOID_RETURN;
}


/*
  Check if start_bulk_insert has been called for this partition,
  if not, call it and mark it called
*/
void ha_partition::start_part_bulk_insert(THD *thd, uint part_id)
{
  long old_buffer_size;
  if (!bitmap_is_set(&m_bulk_insert_started, part_id) &&
      bitmap_is_set(&m_bulk_insert_started, m_tot_parts))
  {
    DBUG_ASSERT(bitmap_is_set(&(m_part_info->lock_partitions), part_id));
    old_buffer_size= thd->variables.read_buff_size;
    /* Update read_buffer_size for this partition */
    thd->variables.read_buff_size= estimate_read_buffer_size(old_buffer_size);
    m_file[part_id]->ha_start_bulk_insert(guess_bulk_insert_rows());
    bitmap_set_bit(&m_bulk_insert_started, part_id);
    thd->variables.read_buff_size= old_buffer_size;
  }
  m_bulk_inserted_rows++;
}

/*
  Estimate the read buffer size for each partition.
  SYNOPSIS
    ha_partition::estimate_read_buffer_size()
    original_size  read buffer size originally set for the server
  RETURN VALUE
    estimated buffer size.
  DESCRIPTION
    If the estimated number of rows to insert is less than 10 (but not 0)
    the new buffer size is same as original buffer size.
    In case of first partition of when partition function is monotonic
    new buffer size is same as the original buffer size.
    For rest of the partition total buffer of 10*original_size is divided
    equally if number of partition is more than 10 other wise each partition
    will be allowed to use original buffer size.
*/
long ha_partition::estimate_read_buffer_size(long original_size)
{
  /*
    If number of rows to insert is less than 10, but not 0,
    return original buffer size.
  */
  if (estimation_rows_to_insert && (estimation_rows_to_insert < 10))
    return (original_size);
  /*
    If first insert/partition and monotonic partition function,
    allow using buffer size originally set.
   */
  if (!m_bulk_inserted_rows &&
      m_part_func_monotonicity_info != NON_MONOTONIC &&
      m_tot_parts > 1)
    return original_size;
  /*
    Allow total buffer used in all partition to go up to 10*read_buffer_size.
    11*read_buffer_size in case of monotonic partition function.
  */

  if (m_tot_parts < 10)
      return original_size;
  return (original_size * 10 / m_tot_parts);
}

/*
  Try to predict the number of inserts into this partition.

  If less than 10 rows (including 0 which means Unknown)
    just give that as a guess
  If monotonic partitioning function was used
    guess that 50 % of the inserts goes to the first partition
  For all other cases, guess on equal distribution between the partitions
*/
ha_rows ha_partition::guess_bulk_insert_rows()
{
  DBUG_ENTER("guess_bulk_insert_rows");

  if (estimation_rows_to_insert < 10)
    DBUG_RETURN(estimation_rows_to_insert);

  /* If first insert/partition and monotonic partition function, guess 50%.  */
  if (!m_bulk_inserted_rows &&
      m_part_func_monotonicity_info != NON_MONOTONIC &&
      m_tot_parts > 1)
    DBUG_RETURN(estimation_rows_to_insert / 2);

  /* Else guess on equal distribution (+1 is to avoid returning 0/Unknown) */
  if (m_bulk_inserted_rows < estimation_rows_to_insert)
    DBUG_RETURN(((estimation_rows_to_insert - m_bulk_inserted_rows)
                / m_tot_parts) + 1);
  /* The estimation was wrong, must say 'Unknown' */
  DBUG_RETURN(0);
}


/**
  Finish a large batch of insert rows.

  @return Operation status.
    @retval     0 Success
    @retval  != 0 Error code
*/

int ha_partition::end_bulk_insert()
{
  int error= 0;
  uint i;
  DBUG_ENTER("ha_partition::end_bulk_insert");

  if (!bitmap_is_set(&m_bulk_insert_started, m_tot_parts))
  {
    DBUG_ASSERT(0);
    DBUG_RETURN(error);
  }

  for (i= bitmap_get_first_set(&m_bulk_insert_started);
       i < m_tot_parts;
       i= bitmap_get_next_set(&m_bulk_insert_started, i))
  {
    int tmp;
    if ((tmp= m_file[i]->ha_end_bulk_insert()))
      error= tmp;
  }
  bitmap_clear_all(&m_bulk_insert_started);
  DBUG_RETURN(error);
}


/****************************************************************************
                MODULE full table scan
****************************************************************************/
/*
  Initialize engine for random reads

  SYNOPSIS
    ha_partition::rnd_init()
    scan        0  Initialize for random reads through rnd_pos()
                1  Initialize for random scan through rnd_next()

  RETURN VALUE
    >0          Error code
    0           Success

  DESCRIPTION
    rnd_init() is called when the server wants the storage engine to do a
    table scan or when the server wants to access data through rnd_pos.

    When scan is used we will scan one handler partition at a time.
    When preparing for rnd_pos we will init all handler partitions.
    No extra cache handling is needed when scannning is not performed.

    Before initialising we will call rnd_end to ensure that we clean up from
    any previous incarnation of a table scan.
    Called from filesort.cc, records.cc, sql_handler.cc, sql_select.cc,
    sql_table.cc, and sql_update.cc.
*/

int ha_partition::rnd_init(bool scan)
{
  int error;
  uint i= 0;
  uint32 part_id;
  DBUG_ENTER("ha_partition::rnd_init");

  /*
    For operations that may need to change data, we may need to extend
    read_set.
  */
  if (get_lock_type() == F_WRLCK)
  {
    /*
      If write_set contains any of the fields used in partition and
      subpartition expression, we need to set all bits in read_set because
      the row may need to be inserted in a different [sub]partition. In
      other words update_row() can be converted into write_row(), which
      requires a complete record.
    */
    if (bitmap_is_overlapping(&m_part_info->full_part_field_set,
                              table->write_set))
      bitmap_set_all(table->read_set);
    else
    {
      /*
        Some handlers only read fields as specified by the bitmap for the
        read set. For partitioned handlers we always require that the
        fields of the partition functions are read such that we can
        calculate the partition id to place updated and deleted records.
      */
      bitmap_union(table->read_set, &m_part_info->full_part_field_set);
    }
  }

  /* Now we see what the index of our first important partition is */
  DBUG_PRINT("info", ("m_part_info->read_partitions: 0x%lx",
                      (long) m_part_info->read_partitions.bitmap));
  part_id= bitmap_get_first_set(&(m_part_info->read_partitions));
  DBUG_PRINT("info", ("m_part_spec.start_part %d", part_id));

  if (MY_BIT_NONE == part_id)
  {
    error= 0;
    goto err1;
  }

  /*
    We have a partition and we are scanning with rnd_next
    so we bump our cache
  */
  DBUG_PRINT("info", ("rnd_init on partition %d", part_id));
  if (scan)
  {
    /*
      rnd_end() is needed for partitioning to reset internal data if scan
      is already in use
    */
    rnd_end();
    late_extra_cache(part_id);
    if ((error= m_file[part_id]->ha_rnd_init(scan)))
      goto err;
  }
  else
  {
    for (i= part_id;
         i < m_tot_parts;
         i= bitmap_get_next_set(&m_part_info->read_partitions, i))
    {
      if ((error= m_file[i]->ha_rnd_init(scan)))
        goto err;
    }
  }
  m_scan_value= scan;
  m_part_spec.start_part= part_id;
  m_part_spec.end_part= m_tot_parts - 1;
  DBUG_PRINT("info", ("m_scan_value=%d", m_scan_value));
  DBUG_RETURN(0);

err:
  /* Call rnd_end for all previously inited partitions. */
  for (;
       part_id < i;
       part_id= bitmap_get_next_set(&m_part_info->read_partitions, part_id))
  {
    m_file[part_id]->ha_rnd_end();
  }
err1:
  m_scan_value= 2;
  m_part_spec.start_part= NO_CURRENT_PART_ID;
  DBUG_RETURN(error);
}


/*
  End of a table scan

  SYNOPSIS
    rnd_end()

  RETURN VALUE
    >0          Error code
    0           Success
*/

int ha_partition::rnd_end()
{
  DBUG_ENTER("ha_partition::rnd_end");
  switch (m_scan_value) {
  case 2:                                       // Error
    break;
  case 1:
    if (NO_CURRENT_PART_ID != m_part_spec.start_part)         // Table scan
    {
      late_extra_no_cache(m_part_spec.start_part);
      m_file[m_part_spec.start_part]->ha_rnd_end();
    }
    break;
  case 0:
    uint i;
    for (i= bitmap_get_first_set(&m_part_info->read_partitions);
         i < m_tot_parts;
         i= bitmap_get_next_set(&m_part_info->read_partitions, i))
    {
      m_file[i]->ha_rnd_end();
    }
    break;
  }
  m_scan_value= 2;
  m_part_spec.start_part= NO_CURRENT_PART_ID;
  DBUG_RETURN(0);
}

/*
  read next row during full table scan (scan in random row order)

  SYNOPSIS
    rnd_next()
    buf         buffer that should be filled with data

  RETURN VALUE
    >0          Error code
    0           Success

  DESCRIPTION
    This is called for each row of the table scan. When you run out of records
    you should return HA_ERR_END_OF_FILE.
    The Field structure for the table is the key to getting data into buf
    in a manner that will allow the server to understand it.

    Called from filesort.cc, records.cc, sql_handler.cc, sql_select.cc,
    sql_table.cc, and sql_update.cc.
*/

int ha_partition::rnd_next(uchar *buf)
{
  handler *file;
  int result= HA_ERR_END_OF_FILE;
  uint part_id= m_part_spec.start_part;
  DBUG_ENTER("ha_partition::rnd_next");

  if (NO_CURRENT_PART_ID == part_id)
  {
    /*
      The original set of partitions to scan was empty and thus we report
      the result here.
    */
    goto end;
  }

  DBUG_ASSERT(m_scan_value == 1);
  file= m_file[part_id];

  while (TRUE)
  {
    result= file->ha_rnd_next(buf);
    if (!result)
    {
      m_last_part= part_id;
      m_part_spec.start_part= part_id;
      table->status= 0;
      DBUG_RETURN(0);
    }

    /*
      if we get here, then the current partition ha_rnd_next returned failure
    */
    if (result == HA_ERR_RECORD_DELETED)
      continue;                               // Probably MyISAM

    if (result != HA_ERR_END_OF_FILE)
      goto end_dont_reset_start_part;         // Return error

    /* End current partition */
    late_extra_no_cache(part_id);
    DBUG_PRINT("info", ("rnd_end on partition %d", part_id));
    if ((result= file->ha_rnd_end()))
      break;

    /* Shift to next partition */
    part_id= bitmap_get_next_set(&m_part_info->read_partitions, part_id);
    if (part_id >= m_tot_parts)
    {
      result= HA_ERR_END_OF_FILE;
      break;
    }
    m_last_part= part_id;
    m_part_spec.start_part= part_id;
    file= m_file[part_id];
    DBUG_PRINT("info", ("rnd_init on partition %d", part_id));
    if ((result= file->ha_rnd_init(1)))
      break;
    late_extra_cache(part_id);
  }

end:
  m_part_spec.start_part= NO_CURRENT_PART_ID;
end_dont_reset_start_part:
  table->status= STATUS_NOT_FOUND;
  DBUG_RETURN(result);
}


/*
  Save position of current row

  SYNOPSIS
    position()
    record             Current record in MySQL Row Format

  RETURN VALUE
    NONE

  DESCRIPTION
    position() is called after each call to rnd_next() if the data needs
    to be ordered. You can do something like the following to store
    the position:
    ha_store_ptr(ref, ref_length, current_position);

    The server uses ref to store data. ref_length in the above case is
    the size needed to store current_position. ref is just a byte array
    that the server will maintain. If you are using offsets to mark rows, then
    current_position should be the offset. If it is a primary key like in
    BDB, then it needs to be a primary key.

    Called from filesort.cc, sql_select.cc, sql_delete.cc and sql_update.cc.
*/

void ha_partition::position(const uchar *record)
{
  handler *file= m_file[m_last_part];
  uint pad_length;
  DBUG_ASSERT(bitmap_is_set(&(m_part_info->read_partitions), m_last_part));
  DBUG_ENTER("ha_partition::position");

  file->position(record);
  int2store(ref, m_last_part);
  memcpy((ref + PARTITION_BYTES_IN_POS), file->ref, file->ref_length);
  pad_length= m_ref_length - PARTITION_BYTES_IN_POS - file->ref_length;
  if (pad_length)
    memset((ref + PARTITION_BYTES_IN_POS + file->ref_length), 0, pad_length);

  DBUG_VOID_RETURN;
}


/*
  Read row using position

  SYNOPSIS
    rnd_pos()
    out:buf                     Row read in MySQL Row Format
    position                    Position of read row

  RETURN VALUE
    >0                          Error code
    0                           Success

  DESCRIPTION
    This is like rnd_next, but you are given a position to use
    to determine the row. The position will be of the type that you stored in
    ref. You can use ha_get_ptr(pos,ref_length) to retrieve whatever key
    or position you saved when position() was called.
    Called from filesort.cc records.cc sql_insert.cc sql_select.cc
    sql_update.cc.
*/

int ha_partition::rnd_pos(uchar * buf, uchar *pos)
{
  uint part_id;
  handler *file;
  DBUG_ENTER("ha_partition::rnd_pos");

  part_id= uint2korr((const uchar *) pos);
  DBUG_ASSERT(part_id < m_tot_parts);
  file= m_file[part_id];
  DBUG_ASSERT(bitmap_is_set(&(m_part_info->read_partitions), part_id));
  m_last_part= part_id;
  DBUG_RETURN(file->ha_rnd_pos(buf, (pos + PARTITION_BYTES_IN_POS)));
}


/*
  Read row using position using given record to find

  SYNOPSIS
    rnd_pos_by_record()
    record             Current record in MySQL Row Format

  RETURN VALUE
    >0                 Error code
    0                  Success

  DESCRIPTION
    this works as position()+rnd_pos() functions, but does some extra work,
    calculating m_last_part - the partition to where the 'record'
    should go.

    called from replication (log_event.cc)
*/

int ha_partition::rnd_pos_by_record(uchar *record)
{
  DBUG_ENTER("ha_partition::rnd_pos_by_record");

  if (unlikely(get_part_for_delete(record, m_rec0, m_part_info, &m_last_part)))
    DBUG_RETURN(1);

  DBUG_RETURN(handler::rnd_pos_by_record(record));
}


/****************************************************************************
                MODULE index scan
****************************************************************************/
/*
  Positions an index cursor to the index specified in the handle. Fetches the
  row if available. If the key value is null, begin at the first key of the
  index.

  There are loads of optimisations possible here for the partition handler.
  The same optimisations can also be checked for full table scan although
  only through conditions and not from index ranges.
  Phase one optimisations:
    Check if the fields of the partition function are bound. If so only use
    the single partition it becomes bound to.
  Phase two optimisations:
    If it can be deducted through range or list partitioning that only a
    subset of the partitions are used, then only use those partitions.
*/


/**
  Setup the ordered record buffer and the priority queue.
*/

bool ha_partition::init_record_priority_queue()
{
  DBUG_ENTER("ha_partition::init_record_priority_queue");
  DBUG_ASSERT(!m_ordered_rec_buffer);
  /*
    Initialize the ordered record buffer.
  */
  if (!m_ordered_rec_buffer)
  {
    uint alloc_len;
    uint used_parts= bitmap_bits_set(&m_part_info->read_partitions);
    /* Allocate record buffer for each used partition. */
    alloc_len= used_parts * (m_rec_length + PARTITION_BYTES_IN_POS);
    /* Allocate a key for temporary use when setting up the scan. */
    alloc_len+= table_share->max_key_length;

    if (!(m_ordered_rec_buffer= (uchar*)my_malloc(key_memory_ha_partition_ordered_rec_buffer,
                                                  alloc_len, MYF(MY_WME))))
      DBUG_RETURN(true);

    /*
      We set-up one record per partition and each record has 2 bytes in
      front where the partition id is written. This is used by ordered
      index_read.
      We also set-up a reference to the first record for temporary use in
      setting up the scan.
    */
    char *ptr= (char*) m_ordered_rec_buffer;
    uint i;
    for (i= bitmap_get_first_set(&m_part_info->read_partitions);
         i < m_tot_parts;
         i= bitmap_get_next_set(&m_part_info->read_partitions, i))
    {
      DBUG_PRINT("info", ("init rec-buf for part %u", i));
      int2store(ptr, i);
      ptr+= m_rec_length + PARTITION_BYTES_IN_POS;
    }
    m_start_key.key= (const uchar*)ptr;
    /* Initialize priority queue, initialized to reading forward. */
    if (init_queue(&m_queue, used_parts, (uint) PARTITION_BYTES_IN_POS,
                   0, key_rec_cmp, (void*)m_curr_key_info))
    {
      my_free(m_ordered_rec_buffer);
      m_ordered_rec_buffer= NULL;
      DBUG_RETURN(true);
    }
  }
  DBUG_RETURN(false);
}


/**
  Destroy the ordered record buffer and the priority queue.
*/

void ha_partition::destroy_record_priority_queue()
{
  DBUG_ENTER("ha_partition::destroy_record_priority_queue");
  if (m_ordered_rec_buffer)
  {
    delete_queue(&m_queue);
    my_free(m_ordered_rec_buffer);
    m_ordered_rec_buffer= NULL;
  }
  DBUG_VOID_RETURN;
}


/*
  Initialize handler before start of index scan

  SYNOPSIS
    index_init()
    inx                Index number
    sorted             Is rows to be returned in sorted order

  RETURN VALUE
    >0                 Error code
    0                  Success

  DESCRIPTION
    index_init is always called before starting index scans (except when
    starting through index_read_idx and using read_range variants).
*/

int ha_partition::index_init(uint inx, bool sorted)
{
  int error= 0;
  uint i;
  DBUG_ENTER("ha_partition::index_init");

  DBUG_PRINT("info", ("inx %u sorted %u", inx, sorted));
  active_index= inx;
  m_part_spec.start_part= NO_CURRENT_PART_ID;
  m_start_key.length= 0;
  m_ordered= sorted;
  m_curr_key_info[0]= table->key_info+inx;
  if (m_pkey_is_clustered && table->s->primary_key != MAX_KEY)
  {
    /*
      if PK is clustered, then the key cmp must use the pk to
      differentiate between equal key in given index.
    */
    DBUG_PRINT("info", ("Clustered pk, using pk as secondary cmp"));
    m_curr_key_info[1]= table->key_info+table->s->primary_key;
    m_curr_key_info[2]= NULL;
  }
  else
    m_curr_key_info[1]= NULL;

  if (init_record_priority_queue())
    DBUG_RETURN(HA_ERR_OUT_OF_MEM);

  /*
    Some handlers only read fields as specified by the bitmap for the
    read set. For partitioned handlers we always require that the
    fields of the partition functions are read such that we can
    calculate the partition id to place updated and deleted records.
    But this is required for operations that may need to change data only.
  */
  if (get_lock_type() == F_WRLCK)
    bitmap_union(table->read_set, &m_part_info->full_part_field_set);
  for (i= bitmap_get_first_set(&m_part_info->read_partitions);
       i < m_tot_parts;
       i= bitmap_get_next_set(&m_part_info->read_partitions, i))
  {
    if ((error= m_file[i]->ha_index_init(inx, sorted)))
      goto err;

    DBUG_EXECUTE_IF("ha_partition_fail_index_init", {
      i++;
      error= HA_ERR_NO_PARTITION_FOUND;
      goto err;
    });
  }
err:
  if (error)
  {
    /* End the previously initialized indexes. */
    uint j;
    for (j= bitmap_get_first_set(&m_part_info->read_partitions);
         j < i;
         j= bitmap_get_next_set(&m_part_info->read_partitions, j))
    {
      (void) m_file[j]->ha_index_end();
    }
  }
  DBUG_RETURN(error);
}


/*
  End of index scan

  SYNOPSIS
    index_end()

  RETURN VALUE
    >0                 Error code
    0                  Success

  DESCRIPTION
    index_end is called at the end of an index scan to clean up any
    things needed to clean up.
*/

int ha_partition::index_end()
{
  int error= 0;
  uint i;
  DBUG_ENTER("ha_partition::index_end");

  active_index= MAX_KEY;
  m_part_spec.start_part= NO_CURRENT_PART_ID;
  for (i= bitmap_get_first_set(&m_part_info->read_partitions);
       i < m_tot_parts;
       i= bitmap_get_next_set(&m_part_info->read_partitions, i))
  {
    int tmp;
    if ((tmp= m_file[i]->ha_index_end()))
      error= tmp;
  }
  destroy_record_priority_queue();
  DBUG_RETURN(error);
}


/*
  Read one record in an index scan and start an index scan

  SYNOPSIS
    index_read_map()
    buf                    Read row in MySQL Row Format
    key                    Key parts in consecutive order
    keypart_map            Which part of key is used
    find_flag              What type of key condition is used

  RETURN VALUE
    >0                 Error code
    0                  Success

  DESCRIPTION
    index_read_map starts a new index scan using a start key. The MySQL Server
    will check the end key on its own. Thus to function properly the
    partitioned handler need to ensure that it delivers records in the sort
    order of the MySQL Server.
    index_read_map can be restarted without calling index_end on the previous
    index scan and without calling index_init. In this case the index_read_map
    is on the same index as the previous index_scan. This is particularly
    used in conjuntion with multi read ranges.
*/

int ha_partition::index_read_map(uchar *buf, const uchar *key,
                                 key_part_map keypart_map,
                                 enum ha_rkey_function find_flag)
{
  DBUG_ENTER("ha_partition::index_read_map");
  end_range= 0;
  m_index_scan_type= partition_index_read;
  m_start_key.key= key;
  m_start_key.keypart_map= keypart_map;
  m_start_key.flag= find_flag;
  DBUG_RETURN(common_index_read(buf, TRUE));
}


/**
  Common routine for a number of index_read variants

  @param buf             Buffer where the record should be returned.
  @param have_start_key  TRUE <=> the left endpoint is available, i.e.
                         we're in index_read call or in read_range_first
                         call and the range has left endpoint.
                         FALSE <=> there is no left endpoint (we're in
                         read_range_first() call and the range has no left
                         endpoint).

  @return Operation status
    @retval 0      OK
    @retval HA_ERR_END_OF_FILE   Whole index scanned, without finding the record.
    @retval HA_ERR_KEY_NOT_FOUND Record not found, but index cursor positioned.
    @retval other  error code.

  @details
    Start scanning the range (when invoked from read_range_first()) or doing
    an index lookup (when invoked from index_read_XXX):
     - If possible, perform partition selection
     - Find the set of partitions we're going to use
     - Depending on whether we need ordering:
        NO:  Get the first record from first used partition (see
             handle_unordered_scan_next_partition)
        YES: Fill the priority queue and get the record that is the first in
             the ordering
*/

int ha_partition::common_index_read(uchar *buf, bool have_start_key)
{
  int error;
  uint UNINIT_VAR(key_len); /* used if have_start_key==TRUE */
  m_reverse_order= false;
  DBUG_ENTER("ha_partition::common_index_read");

  DBUG_PRINT("info", ("m_ordered %u m_ordered_scan_ong %u",
                      m_ordered, m_ordered_scan_ongoing));

  if (have_start_key)
  {
    m_start_key.length= key_len= calculate_key_len(table, active_index,
                                                   m_start_key.key,
                                                   m_start_key.keypart_map);
    DBUG_PRINT("info", ("have_start_key map %lu find_flag %u len %u",
                        m_start_key.keypart_map, m_start_key.flag, key_len));
    DBUG_ASSERT(key_len);
  }
  if ((error= partition_scan_set_up(buf, have_start_key)))
  {
    DBUG_RETURN(error);
  }

  if (have_start_key &&
      (m_start_key.flag == HA_READ_KEY_OR_PREV ||
       m_start_key.flag == HA_READ_PREFIX_LAST ||
       m_start_key.flag == HA_READ_PREFIX_LAST_OR_PREV ||
       m_start_key.flag == HA_READ_BEFORE_KEY))
  {
    m_reverse_order= true;
    m_ordered_scan_ongoing= TRUE;
  }
  DBUG_PRINT("info", ("m_ordered %u m_o_scan_ong %u have_start_key %u",
                      m_ordered, m_ordered_scan_ongoing, have_start_key));
  if (!m_ordered_scan_ongoing)
   {
    /*
      We use unordered index scan when read_range is used and flag
      is set to not use ordered.
      We also use an unordered index scan when the number of partitions to
      scan is only one.
      The unordered index scan will use the partition set created.
    */
    DBUG_PRINT("info", ("doing unordered scan"));
    error= handle_unordered_scan_next_partition(buf);
  }
  else
  {
    /*
      In all other cases we will use the ordered index scan. This will use
      the partition set created by the get_partition_set method.
    */
    error= handle_ordered_index_scan(buf);
  }
  DBUG_RETURN(error);
}


/*
  Start an index scan from leftmost record and return first record

  SYNOPSIS
    index_first()
    buf                 Read row in MySQL Row Format

  RETURN VALUE
    >0                  Error code
    0                   Success

  DESCRIPTION
    index_first() asks for the first key in the index.
    This is similar to index_read except that there is no start key since
    the scan starts from the leftmost entry and proceeds forward with
    index_next.

    Called from opt_range.cc, opt_sum.cc, sql_handler.cc,
    and sql_select.cc.
*/

int ha_partition::index_first(uchar * buf)
{
  DBUG_ENTER("ha_partition::index_first");

  end_range= 0;
  m_index_scan_type= partition_index_first;
  m_reverse_order= false;
  DBUG_RETURN(common_first_last(buf));
}


/*
  Start an index scan from rightmost record and return first record

  SYNOPSIS
    index_last()
    buf                 Read row in MySQL Row Format

  RETURN VALUE
    >0                  Error code
    0                   Success

  DESCRIPTION
    index_last() asks for the last key in the index.
    This is similar to index_read except that there is no start key since
    the scan starts from the rightmost entry and proceeds forward with
    index_prev.

    Called from opt_range.cc, opt_sum.cc, sql_handler.cc,
    and sql_select.cc.
*/

int ha_partition::index_last(uchar * buf)
{
  DBUG_ENTER("ha_partition::index_last");

  m_index_scan_type= partition_index_last;
  m_reverse_order= true;
  DBUG_RETURN(common_first_last(buf));
}


/*
  Common routine for index_first/index_last

  SYNOPSIS
    ha_partition::common_first_last()

  see index_first for rest
*/

int ha_partition::common_first_last(uchar *buf)
{
  int error;
  DBUG_ENTER("ha_partition::common_first_last");

  if ((error= partition_scan_set_up(buf, FALSE)))
    DBUG_RETURN(error);
  if (!m_ordered_scan_ongoing &&
      m_index_scan_type != partition_index_last)
    DBUG_RETURN(handle_unordered_scan_next_partition(buf));
  DBUG_RETURN(handle_ordered_index_scan(buf));
}


/*
  Read last using key

  SYNOPSIS
    index_read_last_map()
    buf                   Read row in MySQL Row Format
    key                   Key
    keypart_map           Which part of key is used

  RETURN VALUE
    >0                    Error code
    0                     Success

  DESCRIPTION
    This is used in join_read_last_key to optimise away an ORDER BY.
    Can only be used on indexes supporting HA_READ_ORDER
*/

int ha_partition::index_read_last_map(uchar *buf, const uchar *key,
                                      key_part_map keypart_map)
{
  DBUG_ENTER("ha_partition::index_read_last_map");

  m_ordered= TRUE;                              // Safety measure
  end_range= 0;
  m_index_scan_type= partition_index_read_last;
  m_start_key.key= key;
  m_start_key.keypart_map= keypart_map;
  m_start_key.flag= HA_READ_PREFIX_LAST;
  DBUG_RETURN(common_index_read(buf, TRUE));
}


/*
  Optimization of the default implementation to take advantage of dynamic
  partition pruning.
*/
int ha_partition::index_read_idx_map(uchar *buf, uint index,
                                     const uchar *key,
                                     key_part_map keypart_map,
                                     enum ha_rkey_function find_flag)
{
  int error= HA_ERR_KEY_NOT_FOUND;
  DBUG_ENTER("ha_partition::index_read_idx_map");

  if (find_flag == HA_READ_KEY_EXACT)
  {
    uint part;
    m_start_key.key= key;
    m_start_key.keypart_map= keypart_map;
    m_start_key.flag= find_flag;
    m_start_key.length= calculate_key_len(table, index, m_start_key.key,
                                          m_start_key.keypart_map);

    get_partition_set(table, buf, index, &m_start_key, &m_part_spec);

    /*
      We have either found exactly 1 partition
      (in which case start_part == end_part)
      or no matching partitions (start_part > end_part)
    */
    DBUG_ASSERT(m_part_spec.start_part >= m_part_spec.end_part);
    /* The start part is must be marked as used. */
    DBUG_ASSERT(m_part_spec.start_part > m_part_spec.end_part ||
                bitmap_is_set(&(m_part_info->read_partitions),
                              m_part_spec.start_part));

    for (part= m_part_spec.start_part;
         part <= m_part_spec.end_part;
         part= bitmap_get_next_set(&m_part_info->read_partitions, part))
    {
      error= m_file[part]->ha_index_read_idx_map(buf, index, key,
                                                 keypart_map, find_flag);
      if (error != HA_ERR_KEY_NOT_FOUND &&
          error != HA_ERR_END_OF_FILE)
        break;
    }
    if (part <= m_part_spec.end_part)
      m_last_part= part;
  }
  else
  {
    /*
      If not only used with READ_EXACT, we should investigate if possible
      to optimize for other find_flag's as well.
    */
    DBUG_ASSERT(0);
    /* fall back on the default implementation */
    error= handler::index_read_idx_map(buf, index, key, keypart_map, find_flag);
  }
  DBUG_RETURN(error);
}


/*
  Read next record in a forward index scan

  SYNOPSIS
    index_next()
    buf                   Read row in MySQL Row Format

  RETURN VALUE
    >0                    Error code
    0                     Success

  DESCRIPTION
    Used to read forward through the index.
*/

int ha_partition::index_next(uchar * buf)
{
  DBUG_ENTER("ha_partition::index_next");

  /*
    TODO(low priority):
    If we want partition to work with the HANDLER commands, we
    must be able to do index_last() -> index_prev() -> index_next()
    and if direction changes, we must step back those partitions in
    the record queue so we don't return a value from the wrong direction.
  */
  DBUG_ASSERT(m_index_scan_type != partition_index_last ||
              table->open_by_handler);
  if (!m_ordered_scan_ongoing)
  {
    DBUG_RETURN(handle_unordered_next(buf, FALSE));
  }
  DBUG_RETURN(handle_ordered_next(buf, FALSE));
}


/*
  Read next record special

  SYNOPSIS
    index_next_same()
    buf                   Read row in MySQL Row Format
    key                   Key
    keylen                Length of key

  RETURN VALUE
    >0                    Error code
    0                     Success

  DESCRIPTION
    This routine is used to read the next but only if the key is the same
    as supplied in the call.
*/

int ha_partition::index_next_same(uchar *buf, const uchar *key, uint keylen)
{
  DBUG_ENTER("ha_partition::index_next_same");

  DBUG_ASSERT(keylen == m_start_key.length);
  DBUG_ASSERT(m_index_scan_type != partition_index_last);
  if (!m_ordered_scan_ongoing)
    DBUG_RETURN(handle_unordered_next(buf, TRUE));
  DBUG_RETURN(handle_ordered_next(buf, TRUE));
}


/*
  Read next record when performing index scan backwards

  SYNOPSIS
    index_prev()
    buf                   Read row in MySQL Row Format

  RETURN VALUE
    >0                    Error code
    0                     Success

  DESCRIPTION
    Used to read backwards through the index.
*/

int ha_partition::index_prev(uchar * buf)
{
  DBUG_ENTER("ha_partition::index_prev");

  /* TODO: read comment in index_next */
  DBUG_ASSERT(m_index_scan_type != partition_index_first ||
              table->open_by_handler);
  DBUG_RETURN(handle_ordered_prev(buf));
}


/*
  Start a read of one range with start and end key

  SYNOPSIS
    read_range_first()
    start_key           Specification of start key
    end_key             Specification of end key
    eq_range_arg        Is it equal range
    sorted              Should records be returned in sorted order

  RETURN VALUE
    >0                    Error code
    0                     Success

  DESCRIPTION
    We reimplement read_range_first since we don't want the compare_key
    check at the end. This is already performed in the partition handler.
    read_range_next is very much different due to that we need to scan
    all underlying handlers.
*/

int ha_partition::read_range_first(const key_range *start_key,
                                   const key_range *end_key,
                                   bool eq_range_arg, bool sorted)
{
  int error;
  DBUG_ENTER("ha_partition::read_range_first");

  m_ordered= sorted;
  eq_range= eq_range_arg;
  set_end_range(end_key, RANGE_SCAN_ASC);

  range_key_part= m_curr_key_info[0]->key_part;
  if (start_key)
    m_start_key= *start_key;
  else
    m_start_key.key= NULL;

  m_index_scan_type= partition_read_range;
  error= common_index_read(m_rec0, MY_TEST(start_key));
  DBUG_RETURN(error);
}


/*
  Read next record in read of a range with start and end key

  SYNOPSIS
    read_range_next()

  RETURN VALUE
    >0                    Error code
    0                     Success
*/

int ha_partition::read_range_next()
{
  DBUG_ENTER("ha_partition::read_range_next");

  if (m_ordered_scan_ongoing)
  {
    DBUG_RETURN(handle_ordered_next(table->record[0], eq_range));
  }
  DBUG_RETURN(handle_unordered_next(table->record[0], eq_range));
}


/*
  Common routine to set up index scans

  SYNOPSIS
    ha_partition::partition_scan_set_up()
      buf            Buffer to later return record in (this function
                     needs it to calculcate partitioning function
                     values)

      idx_read_flag  TRUE <=> m_start_key has range start endpoint which
                     probably can be used to determine the set of partitions
                     to scan.
                     FALSE <=> there is no start endpoint.

  DESCRIPTION
    Find out which partitions we'll need to read when scanning the specified
    range.

    If we need to scan only one partition, set m_ordered_scan_ongoing=FALSE
    as we will not need to do merge ordering.

  RETURN VALUE
    >0                    Error code
    0                     Success
*/

int ha_partition::partition_scan_set_up(uchar * buf, bool idx_read_flag)
{
  DBUG_ENTER("ha_partition::partition_scan_set_up");

  if (idx_read_flag)
    get_partition_set(table,buf,active_index,&m_start_key,&m_part_spec);
  else
  {
    m_part_spec.start_part= 0;
    m_part_spec.end_part= m_tot_parts - 1;
  }
  if (m_part_spec.start_part > m_part_spec.end_part)
  {
    /*
      We discovered a partition set but the set was empty so we report
      key not found.
    */
    DBUG_PRINT("info", ("scan with no partition to scan"));
    table->status= STATUS_NOT_FOUND;
    DBUG_RETURN(HA_ERR_END_OF_FILE);
  }
  if (m_part_spec.start_part == m_part_spec.end_part)
  {
    /*
      We discovered a single partition to scan, this never needs to be
      performed using the ordered index scan.
    */
    DBUG_PRINT("info", ("index scan using the single partition %d",
                        m_part_spec.start_part));
    m_ordered_scan_ongoing= FALSE;
  }
  else
  {
    /*
      Set m_ordered_scan_ongoing according how the scan should be done
      Only exact partitions are discovered atm by get_partition_set.
      Verify this, also bitmap must have at least one bit set otherwise
      the result from this table is the empty set.
    */
    uint start_part= bitmap_get_first_set(&(m_part_info->read_partitions));
    if (start_part == MY_BIT_NONE)
    {
      DBUG_PRINT("info", ("scan with no partition to scan"));
      table->status= STATUS_NOT_FOUND;
      DBUG_RETURN(HA_ERR_END_OF_FILE);
    }
    if (start_part > m_part_spec.start_part)
      m_part_spec.start_part= start_part;
    DBUG_ASSERT(m_part_spec.start_part < m_tot_parts);
    m_ordered_scan_ongoing= m_ordered;
  }
  DBUG_ASSERT(m_part_spec.start_part < m_tot_parts &&
              m_part_spec.end_part < m_tot_parts);
  DBUG_RETURN(0);
}


/****************************************************************************
  Unordered Index Scan Routines
****************************************************************************/
/*
  Common routine to handle index_next with unordered results

  SYNOPSIS
    handle_unordered_next()
    out:buf                       Read row in MySQL Row Format
    next_same                     Called from index_next_same

  RETURN VALUE
    HA_ERR_END_OF_FILE            End of scan
    0                             Success
    other                         Error code

  DESCRIPTION
    These routines are used to scan partitions without considering order.
    This is performed in two situations.
    1) In read_multi_range this is the normal case
    2) When performing any type of index_read, index_first, index_last where
    all fields in the partition function is bound. In this case the index
    scan is performed on only one partition and thus it isn't necessary to
    perform any sort.
*/

int ha_partition::handle_unordered_next(uchar *buf, bool is_next_same)
{
  handler *file;
  int error;
  DBUG_ENTER("ha_partition::handle_unordered_next");

  if (m_part_spec.start_part >= m_tot_parts)
  {
    /* Should only happen with SQL HANDLER! */
    DBUG_ASSERT(table->open_by_handler);
    DBUG_RETURN(HA_ERR_END_OF_FILE);
  }
  file= m_file[m_part_spec.start_part];

  /*
    We should consider if this should be split into three functions as
    partition_read_range is_next_same are always local constants
  */

  if (m_index_scan_type == partition_read_range)
  {
    DBUG_ASSERT(buf == m_rec0);
    if (!(error= file->read_range_next()))
    {
      m_last_part= m_part_spec.start_part;
      DBUG_RETURN(0);
    }
  }
  else if (is_next_same)
  {
    if (!(error= file->ha_index_next_same(buf, m_start_key.key,
                                          m_start_key.length)))
    {
      m_last_part= m_part_spec.start_part;
      DBUG_RETURN(0);
    }
  }
  else
  {
    if (!(error= file->ha_index_next(buf)))
    {
      m_last_part= m_part_spec.start_part;
      DBUG_RETURN(0);                           // Row was in range
    }
  }

  if (error == HA_ERR_END_OF_FILE)
  {
    m_part_spec.start_part++;                    // Start using next part
    error= handle_unordered_scan_next_partition(buf);
  }
  DBUG_RETURN(error);
}


/*
  Handle index_next when changing to new partition

  SYNOPSIS
    handle_unordered_scan_next_partition()
    buf                       Read row in MySQL Row Format

  RETURN VALUE
    HA_ERR_END_OF_FILE            End of scan
    0                             Success
    other                         Error code

  DESCRIPTION
    This routine is used to start the index scan on the next partition.
    Both initial start and after completing scan on one partition.
*/

int ha_partition::handle_unordered_scan_next_partition(uchar * buf)
{
  uint i= m_part_spec.start_part;
  int saved_error= HA_ERR_END_OF_FILE;
  DBUG_ENTER("ha_partition::handle_unordered_scan_next_partition");

  if (i)
    i= bitmap_get_next_set(&m_part_info->read_partitions, i - 1);
  else
    i= bitmap_get_first_set(&m_part_info->read_partitions);

  for (;
       i <= m_part_spec.end_part;
       i= bitmap_get_next_set(&m_part_info->read_partitions, i))
  {
    int error;
    handler *file= m_file[i];
    m_part_spec.start_part= i;
    switch (m_index_scan_type) {
    case partition_read_range:
      DBUG_ASSERT(buf == m_rec0);
      DBUG_PRINT("info", ("read_range_first on partition %d", i));
      error= file->read_range_first(m_start_key.key? &m_start_key: NULL,
                                    end_range, eq_range, FALSE);
      break;
    case partition_index_read:
      DBUG_PRINT("info", ("index_read on partition %d", i));
      error= file->ha_index_read_map(buf, m_start_key.key,
                                     m_start_key.keypart_map,
                                     m_start_key.flag);
      break;
    case partition_index_first:
      DBUG_PRINT("info", ("index_first on partition %d", i));
      error= file->ha_index_first(buf);
      break;
    case partition_index_first_unordered:
      /*
        We perform a scan without sorting and this means that we
        should not use the index_first since not all handlers
        support it and it is also unnecessary to restrict sort
        order.
      */
      DBUG_PRINT("info", ("read_range_first on partition %d", i));
      DBUG_ASSERT(buf == m_rec0);
      error= file->read_range_first(0, end_range, eq_range, 0);
      break;
    default:
      DBUG_ASSERT(FALSE);
      DBUG_RETURN(1);
    }
    if (!error)
    {
      m_last_part= i;
      DBUG_RETURN(0);
    }
    if ((error != HA_ERR_END_OF_FILE) && (error != HA_ERR_KEY_NOT_FOUND))
      DBUG_RETURN(error);

    /*
      If HA_ERR_KEY_NOT_FOUND, we must return that error instead of
      HA_ERR_END_OF_FILE, to be able to continue search.
    */
    if (saved_error != HA_ERR_KEY_NOT_FOUND)
      saved_error= error;
    DBUG_PRINT("info", ("END_OF_FILE/KEY_NOT_FOUND on partition %d", i));
  }
  if (saved_error == HA_ERR_END_OF_FILE)
    m_part_spec.start_part= NO_CURRENT_PART_ID;
  DBUG_RETURN(saved_error);
}


/**
  Common routine to start index scan with ordered results.

  @param[out] buf  Read row in MySQL Row Format

  @return Operation status
    @retval HA_ERR_END_OF_FILE  End of scan
    @retval HA_ERR_KEY_NOT_FOUNE  End of scan
    @retval 0                   Success
    @retval other               Error code

  @details
    This part contains the logic to handle index scans that require ordered
    output. This includes all except those started by read_range_first with
    the flag ordered set to FALSE. Thus most direct index_read and all
    index_first and index_last.

    We implement ordering by keeping one record plus a key buffer for each
    partition. Every time a new entry is requested we will fetch a new
    entry from the partition that is currently not filled with an entry.
    Then the entry is put into its proper sort position.

    Returning a record is done by getting the top record, copying the
    record to the request buffer and setting the partition as empty on
    entries.
*/

int ha_partition::handle_ordered_index_scan(uchar *buf)
{
  uint i;
  uint j= 0;
  bool found= FALSE;
  uchar *part_rec_buf_ptr= m_ordered_rec_buffer;
  int saved_error= HA_ERR_END_OF_FILE;
  DBUG_ENTER("ha_partition::handle_ordered_index_scan");
  DBUG_ASSERT(part_rec_buf_ptr);

  if (m_key_not_found)
  {
    m_key_not_found= false;
    bitmap_clear_all(&m_key_not_found_partitions);
    DBUG_PRINT("info", ("Cleared m_key_not_found_partitions"));
  }
  m_top_entry= NO_CURRENT_PART_ID;
  queue_remove_all(&m_queue);
  DBUG_ASSERT(bitmap_is_set(&m_part_info->read_partitions,
                            m_part_spec.start_part));

  /*
    Position part_rec_buf_ptr to point to the first used partition >=
    start_part. There may be partitions marked by used_partitions,
    but is before start_part. These partitions has allocated record buffers
    but is dynamically pruned, so those buffers must be skipped.
  */
  for (i= bitmap_get_first_set(&m_part_info->read_partitions);
       i < m_part_spec.start_part;
       i= bitmap_get_next_set(&m_part_info->read_partitions, i))
  {
    part_rec_buf_ptr+= m_rec_length + PARTITION_BYTES_IN_POS;
  }
  DBUG_PRINT("info", ("m_part_spec.start_part %u first_used_part %u",
                      m_part_spec.start_part, i));
  for (/* continue from above */ ;
       i <= m_part_spec.end_part;
       i= bitmap_get_next_set(&m_part_info->read_partitions, i))
  {
    DBUG_PRINT("info", ("reading from part %u (scan_type: %u)",
                        i, m_index_scan_type));
    DBUG_ASSERT(i == uint2korr(part_rec_buf_ptr));
    uchar *rec_buf_ptr= part_rec_buf_ptr + PARTITION_BYTES_IN_POS;
    uchar *read_buf;
    int error;
    handler *file= m_file[i];
    DBUG_PRINT("info", ("part %u, scan_type %d", i, m_index_scan_type));

    /* ICP relies on Item evaluation, which expects the row in record[0]. */
    if (m_icp_in_use)
      read_buf= table->record[0];
    else
      read_buf= rec_buf_ptr;

    switch (m_index_scan_type) {
    case partition_index_read:
      error= file->ha_index_read_map(read_buf,
                                     m_start_key.key,
                                     m_start_key.keypart_map,
                                     m_start_key.flag);
      break;
    case partition_index_first:
      error= file->ha_index_first(read_buf);
      break;
    case partition_index_last:
      error= file->ha_index_last(read_buf);
      break;
    case partition_index_read_last:
      error= file->ha_index_read_last_map(read_buf,
                                          m_start_key.key,
                                          m_start_key.keypart_map);
      break;
    case partition_read_range:
    {
      /*
        This can only read record to table->record[0], as it was set when
        the table was being opened. We have to memcpy data ourselves. Unless
        ICP is used, since then we must read into record[0].
      */
      error= file->read_range_first(m_start_key.key? &m_start_key: NULL,
                                    end_range, eq_range, TRUE);
      if (!m_icp_in_use)
        memcpy(read_buf, table->record[0], m_rec_length);
      break;
    }
    default:
      DBUG_ASSERT(FALSE);
      DBUG_RETURN(HA_ERR_END_OF_FILE);
    }
    /* When using ICP, copy record[0] to the priority queue for sorting. */
    if (m_icp_in_use)
      memcpy(rec_buf_ptr, read_buf, m_rec_length);
    if (!error)
    {
      found= TRUE;
      /*
        Initialize queue without order first, simply insert
      */
      queue_element(&m_queue, j++)= part_rec_buf_ptr;
    }
    else if (error != HA_ERR_KEY_NOT_FOUND && error != HA_ERR_END_OF_FILE)
    {
      DBUG_RETURN(error);
    }
    else if (error == HA_ERR_KEY_NOT_FOUND)
    {
      DBUG_PRINT("info", ("HA_ERR_KEY_NOT_FOUND from partition %u", i));
      bitmap_set_bit(&m_key_not_found_partitions, i);
      m_key_not_found= true;
      saved_error= error;
    }
    part_rec_buf_ptr+= m_rec_length + PARTITION_BYTES_IN_POS;
  }
  if (found)
  {
    /*
      We found at least one partition with data, now sort all entries and
      after that read the first entry and copy it to the buffer to return in.
    */
    queue_set_max_at_top(&m_queue, m_reverse_order);
    queue_set_cmp_arg(&m_queue, (void*)m_curr_key_info);
    m_queue.elements= j;
    queue_fix(&m_queue);
    return_top_record(buf);
    table->status= 0;
    DBUG_PRINT("info", ("Record returned from partition %d", m_top_entry));
    DBUG_RETURN(0);
  }
  DBUG_RETURN(saved_error);
}


/*
  Return the top record in sort order

  SYNOPSIS
    return_top_record()
    out:buf                  Row returned in MySQL Row Format

  RETURN VALUE
    NONE
*/

void ha_partition::return_top_record(uchar *buf)
{
  uint part_id;
  uchar *key_buffer= queue_top(&m_queue);
  uchar *rec_buffer= key_buffer + PARTITION_BYTES_IN_POS;

  part_id= uint2korr(key_buffer);
  memcpy(buf, rec_buffer, m_rec_length);
  m_last_part= part_id;
  m_top_entry= part_id;
}


/**
  Add index_next/prev from partitions without exact match.

  If there where any partitions that returned HA_ERR_KEY_NOT_FOUND when
  ha_index_read_map was done, those partitions must be included in the
  following index_next/prev call.
*/

int ha_partition::handle_ordered_index_scan_key_not_found()
{
  int error;
  uint i;
  uchar *part_buf= m_ordered_rec_buffer;
  uchar *curr_rec_buf= NULL;
  DBUG_ENTER("ha_partition::handle_ordered_index_scan_key_not_found");
  DBUG_ASSERT(m_key_not_found);
  DBUG_ASSERT(part_buf);
  /*
    Loop over all used partitions to get the correct offset
    into m_ordered_rec_buffer.
  */
  for (i= bitmap_get_first_set(&m_part_info->read_partitions);
       i < m_tot_parts;
       i= bitmap_get_next_set(&m_part_info->read_partitions, i))
  {
    if (bitmap_is_set(&m_key_not_found_partitions, i))
    {
      /*
        This partition is used and did return HA_ERR_KEY_NOT_FOUND
        in index_read_map.
      */
      uchar *read_buf;
      curr_rec_buf= part_buf + PARTITION_BYTES_IN_POS;
      /* ICP relies on Item evaluation, which expects the row in record[0]. */
      if (m_icp_in_use)
        read_buf= table->record[0];
      else
        read_buf= curr_rec_buf;

      if (m_reverse_order)
        error= m_file[i]->ha_index_prev(read_buf);
      else
        error= m_file[i]->ha_index_next(read_buf);
      /* HA_ERR_KEY_NOT_FOUND is not allowed from index_next! */
      DBUG_ASSERT(error != HA_ERR_KEY_NOT_FOUND);
      DBUG_PRINT("info", ("Filling from partition %u reverse %u error %d",
                         i, m_reverse_order, error));
      if (!error)
      {
        /* When using ICP, copy record[0] to the priority queue for sorting. */
        if (m_icp_in_use)
          memcpy(curr_rec_buf, read_buf, m_rec_length);
        queue_insert(&m_queue, part_buf);
      }
      else if (error != HA_ERR_END_OF_FILE && error != HA_ERR_KEY_NOT_FOUND)
        DBUG_RETURN(error);
    }
    part_buf+= m_rec_length + PARTITION_BYTES_IN_POS;
  }
  DBUG_ASSERT(curr_rec_buf);
  bitmap_clear_all(&m_key_not_found_partitions);
  m_key_not_found= false;

  /* Update m_top_entry, which may have changed. */
  uchar *key_buffer= queue_top(&m_queue);
  m_top_entry= uint2korr(key_buffer);
  DBUG_RETURN(0);
}


/*
  Common routine to handle index_next with ordered results

  SYNOPSIS
    handle_ordered_next()
    out:buf                       Read row in MySQL Row Format
    next_same                     Called from index_next_same

  RETURN VALUE
    HA_ERR_END_OF_FILE            End of scan
    0                             Success
    other                         Error code
*/

int ha_partition::handle_ordered_next(uchar *buf, bool is_next_same)
{
  int error;
  uint part_id= m_top_entry;
  uchar *rec_buf= queue_top(&m_queue) + PARTITION_BYTES_IN_POS;
  uchar *read_buf;
  handler *file;
  DBUG_ENTER("ha_partition::handle_ordered_next");

  if (m_reverse_order)
  {
    /*
      TODO: To support change of direction (index_prev -> index_next,
      index_read_map(HA_READ_KEY_EXACT) -> index_prev etc.)
      We would need to:
      - Step back all cursors we have a buffered row from a previous next/prev
        call (i.e. for all partitions we previously called index_prev, we must
        call index_next and skip that row.
      - empty the priority queue and initialize it again with reverse ordering.
    */
    DBUG_ASSERT(table->open_by_handler);
    DBUG_RETURN(HA_ERR_WRONG_COMMAND);
  }

  if (m_key_not_found)
  {
    if (is_next_same)
    {
      /* Only rows which match the key. */
      m_key_not_found= false;
      bitmap_clear_all(&m_key_not_found_partitions);
    }
    else
    {
      /* There are partitions not included in the index record queue. */
      uint old_elements= m_queue.elements;
      if ((error= handle_ordered_index_scan_key_not_found()))
        DBUG_RETURN(error);
      /*
        If the queue top changed, i.e. one of the partitions that gave
        HA_ERR_KEY_NOT_FOUND in index_read_map found the next record,
        return it.
        Otherwise replace the old with a call to index_next (fall through).
      */
      if (old_elements != m_queue.elements && part_id != m_top_entry)
      {
        return_top_record(buf);
        DBUG_PRINT("info", ("Returning row from part %u (prev KEY_NOT_FOUND)",
                            m_top_entry));
        DBUG_RETURN(0);
      }
    }
  }
  if (part_id >= m_tot_parts)
    DBUG_RETURN(HA_ERR_END_OF_FILE);

  file= m_file[part_id];

  /* ICP relies on Item evaluation, which expects the row in record[0]. */
  if (m_icp_in_use)
    read_buf= table->record[0];
  else
    read_buf= rec_buf;


  if (m_index_scan_type == partition_read_range)
  {
    error= file->read_range_next();
    /* Copy to priority queue for sorting. Unless ICP, which do it later. */
    if (!m_icp_in_use)
      memcpy(read_buf, table->record[0], m_rec_length);
  }
  else if (!is_next_same)
    error= file->ha_index_next(read_buf);
  else
    error= file->ha_index_next_same(read_buf, m_start_key.key,
                                    m_start_key.length);
  if (error)
  {
    if (error == HA_ERR_END_OF_FILE)
    {
      /* Return next buffered row */
      if (m_queue.elements)
        queue_remove(&m_queue, (uint) 0);
      if (m_queue.elements)
      {
         DBUG_PRINT("info", ("Record returned from partition %u (2)",
                     m_top_entry));
         return_top_record(buf);
         table->status= 0;
         error= 0;
      }
    }
    DBUG_RETURN(error);
  }
  /* When using ICP, copy record[0] to the priority queue for sorting. */
  if (m_icp_in_use)
    memcpy(rec_buf, read_buf, m_rec_length);
  queue_replaced(&m_queue);
  return_top_record(buf);
  DBUG_PRINT("info", ("Record returned from partition %u", m_top_entry));
  DBUG_RETURN(0);
}


/*
  Common routine to handle index_prev with ordered results

  SYNOPSIS
    handle_ordered_prev()
    out:buf                       Read row in MySQL Row Format

  RETURN VALUE
    HA_ERR_END_OF_FILE            End of scan
    0                             Success
    other                         Error code
*/

int ha_partition::handle_ordered_prev(uchar *buf)
{
  int error;
  uint part_id= m_top_entry;
  uchar *rec_buf= queue_top(&m_queue) + PARTITION_BYTES_IN_POS;
  handler *file;
  uchar *read_buf;
  DBUG_ENTER("ha_partition::handle_ordered_prev");

  if (!m_reverse_order)
  {
    /* TODO: See comment in handle_ordered_next(). */
    DBUG_ASSERT(table->open_by_handler);
    DBUG_RETURN(HA_ERR_WRONG_COMMAND);
  }

  if (m_key_not_found)
  {
    /* There are partitions not included in the index record queue. */
    uint old_elements= m_queue.elements;
    if ((error= handle_ordered_index_scan_key_not_found()))
      DBUG_RETURN(error);
    if (old_elements != m_queue.elements && part_id != m_top_entry)
    {
      /*
        Should only be possible for when HA_READ_KEY_EXACT was previously used,
        which is not supported to have a subsequent call for PREV.
        I.e. HA_READ_KEY_EXACT is considered to not have reverse order!
      */
      DBUG_ASSERT(0);
      /*
        If the queue top changed, i.e. one of the partitions that gave
        HA_ERR_KEY_NOT_FOUND in index_read_map found the next record,
        return it.
        Otherwise replace the old with a call to index_next (fall through).
      */
      return_top_record(buf);
      DBUG_RETURN(0);
    }
  }

  if (part_id >= m_tot_parts)
  {
    /* This should never happen, except for SQL HANDLER calls! */
    DBUG_ASSERT(table->open_by_handler);
    DBUG_RETURN(HA_ERR_END_OF_FILE);
  }
  file= m_file[part_id];

  /* ICP relies on Item evaluation, which expects the row in record[0]. */
  if (m_icp_in_use)
    read_buf= table->record[0];
  else
    read_buf= rec_buf;

  if ((error= file->ha_index_prev(read_buf)))
  {
    if (error == HA_ERR_END_OF_FILE)
    {
      if (m_queue.elements)
        queue_remove(&m_queue, (uint) 0);
      if (m_queue.elements)
      {
        return_top_record(buf);
        DBUG_PRINT("info", ("Record returned from partition %d (2)",
                            m_top_entry));
        error= 0;
        table->status= 0;
      }
    }
    DBUG_RETURN(error);
  }
  /* When using ICP, copy record[0] to the priority queue for sorting. */
  if (m_icp_in_use)
    memcpy(rec_buf, read_buf, m_rec_length);

  queue_replaced(&m_queue);
  return_top_record(buf);
  DBUG_PRINT("info", ("Record returned from partition %d", m_top_entry));
  DBUG_RETURN(0);
}


/****************************************************************************
                MODULE information calls
****************************************************************************/

/*
  These are all first approximations of the extra, info, scan_time
  and read_time calls
*/

/**
  Helper function for sorting according to number of rows in descending order.
*/

int ha_partition::compare_number_of_records(ha_partition *me,
                                            const uint32 *a,
                                            const uint32 *b)
{
  handler **file= me->m_file;
  /* Note: sorting in descending order! */
  if (file[*a]->stats.records > file[*b]->stats.records)
    return -1;
  if (file[*a]->stats.records < file[*b]->stats.records)
    return 1;
  return 0;
}


/*
  General method to gather info from handler

  SYNOPSIS
    info()
    flag              Specifies what info is requested

  RETURN VALUE
    NONE

  DESCRIPTION
    ::info() is used to return information to the optimizer.
    Currently this table handler doesn't implement most of the fields
    really needed. SHOW also makes use of this data
    Another note, if your handler doesn't proved exact record count,
    you will probably want to have the following in your code:
    if (records < 2)
      records = 2;
    The reason is that the server will optimize for cases of only a single
    record. If in a table scan you don't know the number of records
    it will probably be better to set records to two so you can return
    as many records as you need.

    Along with records a few more variables you may wish to set are:
      records
      deleted
      data_file_length
      index_file_length
      delete_length
      check_time
    Take a look at the public variables in handler.h for more information.

    Called in:
      filesort.cc
      ha_heap.cc
      item_sum.cc
      opt_sum.cc
      sql_delete.cc
     sql_delete.cc
     sql_derived.cc
      sql_select.cc
      sql_select.cc
      sql_select.cc
      sql_select.cc
      sql_select.cc
      sql_show.cc
      sql_show.cc
      sql_show.cc
      sql_show.cc
      sql_table.cc
      sql_union.cc
      sql_update.cc

    Some flags that are not implemented
      HA_STATUS_POS:
        This parameter is never used from the MySQL Server. It is checked in a
        place in MyISAM so could potentially be used by MyISAM specific
        programs.
      HA_STATUS_NO_LOCK:
      This is declared and often used. It's only used by MyISAM.
      It means that MySQL doesn't need the absolute latest statistics
      information. This may save the handler from doing internal locks while
      retrieving statistics data.
*/

int ha_partition::info(uint flag)
{
  uint no_lock_flag= flag & HA_STATUS_NO_LOCK;
  uint extra_var_flag= flag & HA_STATUS_VARIABLE_EXTRA;
  DBUG_ENTER("ha_partition::info");

#ifndef DBUG_OFF
  if (bitmap_is_set_all(&(m_part_info->read_partitions)))
    DBUG_PRINT("info", ("All partitions are used"));
#endif /* DBUG_OFF */
  if (flag & HA_STATUS_AUTO)
  {
    bool auto_inc_is_first_in_idx= (table_share->next_number_keypart == 0);
    DBUG_PRINT("info", ("HA_STATUS_AUTO"));
    if (!table->found_next_number_field)
      stats.auto_increment_value= 0;
    else if (part_share->auto_inc_initialized)
    {
      lock_auto_increment();
      stats.auto_increment_value= part_share->next_auto_inc_val;
      unlock_auto_increment();
    }
    else
    {
      lock_auto_increment();
      /* to avoid two concurrent initializations, check again when locked */
      if (part_share->auto_inc_initialized)
        stats.auto_increment_value= part_share->next_auto_inc_val;
      else
      {
        /*
          The auto-inc mutex in the table_share is locked, so we do not need
          to have the handlers locked.
          HA_STATUS_NO_LOCK is not checked, since we cannot skip locking
          the mutex, because it is initialized.
        */
        handler *file, **file_array;
        ulonglong auto_increment_value= 0;
        file_array= m_file;
        DBUG_PRINT("info",
                   ("checking all partitions for auto_increment_value"));
        do
        {
          file= *file_array;
          file->info(HA_STATUS_AUTO | no_lock_flag);
          set_if_bigger(auto_increment_value,
                        file->stats.auto_increment_value);
        } while (*(++file_array));

        DBUG_ASSERT(auto_increment_value);
        stats.auto_increment_value= auto_increment_value;
        if (auto_inc_is_first_in_idx)
        {
          set_if_bigger(part_share->next_auto_inc_val,
                        auto_increment_value);
          part_share->auto_inc_initialized= true;
          DBUG_PRINT("info", ("initializing next_auto_inc_val to %lu",
                       (ulong) part_share->next_auto_inc_val));
        }
      }
      unlock_auto_increment();
    }
  }
  if (flag & HA_STATUS_VARIABLE)
  {
    uint i;
    DBUG_PRINT("info", ("HA_STATUS_VARIABLE"));
    /*
      Calculates statistical variables
      records:           Estimate of number records in table
      We report sum (always at least 2 if not empty)
      deleted:           Estimate of number holes in the table due to
      deletes
      We report sum
      data_file_length:  Length of data file, in principle bytes in table
      We report sum
      index_file_length: Length of index file, in principle bytes in
      indexes in the table
      We report sum
      delete_length: Length of free space easily used by new records in table
      We report sum
      mean_record_length:Mean record length in the table
      We calculate this
      check_time:        Time of last check (only applicable to MyISAM)
      We report last time of all underlying handlers
    */
    handler *file;
    stats.records= 0;
    stats.deleted= 0;
    stats.data_file_length= 0;
    stats.index_file_length= 0;
    stats.check_time= 0;
    stats.delete_length= 0;
    for (i= bitmap_get_first_set(&m_part_info->read_partitions);
         i < m_tot_parts;
         i= bitmap_get_next_set(&m_part_info->read_partitions, i))
    {
      file= m_file[i];
      file->info(HA_STATUS_VARIABLE | no_lock_flag | extra_var_flag);
      stats.records+= file->stats.records;
      stats.deleted+= file->stats.deleted;
      stats.data_file_length+= file->stats.data_file_length;
      stats.index_file_length+= file->stats.index_file_length;
      stats.delete_length+= file->stats.delete_length;
      if (file->stats.check_time > stats.check_time)
        stats.check_time= file->stats.check_time;
    }
    if (stats.records && stats.records < 2 &&
        !(m_file[0]->ha_table_flags() & HA_STATS_RECORDS_IS_EXACT))
      stats.records= 2;
    if (stats.records > 0)
      stats.mean_rec_length= (ulong) (stats.data_file_length / stats.records);
    else
      stats.mean_rec_length= 0;
  }
  if (flag & HA_STATUS_CONST)
  {
    DBUG_PRINT("info", ("HA_STATUS_CONST"));
    /*
      Recalculate loads of constant variables. MyISAM also sets things
      directly on the table share object.

      Check whether this should be fixed since handlers should not
      change things directly on the table object.

      Monty comment: This should NOT be changed!  It's the handlers
      responsibility to correct table->s->keys_xxxx information if keys
      have been disabled.

      The most important parameters set here is records per key on
      all indexes. block_size and primar key ref_length.

      For each index there is an array of rec_per_key.
      As an example if we have an index with three attributes a,b and c
      we will have an array of 3 rec_per_key.
      rec_per_key[0] is an estimate of number of records divided by
      number of unique values of the field a.
      rec_per_key[1] is an estimate of the number of records divided
      by the number of unique combinations of the fields a and b.
      rec_per_key[2] is an estimate of the number of records divided
      by the number of unique combinations of the fields a,b and c.

      Many handlers only set the value of rec_per_key when all fields
      are bound (rec_per_key[2] in the example above).

      If the handler doesn't support statistics, it should set all of the
      above to 0.

      We first scans through all partitions to get the one holding most rows.
      We will then allow the handler with the most rows to set
      the rec_per_key and use this as an estimate on the total table.

      max_data_file_length:     Maximum data file length
      We ignore it, is only used in
      SHOW TABLE STATUS
      max_index_file_length:    Maximum index file length
      We ignore it since it is never used
      block_size:               Block size used
      We set it to the value of the first handler
      ref_length:               We set this to the value calculated
      and stored in local object
      create_time:              Creation time of table

      So we calculate these constants by using the variables from the
      handler with most rows.
    */
    handler *file, **file_array;
    ulonglong max_records= 0;
    uint32 i= 0;
    uint32 handler_instance= 0;

    file_array= m_file;
    do
    {
      file= *file_array;
      /* Get variables if not already done */
      if (!(flag & HA_STATUS_VARIABLE) ||
          !bitmap_is_set(&(m_part_info->read_partitions),
                         (file_array - m_file)))
        file->info(HA_STATUS_VARIABLE | no_lock_flag | extra_var_flag);
      if (file->stats.records > max_records)
      {
        max_records= file->stats.records;
        handler_instance= i;
      }
      i++;
    } while (*(++file_array));
    /*
      Sort the array of part_ids by number of records in
      in descending order.
    */
    my_qsort2((void*) m_part_ids_sorted_by_num_of_records,
              m_tot_parts,
              sizeof(uint32),
              (qsort2_cmp) compare_number_of_records,
              this);

    file= m_file[handler_instance];
    file->info(HA_STATUS_CONST | no_lock_flag);
    stats.block_size= file->stats.block_size;
    stats.create_time= file->stats.create_time;
    ref_length= m_ref_length;
  }
  if (flag & HA_STATUS_ERRKEY)
  {
    handler *file= m_file[m_last_part];
    DBUG_PRINT("info", ("info: HA_STATUS_ERRKEY"));
    /*
      This flag is used to get index number of the unique index that
      reported duplicate key
      We will report the errkey on the last handler used and ignore the rest
      Note: all engines does not support HA_STATUS_ERRKEY, so set errkey.
    */
    file->errkey= errkey;
    file->info(HA_STATUS_ERRKEY | no_lock_flag);
    errkey= file->errkey;
  }
  if (flag & HA_STATUS_TIME)
  {
    handler *file, **file_array;
    DBUG_PRINT("info", ("info: HA_STATUS_TIME"));
    /*
      This flag is used to set the latest update time of the table.
      Used by SHOW commands
      We will report the maximum of these times
    */
    stats.update_time= 0;
    file_array= m_file;
    do
    {
      file= *file_array;
      file->info(HA_STATUS_TIME | no_lock_flag);
      if (file->stats.update_time > stats.update_time)
        stats.update_time= file->stats.update_time;
    } while (*(++file_array));
  }
  DBUG_RETURN(0);
}


void ha_partition::get_dynamic_partition_info(PARTITION_STATS *stat_info,
                                              uint part_id)
{
  handler *file= m_file[part_id];
  DBUG_ASSERT(bitmap_is_set(&(m_part_info->read_partitions), part_id));
  file->info(HA_STATUS_TIME | HA_STATUS_VARIABLE |
             HA_STATUS_VARIABLE_EXTRA | HA_STATUS_NO_LOCK);

  stat_info->records=              file->stats.records;
  stat_info->mean_rec_length=      file->stats.mean_rec_length;
  stat_info->data_file_length=     file->stats.data_file_length;
  stat_info->max_data_file_length= file->stats.max_data_file_length;
  stat_info->index_file_length=    file->stats.index_file_length;
  stat_info->delete_length=        file->stats.delete_length;
  stat_info->create_time=          file->stats.create_time;
  stat_info->update_time=          file->stats.update_time;
  stat_info->check_time=           file->stats.check_time;
  stat_info->check_sum= 0;
  if (file->ha_table_flags() & HA_HAS_CHECKSUM)
    stat_info->check_sum= file->checksum();
  return;
}


/**
  General function to prepare handler for certain behavior.

  @param[in]    operation       operation to execute

  @return       status
    @retval     0               success
    @retval     >0              error code

  @detail

  extra() is called whenever the server wishes to send a hint to
  the storage engine. The MyISAM engine implements the most hints.

  We divide the parameters into the following categories:
  1) Operations used by most handlers
  2) Operations used by some non-MyISAM handlers
  3) Operations used only by MyISAM
  4) Operations only used by temporary tables for query processing
  5) Operations only used by MyISAM internally
  6) Operations not used at all
  7) Operations only used by federated tables for query processing
  8) Operations only used by NDB
  9) Operations only used by MERGE

  The partition handler need to handle category 1), 2) and 3).

  1) Operations used by most handlers
  -----------------------------------
  HA_EXTRA_RESET:
    This option is used by most handlers and it resets the handler state
    to the same state as after an open call. This includes releasing
    any READ CACHE or WRITE CACHE or other internal buffer used.

    It is called from the reset method in the handler interface. There are
    three instances where this is called.
    1) After completing a INSERT ... SELECT ... query the handler for the
       table inserted into is reset
    2) It is called from close_thread_table which in turn is called from
       close_thread_tables except in the case where the tables are locked
       in which case ha_commit_stmt is called instead.
       It is only called from here if refresh_version hasn't changed and the
       table is not an old table when calling close_thread_table.
       close_thread_tables is called from many places as a general clean up
       function after completing a query.
    3) It is called when deleting the QUICK_RANGE_SELECT object if the
       QUICK_RANGE_SELECT object had its own handler object. It is called
       immediatley before close of this local handler object.
  HA_EXTRA_KEYREAD:
  HA_EXTRA_NO_KEYREAD:
    These parameters are used to provide an optimisation hint to the handler.
    If HA_EXTRA_KEYREAD is set it is enough to read the index fields, for
    many handlers this means that the index-only scans can be used and it
    is not necessary to use the real records to satisfy this part of the
    query. Index-only scans is a very important optimisation for disk-based
    indexes. For main-memory indexes most indexes contain a reference to the
    record and thus KEYREAD only says that it is enough to read key fields.
    HA_EXTRA_NO_KEYREAD disables this for the handler, also HA_EXTRA_RESET
    will disable this option.
    The handler will set HA_KEYREAD_ONLY in its table flags to indicate this
    feature is supported.
  HA_EXTRA_FLUSH:
    Indication to flush tables to disk, is supposed to be used to
    ensure disk based tables are flushed at end of query execution.
    Currently is never used.
  HA_EXTRA_PREPARE_FOR_RENAME:
    Informs the handler we are about to attempt a rename of the table.
    For handlers that have share open files (MyISAM key-file and
    Archive writer) they must close the files before rename is possible
    on Windows.
  HA_EXTRA_FORCE_REOPEN:
    Only used by MyISAM and Archive, called when altering table,
    closing tables to enforce a reopen of the table files.

  2) Operations used by some non-MyISAM handlers
  ----------------------------------------------
  HA_EXTRA_KEYREAD_PRESERVE_FIELDS:
    This is a strictly InnoDB feature that is more or less undocumented.
    When it is activated InnoDB copies field by field from its fetch
    cache instead of all fields in one memcpy. Have no idea what the
    purpose of this is.
    Cut from include/my_base.h:
    When using HA_EXTRA_KEYREAD, overwrite only key member fields and keep
    other fields intact. When this is off (by default) InnoDB will use memcpy
    to overwrite entire row.
  HA_EXTRA_IGNORE_DUP_KEY:
  HA_EXTRA_NO_IGNORE_DUP_KEY:
    Informs the handler to we will not stop the transaction if we get an
    duplicate key errors during insert/upate.
    Always called in pair, triggered by INSERT IGNORE and other similar
    SQL constructs.
    Not used by MyISAM.

  3) Operations used only by MyISAM
  ---------------------------------
  HA_EXTRA_NORMAL:
    Only used in MyISAM to reset quick mode, not implemented by any other
    handler. Quick mode is also reset in MyISAM by HA_EXTRA_RESET.

    It is called after completing a successful DELETE query if the QUICK
    option is set.

  HA_EXTRA_QUICK:
    When the user does DELETE QUICK FROM table where-clause; this extra
    option is called before the delete query is performed and
    HA_EXTRA_NORMAL is called after the delete query is completed.
    Temporary tables used internally in MySQL always set this option

    The meaning of quick mode is that when deleting in a B-tree no merging
    of leafs is performed. This is a common method and many large DBMS's
    actually only support this quick mode since it is very difficult to
    merge leaves in a tree used by many threads concurrently.

  HA_EXTRA_CACHE:
    This flag is usually set with extra_opt along with a cache size.
    The size of this buffer is set by the user variable
    record_buffer_size. The value of this cache size is the amount of
    data read from disk in each fetch when performing a table scan.
    This means that before scanning a table it is normal to call
    extra with HA_EXTRA_CACHE and when the scan is completed to call
    HA_EXTRA_NO_CACHE to release the cache memory.

    Some special care is taken when using this extra parameter since there
    could be a write ongoing on the table in the same statement. In this
    one has to take special care since there might be a WRITE CACHE as
    well. HA_EXTRA_CACHE specifies using a READ CACHE and using
    READ CACHE and WRITE CACHE at the same time is not possible.

    Only MyISAM currently use this option.

    It is set when doing full table scans using rr_sequential and
    reset when completing such a scan with end_read_record
    (resetting means calling extra with HA_EXTRA_NO_CACHE).

    It is set in filesort.cc for MyISAM internal tables and it is set in
    a multi-update where HA_EXTRA_CACHE is called on a temporary result
    table and after that ha_rnd_init(0) on table to be updated
    and immediately after that HA_EXTRA_NO_CACHE on table to be updated.

    Apart from that it is always used from init_read_record but not when
    used from UPDATE statements. It is not used from DELETE statements
    with ORDER BY and LIMIT but it is used in normal scan loop in DELETE
    statements. The reason here is that DELETE's in MyISAM doesn't move
    existings data rows.

    It is also set in copy_data_between_tables when scanning the old table
    to copy over to the new table.
    And it is set in join_init_read_record where quick objects are used
    to perform a scan on the table. In this case the full table scan can
    even be performed multiple times as part of the nested loop join.

    For purposes of the partition handler it is obviously necessary to have
    special treatment of this extra call. If we would simply pass this
    extra call down to each handler we would allocate
    cache size * no of partitions amount of memory and this is not
    necessary since we will only scan one partition at a time when doing
    full table scans.

    Thus we treat it by first checking whether we have MyISAM handlers in
    the table, if not we simply ignore the call and if we have we will
    record the call but will not call any underlying handler yet. Then
    when performing the sequential scan we will check this recorded value
    and call extra_opt whenever we start scanning a new partition.

  HA_EXTRA_NO_CACHE:
    When performing a UNION SELECT HA_EXTRA_NO_CACHE is called from the
    flush method in the select_union class.
    See HA_EXTRA_RESET_STATE for use in conjunction with delete_all_rows().

    It should be ok to call HA_EXTRA_NO_CACHE on all underlying handlers
    if they are MyISAM handlers. Other handlers we can ignore the call
    for. If no cache is in use they will quickly return after finding
    this out. And we also ensure that all caches are disabled and no one
    is left by mistake.
    In the future this call will probably be deleted and we will instead call
    ::reset();

  HA_EXTRA_WRITE_CACHE:
    See above, called from various places. It is mostly used when we
    do INSERT ... SELECT
    No special handling to save cache space is developed currently.

  HA_EXTRA_PREPARE_FOR_UPDATE:
    This is called as part of a multi-table update. When the table to be
    updated is also scanned then this informs MyISAM handler to drop any
    caches if dynamic records are used (fixed size records do not care
    about this call). We pass this along to the first partition to scan, and
    flag that it is to be called after HA_EXTRA_CACHE when moving to the next
    partition to scan.

  HA_EXTRA_PREPARE_FOR_DROP:
    Only used by MyISAM, called in preparation for a DROP TABLE.
    It's used mostly by Windows that cannot handle dropping an open file.
    On other platforms it has the same effect as HA_EXTRA_FORCE_REOPEN.

  HA_EXTRA_READCHECK:
  HA_EXTRA_NO_READCHECK:
    Only one call to HA_EXTRA_NO_READCHECK from ha_open where it says that
    this is not needed in SQL. The reason for this call is that MyISAM sets
    the READ_CHECK_USED in the open call so the call is needed for MyISAM
    to reset this feature.
    The idea with this parameter was to inform of doing/not doing a read
    check before applying an update. Since SQL always performs a read before
    applying the update No Read Check is needed in MyISAM as well.

    This is a cut from Docs/myisam.txt
     Sometimes you might want to force an update without checking whether
     another user has changed the record since you last read it. This is
     somewhat dangerous, so it should ideally not be used. That can be
     accomplished by wrapping the mi_update() call in two calls to mi_extra(),
     using these functions:
     HA_EXTRA_NO_READCHECK=5                 No readcheck on update
     HA_EXTRA_READCHECK=6                    Use readcheck (def)


  4) Operations only used by temporary tables for query processing
  ----------------------------------------------------------------
  HA_EXTRA_RESET_STATE:
    Same as reset() except that buffers are not released. If there is
    a READ CACHE it is reinit'ed. A cache is reinit'ed to restart reading
    or to change type of cache between READ CACHE and WRITE CACHE.

    This extra function is always called immediately before calling
    delete_all_rows on the handler for temporary tables.
    There are cases however when HA_EXTRA_RESET_STATE isn't called in
    a similar case for a temporary table in sql_union.cc and in two other
    cases HA_EXTRA_NO_CACHE is called before and HA_EXTRA_WRITE_CACHE
    called afterwards.
    The case with HA_EXTRA_NO_CACHE and HA_EXTRA_WRITE_CACHE means
    disable caching, delete all rows and enable WRITE CACHE. This is
    used for temporary tables containing distinct sums and a
    functional group.

    The only case that delete_all_rows is called on non-temporary tables
    is in sql_delete.cc when DELETE FROM table; is called by a user.
    In this case no special extra calls are performed before or after this
    call.

    The partition handler should not need to bother about this one. It
    should never be called.

  HA_EXTRA_NO_ROWS:
    Don't insert rows indication to HEAP and MyISAM, only used by temporary
    tables used in query processing.
    Not handled by partition handler.

  5) Operations only used by MyISAM internally
  --------------------------------------------
  HA_EXTRA_REINIT_CACHE:
    This call reinitializes the READ CACHE described above if there is one
    and otherwise the call is ignored.

    We can thus safely call it on all underlying handlers if they are
    MyISAM handlers. It is however never called so we don't handle it at all.
  HA_EXTRA_FLUSH_CACHE:
    Flush WRITE CACHE in MyISAM. It is only from one place in the code.
    This is in sql_insert.cc where it is called if the table_flags doesn't
    contain HA_DUPLICATE_POS. The only handler having the HA_DUPLICATE_POS
    set is the MyISAM handler and so the only handler not receiving this
    call is MyISAM.
    Thus in effect this call is called but never used. Could be removed
    from sql_insert.cc
  HA_EXTRA_NO_USER_CHANGE:
    Only used by MyISAM, never called.
    Simulates lock_type as locked.
  HA_EXTRA_WAIT_LOCK:
  HA_EXTRA_WAIT_NOLOCK:
    Only used by MyISAM, called from MyISAM handler but never from server
    code on top of the handler.
    Sets lock_wait on/off
  HA_EXTRA_NO_KEYS:
    Only used MyISAM, only used internally in MyISAM handler, never called
    from server level.
  HA_EXTRA_KEYREAD_CHANGE_POS:
  HA_EXTRA_REMEMBER_POS:
  HA_EXTRA_RESTORE_POS:
  HA_EXTRA_PRELOAD_BUFFER_SIZE:
  HA_EXTRA_CHANGE_KEY_TO_DUP:
  HA_EXTRA_CHANGE_KEY_TO_UNIQUE:
    Only used by MyISAM, never called.

  6) Operations not used at all
  -----------------------------
  HA_EXTRA_KEY_CACHE:
  HA_EXTRA_NO_KEY_CACHE:
    This parameters are no longer used and could be removed.

  7) Operations only used by federated tables for query processing
  ----------------------------------------------------------------
  HA_EXTRA_INSERT_WITH_UPDATE:
    Inform handler that an "INSERT...ON DUPLICATE KEY UPDATE" will be
    executed. This condition is unset by HA_EXTRA_NO_IGNORE_DUP_KEY.

  8) Operations only used by NDB
  ------------------------------
  HA_EXTRA_DELETE_CANNOT_BATCH:
  HA_EXTRA_UPDATE_CANNOT_BATCH:
    Inform handler that delete_row()/update_row() cannot batch deletes/updates
    and should perform them immediately. This may be needed when table has
    AFTER DELETE/UPDATE triggers which access to subject table.
    These flags are reset by the handler::extra(HA_EXTRA_RESET) call.

  9) Operations only used by MERGE
  ------------------------------
  HA_EXTRA_ADD_CHILDREN_LIST:
  HA_EXTRA_ATTACH_CHILDREN:
  HA_EXTRA_IS_ATTACHED_CHILDREN:
  HA_EXTRA_DETACH_CHILDREN:
    Special actions for MERGE tables. Ignore.
*/

int ha_partition::extra(enum ha_extra_function operation)
{
  DBUG_ENTER("ha_partition:extra");
  DBUG_PRINT("info", ("operation: %d", (int) operation));

  switch (operation) {
    /* Category 1), used by most handlers */
  case HA_EXTRA_KEYREAD:
  case HA_EXTRA_NO_KEYREAD:
  case HA_EXTRA_FLUSH:
    DBUG_RETURN(loop_extra(operation));
  case HA_EXTRA_PREPARE_FOR_RENAME:
  case HA_EXTRA_FORCE_REOPEN:
    DBUG_RETURN(loop_extra_alter(operation));
    break;

    /* Category 2), used by non-MyISAM handlers */
  case HA_EXTRA_IGNORE_DUP_KEY:
  case HA_EXTRA_NO_IGNORE_DUP_KEY:
  case HA_EXTRA_KEYREAD_PRESERVE_FIELDS:
  {
    if (!m_myisam)
      DBUG_RETURN(loop_extra(operation));
    break;
  }

  /* Category 3), used by MyISAM handlers */
  case HA_EXTRA_PREPARE_FOR_UPDATE:
    /*
      Needs to be run on the first partition in the range now, and
      later in late_extra_cache, when switching to a new partition to scan.
    */
    m_extra_prepare_for_update= TRUE;
    if (m_part_spec.start_part != NO_CURRENT_PART_ID)
    {
      if (!m_extra_cache)
        m_extra_cache_part_id= m_part_spec.start_part;
      DBUG_ASSERT(m_extra_cache_part_id == m_part_spec.start_part);
      (void) m_file[m_part_spec.start_part]->extra(HA_EXTRA_PREPARE_FOR_UPDATE);
    }
    break;
  case HA_EXTRA_NORMAL:
  case HA_EXTRA_QUICK:
  case HA_EXTRA_PREPARE_FOR_DROP:
  case HA_EXTRA_FLUSH_CACHE:
  {
    if (m_myisam)
      DBUG_RETURN(loop_extra(operation));
    break;
  }
  case HA_EXTRA_NO_READCHECK:
  {
    /*
      This is only done as a part of ha_open, which is also used in
      ha_partition::open, so no need to do anything.
    */
    break;
  }
  case HA_EXTRA_CACHE:
  {
    prepare_extra_cache(0);
    break;
  }
  case HA_EXTRA_NO_CACHE:
  {
    int ret= 0;
    if (m_extra_cache_part_id != NO_CURRENT_PART_ID)
      ret= m_file[m_extra_cache_part_id]->extra(HA_EXTRA_NO_CACHE);
    m_extra_cache= FALSE;
    m_extra_cache_size= 0;
    m_extra_prepare_for_update= FALSE;
    m_extra_cache_part_id= NO_CURRENT_PART_ID;
    DBUG_RETURN(ret);
  }
  case HA_EXTRA_WRITE_CACHE:
  {
    m_extra_cache= FALSE;
    m_extra_cache_size= 0;
    m_extra_prepare_for_update= FALSE;
    m_extra_cache_part_id= NO_CURRENT_PART_ID;
    DBUG_RETURN(loop_extra(operation));
  }
  case HA_EXTRA_IGNORE_NO_KEY:
  case HA_EXTRA_NO_IGNORE_NO_KEY:
  {
    /*
      Ignore as these are specific to NDB for handling
      idempotency
     */
    break;
  }
  case HA_EXTRA_WRITE_CAN_REPLACE:
  case HA_EXTRA_WRITE_CANNOT_REPLACE:
  {
    /*
      Informs handler that write_row() can replace rows which conflict
      with row being inserted by PK/unique key without reporting error
      to the SQL-layer.

      This optimization is not safe for partitioned table in general case
      since we may have to put new version of row into partition which is
      different from partition in which old version resides (for example
      when we partition by non-PK column or by some column which is not
      part of unique key which were violated).
      And since NDB which is the only engine at the moment that supports
      this optimization handles partitioning on its own we simple disable
      it here. (BTW for NDB this optimization is safe since it supports
      only KEY partitioning and won't use this optimization for tables
      which have additional unique constraints).
    */
    break;
  }
    /* Category 7), used by federated handlers */
  case HA_EXTRA_INSERT_WITH_UPDATE:
    DBUG_RETURN(loop_extra(operation));
    /* Category 8) Operations only used by NDB */
  case HA_EXTRA_DELETE_CANNOT_BATCH:
  case HA_EXTRA_UPDATE_CANNOT_BATCH:
  {
    /* Currently only NDB use the *_CANNOT_BATCH */
    break;
  }
    /* Category 9) Operations only used by MERGE */
  case HA_EXTRA_ADD_CHILDREN_LIST:
  case HA_EXTRA_ATTACH_CHILDREN:
  case HA_EXTRA_IS_ATTACHED_CHILDREN:
  case HA_EXTRA_DETACH_CHILDREN:
  {
    /* Special actions for MERGE tables. Ignore. */
    break;
  }
  /*
    http://dev.mysql.com/doc/refman/5.1/en/partitioning-limitations.html
    says we no longer support logging to partitioned tables, so we fail
    here.
  */
  case HA_EXTRA_MARK_AS_LOG_TABLE:
    DBUG_RETURN(ER_UNSUPORTED_LOG_ENGINE);
  default:
  {
    /* Temporary crash to discover what is wrong */
    DBUG_ASSERT(0);
    break;
  }
  }
  DBUG_RETURN(0);
}


/**
  Special extra call to reset extra parameters

  @return Operation status.
    @retval >0 Error code
    @retval 0  Success

  @note Called at end of each statement to reset buffers.
  To avoid excessive calls, the m_partitions_to_reset bitmap keep records
  of which partitions that have been used in extra(), external_lock() or
  start_stmt() and is needed to be called.
*/

int ha_partition::reset(void)
{
  int result= 0;
  int tmp;
  uint i;
  DBUG_ENTER("ha_partition::reset");

  for (i= bitmap_get_first_set(&m_partitions_to_reset);
       i < m_tot_parts;
       i= bitmap_get_next_set(&m_partitions_to_reset, i))
  {
    if ((tmp= m_file[i]->ha_reset()))
      result= tmp;
  }
  bitmap_clear_all(&m_partitions_to_reset);
  DBUG_RETURN(result);
}

/*
  Special extra method for HA_EXTRA_CACHE with cachesize as extra parameter

  SYNOPSIS
    extra_opt()
    operation                      Must be HA_EXTRA_CACHE
    cachesize                      Size of cache in full table scan

  RETURN VALUE
    >0                   Error code
    0                    Success
*/

int ha_partition::extra_opt(enum ha_extra_function operation, ulong cachesize)
{
  DBUG_ENTER("ha_partition::extra_opt()");

  DBUG_ASSERT(HA_EXTRA_CACHE == operation);
  prepare_extra_cache(cachesize);
  DBUG_RETURN(0);
}


/*
  Call extra on handler with HA_EXTRA_CACHE and cachesize

  SYNOPSIS
    prepare_extra_cache()
    cachesize                Size of cache for full table scan

  RETURN VALUE
    NONE
*/

void ha_partition::prepare_extra_cache(uint cachesize)
{
  DBUG_ENTER("ha_partition::prepare_extra_cache()");
  DBUG_PRINT("info", ("cachesize %u", cachesize));

  m_extra_cache= TRUE;
  m_extra_cache_size= cachesize;
  if (m_part_spec.start_part != NO_CURRENT_PART_ID)
  {
    DBUG_ASSERT(bitmap_is_set(&m_partitions_to_reset,
                              m_part_spec.start_part));
    bitmap_set_bit(&m_partitions_to_reset, m_part_spec.start_part);
    late_extra_cache(m_part_spec.start_part);
  }
  DBUG_VOID_RETURN;
}


/**
  Prepares our new and reorged handlers for rename or delete.

  @param operation Operation to forward

  @return Operation status
    @retval 0  Success
    @retval !0 Error
*/

int ha_partition::loop_extra_alter(enum ha_extra_function operation)
{
  int result= 0, tmp;
  handler **file;
  DBUG_ENTER("ha_partition::loop_extra_alter()");
  DBUG_ASSERT(operation == HA_EXTRA_PREPARE_FOR_RENAME ||
              operation == HA_EXTRA_FORCE_REOPEN);

  if (m_new_file != NULL)
  {
    for (file= m_new_file; *file; file++)
      if ((tmp= (*file)->extra(operation)))
        result= tmp;
  }
  if (m_reorged_file != NULL)
  {
    for (file= m_reorged_file; *file; file++)
      if ((tmp= (*file)->extra(operation)))
        result= tmp;
  }
  if ((tmp= loop_extra(operation)))
    result= tmp;
  DBUG_RETURN(result);
}

/*
  Call extra on all partitions

  SYNOPSIS
    loop_extra()
    operation             extra operation type

  RETURN VALUE
    >0                    Error code
    0                     Success
*/

int ha_partition::loop_extra(enum ha_extra_function operation)
{
  int result= 0, tmp;
  uint i;
  DBUG_ENTER("ha_partition::loop_extra()");

  for (i= bitmap_get_first_set(&m_part_info->lock_partitions);
       i < m_tot_parts;
       i= bitmap_get_next_set(&m_part_info->lock_partitions, i))
  {
    if ((tmp= m_file[i]->extra(operation)))
      result= tmp;
  }
  /* Add all used partitions to be called in reset(). */
  bitmap_union(&m_partitions_to_reset, &m_part_info->lock_partitions);
  DBUG_RETURN(result);
}


/*
  Call extra(HA_EXTRA_CACHE) on next partition_id

  SYNOPSIS
    late_extra_cache()
    partition_id               Partition id to call extra on

  RETURN VALUE
    NONE
*/

void ha_partition::late_extra_cache(uint partition_id)
{
  handler *file;
  DBUG_ENTER("ha_partition::late_extra_cache");
  DBUG_PRINT("info", ("extra_cache %u prepare %u partid %u size %u",
                      m_extra_cache, m_extra_prepare_for_update,
                      partition_id, m_extra_cache_size));

  if (!m_extra_cache && !m_extra_prepare_for_update)
    DBUG_VOID_RETURN;
  file= m_file[partition_id];
  if (m_extra_cache)
  {
    if (m_extra_cache_size == 0)
      (void) file->extra(HA_EXTRA_CACHE);
    else
      (void) file->extra_opt(HA_EXTRA_CACHE, m_extra_cache_size);
  }
  if (m_extra_prepare_for_update)
  {
    (void) file->extra(HA_EXTRA_PREPARE_FOR_UPDATE);
  }
  m_extra_cache_part_id= partition_id;
  DBUG_VOID_RETURN;
}


/*
  Call extra(HA_EXTRA_NO_CACHE) on next partition_id

  SYNOPSIS
    late_extra_no_cache()
    partition_id               Partition id to call extra on

  RETURN VALUE
    NONE
*/

void ha_partition::late_extra_no_cache(uint partition_id)
{
  handler *file;
  DBUG_ENTER("ha_partition::late_extra_no_cache");

  if (!m_extra_cache && !m_extra_prepare_for_update)
    DBUG_VOID_RETURN;
  file= m_file[partition_id];
  (void) file->extra(HA_EXTRA_NO_CACHE);
  DBUG_ASSERT(partition_id == m_extra_cache_part_id);
  m_extra_cache_part_id= NO_CURRENT_PART_ID;
  DBUG_VOID_RETURN;
}


/****************************************************************************
                MODULE optimiser support
****************************************************************************/

/**
  Get keys to use for scanning.

  @return key_map of keys usable for scanning

  @note No need to use read_partitions here, since it does not depend on
  which partitions is used, only which storage engine used.
*/

const key_map *ha_partition::keys_to_use_for_scanning()
{
  DBUG_ENTER("ha_partition::keys_to_use_for_scanning");
  DBUG_RETURN(m_file[0]->keys_to_use_for_scanning());
}


/**
  Minimum number of rows to base optimizer estimate on.
*/

ha_rows ha_partition::min_rows_for_estimate()
{
  uint i, max_used_partitions, tot_used_partitions;
  DBUG_ENTER("ha_partition::min_rows_for_estimate");

  tot_used_partitions= bitmap_bits_set(&m_part_info->read_partitions);

  /*
    All partitions might have been left as unused during partition pruning
    due to, for example, an impossible WHERE condition. Nonetheless, the
    optimizer might still attempt to perform (e.g. range) analysis where an
    estimate of the the number of rows is calculated using records_in_range.
    Hence, to handle this and other possible cases, use zero as the minimum
    number of rows to base the estimate on if no partition is being used.
  */
  if (!tot_used_partitions)
    DBUG_RETURN(0);

  /*
    Allow O(log2(tot_partitions)) increase in number of used partitions.
    This gives O(tot_rows/log2(tot_partitions)) rows to base the estimate on.
    I.e when the total number of partitions doubles, allow one more
    partition to be checked.
  */
  i= 2;
  max_used_partitions= 1;
  while (i < m_tot_parts)
  {
    max_used_partitions++;
    i= i << 1;
  }
  if (max_used_partitions > tot_used_partitions)
    max_used_partitions= tot_used_partitions;

  /* stats.records is already updated by the info(HA_STATUS_VARIABLE) call. */
  DBUG_PRINT("info", ("max_used_partitions: %u tot_rows: %lu",
                      max_used_partitions,
                      (ulong) stats.records));
  DBUG_PRINT("info", ("tot_used_partitions: %u min_rows_to_check: %lu",
                      tot_used_partitions,
                      (ulong) stats.records * max_used_partitions
                              / tot_used_partitions));
  DBUG_RETURN(stats.records * max_used_partitions / tot_used_partitions);
}


/**
  Get the biggest used partition.

  Starting at the N:th biggest partition and skips all non used
  partitions, returning the biggest used partition found

  @param[in,out] part_index  Skip the *part_index biggest partitions

  @return The biggest used partition with index not lower than *part_index.
    @retval NO_CURRENT_PART_ID     No more partition used.
    @retval != NO_CURRENT_PART_ID  partition id of biggest used partition with
                                   index >= *part_index supplied. Note that
                                   *part_index will be updated to the next
                                   partition index to use.
*/

uint ha_partition::get_biggest_used_partition(uint *part_index)
{
  uint part_id;
  while ((*part_index) < m_tot_parts)
  {
    part_id= m_part_ids_sorted_by_num_of_records[(*part_index)++];
    if (bitmap_is_set(&m_part_info->read_partitions, part_id))
      return part_id;
  }
  return NO_CURRENT_PART_ID;
}


/*
  Return time for a scan of the table

  SYNOPSIS
    scan_time()

  RETURN VALUE
    time for scan
*/

double ha_partition::scan_time()
{
  double scan_time= 0;
  uint i;
  DBUG_ENTER("ha_partition::scan_time");

  for (i= bitmap_get_first_set(&m_part_info->read_partitions);
       i < m_tot_parts;
       i= bitmap_get_next_set(&m_part_info->read_partitions, i))
    scan_time+= m_file[i]->scan_time();
  DBUG_RETURN(scan_time);
}


/**
  Find number of records in a range.
  @param inx      Index number
  @param min_key  Start of range
  @param max_key  End of range

  @return Number of rows in range.

  Given a starting key, and an ending key estimate the number of rows that
  will exist between the two. max_key may be empty which in case determine
  if start_key matches any rows.
*/

ha_rows ha_partition::records_in_range(uint inx, key_range *min_key,
                                       key_range *max_key)
{
  ha_rows min_rows_to_check, rows, estimated_rows=0, checked_rows= 0;
  uint partition_index= 0, part_id;
  DBUG_ENTER("ha_partition::records_in_range");

  min_rows_to_check= min_rows_for_estimate();

  while ((part_id= get_biggest_used_partition(&partition_index))
         != NO_CURRENT_PART_ID)
  {
    rows= m_file[part_id]->records_in_range(inx, min_key, max_key);

    DBUG_PRINT("info", ("part %u match %lu rows of %lu", part_id, (ulong) rows,
                        (ulong) m_file[part_id]->stats.records));

    if (rows == HA_POS_ERROR)
      DBUG_RETURN(HA_POS_ERROR);
    estimated_rows+= rows;
    checked_rows+= m_file[part_id]->stats.records;
    /*
      Returning 0 means no rows can be found, so we must continue
      this loop as long as we have estimated_rows == 0.
      Also many engines return 1 to indicate that there may exist
      a matching row, we do not normalize this by dividing by number of
      used partitions, but leave it to be returned as a sum, which will
      reflect that we will need to scan each partition's index.

      Note that this statistics may not always be correct, so we must
      continue even if the current partition has 0 rows, since we might have
      deleted rows from the current partition, or inserted to the next
      partition.
    */
    if (estimated_rows && checked_rows &&
        checked_rows >= min_rows_to_check)
    {
      DBUG_PRINT("info",
                 ("records_in_range(inx %u): %lu (%lu * %lu / %lu)",
                  inx,
                  (ulong) (estimated_rows * stats.records / checked_rows),
                  (ulong) estimated_rows,
                  (ulong) stats.records,
                  (ulong) checked_rows));
      DBUG_RETURN(estimated_rows * stats.records / checked_rows);
    }
  }
  DBUG_PRINT("info", ("records_in_range(inx %u): %lu",
                      inx,
                      (ulong) estimated_rows));
  DBUG_RETURN(estimated_rows);
}


/**
  Estimate upper bound of number of rows.

  @return Number of rows.
*/

ha_rows ha_partition::estimate_rows_upper_bound()
{
  ha_rows rows, tot_rows= 0;
  handler **file= m_file;
  DBUG_ENTER("ha_partition::estimate_rows_upper_bound");

  do
  {
    if (bitmap_is_set(&(m_part_info->read_partitions), (file - m_file)))
    {
      rows= (*file)->estimate_rows_upper_bound();
      if (rows == HA_POS_ERROR)
        DBUG_RETURN(HA_POS_ERROR);
      tot_rows+= rows;
    }
  } while (*(++file));
  DBUG_RETURN(tot_rows);
}


/*
  Get time to read

  SYNOPSIS
    read_time()
    index                Index number used
    ranges               Number of ranges
    rows                 Number of rows

  RETURN VALUE
    time for read

  DESCRIPTION
    This will be optimised later to include whether or not the index can
    be used with partitioning. To achieve we need to add another parameter
    that specifies how many of the index fields that are bound in the ranges.
    Possibly added as a new call to handlers.
*/

double ha_partition::read_time(uint index, uint ranges, ha_rows rows)
{
  DBUG_ENTER("ha_partition::read_time");

  DBUG_RETURN(m_file[0]->read_time(index, ranges, rows));
}


/**
  Number of rows in table. see handler.h

  @return Number of records in the table (after pruning!)
*/

ha_rows ha_partition::records()
{
  ha_rows rows, tot_rows= 0;
  uint i;
  DBUG_ENTER("ha_partition::records");

  for (i= bitmap_get_first_set(&m_part_info->read_partitions);
       i < m_tot_parts;
       i= bitmap_get_next_set(&m_part_info->read_partitions, i))
  {
    rows= m_file[i]->records();
    if (rows == HA_POS_ERROR)
      DBUG_RETURN(HA_POS_ERROR);
    tot_rows+= rows;
  }
  DBUG_RETURN(tot_rows);
}


/*
  Is it ok to switch to a new engine for this table

  SYNOPSIS
    can_switch_engine()

  RETURN VALUE
    TRUE                  Ok
    FALSE                 Not ok

  DESCRIPTION
    Used to ensure that tables with foreign key constraints are not moved
    to engines without foreign key support.
*/

bool ha_partition::can_switch_engines()
{
  handler **file;
  DBUG_ENTER("ha_partition::can_switch_engines");

  file= m_file;
  do
  {
    if (!(*file)->can_switch_engines())
      DBUG_RETURN(FALSE);
  } while (*(++file));
  DBUG_RETURN(TRUE);
}


/*
  Is table cache supported

  SYNOPSIS
    table_cache_type()

*/

uint8 ha_partition::table_cache_type()
{
  DBUG_ENTER("ha_partition::table_cache_type");

  DBUG_RETURN(m_file[0]->table_cache_type());
}


/**
  Calculate hash value for KEY partitioning using an array of fields.

  @param field_array   An array of the fields in KEY partitioning

  @return hash_value calculated

  @note Uses the hash function on the character set of the field.
  Integer and floating point fields use the binary character set by default.
*/

uint32 ha_partition::calculate_key_hash_value(Field **field_array)
{
  ulong nr1= 1;
  ulong nr2= 4;
  bool use_51_hash;
  use_51_hash= MY_TEST((*field_array)->table->part_info->key_algorithm ==
                       partition_info::KEY_ALGORITHM_51);

  do
  {
    Field *field= *field_array;
    if (use_51_hash)
    {
      switch (field->real_type()) {
      case MYSQL_TYPE_TINY:
      case MYSQL_TYPE_SHORT:
      case MYSQL_TYPE_LONG:
      case MYSQL_TYPE_FLOAT:
      case MYSQL_TYPE_DOUBLE:
      case MYSQL_TYPE_NEWDECIMAL:
      case MYSQL_TYPE_TIMESTAMP:
      case MYSQL_TYPE_LONGLONG:
      case MYSQL_TYPE_INT24:
      case MYSQL_TYPE_TIME:
      case MYSQL_TYPE_DATETIME:
      case MYSQL_TYPE_YEAR:
      case MYSQL_TYPE_NEWDATE:
        {
          if (field->is_null())
          {
            nr1^= (nr1 << 1) | 1;
            continue;
          }
          /* Force this to my_hash_sort_bin, which was used in 5.1! */
          uint len= field->pack_length();
          my_charset_bin.coll->hash_sort(&my_charset_bin, field->ptr, len,
                                         &nr1, &nr2);
          /* Done with this field, continue with next one. */
          continue;
        }
      case MYSQL_TYPE_STRING:
      case MYSQL_TYPE_VARCHAR:
      case MYSQL_TYPE_BIT:
        /* Not affected, same in 5.1 and 5.5 */
        break;
      /*
        ENUM/SET uses my_hash_sort_simple in 5.1 (i.e. my_charset_latin1)
        and my_hash_sort_bin in 5.5!
      */
      case MYSQL_TYPE_ENUM:
      case MYSQL_TYPE_SET:
        {
          if (field->is_null())
          {
            nr1^= (nr1 << 1) | 1;
            continue;
          }
          /* Force this to my_hash_sort_bin, which was used in 5.1! */
          uint len= field->pack_length();
          my_charset_latin1.coll->hash_sort(&my_charset_latin1, field->ptr,
                                            len, &nr1, &nr2);
          continue;
        }
      /* New types in mysql-5.6. */
      case MYSQL_TYPE_DATETIME2:
      case MYSQL_TYPE_TIME2:
      case MYSQL_TYPE_TIMESTAMP2:
        /* Not affected, 5.6+ only! */
        break;

      /* These types should not be allowed for partitioning! */
      case MYSQL_TYPE_NULL:
      case MYSQL_TYPE_DECIMAL:
      case MYSQL_TYPE_DATE:
      case MYSQL_TYPE_TINY_BLOB:
      case MYSQL_TYPE_MEDIUM_BLOB:
      case MYSQL_TYPE_LONG_BLOB:
      case MYSQL_TYPE_BLOB:
      case MYSQL_TYPE_VAR_STRING:
      case MYSQL_TYPE_GEOMETRY:
        /* fall through. */
      default:
        DBUG_ASSERT(0);                    // New type?
        /* Fall through for default hashing (5.5). */
      }
      /* fall through, use collation based hashing. */
    }
    field->hash(&nr1, &nr2);
  } while (*(++field_array));
  return (uint32) nr1;
}


/****************************************************************************
                MODULE print messages
****************************************************************************/

const char *ha_partition::index_type(uint inx)
{
  uint first_used_partition;
  DBUG_ENTER("ha_partition::index_type");

  first_used_partition= bitmap_get_first_set(&(m_part_info->read_partitions));

  if (first_used_partition == MY_BIT_NONE)
  {
    DBUG_ASSERT(0);                             // How can this happen?
    DBUG_RETURN(handler::index_type(inx));
  }

  DBUG_RETURN(m_file[first_used_partition]->index_type(inx));
}


enum row_type ha_partition::get_row_type() const
{
  uint i;
  enum row_type type;
  DBUG_ENTER("ha_partition::get_row_type");

  i= bitmap_get_first_set(&m_part_info->read_partitions);
  DBUG_ASSERT(i < m_tot_parts);
  if (i >= m_tot_parts)
    DBUG_RETURN(ROW_TYPE_NOT_USED);

  type= m_file[i]->get_row_type();
  DBUG_PRINT("info", ("partition %u, row_type: %d", i, type));

  for (i= bitmap_get_next_set(&m_part_info->lock_partitions, i);
       i < m_tot_parts;
       i= bitmap_get_next_set(&m_part_info->lock_partitions, i))
  {
    enum row_type part_type= m_file[i]->get_row_type();
    DBUG_PRINT("info", ("partition %u, row_type: %d", i, type));
    if (part_type != type)
      DBUG_RETURN(ROW_TYPE_NOT_USED);
  }

  DBUG_RETURN(type);
}


/**
  Append all fields in read_set to string

  @param str  String to append to.
*/
void ha_partition::append_row_to_str(String &str)
{
  Field **fields, **field_ptr;
  const uchar *rec;
  uint num_fields= bitmap_bits_set(table->read_set);
  uint curr_field_index= 0;
  bool is_rec0= !m_err_rec || m_err_rec == table->record[0];
  if (is_rec0)
    rec= table->record[0];
  else
    rec= m_err_rec;

  /* Create a new array of all read fields. */
  fields= (Field**) my_malloc(PSI_INSTRUMENT_ME,
                              sizeof(void*) * (num_fields + 1),
                              MYF(0));
  if (!fields)
    return;
  fields[num_fields]= NULL;
  for (field_ptr= table->field;
       *field_ptr;
       field_ptr++)
  {
    if (!bitmap_is_set(table->read_set, (*field_ptr)->field_index))
      continue;
    fields[curr_field_index++]= *field_ptr;
  }


  if (!is_rec0)
    set_field_ptr(fields, rec, table->record[0]);

  for (field_ptr= fields;
       *field_ptr;
       field_ptr++)
  {
    Field *field= *field_ptr;
    str.append(" ");
    str.append(field->field_name);
    str.append(":");
    field_unpack(&str, field, rec, 0, false);
  }

  if (!is_rec0)
    set_field_ptr(fields, table->record[0], rec);
  my_free(fields);
}


void ha_partition::print_error(int error, myf errflag)
{
  THD *thd= ha_thd();
  DBUG_ENTER("ha_partition::print_error");

  /* Should probably look for my own errors first */
  DBUG_PRINT("enter", ("error: %d", error));

  if ((error == HA_ERR_NO_PARTITION_FOUND) &&
      ! (thd->lex->alter_info.flags & Alter_info::ALTER_TRUNCATE_PARTITION))
    m_part_info->print_no_partition_found(table);
  else if (error == HA_ERR_ROW_IN_WRONG_PARTITION)
  {
    /* Should only happen on DELETE or UPDATE! */
    DBUG_ASSERT(thd_sql_command(thd) == SQLCOM_DELETE ||
                thd_sql_command(thd) == SQLCOM_DELETE_MULTI ||
                thd_sql_command(thd) == SQLCOM_UPDATE ||
                thd_sql_command(thd) == SQLCOM_UPDATE_MULTI);
    DBUG_ASSERT(m_err_rec);
    if (m_err_rec)
    {
      uint max_length;
      char buf[MAX_KEY_LENGTH];
      String str(buf,sizeof(buf),system_charset_info);
      uint32 part_id;
      str.length(0);
      str.append("(");
      str.append_ulonglong(m_last_part);
      str.append(" != ");
      if (get_part_for_delete(m_err_rec, m_rec0, m_part_info, &part_id))
        str.append("?");
      else
        str.append_ulonglong(part_id);
      str.append(")");
      append_row_to_str(str);

      /* Log this error, so the DBA can notice it and fix it! */
      sql_print_error("Table '%-192s' corrupted: row in wrong partition: %s\n"
                      "Please REPAIR the table!",
                      table->s->table_name.str,
                      str.c_ptr_safe());

      max_length= (MYSQL_ERRMSG_SIZE - (uint) strlen(ER(ER_ROW_IN_WRONG_PARTITION)));
      if (str.length() >= max_length)
      {
        str.length(max_length-4);
        str.append(STRING_WITH_LEN("..."));
      }
      my_error(ER_ROW_IN_WRONG_PARTITION, MYF(0), str.c_ptr_safe());
      m_err_rec= NULL;
      DBUG_VOID_RETURN;
    }
    /* fall through to generic error handling. */
  }

  /* In case m_file has not been initialized, like in bug#42438 */
  if (m_file)
  {
    if (m_last_part >= m_tot_parts)
    {
      DBUG_ASSERT(0);
      m_last_part= 0;
    }
    m_file[m_last_part]->print_error(error, errflag);
  }
  else
    handler::print_error(error, errflag);
  DBUG_VOID_RETURN;
}


bool ha_partition::get_error_message(int error, String *buf)
{
  DBUG_ENTER("ha_partition::get_error_message");

  /* Should probably look for my own errors first */

  /* In case m_file has not been initialized, like in bug#42438 */
  if (m_file)
    DBUG_RETURN(m_file[m_last_part]->get_error_message(error, buf));
  DBUG_RETURN(handler::get_error_message(error, buf));

}


/****************************************************************************
                MODULE in-place ALTER
****************************************************************************/
/**
  Get table flags.
*/

handler::Table_flags ha_partition::table_flags() const
{
  uint first_used_partition= 0;
  DBUG_ENTER("ha_partition::table_flags");
  if (m_handler_status < handler_initialized ||
      m_handler_status >= handler_closed)
    DBUG_RETURN(PARTITION_ENABLED_TABLE_FLAGS);

  if (get_lock_type() != F_UNLCK)
  {
    /*
      The flags are cached after external_lock, and may depend on isolation
      level. So we should use a locked partition to get the correct flags.
    */
    first_used_partition= bitmap_get_first_set(&m_part_info->lock_partitions);
    if (first_used_partition == MY_BIT_NONE)
      first_used_partition= 0;
  }
  DBUG_RETURN((m_file[first_used_partition]->ha_table_flags() &
                 ~(PARTITION_DISABLED_TABLE_FLAGS)) |
                 (PARTITION_ENABLED_TABLE_FLAGS));
}


/**
  alter_table_flags must be on handler/table level, not on hton level
  due to the ha_partition hton does not know what the underlying hton is.
*/
uint ha_partition::alter_table_flags(uint flags)
{
  uint flags_to_return;
  DBUG_ENTER("ha_partition::alter_table_flags");

  flags_to_return= ht->alter_table_flags(flags);
  flags_to_return|= m_file[0]->alter_table_flags(flags);

  DBUG_RETURN(flags_to_return);
}


/**
  check if copy of data is needed in alter table.
*/
bool ha_partition::check_if_incompatible_data(HA_CREATE_INFO *create_info,
                                              uint table_changes)
{
  handler **file;
  bool ret= COMPATIBLE_DATA_YES;

  /*
    The check for any partitioning related changes have already been done
    in mysql_alter_table (by fix_partition_func), so it is only up to
    the underlying handlers.
  */
  for (file= m_file; *file; file++)
    if ((ret=  (*file)->check_if_incompatible_data(create_info,
                                                   table_changes)) !=
        COMPATIBLE_DATA_YES)
      break;
  return ret;
}


/**
  Support of in-place alter table.
*/

/**
  Helper class for in-place alter, see handler.h
*/

class ha_partition_inplace_ctx : public inplace_alter_handler_ctx
{
public:
  inplace_alter_handler_ctx **handler_ctx_array;
private:
  uint m_tot_parts;

public:
  ha_partition_inplace_ctx(THD *thd, uint tot_parts)
    : inplace_alter_handler_ctx(),
      handler_ctx_array(NULL),
      m_tot_parts(tot_parts)
  {}

  ~ha_partition_inplace_ctx()
  {
    if (handler_ctx_array)
    {
      for (uint index= 0; index < m_tot_parts; index++)
        delete handler_ctx_array[index];
    }
  }
};


enum_alter_inplace_result
ha_partition::check_if_supported_inplace_alter(TABLE *altered_table,
                                               Alter_inplace_info *ha_alter_info)
{
  uint index= 0;
  enum_alter_inplace_result result= HA_ALTER_INPLACE_NO_LOCK;
  ha_partition_inplace_ctx *part_inplace_ctx;
  bool first_is_set= false;
  THD *thd= ha_thd();

  DBUG_ENTER("ha_partition::check_if_supported_inplace_alter");
  /*
    Support inplace change of KEY () -> KEY ALGORITHM = N ().
    Any other change would set partition_changed in
    prep_alter_part_table() in mysql_alter_table().
  */
  if (ha_alter_info->alter_info->flags == Alter_info::ALTER_PARTITION)
    DBUG_RETURN(HA_ALTER_INPLACE_NO_LOCK);

  part_inplace_ctx=
    new (thd->mem_root) ha_partition_inplace_ctx(thd, m_tot_parts);
  if (!part_inplace_ctx)
    DBUG_RETURN(HA_ALTER_ERROR);

  part_inplace_ctx->handler_ctx_array= (inplace_alter_handler_ctx **)
    thd->alloc(sizeof(inplace_alter_handler_ctx *) * (m_tot_parts + 1));
  if (!part_inplace_ctx->handler_ctx_array)
    DBUG_RETURN(HA_ALTER_ERROR);

  /* Set all to NULL, including the terminating one. */
  for (index= 0; index <= m_tot_parts; index++)
    part_inplace_ctx->handler_ctx_array[index]= NULL;

  for (index= 0; index < m_tot_parts; index++)
  {
    enum_alter_inplace_result p_result=
      m_file[index]->check_if_supported_inplace_alter(altered_table,
                                                      ha_alter_info);
    part_inplace_ctx->handler_ctx_array[index]= ha_alter_info->handler_ctx;

    if (index == 0)
    {
      first_is_set= (ha_alter_info->handler_ctx != NULL);
    }
    else if (first_is_set != (ha_alter_info->handler_ctx != NULL))
    {
      /* Either none or all partitions must set handler_ctx! */
      DBUG_ASSERT(0);
      DBUG_RETURN(HA_ALTER_ERROR);
    }
    if (p_result < result)
      result= p_result;
    if (result == HA_ALTER_ERROR)
      break;
  }

  ha_alter_info->handler_ctx= part_inplace_ctx;
  /*
    To indicate for future inplace calls that there are several
    partitions/handlers that need to be committed together,
    we set group_commit_ctx to the NULL terminated array of
    the partitions handlers.
  */
  ha_alter_info->group_commit_ctx= part_inplace_ctx->handler_ctx_array;

  DBUG_RETURN(result);
}


bool ha_partition::prepare_inplace_alter_table(TABLE *altered_table,
                                               Alter_inplace_info *ha_alter_info)
{
  uint index= 0;
  bool error= false;
  ha_partition_inplace_ctx *part_inplace_ctx;

  DBUG_ENTER("ha_partition::prepare_inplace_alter_table");

  /*
    Changing to similar partitioning, only update metadata.
    Non allowed changes would be catched in prep_alter_part_table().
  */
  if (ha_alter_info->alter_info->flags == Alter_info::ALTER_PARTITION)
    DBUG_RETURN(false);

  part_inplace_ctx=
    static_cast<class ha_partition_inplace_ctx*>(ha_alter_info->handler_ctx);

  for (index= 0; index < m_tot_parts && !error; index++)
  {
    ha_alter_info->handler_ctx= part_inplace_ctx->handler_ctx_array[index];
    if (m_file[index]->ha_prepare_inplace_alter_table(altered_table,
                                                      ha_alter_info))
      error= true;
    part_inplace_ctx->handler_ctx_array[index]= ha_alter_info->handler_ctx;
  }
  ha_alter_info->handler_ctx= part_inplace_ctx;

  DBUG_RETURN(error);
}


bool ha_partition::inplace_alter_table(TABLE *altered_table,
                                       Alter_inplace_info *ha_alter_info)
{
  uint index= 0;
  bool error= false;
  ha_partition_inplace_ctx *part_inplace_ctx;

  DBUG_ENTER("ha_partition::inplace_alter_table");

  /*
    Changing to similar partitioning, only update metadata.
    Non allowed changes would be catched in prep_alter_part_table().
  */
  if (ha_alter_info->alter_info->flags == Alter_info::ALTER_PARTITION)
    DBUG_RETURN(false);

  part_inplace_ctx=
    static_cast<class ha_partition_inplace_ctx*>(ha_alter_info->handler_ctx);

  for (index= 0; index < m_tot_parts && !error; index++)
  {
    ha_alter_info->handler_ctx= part_inplace_ctx->handler_ctx_array[index];
    if (m_file[index]->ha_inplace_alter_table(altered_table,
                                              ha_alter_info))
      error= true;
    part_inplace_ctx->handler_ctx_array[index]= ha_alter_info->handler_ctx;
  }
  ha_alter_info->handler_ctx= part_inplace_ctx;

  DBUG_RETURN(error);
}


/*
  Note that this function will try rollback failed ADD INDEX by
  executing DROP INDEX for the indexes that were committed (if any)
  before the error occured. This means that the underlying storage
  engine must be able to drop index in-place with X-lock held.
  (As X-lock will be held here if new indexes are to be committed)
*/
bool ha_partition::commit_inplace_alter_table(TABLE *altered_table,
                                              Alter_inplace_info *ha_alter_info,
                                              bool commit)
{
  ha_partition_inplace_ctx *part_inplace_ctx;
  bool error= false;

  DBUG_ENTER("ha_partition::commit_inplace_alter_table");

  /*
    Changing to similar partitioning, only update metadata.
    Non allowed changes would be catched in prep_alter_part_table().
  */
  if (ha_alter_info->alter_info->flags == Alter_info::ALTER_PARTITION)
    DBUG_RETURN(false);

  part_inplace_ctx=
    static_cast<class ha_partition_inplace_ctx*>(ha_alter_info->handler_ctx);

  if (commit)
  {
    DBUG_ASSERT(ha_alter_info->group_commit_ctx ==
                part_inplace_ctx->handler_ctx_array);
    ha_alter_info->handler_ctx= part_inplace_ctx->handler_ctx_array[0];
    error= m_file[0]->ha_commit_inplace_alter_table(altered_table,
                                                    ha_alter_info, commit);
    if (error)
      goto end;
    if (ha_alter_info->group_commit_ctx)
    {
      /*
        If ha_alter_info->group_commit_ctx is not set to NULL,
        then the engine did only commit the first partition!
        The engine is probably new, since both innodb and the default
        implementation of handler::commit_inplace_alter_table sets it to NULL
        and simply return false, since it allows metadata changes only.
        Loop over all other partitions as to follow the protocol!
      */
      uint i;
      DBUG_ASSERT(0);
      for (i= 1; i < m_tot_parts; i++)
      {
        ha_alter_info->handler_ctx= part_inplace_ctx->handler_ctx_array[i];
        error|= m_file[i]->ha_commit_inplace_alter_table(altered_table,
                                                         ha_alter_info,
                                                         true);
      }
    }
  }
  else
  {
    uint i;
    for (i= 0; i < m_tot_parts; i++)
    {
      /* Rollback, commit == false,  is done for each partition! */
      ha_alter_info->handler_ctx= part_inplace_ctx->handler_ctx_array[i];
      if (m_file[i]->ha_commit_inplace_alter_table(altered_table,
                                                   ha_alter_info, false))
        error= true;
    }
  }
end:
  ha_alter_info->handler_ctx= part_inplace_ctx;

  DBUG_RETURN(error);
}


void ha_partition::notify_table_changed()
{
  handler **file;

  DBUG_ENTER("ha_partition::notify_table_changed");

  for (file= m_file; *file; file++)
    (*file)->ha_notify_table_changed();

  DBUG_VOID_RETURN;
}


/*
  If frm_error() is called then we will use this to to find out what file
  extensions exist for the storage engine. This is also used by the default
  rename_table and delete_table method in handler.cc.
*/

static const char *ha_partition_ext[]=
{
  ha_par_ext, NullS
};

const char **ha_partition::bas_ext() const
{ return ha_partition_ext; }


uint ha_partition::min_of_the_max_uint(
                       uint (handler::*operator_func)(void) const) const
{
  handler **file;
  uint min_of_the_max= ((*m_file)->*operator_func)();

  for (file= m_file+1; *file; file++)
  {
    uint tmp= ((*file)->*operator_func)();
    set_if_smaller(min_of_the_max, tmp);
  }
  return min_of_the_max;
}


uint ha_partition::max_supported_key_parts() const
{
  return min_of_the_max_uint(&handler::max_supported_key_parts);
}


uint ha_partition::max_supported_key_length() const
{
  return min_of_the_max_uint(&handler::max_supported_key_length);
}


uint ha_partition::max_supported_key_part_length() const
{
  return min_of_the_max_uint(&handler::max_supported_key_part_length);
}


uint ha_partition::max_supported_record_length() const
{
  return min_of_the_max_uint(&handler::max_supported_record_length);
}


uint ha_partition::max_supported_keys() const
{
  return min_of_the_max_uint(&handler::max_supported_keys);
}


uint ha_partition::extra_rec_buf_length() const
{
  handler **file;
  uint max= (*m_file)->extra_rec_buf_length();

  for (file= m_file, file++; *file; file++)
    if (max < (*file)->extra_rec_buf_length())
      max= (*file)->extra_rec_buf_length();
  return max;
}


uint ha_partition::min_record_length(uint options) const
{
  handler **file;
  uint max= (*m_file)->min_record_length(options);

  for (file= m_file, file++; *file; file++)
    if (max < (*file)->min_record_length(options))
      max= (*file)->min_record_length(options);
  return max;
}


/****************************************************************************
                MODULE compare records
****************************************************************************/
/*
  Compare two positions

  SYNOPSIS
    cmp_ref()
    ref1                   First position
    ref2                   Second position

  RETURN VALUE
    <0                     ref1 < ref2
    0                      Equal
    >0                     ref1 > ref2

  DESCRIPTION
    We get two references and need to check if those records are the same.
    If they belong to different partitions we decide that they are not
    the same record. Otherwise we use the particular handler to decide if
    they are the same. Sort in partition id order if not equal.
*/

int ha_partition::cmp_ref(const uchar *ref1, const uchar *ref2)
{
  int cmp;
  my_ptrdiff_t diff1, diff2;
  DBUG_ENTER("ha_partition::cmp_ref");

  cmp = m_file[0]->cmp_ref((ref1 + PARTITION_BYTES_IN_POS),
			   (ref2 + PARTITION_BYTES_IN_POS));
  if (cmp)
    DBUG_RETURN(cmp);

  if ((ref1[0] == ref2[0]) && (ref1[1] == ref2[1]))
  {
<<<<<<< HEAD
    part_id= uint2korr(ref1);
    file= m_file[part_id];
    DBUG_ASSERT(part_id < m_tot_parts);
    DBUG_RETURN(file->cmp_ref((ref1 + PARTITION_BYTES_IN_POS),
                              (ref2 + PARTITION_BYTES_IN_POS)));
=======
   /* This means that the references are same and are in same partition.*/
    DBUG_RETURN(0);
>>>>>>> 42fe9ca7
  }

  /*
    In Innodb we compare with either primary key value or global DB_ROW_ID so
    it is not possible that the two references are equal and are in different
    partitions, but in myisam it is possible since we are comparing offsets.
    Remove this assert if DB_ROW_ID is changed to be per partition.
  */
  DBUG_ASSERT(!m_innodb);

  diff1= ref2[1] - ref1[1];
  diff2= ref2[0] - ref1[0];
  if (diff1 > 0)
  {
    DBUG_RETURN(-1);
  }
  if (diff1 < 0)
  {
    DBUG_RETURN(+1);
  }
  if (diff2 > 0)
  {
    DBUG_RETURN(-1);
  }
  DBUG_RETURN(+1);
}


/****************************************************************************
                MODULE condition pushdown
****************************************************************************/


/**
  Index condition pushdown registation
  @param keyno     Key number for the condition
  @param idx_cond  Item tree of the condition to test

  @return Remainder of non handled condition

  @note Only handles full condition or nothing at all. MyISAM and InnoDB
  both only supports full or nothing.
*/
Item *ha_partition::idx_cond_push(uint keyno, Item* idx_cond)
{
  uint i;
  Item *res;
  DBUG_ENTER("ha_partition::idx_cond_push");
  DBUG_EXECUTE("where", print_where(idx_cond, "cond", QT_ORDINARY););
  DBUG_PRINT("info", ("keyno: %u, active_index: %u", keyno, active_index));
  DBUG_ASSERT(!m_icp_in_use);

  m_icp_in_use= true;

  for (i= bitmap_get_first_set(&m_part_info->read_partitions);
       i < m_tot_parts;
       i= bitmap_get_next_set(&m_part_info->read_partitions, i))
  {
    res= m_file[i]->idx_cond_push(keyno, idx_cond);
    if (res)
    {
      uint j;
      /*
        All partitions has the same structure, so if the first partition
        succeeds, then the rest will also succeed.
      */
      DBUG_ASSERT(i == bitmap_get_first_set(&m_part_info->read_partitions));
      /* Only supports entire index conditions or no conditions! */
      DBUG_ASSERT(res == idx_cond);
      if (res != idx_cond)
        m_file[i]->cancel_pushed_idx_cond();
      /* cancel previous calls. */
      for (j= bitmap_get_first_set(&m_part_info->read_partitions);
           j < i; // No need for cancel i, since no support
           j= bitmap_get_next_set(&m_part_info->read_partitions, j))
      {
        m_file[j]->cancel_pushed_idx_cond();
      }
      DBUG_RETURN(idx_cond);
    }
  }
  DBUG_ASSERT(pushed_idx_cond == NULL);
  DBUG_ASSERT(pushed_idx_cond_keyno == MAX_KEY);
  pushed_idx_cond= idx_cond;
  pushed_idx_cond_keyno= keyno;
  DBUG_PRINT("info", ("Index condition pushdown used for keyno: %u", keyno));
  DBUG_RETURN(NULL);
}


/** Reset information about pushed index conditions */
void ha_partition::cancel_pushed_idx_cond()
{
  uint i;
  DBUG_ENTER("ha_partition::cancel_pushed_idx_cond");
  if (!m_icp_in_use)
    DBUG_VOID_RETURN;
  if (pushed_idx_cond)
  {
    for (i= bitmap_get_first_set(&m_part_info->read_partitions);
         i < m_tot_parts;
         i= bitmap_get_next_set(&m_part_info->read_partitions, i))
    {
      m_file[i]->cancel_pushed_idx_cond();
    }
    pushed_idx_cond= NULL;
  }

  pushed_idx_cond_keyno= MAX_KEY;
  m_icp_in_use= false;
  DBUG_VOID_RETURN;
}


/****************************************************************************
                MODULE auto increment
****************************************************************************/


int ha_partition::reset_auto_increment(ulonglong value)
{
  handler **file= m_file;
  int res;
  DBUG_ENTER("ha_partition::reset_auto_increment");
  lock_auto_increment();
  part_share->auto_inc_initialized= false;
  part_share->next_auto_inc_val= 0;
  do
  {
    if ((res= (*file)->ha_reset_auto_increment(value)) != 0)
      break;
  } while (*(++file));
  unlock_auto_increment();
  DBUG_RETURN(res);
}


/**
  This method is called by update_auto_increment which in turn is called
  by the individual handlers as part of write_row. We use the
  part_share->next_auto_inc_val, or search all
  partitions for the highest auto_increment_value if not initialized or
  if auto_increment field is a secondary part of a key, we must search
  every partition when holding a mutex to be sure of correctness.
*/

void ha_partition::get_auto_increment(ulonglong offset, ulonglong increment,
                                      ulonglong nb_desired_values,
                                      ulonglong *first_value,
                                      ulonglong *nb_reserved_values)
{
  DBUG_ENTER("ha_partition::get_auto_increment");
  DBUG_PRINT("info", ("offset: %lu inc: %lu desired_values: %lu "
                      "first_value: %lu", (ulong) offset, (ulong) increment,
                      (ulong) nb_desired_values, (ulong) *first_value));
  DBUG_ASSERT(increment && nb_desired_values);
  *first_value= 0;
  if (table->s->next_number_keypart)
  {
    /*
      next_number_keypart is != 0 if the auto_increment column is a secondary
      column in the index (it is allowed in MyISAM)
    */
    DBUG_PRINT("info", ("next_number_keypart != 0"));
    ulonglong nb_reserved_values_part;
    ulonglong first_value_part, max_first_value;
    handler **file= m_file;
    first_value_part= max_first_value= *first_value;
    /* Must lock and find highest value among all partitions. */
    lock_auto_increment();
    do
    {
      /* Only nb_desired_values = 1 makes sense */
      (*file)->get_auto_increment(offset, increment, 1,
                                 &first_value_part, &nb_reserved_values_part);
      if (first_value_part == ULONGLONG_MAX) // error in one partition
      {
        *first_value= first_value_part;
        /* log that the error was between table/partition handler */
        sql_print_error("Partition failed to reserve auto_increment value");
        unlock_auto_increment();
        DBUG_VOID_RETURN;
      }
      DBUG_PRINT("info", ("first_value_part: %lu", (ulong) first_value_part));
      set_if_bigger(max_first_value, first_value_part);
    } while (*(++file));
    *first_value= max_first_value;
    *nb_reserved_values= 1;
    unlock_auto_increment();
  }
  else
  {
    THD *thd= ha_thd();
    /*
      This is initialized in the beginning of the first write_row call.
    */
    DBUG_ASSERT(part_share->auto_inc_initialized);
    /*
      Get a lock for handling the auto_increment in part_share
      for avoiding two concurrent statements getting the same number.
    */

    lock_auto_increment();

    /*
      In a multi-row insert statement like INSERT SELECT and LOAD DATA
      where the number of candidate rows to insert is not known in advance
      we must hold a lock/mutex for the whole statement if we have statement
      based replication. Because the statement-based binary log contains
      only the first generated value used by the statement, and slaves assumes
      all other generated values used by this statement were consecutive to
      this first one, we must exclusively lock the generator until the statement
      is done.
    */
    if (!auto_increment_safe_stmt_log_lock &&
        thd->lex->sql_command != SQLCOM_INSERT &&
        mysql_bin_log.is_open() &&
        !thd->is_current_stmt_binlog_format_row() &&
        (thd->variables.option_bits & OPTION_BIN_LOG))
    {
      DBUG_PRINT("info", ("locking auto_increment_safe_stmt_log_lock"));
      auto_increment_safe_stmt_log_lock= TRUE;
    }

    /* this gets corrected (for offset/increment) in update_auto_increment */
    *first_value= part_share->next_auto_inc_val;
    part_share->next_auto_inc_val+= nb_desired_values * increment;

    unlock_auto_increment();
    DBUG_PRINT("info", ("*first_value: %lu", (ulong) *first_value));
    *nb_reserved_values= nb_desired_values;
  }
  DBUG_VOID_RETURN;
}

void ha_partition::release_auto_increment()
{
  DBUG_ENTER("ha_partition::release_auto_increment");

  if (table->s->next_number_keypart)
  {
    uint i;
    for (i= bitmap_get_first_set(&m_part_info->lock_partitions);
         i < m_tot_parts;
         i= bitmap_get_next_set(&m_part_info->lock_partitions, i))
    {
      m_file[i]->ha_release_auto_increment();
    }
  }
  else if (next_insert_id)
  {
    ulonglong next_auto_inc_val;
    lock_auto_increment();
    next_auto_inc_val= part_share->next_auto_inc_val;
    /*
      If the current auto_increment values is lower than the reserved
      value, and the reserved value was reserved by this thread,
      we can lower the reserved value.
    */
    if (next_insert_id < next_auto_inc_val &&
        auto_inc_interval_for_cur_row.maximum() >= next_auto_inc_val)
    {
      THD *thd= ha_thd();
      /*
        Check that we do not lower the value because of a failed insert
        with SET INSERT_ID, i.e. forced/non generated values.
      */
      if (thd->auto_inc_intervals_forced.maximum() < next_insert_id)
        part_share->next_auto_inc_val= next_insert_id;
    }
    DBUG_PRINT("info", ("part_share->next_auto_inc_val: %lu",
                        (ulong) part_share->next_auto_inc_val));

    /* Unlock the multi row statement lock taken in get_auto_increment */
    if (auto_increment_safe_stmt_log_lock)
    {
      auto_increment_safe_stmt_log_lock= FALSE;
      DBUG_PRINT("info", ("unlocking auto_increment_safe_stmt_log_lock"));
    }

    unlock_auto_increment();
  }
  DBUG_VOID_RETURN;
}

/****************************************************************************
                MODULE initialize handler for HANDLER call
****************************************************************************/

void ha_partition::init_table_handle_for_HANDLER()
{
  uint i;
  for (i= bitmap_get_first_set(&m_part_info->read_partitions);
       i < m_tot_parts;
       i= bitmap_get_next_set(&m_part_info->read_partitions, i))
    m_file[i]->init_table_handle_for_HANDLER();
  return;
}


/**
  Return the checksum of the table (all partitions)
*/

uint ha_partition::checksum() const
{
  ha_checksum sum= 0;

  DBUG_ENTER("ha_partition::checksum");
  if ((table_flags() & HA_HAS_CHECKSUM))
  {
    handler **file= m_file;
    do
    {
      sum+= (*file)->checksum();
    } while (*(++file));
  }
  DBUG_RETURN(sum);
}


/****************************************************************************
                MODULE enable/disable indexes
****************************************************************************/

/*
  Disable indexes for a while
  SYNOPSIS
    disable_indexes()
    mode                      Mode
  RETURN VALUES
    0                         Success
    != 0                      Error
*/

int ha_partition::disable_indexes(uint mode)
{
  handler **file;
  int error= 0;

  DBUG_ASSERT(bitmap_is_set_all(&(m_part_info->lock_partitions)));
  for (file= m_file; *file; file++)
  {
    if ((error= (*file)->ha_disable_indexes(mode)))
      break;
  }
  return error;
}


/*
  Enable indexes again
  SYNOPSIS
    enable_indexes()
    mode                      Mode
  RETURN VALUES
    0                         Success
    != 0                      Error
*/

int ha_partition::enable_indexes(uint mode)
{
  handler **file;
  int error= 0;

  DBUG_ASSERT(bitmap_is_set_all(&(m_part_info->lock_partitions)));
  for (file= m_file; *file; file++)
  {
    if ((error= (*file)->ha_enable_indexes(mode)))
      break;
  }
  return error;
}


/*
  Check if indexes are disabled
  SYNOPSIS
    indexes_are_disabled()

  RETURN VALUES
    0                      Indexes are enabled
    != 0                   Indexes are disabled
*/

int ha_partition::indexes_are_disabled(void)
{
  handler **file;
  int error= 0;

  DBUG_ASSERT(bitmap_is_set_all(&(m_part_info->lock_partitions)));
  for (file= m_file; *file; file++)
  {
    if ((error= (*file)->indexes_are_disabled()))
      break;
  }
  return error;
}


/**
  Check/fix misplaced rows.

  @param read_part_id  Partition to check/fix.
  @param repair        If true, move misplaced rows to correct partition.

  @return Operation status.
    @retval 0     Success
    @retval != 0  Error
*/

int ha_partition::check_misplaced_rows(uint read_part_id, bool repair)
{
  int result= 0;
  bool ignore= ha_thd()->lex->ignore;
  uint32 correct_part_id;
  longlong func_value;
  ha_rows num_misplaced_rows= 0;
  ha_rows num_deleted_rows= 0;

  DBUG_ENTER("ha_partition::check_misplaced_rows");

  DBUG_ASSERT(m_file);

  if (repair)
  {
    /* We must read the full row, if we need to move it! */
    bitmap_set_all(table->read_set);
    bitmap_set_all(table->write_set);
  }
  else
  {
    /* Only need to read the partitioning fields. */
    bitmap_union(table->read_set, &m_part_info->full_part_field_set);
  }

  if ((result= m_file[read_part_id]->ha_rnd_init(1)))
    DBUG_RETURN(result);

  while (true)
  {
    if ((result= m_file[read_part_id]->ha_rnd_next(m_rec0)))
    {
      if (result == HA_ERR_RECORD_DELETED)
        continue;
      if (result != HA_ERR_END_OF_FILE)
        break;

      if (num_misplaced_rows > 0)
      {
        if (repair)
        {
          if (num_deleted_rows > 0)
          {
            print_admin_msg(ha_thd(), MI_MAX_MSG_BUF, "warning",
                            table_share->db.str, table->alias,
                            opt_op_name[REPAIR_PARTS],
                            "Moved %lld misplaced rows, deleted %lld rows",
                            num_misplaced_rows - num_deleted_rows,
                            num_deleted_rows);
          }
          else
          {
            print_admin_msg(ha_thd(), MI_MAX_MSG_BUF, "warning",
                            table_share->db.str, table->alias,
                            opt_op_name[REPAIR_PARTS],
                            "Moved %lld misplaced rows",
                            num_misplaced_rows);
          }
        }
        else
        {
          print_admin_msg(ha_thd(), MI_MAX_MSG_BUF, "error",
                          table_share->db.str, table->alias,
                          opt_op_name[CHECK_PARTS],
                          "Found %lld misplaced rows in partition %u",
                          num_misplaced_rows,
                          read_part_id);
        }
      }
      /* End-of-file reached, all rows are now OK, reset result and break. */
      result= 0;
      break;
    }

    result= m_part_info->get_partition_id(m_part_info, &correct_part_id,
                                          &func_value);
    if (result)
      break;

    if (correct_part_id != read_part_id)
    {
      num_misplaced_rows++;
      if (!repair)
      {
        /* Check. */
        result= HA_ADMIN_NEEDS_UPGRADE;
        char buf[MAX_KEY_LENGTH];
        String str(buf,sizeof(buf),system_charset_info);
        str.length(0);
        append_row_to_str(str);
        print_admin_msg(ha_thd(), MI_MAX_MSG_BUF, "error",
                        table_share->db.str, table->alias,
                        opt_op_name[CHECK_PARTS],
                        "Found a misplaced row"
                        " in part %d should be in part %d:\n%s",
                        read_part_id,
                        correct_part_id,
                        str.c_ptr_safe());
        /* Break on first misplaced row, unless ignore is given! */
        if (!ignore)
          break;
      }
      else
      {
        DBUG_PRINT("info", ("Moving row from partition %d to %d",
                            read_part_id, correct_part_id));

        /*
          Insert row into correct partition. Notice that there are no commit
          for every N row, so the repair will be one large transaction!
        */
        if ((result= m_file[correct_part_id]->ha_write_row(m_rec0)))
        {
          /*
            We have failed to insert a row, it might have been a duplicate!
          */
          char buf[MAX_KEY_LENGTH];
          String str(buf,sizeof(buf),system_charset_info);
          str.length(0);
          if (result == HA_ERR_FOUND_DUPP_KEY)
          {
            if (ignore)
            {
              str.append("Duplicate key found, deleting the record:\n");
              num_deleted_rows++;
            }
            else
            {
              str.append("Duplicate key found, "
                         "please update or delete the record:\n");
              result= HA_ADMIN_CORRUPT;
            }
          }
          m_err_rec= NULL;
          append_row_to_str(str);

          /*
            If the engine supports transactions, the failure will be
            rollbacked.
          */
          if (!m_file[correct_part_id]->has_transactions() ||
              ignore || result == HA_ADMIN_CORRUPT)
          {
            /* Log this error, so the DBA can notice it and fix it! */
            sql_print_error("Table '%-192s' failed to move/insert a row"
                            " from part %d into part %d:\n%s",
                            table->s->table_name.str,
                            read_part_id,
                            correct_part_id,
                            str.c_ptr_safe());
          }
          print_admin_msg(ha_thd(), MI_MAX_MSG_BUF, "error",
                          table_share->db.str, table->alias,
                          opt_op_name[REPAIR_PARTS],
                          "Failed to move/insert a row"
                          " from part %d into part %d:\n%s",
                          read_part_id,
                          correct_part_id,
                          str.c_ptr_safe());
          if (!ignore || result != HA_ERR_FOUND_DUPP_KEY)
            break;
        }

        /* Delete row from wrong partition. */
        if ((result= m_file[read_part_id]->ha_delete_row(m_rec0)))
        {
          result= HA_ADMIN_CORRUPT;
          if (m_file[correct_part_id]->has_transactions())
            break;
          /*
            We have introduced a duplicate, since we failed to remove it
            from the wrong partition.
          */
          char buf[MAX_KEY_LENGTH];
          String str(buf,sizeof(buf),system_charset_info);
          str.length(0);
          m_err_rec= NULL;
          append_row_to_str(str);

          /* Log this error, so the DBA can notice it and fix it! */
          sql_print_error("Table '%-192s': Delete from part %d failed with"
                          " error %d. But it was already inserted into"
                          " part %d, when moving the misplaced row!"
                          "\nPlease manually fix the duplicate row:\n%s",
                          table->s->table_name.str,
                          read_part_id,
                          result,
                          correct_part_id,
                          str.c_ptr_safe());
          break;
        }
      }
    }
  }

  int tmp_result= m_file[read_part_id]->ha_rnd_end();
  DBUG_RETURN(result ? result : tmp_result);
}


#define KEY_PARTITIONING_CHANGED_STR \
  "KEY () partitioning changed, please run:\n" \
  "ALTER TABLE %s.%s ALGORITHM = INPLACE %s"

int ha_partition::check_for_upgrade(HA_CHECK_OPT *check_opt)
{
  int error= HA_ADMIN_NEEDS_CHECK;
  DBUG_ENTER("ha_partition::check_for_upgrade");

  /*
    This is called even without FOR UPGRADE,
    if the .frm version is lower than the current version.
    In that case return that it needs checking!
  */
  if (!(check_opt->sql_flags & TT_FOR_UPGRADE))
    DBUG_RETURN(error);

  /*
    Partitions will be checked for during their ha_check!

    Check if KEY (sub)partitioning was used and any field's hash calculation
    differs from 5.1, see bug#14521864.
  */
  if (table->s->mysql_version < 50503 &&              // 5.1 table (<5.5.3)
      ((m_part_info->part_type == HASH_PARTITION &&   // KEY partitioned
        m_part_info->list_of_part_fields) ||
       (m_is_sub_partitioned &&                       // KEY subpartitioned
        m_part_info->list_of_subpart_fields)))
  {
    Field **field;
    if (m_is_sub_partitioned)
    {
      field= m_part_info->subpart_field_array;
    }
    else
    {
      field= m_part_info->part_field_array;
    }
    for (; *field; field++)
    {
      switch ((*field)->real_type()) {
      case MYSQL_TYPE_TINY:
      case MYSQL_TYPE_SHORT:
      case MYSQL_TYPE_LONG:
      case MYSQL_TYPE_FLOAT:
      case MYSQL_TYPE_DOUBLE:
      case MYSQL_TYPE_NEWDECIMAL:
      case MYSQL_TYPE_TIMESTAMP:
      case MYSQL_TYPE_LONGLONG:
      case MYSQL_TYPE_INT24:
      case MYSQL_TYPE_TIME:
      case MYSQL_TYPE_DATETIME:
      case MYSQL_TYPE_YEAR:
      case MYSQL_TYPE_NEWDATE:
      case MYSQL_TYPE_ENUM:
      case MYSQL_TYPE_SET:
        {
          THD *thd= ha_thd();
          char *part_buf;
          String db_name, table_name;
          uint part_buf_len;
          bool skip_generation= false;
          partition_info::enum_key_algorithm old_algorithm;
          old_algorithm= m_part_info->key_algorithm;
          error= HA_ADMIN_FAILED;
          append_identifier(ha_thd(), &db_name, table_share->db.str,
                            table_share->db.length);
          append_identifier(ha_thd(), &table_name, table_share->table_name.str,
                            table_share->table_name.length);
          if (m_part_info->key_algorithm != partition_info::KEY_ALGORITHM_NONE)
          {
            /*
              Only possible when someone tampered with .frm files,
              like during tests :)
            */
            skip_generation= true;
          }
          m_part_info->key_algorithm= partition_info::KEY_ALGORITHM_51;
          if (skip_generation ||
              !(part_buf= generate_partition_syntax(m_part_info,
                                                    &part_buf_len,
                                                    true,
                                                    true,
                                                    NULL,
                                                    NULL,
                                                    NULL)) ||
              print_admin_msg(thd, SQL_ADMIN_MSG_TEXT_SIZE + 1, "error",
                              table_share->db.str,
                              table->alias,
                              opt_op_name[CHECK_PARTS],
                              KEY_PARTITIONING_CHANGED_STR,
                              db_name.c_ptr_safe(),
                              table_name.c_ptr_safe(),
                              part_buf))
          {
            /* Error creating admin message (too long string?). */
            print_admin_msg(thd, MI_MAX_MSG_BUF, "error",
                            table_share->db.str, table->alias,
                            opt_op_name[CHECK_PARTS],
                            KEY_PARTITIONING_CHANGED_STR,
                            db_name.c_ptr_safe(), table_name.c_ptr_safe(),
                            "<old partition clause>, but add ALGORITHM = 1"
                            " between 'KEY' and '(' to change the metadata"
                            " without the need of a full table rebuild.");
          }
          m_part_info->key_algorithm= old_algorithm;
          DBUG_RETURN(error);
        }
      default:
        /* Not affected! */
        ;
      }
    }
  }

  DBUG_RETURN(error);
}


struct st_mysql_storage_engine partition_storage_engine=
{ MYSQL_HANDLERTON_INTERFACE_VERSION };

mysql_declare_plugin(partition)
{
  MYSQL_STORAGE_ENGINE_PLUGIN,
  &partition_storage_engine,
  "partition",
  "Mikael Ronstrom, MySQL AB",
  "Partition Storage Engine Helper",
  PLUGIN_LICENSE_GPL,
  partition_initialize, /* Plugin Init */
  NULL, /* Plugin Deinit */
  0x0100, /* 1.0 */
  NULL,                       /* status variables                */
  NULL,                       /* system variables                */
  NULL,                       /* config options                  */
  0,                          /* flags                           */
}
mysql_declare_plugin_end;

#endif<|MERGE_RESOLUTION|>--- conflicted
+++ resolved
@@ -8399,16 +8399,8 @@
 
   if ((ref1[0] == ref2[0]) && (ref1[1] == ref2[1]))
   {
-<<<<<<< HEAD
-    part_id= uint2korr(ref1);
-    file= m_file[part_id];
-    DBUG_ASSERT(part_id < m_tot_parts);
-    DBUG_RETURN(file->cmp_ref((ref1 + PARTITION_BYTES_IN_POS),
-                              (ref2 + PARTITION_BYTES_IN_POS)));
-=======
    /* This means that the references are same and are in same partition.*/
     DBUG_RETURN(0);
->>>>>>> 42fe9ca7
   }
 
   /*
