/* Copyright (c) 2009, 2011, Oracle and/or its affiliates. All rights reserved.

   This program is free software; you can redistribute it and/or modify
   it under the terms of the GNU General Public License as published by
   the Free Software Foundation; version 2 of the License.

   This program is distributed in the hope that it will be useful,
   but WITHOUT ANY WARRANTY; without even the implied warranty of
   MERCHANTABILITY or FITNESS FOR A PARTICULAR PURPOSE.  See the
   GNU General Public License for more details.

   You should have received a copy of the GNU General Public License
   along with this program; if not, write to the Free Software
   Foundation, Inc., 51 Franklin St, Fifth Floor, Boston, MA 02110-1301  USA */

/**
  @file
  Definitions of all server's session or global variables.

  How to add new variables:

  1. copy one of the existing variables, and edit the declaration.
  2. if you need special behavior on assignment or additional checks
     use ON_CHECK and ON_UPDATE callbacks.
  3. *Don't* add new Sys_var classes or uncle Occam will come
     with his razor to haunt you at nights

  Note - all storage engine variables (for example myisam_whatever)
  should go into the corresponding storage engine sources
  (for example in storage/myisam/ha_myisam.cc) !
*/

#include "my_global.h"                          /* NO_EMBEDDED_ACCESS_CHECKS */
#include "sql_priv.h"
#include "sql_class.h"                          // set_var.h: THD
#include "sys_vars.h"

#include "events.h"
#include <thr_alarm.h>
#include "rpl_slave.h"
#include "rpl_mi.h"
#include "rpl_rli.h"
#include "rpl_slave.h"
#include "rpl_info_factory.h"
#include "transaction.h"
#include "opt_trace.h"
#include "mysqld.h"
#include "lock.h"
#include "sql_time.h"                       // known_date_time_formats
#include "sql_acl.h" // SUPER_ACL,
                     // mysql_user_table_is_in_short_password_format
#include "derror.h"  // read_texts
#include "sql_base.h"                           // close_cached_tables
#include "sql_show.h"                           // opt_ignore_db_dirs

#ifdef WITH_PERFSCHEMA_STORAGE_ENGINE
#include "../storage/perfschema/pfs_server.h"
#endif /* WITH_PERFSCHEMA_STORAGE_ENGINE */

TYPELIB bool_typelib={ array_elements(bool_values)-1, "", bool_values, 0 };

/*
  This forward declaration is needed because including sql_base.h
  causes further includes.  [TODO] Eliminate this forward declaration
  and include a file with the prototype instead.
*/
extern void close_thread_tables(THD *thd);


static bool update_buffer_size(THD *thd, KEY_CACHE *key_cache,
                               ptrdiff_t offset, ulonglong new_value)
{
  bool error= false;
  DBUG_ASSERT(offset == offsetof(KEY_CACHE, param_buff_size));

  if (new_value == 0)
  {
    if (key_cache == dflt_key_cache)
    {
      my_error(ER_WARN_CANT_DROP_DEFAULT_KEYCACHE, MYF(0));
      return true;
    }

    if (key_cache->key_cache_inited)            // If initied
    {
      /*
        Move tables using this key cache to the default key cache
        and clear the old key cache.
      */
      key_cache->in_init= 1;
      mysql_mutex_unlock(&LOCK_global_system_variables);
      key_cache->param_buff_size= 0;
      ha_resize_key_cache(key_cache);
      ha_change_key_cache(key_cache, dflt_key_cache);
      /*
        We don't delete the key cache as some running threads my still be in
        the key cache code with a pointer to the deleted (empty) key cache
      */
      mysql_mutex_lock(&LOCK_global_system_variables);
      key_cache->in_init= 0;
    }
    return error;
  }

  key_cache->param_buff_size= new_value;

  /* If key cache didn't exist initialize it, else resize it */
  key_cache->in_init= 1;
  mysql_mutex_unlock(&LOCK_global_system_variables);

  if (!key_cache->key_cache_inited)
    error= ha_init_key_cache(0, key_cache);
  else
    error= ha_resize_key_cache(key_cache);

  mysql_mutex_lock(&LOCK_global_system_variables);
  key_cache->in_init= 0;

  return error;
}

static bool update_keycache_param(THD *thd, KEY_CACHE *key_cache,
                                  ptrdiff_t offset, ulonglong new_value)
{
  bool error= false;
  DBUG_ASSERT(offset != offsetof(KEY_CACHE, param_buff_size));

  keycache_var(key_cache, offset)= new_value;

  key_cache->in_init= 1;
  mysql_mutex_unlock(&LOCK_global_system_variables);
  error= ha_resize_key_cache(key_cache);

  mysql_mutex_lock(&LOCK_global_system_variables);
  key_cache->in_init= 0;

  return error;
}

/*
  The rule for this file: everything should be 'static'. When a sys_var
  variable or a function from this file is - in very rare cases - needed
  elsewhere it should be explicitly declared 'export' here to show that it's
  not a mistakenly forgotten 'static' keyword.
*/
#define export /* not static */

#ifdef WITH_PERFSCHEMA_STORAGE_ENGINE

#define PFS_TRAILING_PROPERTIES \
  NO_MUTEX_GUARD, NOT_IN_BINLOG, ON_CHECK(NULL), ON_UPDATE(NULL), \
  NULL, sys_var::PARSE_EARLY

static Sys_var_mybool Sys_pfs_enabled(
       "performance_schema",
       "Enable the performance schema.",
       READ_ONLY GLOBAL_VAR(pfs_param.m_enabled),
       CMD_LINE(OPT_ARG), DEFAULT(FALSE),
       PFS_TRAILING_PROPERTIES);

static Sys_var_charptr Sys_pfs_instrument(
       "performance_schema_instrument",
       "Default startup value for a performance schema instrument.",
       READ_ONLY NOT_VISIBLE GLOBAL_VAR(pfs_param.m_pfs_instrument),
       CMD_LINE(OPT_ARG, OPT_PFS_INSTRUMENT),
       IN_FS_CHARSET,
       DEFAULT(""),
       PFS_TRAILING_PROPERTIES);

static Sys_var_mybool Sys_pfs_consumer_events_stages_current(
       "performance_schema_consumer_events_stages_current",
       "Default startup value for the events_stages_current consumer.",
       READ_ONLY NOT_VISIBLE GLOBAL_VAR(pfs_param.m_consumer_events_stages_current_enabled),
       CMD_LINE(OPT_ARG), DEFAULT(FALSE),
       PFS_TRAILING_PROPERTIES);

static Sys_var_mybool Sys_pfs_consumer_events_stages_history(
       "performance_schema_consumer_events_stages_history",
       "Default startup value for the events_stages_history consumer.",
       READ_ONLY NOT_VISIBLE GLOBAL_VAR(pfs_param.m_consumer_events_stages_history_enabled),
       CMD_LINE(OPT_ARG), DEFAULT(FALSE),
       PFS_TRAILING_PROPERTIES);

static Sys_var_mybool Sys_pfs_consumer_events_stages_history_long(
       "performance_schema_consumer_events_stages_history_long",
       "Default startup value for the events_stages_history_long consumer.",
       READ_ONLY NOT_VISIBLE GLOBAL_VAR(pfs_param.m_consumer_events_stages_history_long_enabled),
       CMD_LINE(OPT_ARG), DEFAULT(FALSE),
       PFS_TRAILING_PROPERTIES);

static Sys_var_mybool Sys_pfs_consumer_events_statements_current(
       "performance_schema_consumer_events_statements_current",
       "Default startup value for the events_statements_current consumer.",
       READ_ONLY NOT_VISIBLE GLOBAL_VAR(pfs_param.m_consumer_events_statements_current_enabled),
       CMD_LINE(OPT_ARG), DEFAULT(TRUE),
       PFS_TRAILING_PROPERTIES);

static Sys_var_mybool Sys_pfs_consumer_events_statements_history(
       "performance_schema_consumer_events_statements_history",
       "Default startup value for the events_statements_history consumer.",
       READ_ONLY NOT_VISIBLE GLOBAL_VAR(pfs_param.m_consumer_events_statements_history_enabled),
       CMD_LINE(OPT_ARG), DEFAULT(FALSE),
       PFS_TRAILING_PROPERTIES);

static Sys_var_mybool Sys_pfs_consumer_events_statements_history_long(
       "performance_schema_consumer_events_statements_history_long",
       "Default startup value for the events_statements_history_long consumer.",
       READ_ONLY NOT_VISIBLE GLOBAL_VAR(pfs_param.m_consumer_events_statements_history_long_enabled),
       CMD_LINE(OPT_ARG), DEFAULT(FALSE),
       PFS_TRAILING_PROPERTIES);

static Sys_var_mybool Sys_pfs_consumer_events_waits_current(
       "performance_schema_consumer_events_waits_current",
       "Default startup value for the events_waits_current consumer.",
       READ_ONLY NOT_VISIBLE GLOBAL_VAR(pfs_param.m_consumer_events_waits_current_enabled),
       CMD_LINE(OPT_ARG), DEFAULT(FALSE),
       PFS_TRAILING_PROPERTIES);

static Sys_var_mybool Sys_pfs_consumer_events_waits_history(
       "performance_schema_consumer_events_waits_history",
       "Default startup value for the events_waits_history consumer.",
       READ_ONLY NOT_VISIBLE GLOBAL_VAR(pfs_param.m_consumer_events_waits_history_enabled),
       CMD_LINE(OPT_ARG), DEFAULT(FALSE),
       PFS_TRAILING_PROPERTIES);

static Sys_var_mybool Sys_pfs_consumer_events_waits_history_long(
       "performance_schema_consumer_events_waits_history_long",
       "Default startup value for the events_waits_history_long consumer.",
       READ_ONLY NOT_VISIBLE GLOBAL_VAR(pfs_param.m_consumer_events_waits_history_long_enabled),
       CMD_LINE(OPT_ARG), DEFAULT(FALSE),
       PFS_TRAILING_PROPERTIES);

static Sys_var_mybool Sys_pfs_consumer_global_instrumentation(
       "performance_schema_consumer_global_instrumentation",
       "Default startup value for the global_instrumentation consumer.",
       READ_ONLY NOT_VISIBLE GLOBAL_VAR(pfs_param.m_consumer_global_instrumentation_enabled),
       CMD_LINE(OPT_ARG), DEFAULT(TRUE),
       PFS_TRAILING_PROPERTIES);

static Sys_var_mybool Sys_pfs_consumer_thread_instrumentation(
       "performance_schema_consumer_thread_instrumentation",
       "Default startup value for the thread_instrumentation consumer.",
       READ_ONLY NOT_VISIBLE GLOBAL_VAR(pfs_param.m_consumer_thread_instrumentation_enabled),
       CMD_LINE(OPT_ARG), DEFAULT(TRUE),
       PFS_TRAILING_PROPERTIES);

static Sys_var_ulong Sys_pfs_events_waits_history_long_size(
       "performance_schema_events_waits_history_long_size",
       "Number of rows in EVENTS_WAITS_HISTORY_LONG.",
       READ_ONLY GLOBAL_VAR(pfs_param.m_events_waits_history_long_sizing),
       CMD_LINE(REQUIRED_ARG), VALID_RANGE(0, 1024*1024),
       DEFAULT(PFS_WAITS_HISTORY_LONG_SIZE),
       BLOCK_SIZE(1), PFS_TRAILING_PROPERTIES);

static Sys_var_ulong Sys_pfs_events_waits_history_size(
       "performance_schema_events_waits_history_size",
       "Number of rows per thread in EVENTS_WAITS_HISTORY.",
       READ_ONLY GLOBAL_VAR(pfs_param.m_events_waits_history_sizing),
       CMD_LINE(REQUIRED_ARG), VALID_RANGE(0, 1024),
       DEFAULT(PFS_WAITS_HISTORY_SIZE),
       BLOCK_SIZE(1), PFS_TRAILING_PROPERTIES);

static Sys_var_ulong Sys_pfs_max_cond_classes(
       "performance_schema_max_cond_classes",
       "Maximum number of condition instruments.",
       READ_ONLY GLOBAL_VAR(pfs_param.m_cond_class_sizing),
       CMD_LINE(REQUIRED_ARG), VALID_RANGE(0, 256),
       DEFAULT(PFS_MAX_COND_CLASS),
       BLOCK_SIZE(1), PFS_TRAILING_PROPERTIES);

static Sys_var_ulong Sys_pfs_max_cond_instances(
       "performance_schema_max_cond_instances",
       "Maximum number of instrumented condition objects.",
       READ_ONLY GLOBAL_VAR(pfs_param.m_cond_sizing),
       CMD_LINE(REQUIRED_ARG), VALID_RANGE(0, 1024*1024),
       DEFAULT(PFS_MAX_COND),
       BLOCK_SIZE(1), PFS_TRAILING_PROPERTIES);

static Sys_var_ulong Sys_pfs_max_file_classes(
       "performance_schema_max_file_classes",
       "Maximum number of file instruments.",
       READ_ONLY GLOBAL_VAR(pfs_param.m_file_class_sizing),
       CMD_LINE(REQUIRED_ARG), VALID_RANGE(0, 256),
       DEFAULT(PFS_MAX_FILE_CLASS),
       BLOCK_SIZE(1), PFS_TRAILING_PROPERTIES);

static Sys_var_ulong Sys_pfs_max_file_handles(
       "performance_schema_max_file_handles",
       "Maximum number of opened instrumented files.",
       READ_ONLY GLOBAL_VAR(pfs_param.m_file_handle_sizing),
       CMD_LINE(REQUIRED_ARG), VALID_RANGE(0, 1024*1024),
       DEFAULT(PFS_MAX_FILE_HANDLE),
       BLOCK_SIZE(1), PFS_TRAILING_PROPERTIES);

static Sys_var_ulong Sys_pfs_max_file_instances(
       "performance_schema_max_file_instances",
       "Maximum number of instrumented files.",
       READ_ONLY GLOBAL_VAR(pfs_param.m_file_sizing),
       CMD_LINE(REQUIRED_ARG), VALID_RANGE(0, 1024*1024),
       DEFAULT(PFS_MAX_FILE),
       BLOCK_SIZE(1), PFS_TRAILING_PROPERTIES);

static Sys_var_ulong Sys_pfs_max_sockets(
       "performance_schema_max_socket_instances",
       "Maximum number of opened instrumented sockets.",
       READ_ONLY GLOBAL_VAR(pfs_param.m_socket_sizing),
       CMD_LINE(REQUIRED_ARG), VALID_RANGE(0, 1024*1024),
       DEFAULT(PFS_MAX_SOCKETS),
       BLOCK_SIZE(1), PFS_TRAILING_PROPERTIES);

static Sys_var_ulong Sys_pfs_max_socket_classes(
       "performance_schema_max_socket_classes",
       "Maximum number of socket instruments.",
       READ_ONLY GLOBAL_VAR(pfs_param.m_socket_class_sizing),
       CMD_LINE(REQUIRED_ARG), VALID_RANGE(0, 256),
       DEFAULT(PFS_MAX_SOCKET_CLASS),
       BLOCK_SIZE(1), PFS_TRAILING_PROPERTIES);

static Sys_var_ulong Sys_pfs_max_mutex_classes(
       "performance_schema_max_mutex_classes",
       "Maximum number of mutex instruments.",
       READ_ONLY GLOBAL_VAR(pfs_param.m_mutex_class_sizing),
       CMD_LINE(REQUIRED_ARG), VALID_RANGE(0, 256),
       DEFAULT(PFS_MAX_MUTEX_CLASS),
       BLOCK_SIZE(1), PFS_TRAILING_PROPERTIES);

static Sys_var_ulong Sys_pfs_max_mutex_instances(
       "performance_schema_max_mutex_instances",
       "Maximum number of instrumented MUTEX objects.",
       READ_ONLY GLOBAL_VAR(pfs_param.m_mutex_sizing),
       CMD_LINE(REQUIRED_ARG), VALID_RANGE(0, 100*1024*1024),
       DEFAULT(PFS_MAX_MUTEX),
       BLOCK_SIZE(1), PFS_TRAILING_PROPERTIES);

static Sys_var_ulong Sys_pfs_max_rwlock_classes(
       "performance_schema_max_rwlock_classes",
       "Maximum number of rwlock instruments.",
       READ_ONLY GLOBAL_VAR(pfs_param.m_rwlock_class_sizing),
       CMD_LINE(REQUIRED_ARG), VALID_RANGE(0, 256),
       DEFAULT(PFS_MAX_RWLOCK_CLASS),
       BLOCK_SIZE(1), PFS_TRAILING_PROPERTIES);

static Sys_var_ulong Sys_pfs_max_rwlock_instances(
       "performance_schema_max_rwlock_instances",
       "Maximum number of instrumented RWLOCK objects.",
       READ_ONLY GLOBAL_VAR(pfs_param.m_rwlock_sizing),
       CMD_LINE(REQUIRED_ARG), VALID_RANGE(0, 100*1024*1024),
       DEFAULT(PFS_MAX_RWLOCK),
       BLOCK_SIZE(1), PFS_TRAILING_PROPERTIES);

static Sys_var_ulong Sys_pfs_max_table_handles(
       "performance_schema_max_table_handles",
       "Maximum number of opened instrumented tables.",
       READ_ONLY GLOBAL_VAR(pfs_param.m_table_sizing),
       CMD_LINE(REQUIRED_ARG), VALID_RANGE(0, 1024*1024),
       DEFAULT(PFS_MAX_TABLE),
       BLOCK_SIZE(1), PFS_TRAILING_PROPERTIES);

static Sys_var_ulong Sys_pfs_max_table_instances(
       "performance_schema_max_table_instances",
       "Maximum number of instrumented tables.",
       READ_ONLY GLOBAL_VAR(pfs_param.m_table_share_sizing),
       CMD_LINE(REQUIRED_ARG), VALID_RANGE(0, 1024*1024),
       DEFAULT(PFS_MAX_TABLE_SHARE),
       BLOCK_SIZE(1), PFS_TRAILING_PROPERTIES);

static Sys_var_ulong Sys_pfs_max_thread_classes(
       "performance_schema_max_thread_classes",
       "Maximum number of thread instruments.",
       READ_ONLY GLOBAL_VAR(pfs_param.m_thread_class_sizing),
       CMD_LINE(REQUIRED_ARG), VALID_RANGE(0, 256),
       DEFAULT(PFS_MAX_THREAD_CLASS),
       BLOCK_SIZE(1), PFS_TRAILING_PROPERTIES);

static Sys_var_ulong Sys_pfs_max_thread_instances(
       "performance_schema_max_thread_instances",
       "Maximum number of instrumented threads.",
       READ_ONLY GLOBAL_VAR(pfs_param.m_thread_sizing),
       CMD_LINE(REQUIRED_ARG), VALID_RANGE(0, 1024*1024),
       DEFAULT(PFS_MAX_THREAD),
       BLOCK_SIZE(1), PFS_TRAILING_PROPERTIES);

static Sys_var_ulong Sys_pfs_setup_actors_size(
       "performance_schema_setup_actors_size",
       "Maximum number of rows in SETUP_ACTORS.",
       READ_ONLY GLOBAL_VAR(pfs_param.m_setup_actor_sizing),
       CMD_LINE(REQUIRED_ARG), VALID_RANGE(0, 1024),
       DEFAULT(PFS_MAX_SETUP_ACTOR),
       BLOCK_SIZE(1), PFS_TRAILING_PROPERTIES);

static Sys_var_ulong Sys_pfs_setup_objects_size(
       "performance_schema_setup_objects_size",
       "Maximum number of rows in SETUP_OBJECTS.",
       READ_ONLY GLOBAL_VAR(pfs_param.m_setup_object_sizing),
       CMD_LINE(REQUIRED_ARG), VALID_RANGE(0, 1024*1024),
       DEFAULT(PFS_MAX_SETUP_OBJECT),
       BLOCK_SIZE(1), PFS_TRAILING_PROPERTIES);

static Sys_var_ulong Sys_pfs_accounts_size(
       "performance_schema_accounts_size",
       "Maximum number of instrumented user@host accounts.",
       READ_ONLY GLOBAL_VAR(pfs_param.m_account_sizing),
       CMD_LINE(REQUIRED_ARG), VALID_RANGE(0, 1024*1024),
       DEFAULT(PFS_MAX_ACCOUNT),
       BLOCK_SIZE(1), PFS_TRAILING_PROPERTIES);

static Sys_var_ulong Sys_pfs_hosts_size(
       "performance_schema_hosts_size",
       "Maximum number of instrumented hosts.",
       READ_ONLY GLOBAL_VAR(pfs_param.m_host_sizing),
       CMD_LINE(REQUIRED_ARG), VALID_RANGE(0, 1024*1024),
       DEFAULT(PFS_MAX_HOST),
       BLOCK_SIZE(1), PFS_TRAILING_PROPERTIES);

static Sys_var_ulong Sys_pfs_users_size(
       "performance_schema_users_size",
       "Maximum number of instrumented users.",
       READ_ONLY GLOBAL_VAR(pfs_param.m_user_sizing),
       CMD_LINE(REQUIRED_ARG), VALID_RANGE(0, 1024*1024),
       DEFAULT(PFS_MAX_USER),
       BLOCK_SIZE(1), PFS_TRAILING_PROPERTIES);

static Sys_var_ulong Sys_pfs_max_stage_classes(
       "performance_schema_max_stage_classes",
       "Maximum number of stage instruments.",
       READ_ONLY GLOBAL_VAR(pfs_param.m_stage_class_sizing),
       CMD_LINE(REQUIRED_ARG), VALID_RANGE(0, 256),
       DEFAULT(PFS_MAX_STAGE_CLASS),
       BLOCK_SIZE(1), PFS_TRAILING_PROPERTIES);

static Sys_var_ulong Sys_pfs_events_stages_history_long_size(
       "performance_schema_events_stages_history_long_size",
       "Number of rows in EVENTS_STAGES_HISTORY_LONG.",
       READ_ONLY GLOBAL_VAR(pfs_param.m_events_stages_history_long_sizing),
       CMD_LINE(REQUIRED_ARG), VALID_RANGE(0, 1024*1024),
       DEFAULT(PFS_STAGES_HISTORY_LONG_SIZE),
       BLOCK_SIZE(1), PFS_TRAILING_PROPERTIES);

static Sys_var_ulong Sys_pfs_events_stages_history_size(
       "performance_schema_events_stages_history_size",
       "Number of rows per thread in EVENTS_STAGES_HISTORY.",
       READ_ONLY GLOBAL_VAR(pfs_param.m_events_stages_history_sizing),
       CMD_LINE(REQUIRED_ARG), VALID_RANGE(0, 1024),
       DEFAULT(PFS_STAGES_HISTORY_SIZE),
       BLOCK_SIZE(1), PFS_TRAILING_PROPERTIES);

/**
  Variable performance_schema_max_statement_classes.
  The default number of statement classes is the sum of:
  - COM_END for all regular "statement/com/...",
  - 1 for "statement/com/new_packet", for unknown enum_server_command
  - 1 for "statement/com/Error", for invalid enum_server_command
  - SQLCOM_END for all regular "statement/sql/...",
  - 1 for "statement/sql/error", for invalid enum_sql_command.
*/
static Sys_var_ulong Sys_pfs_max_statement_classes(
       "performance_schema_max_statement_classes",
       "Maximum number of statement instruments.",
       READ_ONLY GLOBAL_VAR(pfs_param.m_statement_class_sizing),
       CMD_LINE(REQUIRED_ARG), VALID_RANGE(0, 256),
       DEFAULT((ulong) SQLCOM_END + (ulong) COM_END + 3),
       BLOCK_SIZE(1), PFS_TRAILING_PROPERTIES);

static Sys_var_ulong Sys_pfs_events_statements_history_long_size(
       "performance_schema_events_statements_history_long_size",
       "Number of rows in EVENTS_STATEMENTS_HISTORY_LONG.",
       READ_ONLY GLOBAL_VAR(pfs_param.m_events_statements_history_long_sizing),
       CMD_LINE(REQUIRED_ARG), VALID_RANGE(0, 1024*1024),
       DEFAULT(PFS_STATEMENTS_HISTORY_LONG_SIZE),
       BLOCK_SIZE(1), PFS_TRAILING_PROPERTIES);

static Sys_var_ulong Sys_pfs_events_statements_history_size(
       "performance_schema_events_statements_history_size",
       "Number of rows per thread in EVENTS_STATEMENTS_HISTORY.",
       READ_ONLY GLOBAL_VAR(pfs_param.m_events_statements_history_sizing),
       CMD_LINE(REQUIRED_ARG), VALID_RANGE(0, 1024),
       DEFAULT(PFS_STATEMENTS_HISTORY_SIZE),
       BLOCK_SIZE(1), PFS_TRAILING_PROPERTIES);

#endif /* WITH_PERFSCHEMA_STORAGE_ENGINE */

static Sys_var_ulong Sys_auto_increment_increment(
       "auto_increment_increment",
       "Auto-increment columns are incremented by this",
       SESSION_VAR(auto_increment_increment),
       CMD_LINE(OPT_ARG),
       VALID_RANGE(1, 65535), DEFAULT(1), BLOCK_SIZE(1),
       NO_MUTEX_GUARD, IN_BINLOG);

static Sys_var_ulong Sys_auto_increment_offset(
       "auto_increment_offset",
       "Offset added to Auto-increment columns. Used when "
       "auto-increment-increment != 1",
       SESSION_VAR(auto_increment_offset),
       CMD_LINE(OPT_ARG),
       VALID_RANGE(1, 65535), DEFAULT(1), BLOCK_SIZE(1),
       NO_MUTEX_GUARD, IN_BINLOG);

static Sys_var_mybool Sys_automatic_sp_privileges(
       "automatic_sp_privileges",
       "Creating and dropping stored procedures alters ACLs",
       GLOBAL_VAR(sp_automatic_privileges),
       CMD_LINE(OPT_ARG), DEFAULT(TRUE));

static Sys_var_ulong Sys_back_log(
       "back_log", "The number of outstanding connection requests "
       "MySQL can have. This comes into play when the main MySQL thread "
       "gets very many connection requests in a very short time",
       READ_ONLY GLOBAL_VAR(back_log), CMD_LINE(REQUIRED_ARG),
       VALID_RANGE(1, 65535), DEFAULT(50), BLOCK_SIZE(1));

static Sys_var_charptr Sys_basedir(
       "basedir", "Path to installation directory. All paths are "
       "usually resolved relative to this",
       READ_ONLY GLOBAL_VAR(mysql_home_ptr), CMD_LINE(REQUIRED_ARG, 'b'),
       IN_FS_CHARSET, DEFAULT(0));

static Sys_var_charptr Sys_my_bind_addr(
       "bind_address", "IP address to bind to.",
       READ_ONLY GLOBAL_VAR(my_bind_addr_str), CMD_LINE(REQUIRED_ARG),
       IN_FS_CHARSET, DEFAULT(0));

static bool fix_binlog_cache_size(sys_var *self, THD *thd, enum_var_type type)
{
  check_binlog_cache_size(thd);
  return false;
}

static bool fix_binlog_stmt_cache_size(sys_var *self, THD *thd, enum_var_type type)
{
  check_binlog_stmt_cache_size(thd);
  return false;
}

static Sys_var_ulong Sys_binlog_cache_size(
       "binlog_cache_size", "The size of the transactional cache for "
       "updates to transactional engines for the binary log. "
       "If you often use transactions containing many statements, "
       "you can increase this to get more performance",
       GLOBAL_VAR(binlog_cache_size),
       CMD_LINE(REQUIRED_ARG),
       VALID_RANGE(IO_SIZE, ULONG_MAX), DEFAULT(32768), BLOCK_SIZE(IO_SIZE),
       NO_MUTEX_GUARD, NOT_IN_BINLOG, ON_CHECK(0),
       ON_UPDATE(fix_binlog_cache_size));

static Sys_var_ulong Sys_binlog_stmt_cache_size(
       "binlog_stmt_cache_size", "The size of the statement cache for "
       "updates to non-transactional engines for the binary log. "
       "If you often use statements updating a great number of rows, "
       "you can increase this to get more performance",
       GLOBAL_VAR(binlog_stmt_cache_size),
       CMD_LINE(REQUIRED_ARG),
       VALID_RANGE(IO_SIZE, ULONG_MAX), DEFAULT(32768), BLOCK_SIZE(IO_SIZE),
       NO_MUTEX_GUARD, NOT_IN_BINLOG, ON_CHECK(0),
       ON_UPDATE(fix_binlog_stmt_cache_size));

static bool check_has_super(sys_var *self, THD *thd, set_var *var)
{
  DBUG_ASSERT(self->scope() != sys_var::GLOBAL);// don't abuse check_has_super()
#ifndef NO_EMBEDDED_ACCESS_CHECKS
  if (!(thd->security_ctx->master_access & SUPER_ACL))
  {
    my_error(ER_SPECIFIC_ACCESS_DENIED_ERROR, MYF(0), "SUPER");
    return true;
  }
#endif
  return false;
}
static bool binlog_format_check(sys_var *self, THD *thd, set_var *var)
{
  if (check_has_super(self, thd, var))
    return true;

  if (var->type == OPT_GLOBAL)
    return false;

  /*
     If RBR and open temporary tables, their CREATE TABLE may not be in the
     binlog, so we can't toggle to SBR in this connection.

     If binlog_format=MIXED, there are open temporary tables, and an unsafe
     statement is executed, then subsequent statements are logged in row
     format and hence changes to temporary tables may be lost. So we forbid
     switching @@SESSION.binlog_format from MIXED to STATEMENT when there are
     open temp tables and we are logging in row format.
  */
  if (thd->temporary_tables && var->type == OPT_SESSION &&
      var->save_result.ulonglong_value == BINLOG_FORMAT_STMT &&
      ((thd->variables.binlog_format == BINLOG_FORMAT_MIXED &&
        thd->is_current_stmt_binlog_format_row()) ||
       thd->variables.binlog_format == BINLOG_FORMAT_ROW))
  {
    my_error(ER_TEMP_TABLE_PREVENTS_SWITCH_OUT_OF_RBR, MYF(0));
    return true;
  }

  /*
    if in a stored function/trigger, it's too late to change mode
  */
  if (thd->in_sub_stmt)
  {
    my_error(ER_STORED_FUNCTION_PREVENTS_SWITCH_BINLOG_FORMAT, MYF(0));
    return true;
  }
  /*
    Make the session variable 'binlog_format' read-only inside a transaction.
  */
  if (thd->in_active_multi_stmt_transaction())
  {
    my_error(ER_INSIDE_TRANSACTION_PREVENTS_SWITCH_BINLOG_FORMAT, MYF(0));
    return true;
  }

  return false;
}

static bool fix_binlog_format_after_update(sys_var *self, THD *thd,
                                           enum_var_type type)
{
  if (type == OPT_SESSION)
    thd->reset_current_stmt_binlog_format_row();
  return false;
}

static Sys_var_test_flag Sys_core_file(
       "core_file", "write a core-file on crashes", TEST_CORE_ON_SIGNAL);

static Sys_var_enum Sys_binlog_format(
       "binlog_format", "What form of binary logging the master will "
       "use: either ROW for row-based binary logging, STATEMENT "
       "for statement-based binary logging, or MIXED. MIXED is statement-"
       "based binary logging except for those statements where only row-"
       "based is correct: those which involve user-defined functions (i.e. "
       "UDFs) or the UUID() function; for those, row-based binary logging is "
       "automatically used. If NDBCLUSTER is enabled and binlog-format is "
       "MIXED, the format switches to row-based and back implicitly per each "
       "query accessing an NDBCLUSTER table",
       SESSION_VAR(binlog_format), CMD_LINE(REQUIRED_ARG, OPT_BINLOG_FORMAT),
       binlog_format_names, DEFAULT(BINLOG_FORMAT_STMT),
       NO_MUTEX_GUARD, NOT_IN_BINLOG, ON_CHECK(binlog_format_check),
       ON_UPDATE(fix_binlog_format_after_update));

static const char *binlog_row_image_names[]= {"MINIMAL", "NOBLOB", "FULL", NullS};
static Sys_var_enum Sys_binlog_row_image(
       "binlog_row_image", 
       "Controls whether rows should be logged in 'FULL', 'NOBLOB' or "
       "'MINIMAL' formats. 'FULL', means that all columns in the before "
       "and after image are logged. 'NOBLOB', means that mysqld avoids logging "
       "blob columns whenever possible (eg, blob column was not changed or "
       "is not part of primary key). 'MINIMAL', means that a PK equivalent (PK "
       "columns or full row if there is no PK in the table) is logged in the "
       "before image, and only changed columns are logged in the after image. "
       "(Default: FULL).",
       SESSION_VAR(binlog_row_image), CMD_LINE(REQUIRED_ARG),
       binlog_row_image_names, DEFAULT(BINLOG_ROW_IMAGE_FULL),
       NO_MUTEX_GUARD, NOT_IN_BINLOG, ON_CHECK(NULL),
       ON_UPDATE(NULL));

static bool binlog_direct_check(sys_var *self, THD *thd, set_var *var)
{
  if (check_has_super(self, thd, var))
    return true;

  if (var->type == OPT_GLOBAL)
    return false;

   /*
     Makes the session variable 'binlog_direct_non_transactional_updates'
     read-only if within a procedure, trigger or function.
   */
   if (thd->in_sub_stmt)
   {
     my_error(ER_STORED_FUNCTION_PREVENTS_SWITCH_BINLOG_DIRECT, MYF(0));
     return true;
   }
   /*
     Makes the session variable 'binlog_direct_non_transactional_updates'
     read-only inside a transaction.
   */
   if (thd->in_active_multi_stmt_transaction())
   {
     my_error(ER_INSIDE_TRANSACTION_PREVENTS_SWITCH_BINLOG_DIRECT, MYF(0));
     return true;
   }

  return false;
}

static Sys_var_mybool Sys_binlog_direct(
       "binlog_direct_non_transactional_updates",
       "Causes updates to non-transactional engines using statement format to "
       "be written directly to binary log. Before using this option make sure "
       "that there are no dependencies between transactional and "
       "non-transactional tables such as in the statement INSERT INTO t_myisam "
       "SELECT * FROM t_innodb; otherwise, slaves may diverge from the master.",
       SESSION_VAR(binlog_direct_non_trans_update),
       CMD_LINE(OPT_ARG), DEFAULT(FALSE),
       NO_MUTEX_GUARD, NOT_IN_BINLOG, ON_CHECK(binlog_direct_check));

static bool repository_check(sys_var *self, THD *thd, set_var *var, SLAVE_THD_TYPE thread_mask)
{
  bool ret= FALSE;
#ifndef NO_EMBEDDED_ACCESS_CHECKS
  if (!(thd->security_ctx->master_access & SUPER_ACL))
  {
    my_error(ER_SPECIFIC_ACCESS_DENIED_ERROR, MYF(0), "SUPER");
    return TRUE;
  }
#endif
#ifdef HAVE_REPLICATION
  int running= 0;
  const char *msg= NULL;
  mysql_mutex_lock(&LOCK_active_mi);
  if (active_mi)
  {
    lock_slave_threads(active_mi);
    init_thread_mask(&running, active_mi, FALSE);
    if(!running)
    {
      switch (thread_mask)
      {
        case SLAVE_THD_IO:
        if (Rpl_info_factory::change_mi_repository(active_mi,
                                                   var->save_result.ulonglong_value,
                                                   &msg))
        {
          ret= TRUE;
          my_error(ER_CHANGE_RPL_INFO_REPOSITORY_FAILURE, MYF(0), msg);
        }
        break;
        case SLAVE_THD_SQL:
          /*
            The worker repositories will be migrated when the SQL Thread is start up.
            We may decide to change this behavior in the future if people think that
            this is odd. /Alfranio
          */
          if (Rpl_info_factory::change_rli_repository(active_mi->rli,
                                                      var->save_result.ulonglong_value,
                                                      &msg))
          {
            ret= TRUE;
            my_error(ER_CHANGE_RPL_INFO_REPOSITORY_FAILURE, MYF(0), msg);
          }
        break;
        default:
          assert(0);
        break;
      }
    }
    else
    {
      ret= TRUE;
      my_error(ER_SLAVE_MUST_STOP, MYF(0));
    }
    unlock_slave_threads(active_mi);
  }
  mysql_mutex_unlock(&LOCK_active_mi);
#endif
  return ret;
}

static bool relay_log_info_repository_check(sys_var *self, THD *thd, set_var *var)
{
  return repository_check(self, thd, var, SLAVE_THD_SQL);
}

static bool master_info_repository_check(sys_var *self, THD *thd, set_var *var)
{
  return repository_check(self, thd, var, SLAVE_THD_IO);
}

static const char *repository_names[]=
{
  "FILE", "TABLE",
#ifndef DBUG_OFF
  "DUMMY",
#endif
  0
};

ulong opt_mi_repository_id;
static Sys_var_enum Sys_mi_repository(
       "master_info_repository",
       "Defines the type of the repository for the master information."
       ,GLOBAL_VAR(opt_mi_repository_id), CMD_LINE(REQUIRED_ARG),
       repository_names, DEFAULT(0), NO_MUTEX_GUARD, NOT_IN_BINLOG,
       ON_CHECK(master_info_repository_check),
       ON_UPDATE(0));

ulong opt_rli_repository_id;
static Sys_var_enum Sys_rli_repository(
       "relay_log_info_repository",
       "Defines the type of the repository for the relay log information "
       "and associated workers."
       ,GLOBAL_VAR(opt_rli_repository_id), CMD_LINE(REQUIRED_ARG),
       repository_names, DEFAULT(0), NO_MUTEX_GUARD, NOT_IN_BINLOG,
       ON_CHECK(relay_log_info_repository_check),
       ON_UPDATE(0));

static Sys_var_mybool Sys_binlog_rows_query(
       "binlog_rows_query_log_events",
       "Allow writing of Rows_query_log events into binary log.",
       SESSION_VAR(binlog_rows_query_log_events),
       CMD_LINE(OPT_ARG), DEFAULT(FALSE));

static Sys_var_ulong Sys_bulk_insert_buff_size(
       "bulk_insert_buffer_size", "Size of tree cache used in bulk "
       "insert optimisation. Note that this is a limit per thread!",
       SESSION_VAR(bulk_insert_buff_size), CMD_LINE(REQUIRED_ARG),
       VALID_RANGE(0, ULONG_MAX), DEFAULT(8192*1024), BLOCK_SIZE(1));

static Sys_var_charptr Sys_character_sets_dir(
       "character_sets_dir", "Directory where character sets are",
       READ_ONLY GLOBAL_VAR(charsets_dir), CMD_LINE(REQUIRED_ARG),
       IN_FS_CHARSET, DEFAULT(0));

static bool check_not_null(sys_var *self, THD *thd, set_var *var)
{
  return var->value && var->value->is_null();
}
static bool check_charset(sys_var *self, THD *thd, set_var *var)
{
  if (!var->value)
    return false;

  char buff[STRING_BUFFER_USUAL_SIZE];
  if (var->value->result_type() == STRING_RESULT)
  {
    String str(buff, sizeof(buff), system_charset_info), *res;
    if (!(res= var->value->val_str(&str)))
      var->save_result.ptr= NULL;
    else
    {
      ErrConvString err(res); /* Get utf8 '\0' terminated string */
      if (!(var->save_result.ptr= get_charset_by_csname(err.ptr(),
                                                         MY_CS_PRIMARY,
                                                         MYF(0))) &&
          !(var->save_result.ptr= get_old_charset_by_name(err.ptr())))
      {
        my_error(ER_UNKNOWN_CHARACTER_SET, MYF(0), err.ptr());
        return true;
      }
    }
  }
  else // INT_RESULT
  {
    int csno= (int)var->value->val_int();
    if (!(var->save_result.ptr= get_charset(csno, MYF(0))))
    {
      my_error(ER_UNKNOWN_CHARACTER_SET, MYF(0), llstr(csno, buff));
      return true;
    }
  }
  return false;
}
static bool check_charset_not_null(sys_var *self, THD *thd, set_var *var)
{
  return check_charset(self, thd, var) || check_not_null(self, thd, var);
}
static Sys_var_struct Sys_character_set_system(
       "character_set_system", "The character set used by the server "
       "for storing identifiers",
       READ_ONLY GLOBAL_VAR(system_charset_info), NO_CMD_LINE,
       offsetof(CHARSET_INFO, csname), DEFAULT(0));

static Sys_var_struct Sys_character_set_server(
       "character_set_server", "The default character set",
       SESSION_VAR(collation_server), NO_CMD_LINE,
       offsetof(CHARSET_INFO, csname), DEFAULT(&default_charset_info),
       NO_MUTEX_GUARD, IN_BINLOG, ON_CHECK(check_charset_not_null));

static bool check_charset_db(sys_var *self, THD *thd, set_var *var)
{
  if (check_charset_not_null(self, thd, var))
    return true;
  if (!var->value) // = DEFAULT
    var->save_result.ptr= thd->db_charset;
  return false;
}
static Sys_var_struct Sys_character_set_database(
       "character_set_database",
       " The character set used by the default database",
       SESSION_VAR(collation_database), NO_CMD_LINE,
       offsetof(CHARSET_INFO, csname), DEFAULT(&default_charset_info),
       NO_MUTEX_GUARD, IN_BINLOG, ON_CHECK(check_charset_db));

static bool check_cs_client(sys_var *self, THD *thd, set_var *var)
{
  if (check_charset_not_null(self, thd, var))
    return true;

  // Currently, UCS-2 cannot be used as a client character set
  if (((CHARSET_INFO *)(var->save_result.ptr))->mbminlen > 1)
    return true;

  return false;
}
static bool fix_thd_charset(sys_var *self, THD *thd, enum_var_type type)
{
  if (type == OPT_SESSION)
    thd->update_charset();
  return false;
}
static Sys_var_struct Sys_character_set_client(
       "character_set_client", "The character set for statements "
       "that arrive from the client",
       SESSION_VAR(character_set_client), NO_CMD_LINE,
       offsetof(CHARSET_INFO, csname), DEFAULT(&default_charset_info),
       NO_MUTEX_GUARD, IN_BINLOG, ON_CHECK(check_cs_client),
       ON_UPDATE(fix_thd_charset));

static Sys_var_struct Sys_character_set_connection(
       "character_set_connection", "The character set used for "
       "literals that do not have a character set introducer and for "
       "number-to-string conversion",
       SESSION_VAR(collation_connection), NO_CMD_LINE,
       offsetof(CHARSET_INFO, csname), DEFAULT(&default_charset_info),
       NO_MUTEX_GUARD, IN_BINLOG, ON_CHECK(check_charset_not_null),
       ON_UPDATE(fix_thd_charset));

static Sys_var_struct Sys_character_set_results(
       "character_set_results", "The character set used for returning "
       "query results to the client",
       SESSION_VAR(character_set_results), NO_CMD_LINE,
       offsetof(CHARSET_INFO, csname), DEFAULT(&default_charset_info),
       NO_MUTEX_GUARD, NOT_IN_BINLOG, ON_CHECK(check_charset));

static Sys_var_struct Sys_character_set_filesystem(
       "character_set_filesystem", "The filesystem character set",
       SESSION_VAR(character_set_filesystem), NO_CMD_LINE,
       offsetof(CHARSET_INFO, csname), DEFAULT(&character_set_filesystem),
       NO_MUTEX_GUARD, NOT_IN_BINLOG, ON_CHECK(check_charset_not_null),
       ON_UPDATE(fix_thd_charset));

static const char *completion_type_names[]= {"NO_CHAIN", "CHAIN", "RELEASE", 0};
static Sys_var_enum Sys_completion_type(
       "completion_type", "The transaction completion type, one of "
       "NO_CHAIN, CHAIN, RELEASE",
       SESSION_VAR(completion_type), CMD_LINE(REQUIRED_ARG),
       completion_type_names, DEFAULT(0));

static bool check_collation_not_null(sys_var *self, THD *thd, set_var *var)
{
  if (!var->value)
    return false;

  char buff[STRING_BUFFER_USUAL_SIZE];
  if (var->value->result_type() == STRING_RESULT)
  {
    String str(buff, sizeof(buff), system_charset_info), *res;
    if (!(res= var->value->val_str(&str)))
      var->save_result.ptr= NULL;
    else
    {
      ErrConvString err(res); /* Get utf8 '\0'-terminated string */
      if (!(var->save_result.ptr= get_charset_by_name(err.ptr(), MYF(0))))
      {
        my_error(ER_UNKNOWN_COLLATION, MYF(0), err.ptr());
        return true;
      }
    }
  }
  else // INT_RESULT
  {
    int csno= (int)var->value->val_int();
    if (!(var->save_result.ptr= get_charset(csno, MYF(0))))
    {
      my_error(ER_UNKNOWN_COLLATION, MYF(0), llstr(csno, buff));
      return true;
    }
  }
  return check_not_null(self, thd, var);
}
static Sys_var_struct Sys_collation_connection(
       "collation_connection", "The collation of the connection "
       "character set",
       SESSION_VAR(collation_connection), NO_CMD_LINE,
       offsetof(CHARSET_INFO, name), DEFAULT(&default_charset_info),
       NO_MUTEX_GUARD, IN_BINLOG, ON_CHECK(check_collation_not_null),
       ON_UPDATE(fix_thd_charset));

static bool check_collation_db(sys_var *self, THD *thd, set_var *var)
{
  if (check_collation_not_null(self, thd, var))
    return true;
  if (!var->value) // = DEFAULT
    var->save_result.ptr= thd->db_charset;
  return false;
}
static Sys_var_struct Sys_collation_database(
       "collation_database", "The collation of the database "
       "character set",
       SESSION_VAR(collation_database), NO_CMD_LINE,
       offsetof(CHARSET_INFO, name), DEFAULT(&default_charset_info),
       NO_MUTEX_GUARD, IN_BINLOG, ON_CHECK(check_collation_db));

static Sys_var_struct Sys_collation_server(
       "collation_server", "The server default collation",
       SESSION_VAR(collation_server), NO_CMD_LINE,
       offsetof(CHARSET_INFO, name), DEFAULT(&default_charset_info),
       NO_MUTEX_GUARD, IN_BINLOG, ON_CHECK(check_collation_not_null));

static const char *concurrent_insert_names[]= {"NEVER", "AUTO", "ALWAYS", 0};
static Sys_var_enum Sys_concurrent_insert(
       "concurrent_insert", "Use concurrent insert with MyISAM. Possible "
       "values are NEVER, AUTO, ALWAYS",
       GLOBAL_VAR(myisam_concurrent_insert), CMD_LINE(OPT_ARG),
       concurrent_insert_names, DEFAULT(1));

static Sys_var_ulong Sys_connect_timeout(
       "connect_timeout",
       "The number of seconds the mysqld server is waiting for a connect "
       "packet before responding with 'Bad handshake'",
       GLOBAL_VAR(connect_timeout), CMD_LINE(REQUIRED_ARG),
       VALID_RANGE(2, LONG_TIMEOUT), DEFAULT(CONNECT_TIMEOUT), BLOCK_SIZE(1));

static Sys_var_charptr Sys_datadir(
       "datadir", "Path to the database root directory",
       READ_ONLY GLOBAL_VAR(mysql_real_data_home_ptr),
       CMD_LINE(REQUIRED_ARG, 'h'), IN_FS_CHARSET, DEFAULT(0));

#ifndef DBUG_OFF
static Sys_var_dbug Sys_dbug(
       "debug", "Debug log", sys_var::SESSION,
       CMD_LINE(OPT_ARG, '#'), DEFAULT(""), NO_MUTEX_GUARD, NOT_IN_BINLOG,
       ON_CHECK(check_has_super));
#endif

/**
  @todo
    When updating myisam_delay_key_write, we should do a 'flush tables'
    of all MyISAM tables to ensure that they are reopen with the
    new attribute.
*/
export bool fix_delay_key_write(sys_var *self, THD *thd, enum_var_type type)
{
  switch (delay_key_write_options) {
  case DELAY_KEY_WRITE_NONE:
    myisam_delay_key_write=0;
    break;
  case DELAY_KEY_WRITE_ON:
    myisam_delay_key_write=1;
    break;
  case DELAY_KEY_WRITE_ALL:
    myisam_delay_key_write=1;
    ha_open_options|= HA_OPEN_DELAY_KEY_WRITE;
    break;
  }
  return false;
}
static const char *delay_key_write_names[]= { "OFF", "ON", "ALL", NullS };
static Sys_var_enum Sys_delay_key_write(
       "delay_key_write", "Type of DELAY_KEY_WRITE",
       GLOBAL_VAR(delay_key_write_options), CMD_LINE(OPT_ARG),
       delay_key_write_names, DEFAULT(DELAY_KEY_WRITE_ON),
       NO_MUTEX_GUARD, NOT_IN_BINLOG, ON_CHECK(0),
       ON_UPDATE(fix_delay_key_write));

static Sys_var_ulong Sys_delayed_insert_limit(
       "delayed_insert_limit",
       "After inserting delayed_insert_limit rows, the INSERT DELAYED "
       "handler will check if there are any SELECT statements pending. "
       "If so, it allows these to execute before continuing",
       GLOBAL_VAR(delayed_insert_limit), CMD_LINE(REQUIRED_ARG),
       VALID_RANGE(1, ULONG_MAX), DEFAULT(DELAYED_LIMIT), BLOCK_SIZE(1));

static Sys_var_ulong Sys_delayed_insert_timeout(
       "delayed_insert_timeout",
       "How long a INSERT DELAYED thread should wait for INSERT statements "
       "before terminating",
       GLOBAL_VAR(delayed_insert_timeout), CMD_LINE(REQUIRED_ARG),
       VALID_RANGE(1, LONG_TIMEOUT), DEFAULT(DELAYED_WAIT_TIMEOUT),
       BLOCK_SIZE(1));

static Sys_var_ulong Sys_delayed_queue_size(
       "delayed_queue_size",
       "What size queue (in rows) should be allocated for handling INSERT "
       "DELAYED. If the queue becomes full, any client that does INSERT "
       "DELAYED will wait until there is room in the queue again",
       GLOBAL_VAR(delayed_queue_size), CMD_LINE(REQUIRED_ARG),
       VALID_RANGE(1, ULONG_MAX), DEFAULT(DELAYED_QUEUE_SIZE), BLOCK_SIZE(1));

#ifdef HAVE_EVENT_SCHEDULER
static const char *event_scheduler_names[]= { "OFF", "ON", "DISABLED", NullS };
static bool event_scheduler_check(sys_var *self, THD *thd, set_var *var)
{
  /* DISABLED is only accepted on the command line */
  if (var->save_result.ulonglong_value == Events::EVENTS_DISABLED)
    return true;
  /*
    If the scheduler was disabled because there are no/bad
    system tables, produce a more meaningful error message
    than ER_OPTION_PREVENTS_STATEMENT
  */
  if (Events::check_if_system_tables_error())
    return true;
  if (Events::opt_event_scheduler == Events::EVENTS_DISABLED)
  {
    my_error(ER_OPTION_PREVENTS_STATEMENT, MYF(0),
             "--event-scheduler=DISABLED or --skip-grant-tables");
    return true;
  }
  return false;
}
static bool event_scheduler_update(sys_var *self, THD *thd, enum_var_type type)
{
  uint opt_event_scheduler_value= Events::opt_event_scheduler;
  mysql_mutex_unlock(&LOCK_global_system_variables);
  /*
    Events::start() is heavyweight. In particular it creates a new THD,
    which takes LOCK_global_system_variables internally.
    Thus we have to release it here.
    We need to re-take it before returning, though.

    Note that since we release LOCK_global_system_variables before calling
    start/stop, there is a possibility that the server variable
    can become out of sync with the real event scheduler state.

    This can happen with two concurrent statments if the first gets
    interrupted after start/stop but before retaking
    LOCK_global_system_variables. However, this problem should be quite
    rare and it's difficult to avoid it without opening up possibilities
    for deadlocks. See bug#51160.
  */
  bool ret= opt_event_scheduler_value == Events::EVENTS_ON
            ? Events::start()
            : Events::stop();
  mysql_mutex_lock(&LOCK_global_system_variables);
  if (ret)
    my_error(ER_EVENT_SET_VAR_ERROR, MYF(0), 0);
  return ret;
}

static Sys_var_enum Sys_event_scheduler(
       "event_scheduler", "Enable the event scheduler. Possible values are "
       "ON, OFF, and DISABLED (keep the event scheduler completely "
       "deactivated, it cannot be activated run-time)",
       GLOBAL_VAR(Events::opt_event_scheduler), CMD_LINE(OPT_ARG),
       event_scheduler_names, DEFAULT(Events::EVENTS_OFF),
       NO_MUTEX_GUARD, NOT_IN_BINLOG,
       ON_CHECK(event_scheduler_check), ON_UPDATE(event_scheduler_update));
#endif

static Sys_var_ulong Sys_expire_logs_days(
       "expire_logs_days",
       "If non-zero, binary logs will be purged after expire_logs_days "
       "days; possible purges happen at startup and at binary log rotation",
       GLOBAL_VAR(expire_logs_days),
       CMD_LINE(REQUIRED_ARG), VALID_RANGE(0, 99), DEFAULT(0), BLOCK_SIZE(1));

static Sys_var_mybool Sys_flush(
       "flush", "Flush MyISAM tables to disk between SQL commands",
       GLOBAL_VAR(myisam_flush),
       CMD_LINE(OPT_ARG), DEFAULT(FALSE));

static Sys_var_ulong Sys_flush_time(
       "flush_time",
       "A dedicated thread is created to flush all tables at the "
       "given interval",
       GLOBAL_VAR(flush_time),
       CMD_LINE(REQUIRED_ARG), VALID_RANGE(0, LONG_TIMEOUT),
       DEFAULT(FLUSH_TIME), BLOCK_SIZE(1));

static bool check_ftb_syntax(sys_var *self, THD *thd, set_var *var)
{
  return ft_boolean_check_syntax_string((uchar*)
                      (var->save_result.string_value.str));
}
static bool query_cache_flush(sys_var *self, THD *thd, enum_var_type type)
{
#ifdef HAVE_QUERY_CACHE
  query_cache.flush();
#endif /* HAVE_QUERY_CACHE */
  return false;
}
/// @todo make SESSION_VAR (usability enhancement and a fix for a race condition)
static Sys_var_charptr Sys_ft_boolean_syntax(
       "ft_boolean_syntax", "List of operators for "
       "MATCH ... AGAINST ( ... IN BOOLEAN MODE)",
       GLOBAL_VAR(ft_boolean_syntax),
       CMD_LINE(REQUIRED_ARG), IN_SYSTEM_CHARSET,
       DEFAULT(DEFAULT_FTB_SYNTAX), NO_MUTEX_GUARD,
       NOT_IN_BINLOG, ON_CHECK(check_ftb_syntax), ON_UPDATE(query_cache_flush));

static Sys_var_ulong Sys_ft_max_word_len(
       "ft_max_word_len",
       "The maximum length of the word to be included in a FULLTEXT index. "
       "Note: FULLTEXT indexes must be rebuilt after changing this variable",
       READ_ONLY GLOBAL_VAR(ft_max_word_len), CMD_LINE(REQUIRED_ARG),
       VALID_RANGE(10, HA_FT_MAXCHARLEN), DEFAULT(HA_FT_MAXCHARLEN),
       BLOCK_SIZE(1));

static Sys_var_ulong Sys_ft_min_word_len(
       "ft_min_word_len",
       "The minimum length of the word to be included in a FULLTEXT index. "
       "Note: FULLTEXT indexes must be rebuilt after changing this variable",
       READ_ONLY GLOBAL_VAR(ft_min_word_len), CMD_LINE(REQUIRED_ARG),
       VALID_RANGE(1, HA_FT_MAXCHARLEN), DEFAULT(4), BLOCK_SIZE(1));

/// @todo make it an updatable SESSION_VAR
static Sys_var_ulong Sys_ft_query_expansion_limit(
       "ft_query_expansion_limit",
       "Number of best matches to use for query expansion",
       READ_ONLY GLOBAL_VAR(ft_query_expansion_limit),
       CMD_LINE(REQUIRED_ARG),
       VALID_RANGE(0, 1000), DEFAULT(20), BLOCK_SIZE(1));

static Sys_var_charptr Sys_ft_stopword_file(
       "ft_stopword_file",
       "Use stopwords from this file instead of built-in list",
       READ_ONLY GLOBAL_VAR(ft_stopword_file), CMD_LINE(REQUIRED_ARG),
       IN_FS_CHARSET, DEFAULT(0));

static Sys_var_mybool Sys_ignore_builtin_innodb(
       "ignore_builtin_innodb",
       "Disable initialization of builtin InnoDB plugin",
       READ_ONLY GLOBAL_VAR(opt_ignore_builtin_innodb),
       CMD_LINE(OPT_ARG), DEFAULT(FALSE));

static bool check_init_string(sys_var *self, THD *thd, set_var *var)
{
  if (var->save_result.string_value.str == 0)
  {
    var->save_result.string_value.str= const_cast<char*>("");
    var->save_result.string_value.length= 0;
  }
  return false;
}
static PolyLock_rwlock PLock_sys_init_connect(&LOCK_sys_init_connect);
static Sys_var_lexstring Sys_init_connect(
       "init_connect", "Command(s) that are executed for each "
       "new connection", GLOBAL_VAR(opt_init_connect),
       CMD_LINE(REQUIRED_ARG), IN_SYSTEM_CHARSET,
       DEFAULT(""), &PLock_sys_init_connect, NOT_IN_BINLOG,
       ON_CHECK(check_init_string));

static Sys_var_charptr Sys_init_file(
       "init_file", "Read SQL commands from this file at startup",
       READ_ONLY GLOBAL_VAR(opt_init_file),
#ifdef DISABLE_GRANT_OPTIONS
       NO_CMD_LINE,
#else
       CMD_LINE(REQUIRED_ARG),
#endif
       IN_FS_CHARSET, DEFAULT(0));

static PolyLock_rwlock PLock_sys_init_slave(&LOCK_sys_init_slave);
static Sys_var_lexstring Sys_init_slave(
       "init_slave", "Command(s) that are executed by a slave server "
       "each time the SQL thread starts", GLOBAL_VAR(opt_init_slave),
       CMD_LINE(REQUIRED_ARG), IN_SYSTEM_CHARSET,
       DEFAULT(""), &PLock_sys_init_slave,
       NOT_IN_BINLOG, ON_CHECK(check_init_string));

static Sys_var_ulong Sys_interactive_timeout(
       "interactive_timeout",
       "The number of seconds the server waits for activity on an interactive "
       "connection before closing it",
       SESSION_VAR(net_interactive_timeout),
       CMD_LINE(REQUIRED_ARG),
       VALID_RANGE(1, LONG_TIMEOUT), DEFAULT(NET_WAIT_TIMEOUT), BLOCK_SIZE(1));

static Sys_var_ulong Sys_join_buffer_size(
       "join_buffer_size",
       "The size of the buffer that is used for full joins",
       SESSION_VAR(join_buff_size), CMD_LINE(REQUIRED_ARG),
       VALID_RANGE(128, ULONG_MAX), DEFAULT(128*1024), BLOCK_SIZE(128));

static Sys_var_keycache Sys_key_buffer_size(
       "key_buffer_size", "The size of the buffer used for "
       "index blocks for MyISAM tables. Increase this to get better index "
       "handling (for all reads and multiple writes) to as much as you can "
       "afford",
       KEYCACHE_VAR(param_buff_size),
       CMD_LINE(REQUIRED_ARG, OPT_KEY_BUFFER_SIZE),
       VALID_RANGE(0, SIZE_T_MAX), DEFAULT(KEY_CACHE_SIZE),
       BLOCK_SIZE(IO_SIZE), NO_MUTEX_GUARD, NOT_IN_BINLOG, ON_CHECK(0),
       ON_UPDATE(update_buffer_size));

static Sys_var_keycache Sys_key_cache_block_size(
       "key_cache_block_size", "The default size of key cache blocks",
       KEYCACHE_VAR(param_block_size),
       CMD_LINE(REQUIRED_ARG, OPT_KEY_CACHE_BLOCK_SIZE),
       VALID_RANGE(512, 1024*16), DEFAULT(KEY_CACHE_BLOCK_SIZE),
       BLOCK_SIZE(512), NO_MUTEX_GUARD, NOT_IN_BINLOG, ON_CHECK(0),
       ON_UPDATE(update_keycache_param));

static Sys_var_keycache Sys_key_cache_division_limit(
       "key_cache_division_limit",
       "The minimum percentage of warm blocks in key cache",
       KEYCACHE_VAR(param_division_limit),
       CMD_LINE(REQUIRED_ARG, OPT_KEY_CACHE_DIVISION_LIMIT),
       VALID_RANGE(1, 100), DEFAULT(100),
       BLOCK_SIZE(1), NO_MUTEX_GUARD, NOT_IN_BINLOG, ON_CHECK(0),
       ON_UPDATE(update_keycache_param));

static Sys_var_keycache Sys_key_cache_age_threshold(
       "key_cache_age_threshold", "This characterizes the number of "
       "hits a hot block has to be untouched until it is considered aged "
       "enough to be downgraded to a warm block. This specifies the "
       "percentage ratio of that number of hits to the total number of "
       "blocks in key cache",
       KEYCACHE_VAR(param_age_threshold),
       CMD_LINE(REQUIRED_ARG, OPT_KEY_CACHE_AGE_THRESHOLD),
       VALID_RANGE(100, ULONG_MAX), DEFAULT(300),
       BLOCK_SIZE(100), NO_MUTEX_GUARD, NOT_IN_BINLOG, ON_CHECK(0),
       ON_UPDATE(update_keycache_param));

static Sys_var_mybool Sys_large_files_support(
       "large_files_support",
       "Whether mysqld was compiled with options for large file support",
       READ_ONLY GLOBAL_VAR(opt_large_files),
       NO_CMD_LINE, DEFAULT(sizeof(my_off_t) > 4));

static Sys_var_uint Sys_large_page_size(
       "large_page_size",
       "If large page support is enabled, this shows the size of memory pages",
       READ_ONLY GLOBAL_VAR(opt_large_page_size), NO_CMD_LINE,
       VALID_RANGE(0, UINT_MAX), DEFAULT(0), BLOCK_SIZE(1));

static Sys_var_mybool Sys_large_pages(
       "large_pages", "Enable support for large pages",
       READ_ONLY GLOBAL_VAR(opt_large_pages),
       IF_WIN(NO_CMD_LINE, CMD_LINE(OPT_ARG)), DEFAULT(FALSE));

static Sys_var_charptr Sys_language(
       "lc_messages_dir", "Directory where error messages are",
       READ_ONLY GLOBAL_VAR(lc_messages_dir_ptr), 
       CMD_LINE(REQUIRED_ARG, OPT_LC_MESSAGES_DIRECTORY),
       IN_FS_CHARSET, DEFAULT(0));

static Sys_var_mybool Sys_local_infile(
       "local_infile", "Enable LOAD DATA LOCAL INFILE",
       GLOBAL_VAR(opt_local_infile), CMD_LINE(OPT_ARG), DEFAULT(TRUE));

static Sys_var_ulong Sys_lock_wait_timeout(
       "lock_wait_timeout",
       "Timeout in seconds to wait for a lock before returning an error.",
       SESSION_VAR(lock_wait_timeout), CMD_LINE(REQUIRED_ARG),
       VALID_RANGE(1, LONG_TIMEOUT), DEFAULT(LONG_TIMEOUT), BLOCK_SIZE(1));

#ifdef HAVE_MLOCKALL
static Sys_var_mybool Sys_locked_in_memory(
       "locked_in_memory",
       "Whether mysqld was locked in memory with --memlock",
       READ_ONLY GLOBAL_VAR(locked_in_memory), NO_CMD_LINE, DEFAULT(FALSE));
#endif

/* this says NO_CMD_LINE, as command-line option takes a string, not a bool */
static Sys_var_mybool Sys_log_bin(
       "log_bin", "Whether the binary log is enabled",
       READ_ONLY GLOBAL_VAR(opt_bin_log), NO_CMD_LINE, DEFAULT(FALSE));

static Sys_var_mybool Sys_trust_function_creators(
       "log_bin_trust_function_creators",
       "If set to FALSE (the default), then when --log-bin is used, creation "
       "of a stored function (or trigger) is allowed only to users having the "
       "SUPER privilege and only if this stored function (trigger) may not "
       "break binary logging. Note that if ALL connections to this server "
       "ALWAYS use row-based binary logging, the security issues do not "
       "exist and the binary logging cannot break, so you can safely set "
       "this to TRUE",
       GLOBAL_VAR(trust_function_creators),
       CMD_LINE(OPT_ARG), DEFAULT(FALSE));

static Sys_var_charptr Sys_log_error(
       "log_error", "Error log file",
       READ_ONLY GLOBAL_VAR(log_error_file_ptr),
       CMD_LINE(OPT_ARG, OPT_LOG_ERROR),
       IN_FS_CHARSET, DEFAULT(disabled_my_option));

static Sys_var_mybool Sys_log_queries_not_using_indexes(
       "log_queries_not_using_indexes",
       "Log queries that are executed without benefit of any index to the "
       "slow log if it is open",
       GLOBAL_VAR(opt_log_queries_not_using_indexes),
       CMD_LINE(OPT_ARG), DEFAULT(FALSE));

static bool update_log_throttle_queries_not_using_indexes(sys_var *self,
                                                          THD *thd,
                                                          enum_var_type type)
{
  // Check if we should print a summary of any suppressed lines to the slow log
  // now since opt_log_throttle_queries_not_using_indexes was changed.
  log_throttle_qni.flush(thd);
  return false;
}

static Sys_var_ulong Sys_log_throttle_queries_not_using_indexes(
       "log_throttle_queries_not_using_indexes",
       "Log at most this many 'not using index' warnings per minute to the "
       "slow log. Any further warnings will be condensed into a single "
       "summary line. A value of 0 disables throttling. "
       "Option has no effect unless --log_queries_not_using_indexes is set.",
       GLOBAL_VAR(opt_log_throttle_queries_not_using_indexes),
       CMD_LINE(OPT_ARG),
       VALID_RANGE(0, ULONG_MAX), DEFAULT(0), BLOCK_SIZE(1),
       NO_MUTEX_GUARD, NOT_IN_BINLOG,
       ON_CHECK(0),
       ON_UPDATE(update_log_throttle_queries_not_using_indexes));

static Sys_var_ulong Sys_log_warnings(
       "log_warnings",
       "Log some not critical warnings to the log file",
       GLOBAL_VAR(log_warnings),
       CMD_LINE(OPT_ARG, 'W'),
       VALID_RANGE(0, ULONG_MAX), DEFAULT(1), BLOCK_SIZE(1));

static bool update_cached_long_query_time(sys_var *self, THD *thd,
                                          enum_var_type type)
{
  if (type == OPT_SESSION)
    thd->variables.long_query_time=
      double2ulonglong(thd->variables.long_query_time_double * 1e6);
  else
    global_system_variables.long_query_time=
      double2ulonglong(global_system_variables.long_query_time_double * 1e6);
  return false;
}

static Sys_var_double Sys_long_query_time(
       "long_query_time",
       "Log all queries that have taken more than long_query_time seconds "
       "to execute to file. The argument will be treated as a decimal value "
       "with microsecond precision",
       SESSION_VAR(long_query_time_double),
       CMD_LINE(REQUIRED_ARG), VALID_RANGE(0, LONG_TIMEOUT), DEFAULT(10),
       NO_MUTEX_GUARD, NOT_IN_BINLOG, ON_CHECK(0),
       ON_UPDATE(update_cached_long_query_time));

static bool fix_low_prio_updates(sys_var *self, THD *thd, enum_var_type type)
{
  if (type == OPT_SESSION)
    thd->update_lock_default= (thd->variables.low_priority_updates ?
                               TL_WRITE_LOW_PRIORITY : TL_WRITE);
  else
    thr_upgraded_concurrent_insert_lock=
      (global_system_variables.low_priority_updates ?
       TL_WRITE_LOW_PRIORITY : TL_WRITE);
  return false;
}
static Sys_var_mybool Sys_low_priority_updates(
       "low_priority_updates",
       "INSERT/DELETE/UPDATE has lower priority than selects",
       SESSION_VAR(low_priority_updates),
       CMD_LINE(OPT_ARG),
       DEFAULT(FALSE), NO_MUTEX_GUARD, NOT_IN_BINLOG, ON_CHECK(0),
       ON_UPDATE(fix_low_prio_updates));

static Sys_var_mybool Sys_lower_case_file_system(
       "lower_case_file_system",
       "Case sensitivity of file names on the file system where the "
       "data directory is located",
       READ_ONLY GLOBAL_VAR(lower_case_file_system), NO_CMD_LINE,
       DEFAULT(FALSE));

static Sys_var_uint Sys_lower_case_table_names(
       "lower_case_table_names",
       "If set to 1 table names are stored in lowercase on disk and table "
       "names will be case-insensitive.  Should be set to 2 if you are using "
       "a case insensitive file system",
       READ_ONLY GLOBAL_VAR(lower_case_table_names),
       CMD_LINE(OPT_ARG, OPT_LOWER_CASE_TABLE_NAMES),
       VALID_RANGE(0, 2),
#ifdef FN_NO_CASE_SENSE
    DEFAULT(1),
#else
    DEFAULT(0),
#endif
       BLOCK_SIZE(1));

static bool session_readonly(sys_var *self, THD *thd, set_var *var)
{
  if (var->type == OPT_GLOBAL)
    return false;
  my_error(ER_VARIABLE_IS_READONLY, MYF(0), "SESSION",
           self->name.str, "GLOBAL");
  return true;
}

static bool
check_max_allowed_packet(sys_var *self, THD *thd,  set_var *var)
{
  longlong val;
  if (session_readonly(self, thd, var))
    return true;

  val= var->save_result.ulonglong_value;
  if (val < (longlong) global_system_variables.net_buffer_length)
  {
    push_warning_printf(thd, Sql_condition::WARN_LEVEL_WARN,
                        WARN_OPTION_BELOW_LIMIT, ER(WARN_OPTION_BELOW_LIMIT),
                        "max_allowed_packet", "net_buffer_length");
  }
  return false;
}


static Sys_var_ulong Sys_max_allowed_packet(
       "max_allowed_packet",
       "Max packet length to send to or receive from the server",
       SESSION_VAR(max_allowed_packet), CMD_LINE(REQUIRED_ARG),
       VALID_RANGE(1024, 1024*1024*1024), DEFAULT(1024*1024),
       BLOCK_SIZE(1024), NO_MUTEX_GUARD, NOT_IN_BINLOG,
       ON_CHECK(check_max_allowed_packet));

static Sys_var_ulonglong Sys_max_binlog_cache_size(
       "max_binlog_cache_size",
       "Sets the total size of the transactional cache",
       GLOBAL_VAR(max_binlog_cache_size), CMD_LINE(REQUIRED_ARG),
       VALID_RANGE(IO_SIZE, ULONGLONG_MAX),
       DEFAULT((ULONGLONG_MAX/IO_SIZE)*IO_SIZE),
       BLOCK_SIZE(IO_SIZE),
       NO_MUTEX_GUARD, NOT_IN_BINLOG, ON_CHECK(0),
       ON_UPDATE(fix_binlog_cache_size));

static Sys_var_ulonglong Sys_max_binlog_stmt_cache_size(
       "max_binlog_stmt_cache_size",
       "Sets the total size of the statement cache",
       GLOBAL_VAR(max_binlog_stmt_cache_size), CMD_LINE(REQUIRED_ARG),
       VALID_RANGE(IO_SIZE, ULONGLONG_MAX),
       DEFAULT((ULONGLONG_MAX/IO_SIZE)*IO_SIZE),
       BLOCK_SIZE(IO_SIZE),
       NO_MUTEX_GUARD, NOT_IN_BINLOG, ON_CHECK(0),
       ON_UPDATE(fix_binlog_stmt_cache_size));

static bool fix_max_binlog_size(sys_var *self, THD *thd, enum_var_type type)
{
  mysql_bin_log.set_max_size(max_binlog_size);
#ifdef HAVE_REPLICATION
  if (!max_relay_log_size)
    active_mi->rli->relay_log.set_max_size(max_binlog_size);
#endif
  return false;
}
static Sys_var_ulong Sys_max_binlog_size(
       "max_binlog_size",
       "Binary log will be rotated automatically when the size exceeds this "
       "value. Will also apply to relay logs if max_relay_log_size is 0",
       GLOBAL_VAR(max_binlog_size), CMD_LINE(REQUIRED_ARG),
       VALID_RANGE(IO_SIZE, 1024*1024L*1024L), DEFAULT(1024*1024L*1024L),
       BLOCK_SIZE(IO_SIZE), NO_MUTEX_GUARD, NOT_IN_BINLOG, ON_CHECK(0),
       ON_UPDATE(fix_max_binlog_size));

static bool fix_max_connections(sys_var *self, THD *thd, enum_var_type type)
{
#ifndef EMBEDDED_LIBRARY
  resize_thr_alarm(max_connections +
                   global_system_variables.max_insert_delayed_threads + 10);
#endif
  return false;
}

// Default max_connections of 151 is larger than Apache's default max
// children, to avoid "too many connections" error in a common setup
static Sys_var_ulong Sys_max_connections(
       "max_connections", "The number of simultaneous clients allowed",
       GLOBAL_VAR(max_connections), CMD_LINE(REQUIRED_ARG),
       VALID_RANGE(1, 100000), DEFAULT(151), BLOCK_SIZE(1), NO_MUTEX_GUARD,
       NOT_IN_BINLOG, ON_CHECK(0), ON_UPDATE(fix_max_connections));

static Sys_var_ulong Sys_max_connect_errors(
       "max_connect_errors",
       "If there is more than this number of interrupted connections from "
       "a host this host will be blocked from further connections",
       GLOBAL_VAR(max_connect_errors), CMD_LINE(REQUIRED_ARG),
       VALID_RANGE(1, ULONG_MAX), DEFAULT(MAX_CONNECT_ERRORS),
       BLOCK_SIZE(1));

static bool check_max_delayed_threads(sys_var *self, THD *thd, set_var *var)
{
  return var->type != OPT_GLOBAL &&
         var->save_result.ulonglong_value != 0 &&
         var->save_result.ulonglong_value !=
                           global_system_variables.max_insert_delayed_threads;
}

// Alias for max_delayed_threads
static Sys_var_ulong Sys_max_insert_delayed_threads(
       "max_insert_delayed_threads",
       "Don't start more than this number of threads to handle INSERT "
       "DELAYED statements. If set to zero INSERT DELAYED will be not used",
       SESSION_VAR(max_insert_delayed_threads),
       NO_CMD_LINE, VALID_RANGE(0, 16384), DEFAULT(20),
       BLOCK_SIZE(1), NO_MUTEX_GUARD, NOT_IN_BINLOG,
       ON_CHECK(check_max_delayed_threads), ON_UPDATE(fix_max_connections));

static Sys_var_ulong Sys_max_delayed_threads(
       "max_delayed_threads",
       "Don't start more than this number of threads to handle INSERT "
       "DELAYED statements. If set to zero INSERT DELAYED will be not used",
       SESSION_VAR(max_insert_delayed_threads),
       CMD_LINE(REQUIRED_ARG), VALID_RANGE(0, 16384), DEFAULT(20),
       BLOCK_SIZE(1), NO_MUTEX_GUARD, NOT_IN_BINLOG,
       ON_CHECK(check_max_delayed_threads), ON_UPDATE(fix_max_connections));

static Sys_var_ulong Sys_max_error_count(
       "max_error_count",
       "Max number of errors/warnings to store for a statement",
       SESSION_VAR(max_error_count), CMD_LINE(REQUIRED_ARG),
       VALID_RANGE(0, 65535), DEFAULT(DEFAULT_ERROR_COUNT), BLOCK_SIZE(1));

static Sys_var_ulonglong Sys_max_heap_table_size(
       "max_heap_table_size",
       "Don't allow creation of heap tables bigger than this",
       SESSION_VAR(max_heap_table_size), CMD_LINE(REQUIRED_ARG),
       VALID_RANGE(16384, (ulonglong)~(intptr)0), DEFAULT(16*1024*1024),
       BLOCK_SIZE(1024));

static Sys_var_ulong Sys_metadata_locks_cache_size(
       "metadata_locks_cache_size", "Size of unused metadata locks cache",
       READ_ONLY GLOBAL_VAR(mdl_locks_cache_size), CMD_LINE(REQUIRED_ARG),
       VALID_RANGE(1, 1024*1024), DEFAULT(MDL_LOCKS_CACHE_SIZE_DEFAULT),
       BLOCK_SIZE(1));

static Sys_var_ulong Sys_pseudo_thread_id(
       "pseudo_thread_id",
       "This variable is for internal server use",
       SESSION_ONLY(pseudo_thread_id),
       NO_CMD_LINE, VALID_RANGE(0, ULONG_MAX), DEFAULT(0),
       BLOCK_SIZE(1), NO_MUTEX_GUARD, IN_BINLOG,
       ON_CHECK(check_has_super));

static bool fix_max_join_size(sys_var *self, THD *thd, enum_var_type type)
{
  SV *sv= type == OPT_GLOBAL ? &global_system_variables : &thd->variables;
  if (sv->max_join_size == HA_POS_ERROR)
    sv->option_bits|= OPTION_BIG_SELECTS;
  else
    sv->option_bits&= ~OPTION_BIG_SELECTS;
  return false;
}
static Sys_var_harows Sys_max_join_size(
       "max_join_size",
       "Joins that are probably going to read more than max_join_size "
       "records return an error",
       SESSION_VAR(max_join_size), CMD_LINE(REQUIRED_ARG),
       VALID_RANGE(1, HA_POS_ERROR), DEFAULT(HA_POS_ERROR), BLOCK_SIZE(1),
       NO_MUTEX_GUARD, NOT_IN_BINLOG, ON_CHECK(0),
       ON_UPDATE(fix_max_join_size));

static Sys_var_ulong Sys_max_seeks_for_key(
       "max_seeks_for_key",
       "Limit assumed max number of seeks when looking up rows based on a key",
       SESSION_VAR(max_seeks_for_key), CMD_LINE(REQUIRED_ARG),
       VALID_RANGE(1, ULONG_MAX), DEFAULT(ULONG_MAX), BLOCK_SIZE(1));

static Sys_var_ulong Sys_max_length_for_sort_data(
       "max_length_for_sort_data",
       "Max number of bytes in sorted records",
       SESSION_VAR(max_length_for_sort_data), CMD_LINE(REQUIRED_ARG),
       VALID_RANGE(4, 8192*1024L), DEFAULT(1024), BLOCK_SIZE(1));

static PolyLock_mutex PLock_prepared_stmt_count(&LOCK_prepared_stmt_count);
static Sys_var_ulong Sys_max_prepared_stmt_count(
       "max_prepared_stmt_count",
       "Maximum number of prepared statements in the server",
       GLOBAL_VAR(max_prepared_stmt_count), CMD_LINE(REQUIRED_ARG),
       VALID_RANGE(0, 1024*1024), DEFAULT(16382), BLOCK_SIZE(1),
       &PLock_prepared_stmt_count);

static bool fix_max_relay_log_size(sys_var *self, THD *thd, enum_var_type type)
{
#ifdef HAVE_REPLICATION
  active_mi->rli->relay_log.set_max_size(max_relay_log_size ?
                                        max_relay_log_size: max_binlog_size);
#endif
  return false;
}
static Sys_var_ulong Sys_max_relay_log_size(
       "max_relay_log_size",
       "If non-zero: relay log will be rotated automatically when the "
       "size exceeds this value; if zero: when the size "
       "exceeds max_binlog_size",
       GLOBAL_VAR(max_relay_log_size), CMD_LINE(REQUIRED_ARG),
       VALID_RANGE(0, 1024L*1024*1024), DEFAULT(0), BLOCK_SIZE(IO_SIZE),
       NO_MUTEX_GUARD, NOT_IN_BINLOG, ON_CHECK(0),
       ON_UPDATE(fix_max_relay_log_size));

static Sys_var_ulong Sys_max_sort_length(
       "max_sort_length",
       "The number of bytes to use when sorting BLOB or TEXT values (only "
       "the first max_sort_length bytes of each value are used; the rest "
       "are ignored)",
       SESSION_VAR(max_sort_length), CMD_LINE(REQUIRED_ARG),
       VALID_RANGE(4, 8192*1024L), DEFAULT(1024), BLOCK_SIZE(1));

static Sys_var_ulong Sys_max_sp_recursion_depth(
       "max_sp_recursion_depth",
       "Maximum stored procedure recursion depth",
       SESSION_VAR(max_sp_recursion_depth), CMD_LINE(OPT_ARG),
       VALID_RANGE(0, 255), DEFAULT(0), BLOCK_SIZE(1));

// non-standard session_value_ptr() here
static Sys_var_max_user_conn Sys_max_user_connections(
       "max_user_connections",
       "The maximum number of active connections for a single user "
       "(0 = no limit)",
       SESSION_VAR(max_user_connections), CMD_LINE(REQUIRED_ARG),
       VALID_RANGE(0, UINT_MAX), DEFAULT(0), BLOCK_SIZE(1), NO_MUTEX_GUARD,
       NOT_IN_BINLOG, ON_CHECK(session_readonly));

static Sys_var_ulong Sys_max_tmp_tables(
       "max_tmp_tables",
       "Maximum number of temporary tables a client can keep open at a time",
       SESSION_VAR(max_tmp_tables), CMD_LINE(REQUIRED_ARG),
       VALID_RANGE(1, ULONG_MAX), DEFAULT(32), BLOCK_SIZE(1));

static Sys_var_ulong Sys_max_write_lock_count(
       "max_write_lock_count",
       "After this many write locks, allow some read locks to run in between",
       GLOBAL_VAR(max_write_lock_count), CMD_LINE(REQUIRED_ARG),
       VALID_RANGE(1, ULONG_MAX), DEFAULT(ULONG_MAX), BLOCK_SIZE(1));

static Sys_var_ulong Sys_min_examined_row_limit(
       "min_examined_row_limit",
       "Don't write queries to slow log that examine fewer rows "
       "than that",
       SESSION_VAR(min_examined_row_limit), CMD_LINE(REQUIRED_ARG),
       VALID_RANGE(0, ULONG_MAX), DEFAULT(0), BLOCK_SIZE(1));

#ifdef _WIN32
static Sys_var_mybool Sys_named_pipe(
       "named_pipe", "Enable the named pipe (NT)",
       READ_ONLY GLOBAL_VAR(opt_enable_named_pipe), CMD_LINE(OPT_ARG),
       DEFAULT(FALSE));
#endif


static bool 
check_net_buffer_length(sys_var *self, THD *thd,  set_var *var)
{
  longlong val;
  if (session_readonly(self, thd, var))
    return true;

  val= var->save_result.ulonglong_value;
  if (val > (longlong) global_system_variables.max_allowed_packet)
  {
    push_warning_printf(thd, Sql_condition::WARN_LEVEL_WARN,
                        WARN_OPTION_BELOW_LIMIT, ER(WARN_OPTION_BELOW_LIMIT),
                        "max_allowed_packet", "net_buffer_length");
  }
  return false;
}
static Sys_var_ulong Sys_net_buffer_length(
       "net_buffer_length",
       "Buffer length for TCP/IP and socket communication",
       SESSION_VAR(net_buffer_length), CMD_LINE(REQUIRED_ARG),
       VALID_RANGE(1024, 1024*1024), DEFAULT(16384), BLOCK_SIZE(1024),
       NO_MUTEX_GUARD, NOT_IN_BINLOG, ON_CHECK(check_net_buffer_length));

static bool fix_net_read_timeout(sys_var *self, THD *thd, enum_var_type type)
{
  if (type != OPT_GLOBAL)
    my_net_set_read_timeout(&thd->net, thd->variables.net_read_timeout);
  return false;
}
static Sys_var_ulong Sys_net_read_timeout(
       "net_read_timeout",
       "Number of seconds to wait for more data from a connection before "
       "aborting the read",
       SESSION_VAR(net_read_timeout), CMD_LINE(REQUIRED_ARG),
       VALID_RANGE(1, LONG_TIMEOUT), DEFAULT(NET_READ_TIMEOUT), BLOCK_SIZE(1),
       NO_MUTEX_GUARD, NOT_IN_BINLOG, ON_CHECK(0),
       ON_UPDATE(fix_net_read_timeout));

static bool fix_net_write_timeout(sys_var *self, THD *thd, enum_var_type type)
{
  if (type != OPT_GLOBAL)
    my_net_set_write_timeout(&thd->net, thd->variables.net_write_timeout);
  return false;
}
static Sys_var_ulong Sys_net_write_timeout(
       "net_write_timeout",
       "Number of seconds to wait for a block to be written to a connection "
       "before aborting the write",
       SESSION_VAR(net_write_timeout), CMD_LINE(REQUIRED_ARG),
       VALID_RANGE(1, LONG_TIMEOUT), DEFAULT(NET_WRITE_TIMEOUT), BLOCK_SIZE(1),
       NO_MUTEX_GUARD, NOT_IN_BINLOG, ON_CHECK(0),
       ON_UPDATE(fix_net_write_timeout));

static bool fix_net_retry_count(sys_var *self, THD *thd, enum_var_type type)
{
  if (type != OPT_GLOBAL)
    thd->net.retry_count=thd->variables.net_retry_count;
  return false;
}
static Sys_var_ulong Sys_net_retry_count(
       "net_retry_count",
       "If a read on a communication port is interrupted, retry this "
       "many times before giving up",
       SESSION_VAR(net_retry_count), CMD_LINE(REQUIRED_ARG),
       VALID_RANGE(1, ULONG_MAX), DEFAULT(MYSQLD_NET_RETRY_COUNT),
       BLOCK_SIZE(1), NO_MUTEX_GUARD, NOT_IN_BINLOG, ON_CHECK(0),
       ON_UPDATE(fix_net_retry_count));

static Sys_var_mybool Sys_new_mode(
       "new", "Use very new possible \"unsafe\" functions",
       SESSION_VAR(new_mode), CMD_LINE(OPT_ARG, 'n'), DEFAULT(FALSE));

static Sys_var_mybool Sys_old_mode(
       "old", "Use compatible behavior",
       READ_ONLY GLOBAL_VAR(old_mode), CMD_LINE(OPT_ARG), DEFAULT(FALSE));

static Sys_var_mybool Sys_old_alter_table(
       "old_alter_table", "Use old, non-optimized alter table",
       SESSION_VAR(old_alter_table), CMD_LINE(OPT_ARG), DEFAULT(FALSE));

static bool check_old_passwords(sys_var *self, THD *thd, set_var *var)
{
  return mysql_user_table_is_in_short_password_format;
}
static Sys_var_mybool Sys_old_passwords(
       "old_passwords",
       "Use old password encryption method (needed for 4.0 and older clients)",
       SESSION_VAR(old_passwords), CMD_LINE(OPT_ARG), DEFAULT(FALSE),
       NO_MUTEX_GUARD, NOT_IN_BINLOG, ON_CHECK(check_old_passwords));

static Sys_var_ulong Sys_open_files_limit(
       "open_files_limit",
       "If this is not 0, then mysqld will use this value to reserve file "
       "descriptors to use with setrlimit(). If this value is 0 then mysqld "
       "will reserve max_connections*5 or max_connections + table_cache*2 "
       "(whichever is larger) number of file descriptors",
       READ_ONLY GLOBAL_VAR(open_files_limit), CMD_LINE(REQUIRED_ARG),
       VALID_RANGE(0, OS_FILE_LIMIT), DEFAULT(0), BLOCK_SIZE(1));

/// @todo change to enum
static Sys_var_ulong Sys_optimizer_prune_level(
       "optimizer_prune_level",
       "Controls the heuristic(s) applied during query optimization to prune "
       "less-promising partial plans from the optimizer search space. "
       "Meaning: 0 - do not apply any heuristic, thus perform exhaustive "
       "search; 1 - prune plans based on number of retrieved rows",
       SESSION_VAR(optimizer_prune_level), CMD_LINE(REQUIRED_ARG),
       VALID_RANGE(0, 1), DEFAULT(1), BLOCK_SIZE(1));

static Sys_var_ulong Sys_optimizer_search_depth(
       "optimizer_search_depth",
       "Maximum depth of search performed by the query optimizer. Values "
       "larger than the number of relations in a query result in better "
       "query plans, but take longer to compile a query. Values smaller "
       "than the number of tables in a relation result in faster "
       "optimization, but may produce very bad query plans. If set to 0, "
       "the system will automatically pick a reasonable value",
       SESSION_VAR(optimizer_search_depth), CMD_LINE(REQUIRED_ARG),
       VALID_RANGE(0, MAX_TABLES+1), DEFAULT(MAX_TABLES+1), BLOCK_SIZE(1));

static const char *optimizer_switch_names[]=
{
  "index_merge", "index_merge_union", "index_merge_sort_union",
  "index_merge_intersection", "engine_condition_pushdown",
  "index_condition_pushdown" , "mrr", "mrr_cost_based",
  "block_nested_loop", "batched_key_access",
#ifdef OPTIMIZER_SWITCH_ALL
  "materialization", "semijoin", "loosescan", "firstmatch",
#endif
  "default", NullS
};
/** propagates changes to @@engine_condition_pushdown */
static bool fix_optimizer_switch(sys_var *self, THD *thd,
                                 enum_var_type type)
{
  SV *sv= (type == OPT_GLOBAL) ? &global_system_variables : &thd->variables;
  sv->engine_condition_pushdown= 
    test(sv->optimizer_switch & OPTIMIZER_SWITCH_ENGINE_CONDITION_PUSHDOWN);

  return false;
}
static Sys_var_flagset Sys_optimizer_switch(
       "optimizer_switch",
       "optimizer_switch=option=val[,option=val...], where option is one of "
       "{index_merge, index_merge_union, index_merge_sort_union, "
       "index_merge_intersection, engine_condition_pushdown, "
       "index_condition_pushdown, mrr, mrr_cost_based"
#ifdef OPTIMIZER_SWITCH_ALL
       ", materialization, "
       "semijoin, loosescan, firstmatch"
#endif
       ", block_nested_loop, batched_key_access"
       "} and val is one of {on, off, default}",
       SESSION_VAR(optimizer_switch), CMD_LINE(REQUIRED_ARG),
       optimizer_switch_names, DEFAULT(OPTIMIZER_SWITCH_DEFAULT),
       NO_MUTEX_GUARD, NOT_IN_BINLOG, ON_CHECK(NULL),
       ON_UPDATE(fix_optimizer_switch));

#ifdef OPTIMIZER_TRACE

static Sys_var_flagset Sys_optimizer_trace(
       "optimizer_trace",
       "Controls tracing of the Optimizer:"
       " optimizer_trace=option=val[,option=val...], where option is one of"
       " {enabled, end_marker, one_line}"
       " and val is one of {on, off, default}",
       SESSION_VAR(optimizer_trace), CMD_LINE(REQUIRED_ARG),
       Opt_trace_context::flag_names,
       DEFAULT(Opt_trace_context::FLAG_DEFAULT));
// @see set_var::is_var_optimizer_trace()
export sys_var *Sys_optimizer_trace_ptr= &Sys_optimizer_trace;

/**
  Note how "misc" is not here: it is not accessible to the user; disabling
  "misc" would disable the top object, which would make an empty trace.
*/
static Sys_var_flagset Sys_optimizer_trace_features(
       "optimizer_trace_features",
       "Enables/disables tracing of selected features of the Optimizer:"
       " optimizer_trace_features=option=val[,option=val...], where option is one of"
       " {greedy_search, range_optimizer, dynamic_range, repeated_subselect}"
       " and val is one of {on, off, default}",
       SESSION_VAR(optimizer_trace_features), CMD_LINE(REQUIRED_ARG),
       Opt_trace_context::feature_names,
       DEFAULT(Opt_trace_context::default_features));

/** Delete all old optimizer traces */
static bool optimizer_trace_update(sys_var *self, THD *thd,
                                   enum_var_type type)
{
  thd->opt_trace.reset();
  return false;
}

static Sys_var_long Sys_optimizer_trace_offset(
       "optimizer_trace_offset",
       "Offset of first optimizer trace to show; see manual",
       SESSION_VAR(optimizer_trace_offset), CMD_LINE(REQUIRED_ARG),
       VALID_RANGE(LONG_MIN, LONG_MAX), DEFAULT(-1), BLOCK_SIZE(1),
       NO_MUTEX_GUARD, NOT_IN_BINLOG, ON_CHECK(NULL),
       ON_UPDATE(optimizer_trace_update));

static Sys_var_long Sys_optimizer_trace_limit(
       "optimizer_trace_limit",
       "Maximum number of shown optimizer traces",
       SESSION_VAR(optimizer_trace_limit), CMD_LINE(REQUIRED_ARG),
       VALID_RANGE(0, LONG_MAX), DEFAULT(1), BLOCK_SIZE(1),
       NO_MUTEX_GUARD, NOT_IN_BINLOG, ON_CHECK(NULL),
       ON_UPDATE(optimizer_trace_update));

static Sys_var_ulong Sys_optimizer_trace_max_mem_size(
       "optimizer_trace_max_mem_size",
       "Maximum allowed cumulated size of stored optimizer traces",
       SESSION_VAR(optimizer_trace_max_mem_size), CMD_LINE(REQUIRED_ARG),
       VALID_RANGE(0, ULONG_MAX), DEFAULT(1024*16), BLOCK_SIZE(1));

#endif

static Sys_var_charptr Sys_pid_file(
       "pid_file", "Pid file used by safe_mysqld",
       READ_ONLY GLOBAL_VAR(pidfile_name_ptr), CMD_LINE(REQUIRED_ARG),
       IN_FS_CHARSET, DEFAULT(0));

static Sys_var_charptr Sys_plugin_dir(
       "plugin_dir", "Directory for plugins",
       READ_ONLY GLOBAL_VAR(opt_plugin_dir_ptr), CMD_LINE(REQUIRED_ARG),
       IN_FS_CHARSET, DEFAULT(0));

static Sys_var_uint Sys_port(
       "port",
       "Port number to use for connection or 0 to default to, "
       "my.cnf, $MYSQL_TCP_PORT, "
#if MYSQL_PORT_DEFAULT == 0
       "/etc/services, "
#endif
       "built-in default (" STRINGIFY_ARG(MYSQL_PORT) "), whatever comes first",
       READ_ONLY GLOBAL_VAR(mysqld_port), CMD_LINE(REQUIRED_ARG, 'P'),
       VALID_RANGE(0, UINT_MAX32), DEFAULT(0), BLOCK_SIZE(1));

static Sys_var_ulong Sys_preload_buff_size(
       "preload_buffer_size",
       "The size of the buffer that is allocated when preloading indexes",
       SESSION_VAR(preload_buff_size), CMD_LINE(REQUIRED_ARG),
       VALID_RANGE(1024, 1024*1024*1024), DEFAULT(32768), BLOCK_SIZE(1));

static Sys_var_uint Sys_protocol_version(
       "protocol_version",
       "The version of the client/server protocol used by the MySQL server",
       READ_ONLY GLOBAL_VAR(protocol_version), NO_CMD_LINE,
       VALID_RANGE(0, ~0), DEFAULT(PROTOCOL_VERSION), BLOCK_SIZE(1));

static Sys_var_proxy_user Sys_proxy_user(
       "proxy_user", "The proxy user account name used when logging in",
       IN_SYSTEM_CHARSET);

static Sys_var_external_user Sys_external_user(
       "external_user", "The external user account used when logging in",
       IN_SYSTEM_CHARSET);

static Sys_var_ulong Sys_read_buff_size(
       "read_buffer_size",
       "Each thread that does a sequential scan allocates a buffer of "
       "this size for each table it scans. If you do many sequential scans, "
       "you may want to increase this value",
       SESSION_VAR(read_buff_size), CMD_LINE(REQUIRED_ARG),
       VALID_RANGE(IO_SIZE*2, INT_MAX32), DEFAULT(128*1024),
       BLOCK_SIZE(IO_SIZE));

static bool check_read_only(sys_var *self, THD *thd, set_var *var)
{
  /* Prevent self dead-lock */
  if (thd->locked_tables_mode || thd->in_active_multi_stmt_transaction())
  {
    my_error(ER_LOCK_OR_ACTIVE_TRANSACTION, MYF(0));
    return true;
  }
  return false;
}
static bool fix_read_only(sys_var *self, THD *thd, enum_var_type type)
{
  bool result= true;
  my_bool new_read_only= read_only; // make a copy before releasing a mutex
  DBUG_ENTER("sys_var_opt_readonly::update");

  if (read_only == FALSE || read_only == opt_readonly)
  {
    opt_readonly= read_only;
    DBUG_RETURN(false);
  }

  if (check_read_only(self, thd, 0)) // just in case
    goto end;

  if (thd->global_read_lock.is_acquired())
  {
    /*
      This connection already holds the global read lock.
      This can be the case with:
      - FLUSH TABLES WITH READ LOCK
      - SET GLOBAL READ_ONLY = 1
    */
    opt_readonly= read_only;
    DBUG_RETURN(false);
  }

  /*
    Perform a 'FLUSH TABLES WITH READ LOCK'.
    This is a 3 step process:
    - [1] lock_global_read_lock()
    - [2] close_cached_tables()
    - [3] make_global_read_lock_block_commit()
    [1] prevents new connections from obtaining tables locked for write.
    [2] waits until all existing connections close their tables.
    [3] prevents transactions from being committed.
  */

  read_only= opt_readonly;
  mysql_mutex_unlock(&LOCK_global_system_variables);

  if (thd->global_read_lock.lock_global_read_lock(thd))
    goto end_with_mutex_unlock;

  /*
    This call will be blocked by any connection holding a READ or WRITE lock.
    Ideally, we want to wait only for pending WRITE locks, but since:
    con 1> LOCK TABLE T FOR READ;
    con 2> LOCK TABLE T FOR WRITE; (blocked by con 1)
    con 3> SET GLOBAL READ ONLY=1; (blocked by con 2)
    can cause to wait on a read lock, it's required for the client application
    to unlock everything, and acceptable for the server to wait on all locks.
  */
  if ((result= close_cached_tables(thd, NULL, TRUE,
                                   thd->variables.lock_wait_timeout)))
    goto end_with_read_lock;

  if ((result= thd->global_read_lock.make_global_read_lock_block_commit(thd)))
    goto end_with_read_lock;

  /* Change the opt_readonly system variable, safe because the lock is held */
  opt_readonly= new_read_only;
  result= false;

 end_with_read_lock:
  /* Release the lock */
  thd->global_read_lock.unlock_global_read_lock(thd);
 end_with_mutex_unlock:
  mysql_mutex_lock(&LOCK_global_system_variables);
 end:
  read_only= opt_readonly;
  DBUG_RETURN(result);
}


/**
  The read_only boolean is always equal to the opt_readonly boolean except
  during fix_read_only(); when that function is entered, opt_readonly is
  the pre-update value and read_only is the post-update value.
  fix_read_only() compares them and runs needed operations for the
  transition (especially when transitioning from false to true) and
  synchronizes both booleans in the end.
*/
static Sys_var_mybool Sys_readonly(
       "read_only",
       "Make all non-temporary tables read-only, with the exception for "
       "replication (slave) threads and users with the SUPER privilege",
       GLOBAL_VAR(read_only), CMD_LINE(OPT_ARG), DEFAULT(FALSE),
       NO_MUTEX_GUARD, NOT_IN_BINLOG,
       ON_CHECK(check_read_only), ON_UPDATE(fix_read_only));

// Small lower limit to be able to test MRR
static Sys_var_ulong Sys_read_rnd_buff_size(
       "read_rnd_buffer_size",
       "When reading rows in sorted order after a sort, the rows are read "
       "through this buffer to avoid a disk seeks",
       SESSION_VAR(read_rnd_buff_size), CMD_LINE(REQUIRED_ARG),
       VALID_RANGE(1, INT_MAX32), DEFAULT(256*1024), BLOCK_SIZE(1));

static Sys_var_ulong Sys_div_precincrement(
       "div_precision_increment", "Precision of the result of '/' "
       "operator will be increased on that value",
       SESSION_VAR(div_precincrement), CMD_LINE(REQUIRED_ARG),
       VALID_RANGE(0, DECIMAL_MAX_SCALE), DEFAULT(4), BLOCK_SIZE(1));

static Sys_var_ulong Sys_range_alloc_block_size(
       "range_alloc_block_size",
       "Allocation block size for storing ranges during optimization",
       SESSION_VAR(range_alloc_block_size), CMD_LINE(REQUIRED_ARG),
       VALID_RANGE(RANGE_ALLOC_BLOCK_SIZE, ULONG_MAX),
       DEFAULT(RANGE_ALLOC_BLOCK_SIZE), BLOCK_SIZE(1024));

static Sys_var_ulong Sys_multi_range_count(
       "multi_range_count", "Number of key ranges to request at once",
       SESSION_VAR(multi_range_count), CMD_LINE(REQUIRED_ARG),
       VALID_RANGE(1, ULONG_MAX), DEFAULT(256), BLOCK_SIZE(1));

static bool fix_thd_mem_root(sys_var *self, THD *thd, enum_var_type type)
{
  if (type != OPT_GLOBAL)
    reset_root_defaults(thd->mem_root,
                        thd->variables.query_alloc_block_size,
                        thd->variables.query_prealloc_size);
  return false;
}
static Sys_var_ulong Sys_query_alloc_block_size(
       "query_alloc_block_size",
       "Allocation block size for query parsing and execution",
       SESSION_VAR(query_alloc_block_size), CMD_LINE(REQUIRED_ARG),
       VALID_RANGE(1024, ULONG_MAX), DEFAULT(QUERY_ALLOC_BLOCK_SIZE),
       BLOCK_SIZE(1024), NO_MUTEX_GUARD, NOT_IN_BINLOG, ON_CHECK(0),
       ON_UPDATE(fix_thd_mem_root));

static Sys_var_ulong Sys_query_prealloc_size(
       "query_prealloc_size",
       "Persistent buffer for query parsing and execution",
       SESSION_VAR(query_prealloc_size), CMD_LINE(REQUIRED_ARG),
       VALID_RANGE(QUERY_ALLOC_PREALLOC_SIZE, ULONG_MAX),
       DEFAULT(QUERY_ALLOC_PREALLOC_SIZE),
       BLOCK_SIZE(1024), NO_MUTEX_GUARD, NOT_IN_BINLOG, ON_CHECK(0),
       ON_UPDATE(fix_thd_mem_root));

#ifdef HAVE_SMEM
static Sys_var_mybool Sys_shared_memory(
       "shared_memory", "Enable the shared memory",
       READ_ONLY GLOBAL_VAR(opt_enable_shared_memory), CMD_LINE(OPT_ARG),
       DEFAULT(FALSE));

static Sys_var_charptr Sys_shared_memory_base_name(
       "shared_memory_base_name", "Base name of shared memory",
       READ_ONLY GLOBAL_VAR(shared_memory_base_name), CMD_LINE(REQUIRED_ARG),
       IN_FS_CHARSET, DEFAULT(0));
#endif

// this has to be NO_CMD_LINE as the command-line option has a different name
static Sys_var_mybool Sys_skip_external_locking(
       "skip_external_locking", "Don't use system (external) locking",
       READ_ONLY GLOBAL_VAR(my_disable_locking), NO_CMD_LINE, DEFAULT(TRUE));

static Sys_var_mybool Sys_skip_networking(
       "skip_networking", "Don't allow connection with TCP/IP",
       READ_ONLY GLOBAL_VAR(opt_disable_networking), CMD_LINE(OPT_ARG),
       DEFAULT(FALSE));

static Sys_var_mybool Sys_skip_name_resolve(
       "skip_name_resolve",
       "Don't resolve hostnames. All hostnames are IP's or 'localhost'.",
       READ_ONLY GLOBAL_VAR(opt_skip_name_resolve),
       CMD_LINE(OPT_ARG, OPT_SKIP_RESOLVE),
       DEFAULT(FALSE));

static Sys_var_mybool Sys_skip_show_database(
       "skip_show_database", "Don't allow 'SHOW DATABASE' commands",
       READ_ONLY GLOBAL_VAR(opt_skip_show_db), CMD_LINE(OPT_ARG),
       DEFAULT(FALSE));

static Sys_var_charptr Sys_socket(
       "socket", "Socket file to use for connection",
       READ_ONLY GLOBAL_VAR(mysqld_unix_port), CMD_LINE(REQUIRED_ARG),
       IN_FS_CHARSET, DEFAULT(0));

/* 
  thread_concurrency is a no-op on all platforms since
  MySQL 5.1.  It will be removed in the context of
  WL#5265
*/
static Sys_var_ulong Sys_thread_concurrency(
       "thread_concurrency",
       "Permits the application to give the threads system a hint for "
       "the desired number of threads that should be run at the same time. "
       "This variable has no effect, and is deprecated. "
       "It will be removed in a future release. ",
       READ_ONLY GLOBAL_VAR(concurrency), CMD_LINE(REQUIRED_ARG),
       VALID_RANGE(1, 512), DEFAULT(DEFAULT_CONCURRENCY), BLOCK_SIZE(1),
       NO_MUTEX_GUARD, NOT_IN_BINLOG, ON_CHECK(0), ON_UPDATE(0), 
       DEPRECATED(""));

static Sys_var_ulong Sys_thread_stack(
       "thread_stack", "The stack size for each thread",
       READ_ONLY GLOBAL_VAR(my_thread_stack_size), CMD_LINE(REQUIRED_ARG),
       VALID_RANGE(128*1024, ULONG_MAX), DEFAULT(DEFAULT_THREAD_STACK),
       BLOCK_SIZE(1024));

static Sys_var_charptr Sys_tmpdir(
       "tmpdir", "Path for temporary files. Several paths may "
       "be specified, separated by a "
#if defined(__WIN__)
       "semicolon (;)"
#else
       "colon (:)"
#endif
       ", in this case they are used in a round-robin fashion",
       READ_ONLY GLOBAL_VAR(opt_mysql_tmpdir), CMD_LINE(REQUIRED_ARG, 't'),
       IN_FS_CHARSET, DEFAULT(0));

static bool fix_trans_mem_root(sys_var *self, THD *thd, enum_var_type type)
{
  if (type != OPT_GLOBAL)
    reset_root_defaults(&thd->transaction.mem_root,
                        thd->variables.trans_alloc_block_size,
                        thd->variables.trans_prealloc_size);
  return false;
}
static Sys_var_ulong Sys_trans_alloc_block_size(
       "transaction_alloc_block_size",
       "Allocation block size for transactions to be stored in binary log",
       SESSION_VAR(trans_alloc_block_size), CMD_LINE(REQUIRED_ARG),
       VALID_RANGE(1024, ULONG_MAX), DEFAULT(QUERY_ALLOC_BLOCK_SIZE),
       BLOCK_SIZE(1024), NO_MUTEX_GUARD, NOT_IN_BINLOG, ON_CHECK(0),
       ON_UPDATE(fix_trans_mem_root));

static Sys_var_ulong Sys_trans_prealloc_size(
       "transaction_prealloc_size",
       "Persistent buffer for transactions to be stored in binary log",
       SESSION_VAR(trans_prealloc_size), CMD_LINE(REQUIRED_ARG),
       VALID_RANGE(1024, ULONG_MAX), DEFAULT(TRANS_ALLOC_PREALLOC_SIZE),
       BLOCK_SIZE(1024), NO_MUTEX_GUARD, NOT_IN_BINLOG, ON_CHECK(0),
       ON_UPDATE(fix_trans_mem_root));

static const char *thread_handling_names[]=
{
  "one-thread-per-connection", "no-threads", "loaded-dynamically",
  0
};
static Sys_var_enum Sys_thread_handling(
       "thread_handling",
       "Define threads usage for handling queries, one of "
       "one-thread-per-connection, no-threads, loaded-dynamically"
       , READ_ONLY GLOBAL_VAR(thread_handling), CMD_LINE(REQUIRED_ARG),
       thread_handling_names, DEFAULT(0));

#ifdef HAVE_QUERY_CACHE
static bool fix_query_cache_size(sys_var *self, THD *thd, enum_var_type type)
{
  ulong new_cache_size= query_cache.resize(query_cache_size);
  /*
     Note: query_cache_size is a global variable reflecting the
     requested cache size. See also query_cache_size_arg
  */
  if (query_cache_size != new_cache_size)
    push_warning_printf(current_thd, Sql_condition::WARN_LEVEL_WARN,
                        ER_WARN_QC_RESIZE, ER(ER_WARN_QC_RESIZE),
                        query_cache_size, new_cache_size);

  query_cache_size= new_cache_size;
  return false;
}
static Sys_var_ulong Sys_query_cache_size(
       "query_cache_size",
       "The memory allocated to store results from old queries",
       GLOBAL_VAR(query_cache_size), CMD_LINE(REQUIRED_ARG),
       VALID_RANGE(0, ULONG_MAX), DEFAULT(0), BLOCK_SIZE(1024),
       NO_MUTEX_GUARD, NOT_IN_BINLOG, ON_CHECK(0),
       ON_UPDATE(fix_query_cache_size));

static Sys_var_ulong Sys_query_cache_limit(
       "query_cache_limit",
       "Don't cache results that are bigger than this",
       GLOBAL_VAR(query_cache.query_cache_limit), CMD_LINE(REQUIRED_ARG),
       VALID_RANGE(0, ULONG_MAX), DEFAULT(1024*1024), BLOCK_SIZE(1));

static bool fix_qcache_min_res_unit(sys_var *self, THD *thd, enum_var_type type)
{
  query_cache_min_res_unit=
    query_cache.set_min_res_unit(query_cache_min_res_unit);
  return false;
}
static Sys_var_ulong Sys_query_cache_min_res_unit(
       "query_cache_min_res_unit",
       "The minimum size for blocks allocated by the query cache",
       GLOBAL_VAR(query_cache_min_res_unit), CMD_LINE(REQUIRED_ARG),
       VALID_RANGE(0, ULONG_MAX), DEFAULT(QUERY_CACHE_MIN_RESULT_DATA_SIZE),
       BLOCK_SIZE(1), NO_MUTEX_GUARD, NOT_IN_BINLOG, ON_CHECK(0),
       ON_UPDATE(fix_qcache_min_res_unit));

static const char *query_cache_type_names[]= { "OFF", "ON", "DEMAND", 0 };
static bool check_query_cache_type(sys_var *self, THD *thd, set_var *var)
{
  if (query_cache.is_disabled())
  {
    my_error(ER_QUERY_CACHE_DISABLED, MYF(0));
    return true;
  }
  return false;
}
static Sys_var_enum Sys_query_cache_type(
       "query_cache_type",
       "OFF = Don't cache or retrieve results. ON = Cache all results "
       "except SELECT SQL_NO_CACHE ... queries. DEMAND = Cache only "
       "SELECT SQL_CACHE ... queries",
       SESSION_VAR(query_cache_type), CMD_LINE(REQUIRED_ARG),
       query_cache_type_names, DEFAULT(1), NO_MUTEX_GUARD, NOT_IN_BINLOG,
       ON_CHECK(check_query_cache_type));

static Sys_var_mybool Sys_query_cache_wlock_invalidate(
       "query_cache_wlock_invalidate",
       "Invalidate queries in query cache on LOCK for write",
       SESSION_VAR(query_cache_wlock_invalidate), CMD_LINE(OPT_ARG),
       DEFAULT(FALSE));
#endif /* HAVE_QUERY_CACHE */

static Sys_var_mybool Sys_secure_auth(
       "secure_auth",
       "Disallow authentication for accounts that have old (pre-4.1) "
       "passwords",
       GLOBAL_VAR(opt_secure_auth), CMD_LINE(OPT_ARG),
       DEFAULT(FALSE));

static Sys_var_charptr Sys_secure_file_priv(
       "secure_file_priv",
       "Limit LOAD DATA, SELECT ... OUTFILE, and LOAD_FILE() to files "
       "within specified directory",
       PREALLOCATED READ_ONLY GLOBAL_VAR(opt_secure_file_priv),
       CMD_LINE(REQUIRED_ARG), IN_FS_CHARSET, DEFAULT(0));

static bool fix_server_id(sys_var *self, THD *thd, enum_var_type type)
{
  server_id_supplied = 1;
  thd->server_id= server_id;
  return false;
}
static Sys_var_ulong Sys_server_id(
       "server_id",
       "Uniquely identifies the server instance in the community of "
       "replication partners",
       GLOBAL_VAR(server_id), CMD_LINE(REQUIRED_ARG, OPT_SERVER_ID),
       VALID_RANGE(0, UINT_MAX32), DEFAULT(0), BLOCK_SIZE(1), NO_MUTEX_GUARD,
       NOT_IN_BINLOG, ON_CHECK(0), ON_UPDATE(fix_server_id));

static Sys_var_charptr Sys_server_uuid(
       "server_uuid",
       "Uniquely identifies the server instance in the universe",
       READ_ONLY GLOBAL_VAR(server_uuid_ptr),
       NO_CMD_LINE, IN_FS_CHARSET, DEFAULT(server_uuid));

static Sys_var_mybool Sys_slave_compressed_protocol(
       "slave_compressed_protocol",
       "Use compression on master/slave protocol",
       GLOBAL_VAR(opt_slave_compressed_protocol), CMD_LINE(OPT_ARG),
       DEFAULT(FALSE));

#ifdef HAVE_REPLICATION
static const char *slave_exec_mode_names[]=
       {"STRICT", "IDEMPOTENT", 0};
static Sys_var_enum Slave_exec_mode(
       "slave_exec_mode",
       "Modes for how replication events should be executed. Legal values "
       "are STRICT (default) and IDEMPOTENT. In IDEMPOTENT mode, "
       "replication will not stop for operations that are idempotent. "
       "In STRICT mode, replication will stop on any unexpected difference "
       "between the master and the slave",
       GLOBAL_VAR(slave_exec_mode_options), CMD_LINE(REQUIRED_ARG),
       slave_exec_mode_names, DEFAULT(SLAVE_EXEC_MODE_STRICT));
const char *slave_type_conversions_name[]= {"ALL_LOSSY", "ALL_NON_LOSSY", 0};
static Sys_var_set Slave_type_conversions(
       "slave_type_conversions",
       "Set of slave type conversions that are enabled. Legal values are:"
       " ALL_LOSSY to enable lossy conversions and"
       " ALL_NON_LOSSY to enable non-lossy conversions."
       " If the variable is assigned the empty set, no conversions are"
       " allowed and it is expected that the types match exactly.",
       GLOBAL_VAR(slave_type_conversions_options), CMD_LINE(REQUIRED_ARG),
       slave_type_conversions_name,
       DEFAULT(0));

static Sys_var_mybool Sys_slave_sql_verify_checksum(
       "slave_sql_verify_checksum",
       "Force checksum verification of replication events after reading them "
       "from relay log. Note: Events are always checksum-verified by slave on "
       "receiving them from the network before writing them to the relay "
       "log. Enabled by default.",
       GLOBAL_VAR(opt_slave_sql_verify_checksum), CMD_LINE(OPT_ARG), DEFAULT(TRUE));
#endif

bool Sys_var_enum_binlog_checksum::global_update(THD *thd, set_var *var)
{
  bool check_purge= false;

  mysql_mutex_lock(mysql_bin_log.get_log_lock());
  if(mysql_bin_log.is_open())
  {
    bool alg_changed=
      (binlog_checksum_options != (uint) var->save_result.ulonglong_value);
    if (alg_changed)
      mysql_bin_log.checksum_alg_reset= (uint8) var->save_result.ulonglong_value;
    mysql_bin_log.rotate(true, &check_purge);
    if (alg_changed)
      mysql_bin_log.checksum_alg_reset= BINLOG_CHECKSUM_ALG_UNDEF; // done
  }
  else
  {
    binlog_checksum_options= var->save_result.ulonglong_value;
  }
  DBUG_ASSERT((ulong) binlog_checksum_options == var->save_result.ulonglong_value);
  DBUG_ASSERT(mysql_bin_log.checksum_alg_reset == BINLOG_CHECKSUM_ALG_UNDEF);
  mysql_mutex_unlock(mysql_bin_log.get_log_lock());
  
  if (check_purge)
    mysql_bin_log.purge();

  return 0;
}

static Sys_var_enum_binlog_checksum Binlog_checksum_enum(
       "binlog_checksum", "Type of BINLOG_CHECKSUM_ALG. Include checksum for "
       "log events in the binary log. Possible values are NONE and CRC32; "
       "default is NONE.",
       GLOBAL_VAR(binlog_checksum_options), CMD_LINE(REQUIRED_ARG),
       binlog_checksum_type_names, DEFAULT(BINLOG_CHECKSUM_ALG_OFF),
       NO_MUTEX_GUARD, NOT_IN_BINLOG);

static Sys_var_mybool Sys_master_verify_checksum(
       "master_verify_checksum",
       "Force checksum verification of logged events in binary log before "
       "sending them to slaves or printing them in output of SHOW BINLOG EVENTS. "
       "Disabled by default.",
       GLOBAL_VAR(opt_master_verify_checksum), CMD_LINE(OPT_ARG), DEFAULT(FALSE));

static Sys_var_ulong Sys_slow_launch_time(
       "slow_launch_time",
       "If creating the thread takes longer than this value (in seconds), "
       "the Slow_launch_threads counter will be incremented",
       GLOBAL_VAR(slow_launch_time), CMD_LINE(REQUIRED_ARG),
       VALID_RANGE(0, LONG_TIMEOUT), DEFAULT(2), BLOCK_SIZE(1));

static Sys_var_ulong Sys_sort_buffer(
       "sort_buffer_size",
       "Each thread that needs to do a sort allocates a buffer of this size",
       SESSION_VAR(sortbuff_size), CMD_LINE(REQUIRED_ARG),
       VALID_RANGE(MIN_SORT_MEMORY, ULONG_MAX), DEFAULT(DEFAULT_SORT_MEMORY),
       BLOCK_SIZE(1));

export sql_mode_t expand_sql_mode(sql_mode_t sql_mode)
{
  if (sql_mode & MODE_ANSI)
  {
    /*
      Note that we dont set
      MODE_NO_KEY_OPTIONS | MODE_NO_TABLE_OPTIONS | MODE_NO_FIELD_OPTIONS
      to allow one to get full use of MySQL in this mode.

      MODE_ONLY_FULL_GROUP_BY was removed from ANSI mode because it is
      currently overly restrictive (see BUG#8510).
    */
    sql_mode|= (MODE_REAL_AS_FLOAT | MODE_PIPES_AS_CONCAT | MODE_ANSI_QUOTES |
                MODE_IGNORE_SPACE);
  }
  if (sql_mode & MODE_ORACLE)
    sql_mode|= (MODE_PIPES_AS_CONCAT | MODE_ANSI_QUOTES |
                MODE_IGNORE_SPACE |
                MODE_NO_KEY_OPTIONS | MODE_NO_TABLE_OPTIONS |
                MODE_NO_FIELD_OPTIONS | MODE_NO_AUTO_CREATE_USER);
  if (sql_mode & MODE_MSSQL)
    sql_mode|= (MODE_PIPES_AS_CONCAT | MODE_ANSI_QUOTES |
                MODE_IGNORE_SPACE |
                MODE_NO_KEY_OPTIONS | MODE_NO_TABLE_OPTIONS |
                MODE_NO_FIELD_OPTIONS);
  if (sql_mode & MODE_POSTGRESQL)
    sql_mode|= (MODE_PIPES_AS_CONCAT | MODE_ANSI_QUOTES |
                MODE_IGNORE_SPACE |
                MODE_NO_KEY_OPTIONS | MODE_NO_TABLE_OPTIONS |
                MODE_NO_FIELD_OPTIONS);
  if (sql_mode & MODE_DB2)
    sql_mode|= (MODE_PIPES_AS_CONCAT | MODE_ANSI_QUOTES |
                MODE_IGNORE_SPACE |
                MODE_NO_KEY_OPTIONS | MODE_NO_TABLE_OPTIONS |
                MODE_NO_FIELD_OPTIONS);
  if (sql_mode & MODE_MAXDB)
    sql_mode|= (MODE_PIPES_AS_CONCAT | MODE_ANSI_QUOTES |
                MODE_IGNORE_SPACE |
                MODE_NO_KEY_OPTIONS | MODE_NO_TABLE_OPTIONS |
                MODE_NO_FIELD_OPTIONS | MODE_NO_AUTO_CREATE_USER);
  if (sql_mode & MODE_MYSQL40)
    sql_mode|= MODE_HIGH_NOT_PRECEDENCE;
  if (sql_mode & MODE_MYSQL323)
    sql_mode|= MODE_HIGH_NOT_PRECEDENCE;
  if (sql_mode & MODE_TRADITIONAL)
    sql_mode|= (MODE_STRICT_TRANS_TABLES | MODE_STRICT_ALL_TABLES |
                MODE_NO_ZERO_IN_DATE | MODE_NO_ZERO_DATE |
                MODE_ERROR_FOR_DIVISION_BY_ZERO | MODE_NO_AUTO_CREATE_USER |
                MODE_NO_ENGINE_SUBSTITUTION);
  return sql_mode;
}
static bool check_sql_mode(sys_var *self, THD *thd, set_var *var)
{
  var->save_result.ulonglong_value=
    expand_sql_mode(var->save_result.ulonglong_value);
  return false;
}
static bool fix_sql_mode(sys_var *self, THD *thd, enum_var_type type)
{
  if (type != OPT_GLOBAL)
  {
    /* Update thd->server_status */
    if (thd->variables.sql_mode & MODE_NO_BACKSLASH_ESCAPES)
      thd->server_status|= SERVER_STATUS_NO_BACKSLASH_ESCAPES;
    else
      thd->server_status&= ~SERVER_STATUS_NO_BACKSLASH_ESCAPES;
  }
  return false;
}
/*
  WARNING: When adding new SQL modes don't forget to update the
  tables definitions that stores it's value (ie: mysql.event, mysql.proc)
*/
static const char *sql_mode_names[]=
{
  "REAL_AS_FLOAT", "PIPES_AS_CONCAT", "ANSI_QUOTES", "IGNORE_SPACE", ",",
  "ONLY_FULL_GROUP_BY", "NO_UNSIGNED_SUBTRACTION", "NO_DIR_IN_CREATE",
  "POSTGRESQL", "ORACLE", "MSSQL", "DB2", "MAXDB", "NO_KEY_OPTIONS",
  "NO_TABLE_OPTIONS", "NO_FIELD_OPTIONS", "MYSQL323", "MYSQL40", "ANSI",
  "NO_AUTO_VALUE_ON_ZERO", "NO_BACKSLASH_ESCAPES", "STRICT_TRANS_TABLES",
  "STRICT_ALL_TABLES", "NO_ZERO_IN_DATE", "NO_ZERO_DATE",
  "ALLOW_INVALID_DATES", "ERROR_FOR_DIVISION_BY_ZERO", "TRADITIONAL",
  "NO_AUTO_CREATE_USER", "HIGH_NOT_PRECEDENCE", "NO_ENGINE_SUBSTITUTION",
  "PAD_CHAR_TO_FULL_LENGTH",
  0
};
export bool sql_mode_string_representation(THD *thd, sql_mode_t sql_mode,
                                           LEX_STRING *ls)
{
  set_to_string(thd, ls, sql_mode, sql_mode_names);
  return ls->str == 0;
}
/*
  sql_mode should *not* be IN_BINLOG: even though it is written to the binlog,
  the slave ignores the MODE_NO_DIR_IN_CREATE variable, so slave's value
  differs from master's (see log_event.cc: Query_log_event::do_apply_event()).
*/
static Sys_var_set Sys_sql_mode(
       "sql_mode",
       "Syntax: sql-mode=mode[,mode[,mode...]]. See the manual for the "
       "complete list of valid sql modes",
       SESSION_VAR(sql_mode), CMD_LINE(REQUIRED_ARG),
       sql_mode_names, DEFAULT(0), NO_MUTEX_GUARD, NOT_IN_BINLOG,
       ON_CHECK(check_sql_mode), ON_UPDATE(fix_sql_mode));

#if defined(HAVE_OPENSSL) && !defined(EMBEDDED_LIBRARY)
#define SSL_OPT(X) CMD_LINE(REQUIRED_ARG,X)
#else
#define SSL_OPT(X) NO_CMD_LINE
#endif

static Sys_var_charptr Sys_ssl_ca(
       "ssl_ca",
       "CA file in PEM format (check OpenSSL docs, implies --ssl)",
       READ_ONLY GLOBAL_VAR(opt_ssl_ca), SSL_OPT(OPT_SSL_CA),
       IN_FS_CHARSET, DEFAULT(0));

static Sys_var_charptr Sys_ssl_capath(
       "ssl_capath",
       "CA directory (check OpenSSL docs, implies --ssl)",
       READ_ONLY GLOBAL_VAR(opt_ssl_capath), SSL_OPT(OPT_SSL_CAPATH),
       IN_FS_CHARSET, DEFAULT(0));

static Sys_var_charptr Sys_ssl_cert(
       "ssl_cert", "X509 cert in PEM format (implies --ssl)",
       READ_ONLY GLOBAL_VAR(opt_ssl_cert), SSL_OPT(OPT_SSL_CERT),
       IN_FS_CHARSET, DEFAULT(0));

static Sys_var_charptr Sys_ssl_cipher(
       "ssl_cipher", "SSL cipher to use (implies --ssl)",
       READ_ONLY GLOBAL_VAR(opt_ssl_cipher), SSL_OPT(OPT_SSL_CIPHER),
       IN_FS_CHARSET, DEFAULT(0));

static Sys_var_charptr Sys_ssl_key(
       "ssl_key", "X509 key in PEM format (implies --ssl)",
       READ_ONLY GLOBAL_VAR(opt_ssl_key), SSL_OPT(OPT_SSL_KEY),
       IN_FS_CHARSET, DEFAULT(0));

static Sys_var_charptr Sys_ssl_crl(
       "ssl_crl",
       "CRL file in PEM format (check OpenSSL docs, implies --ssl)",
       READ_ONLY GLOBAL_VAR(opt_ssl_crl), SSL_OPT(OPT_SSL_CRL),
       IN_FS_CHARSET, DEFAULT(0));

static Sys_var_charptr Sys_ssl_crlpath(
       "ssl_crlpath",
       "CRL directory (check OpenSSL docs, implies --ssl)",
       READ_ONLY GLOBAL_VAR(opt_ssl_crlpath), SSL_OPT(OPT_SSL_CRLPATH),
       IN_FS_CHARSET, DEFAULT(0));


// why ENUM and not BOOL ?
static const char *updatable_views_with_limit_names[]= {"NO", "YES", 0};
static Sys_var_enum Sys_updatable_views_with_limit(
       "updatable_views_with_limit",
       "YES = Don't issue an error message (warning only) if a VIEW without "
       "presence of a key of the underlying table is used in queries with a "
       "LIMIT clause for updating. NO = Prohibit update of a VIEW, which "
       "does not contain a key of the underlying table and the query uses "
       "a LIMIT clause (usually get from GUI tools)",
       SESSION_VAR(updatable_views_with_limit), CMD_LINE(REQUIRED_ARG),
       updatable_views_with_limit_names, DEFAULT(TRUE));

static Sys_var_mybool Sys_sync_frm(
       "sync_frm", "Sync .frm files to disk on creation",
       GLOBAL_VAR(opt_sync_frm), CMD_LINE(OPT_ARG),
       DEFAULT(TRUE));

static char *system_time_zone_ptr;
static Sys_var_charptr Sys_system_time_zone(
       "system_time_zone", "The server system time zone",
       READ_ONLY GLOBAL_VAR(system_time_zone_ptr), NO_CMD_LINE,
       IN_FS_CHARSET, DEFAULT(system_time_zone));

static Sys_var_ulong Sys_table_def_size(
       "table_definition_cache",
       "The number of cached table definitions",
       GLOBAL_VAR(table_def_size), CMD_LINE(REQUIRED_ARG),
       VALID_RANGE(TABLE_DEF_CACHE_MIN, 512*1024),
       DEFAULT(TABLE_DEF_CACHE_DEFAULT), BLOCK_SIZE(1));

static Sys_var_ulong Sys_table_cache_size(
       "table_open_cache", "The number of cached open tables",
       GLOBAL_VAR(table_cache_size), CMD_LINE(REQUIRED_ARG),
       VALID_RANGE(1, 512*1024), DEFAULT(TABLE_OPEN_CACHE_DEFAULT),
       BLOCK_SIZE(1));

static Sys_var_ulong Sys_thread_cache_size(
       "thread_cache_size",
       "How many threads we should keep in a cache for reuse",
       GLOBAL_VAR(thread_cache_size), CMD_LINE(REQUIRED_ARG),
       VALID_RANGE(0, 16384), DEFAULT(0), BLOCK_SIZE(1));

/**
  Can't change the 'next' tx_isolation if we are already in a
  transaction.
*/

static bool check_tx_isolation(sys_var *self, THD *thd, set_var *var)
{
  if (var->type == OPT_DEFAULT && thd->in_active_multi_stmt_transaction())
  {
    DBUG_ASSERT(thd->in_multi_stmt_transaction_mode());
    my_error(ER_CANT_CHANGE_TX_ISOLATION, MYF(0));
    return TRUE;
  }
  return FALSE;
}


bool Sys_var_tx_isolation::session_update(THD *thd, set_var *var)
{
  if (var->type == OPT_SESSION && Sys_var_enum::session_update(thd, var))
    return TRUE;
  if (var->type == OPT_DEFAULT || !thd->in_active_multi_stmt_transaction())
  {
    /*
      Update the isolation level of the next transaction.
      I.e. if one did:
      COMMIT;
      SET SESSION ISOLATION LEVEL ...
      BEGIN; <-- this transaction has the new isolation
      Note, that in case of:
      COMMIT;
      SET TRANSACTION ISOLATION LEVEL ...
      SET SESSION ISOLATION LEVEL ...
      BEGIN; <-- the session isolation level is used, not the
      result of SET TRANSACTION statement.
     */
    thd->tx_isolation= (enum_tx_isolation) var->save_result.ulonglong_value;
  }
  return FALSE;
}


// NO_CMD_LINE - different name of the option
static Sys_var_tx_isolation Sys_tx_isolation(
       "tx_isolation", "Default transaction isolation level",
       SESSION_VAR(tx_isolation), NO_CMD_LINE,
       tx_isolation_names, DEFAULT(ISO_REPEATABLE_READ),
       NO_MUTEX_GUARD, NOT_IN_BINLOG, ON_CHECK(check_tx_isolation));

static Sys_var_ulonglong Sys_tmp_table_size(
       "tmp_table_size",
       "If an internal in-memory temporary table exceeds this size, MySQL "
       "will automatically convert it to an on-disk MyISAM table",
       SESSION_VAR(tmp_table_size), CMD_LINE(REQUIRED_ARG),
       VALID_RANGE(1024, (ulonglong)~(intptr)0), DEFAULT(16*1024*1024),
       BLOCK_SIZE(1));

static Sys_var_mybool Sys_timed_mutexes(
       "timed_mutexes",
       "Specify whether to time mutexes (only InnoDB mutexes are currently "
       "supported)",
       GLOBAL_VAR(timed_mutexes), CMD_LINE(OPT_ARG), DEFAULT(0));

static char *server_version_ptr;
static Sys_var_charptr Sys_version(
       "version", "Server version",
       READ_ONLY GLOBAL_VAR(server_version_ptr), NO_CMD_LINE,
       IN_SYSTEM_CHARSET, DEFAULT(server_version));

static char *server_version_comment_ptr;
static Sys_var_charptr Sys_version_comment(
       "version_comment", "version_comment",
       READ_ONLY GLOBAL_VAR(server_version_comment_ptr), NO_CMD_LINE,
       IN_SYSTEM_CHARSET, DEFAULT(MYSQL_COMPILATION_COMMENT));

static char *server_version_compile_machine_ptr;
static Sys_var_charptr Sys_version_compile_machine(
       "version_compile_machine", "version_compile_machine",
       READ_ONLY GLOBAL_VAR(server_version_compile_machine_ptr), NO_CMD_LINE,
       IN_SYSTEM_CHARSET, DEFAULT(MACHINE_TYPE));

static char *server_version_compile_os_ptr;
static Sys_var_charptr Sys_version_compile_os(
       "version_compile_os", "version_compile_os",
       READ_ONLY GLOBAL_VAR(server_version_compile_os_ptr), NO_CMD_LINE,
       IN_SYSTEM_CHARSET, DEFAULT(SYSTEM_TYPE));

static Sys_var_ulong Sys_net_wait_timeout(
       "wait_timeout",
       "The number of seconds the server waits for activity on a "
       "connection before closing it",
       SESSION_VAR(net_wait_timeout), CMD_LINE(REQUIRED_ARG),
       VALID_RANGE(1, IF_WIN(INT_MAX32/1000, LONG_TIMEOUT)),
       DEFAULT(NET_WAIT_TIMEOUT), BLOCK_SIZE(1));

static Sys_var_plugin Sys_default_storage_engine(
       "default_storage_engine", "The default storage engine for new tables",
       SESSION_VAR(table_plugin), NO_CMD_LINE,
       MYSQL_STORAGE_ENGINE_PLUGIN, DEFAULT(&default_storage_engine),
       NO_MUTEX_GUARD, NOT_IN_BINLOG, ON_CHECK(check_not_null));

static Sys_var_plugin Sys_default_tmp_storage_engine(
       "default_tmp_storage_engine", "The default storage engine for new explict temporary tables",
       SESSION_VAR(temp_table_plugin), NO_CMD_LINE,
       MYSQL_STORAGE_ENGINE_PLUGIN, DEFAULT(&default_tmp_storage_engine),
       NO_MUTEX_GUARD, NOT_IN_BINLOG, ON_CHECK(check_not_null));

//  Alias for @@default_storage_engine
static Sys_var_plugin Sys_storage_engine(
       "storage_engine", "Alias for @@default_storage_engine. Deprecated",
       SESSION_VAR(table_plugin), NO_CMD_LINE,
       MYSQL_STORAGE_ENGINE_PLUGIN, DEFAULT(&default_storage_engine),
       NO_MUTEX_GUARD, NOT_IN_BINLOG, ON_CHECK(check_not_null),
       ON_UPDATE(NULL), DEPRECATED("'@@default_storage_engine'"));

#if defined(ENABLED_DEBUG_SYNC)
/*
  Variable can be set for the session only.

  This could be changed later. Then we need to have a global array of
  actions in addition to the thread local ones. SET GLOBAL would
  manage the global array, SET [SESSION] the local array. A sync point
  would need to look for a local and a global action. Setting and
  executing of global actions need to be protected by a mutex.

  The purpose of global actions could be to allow synchronizing with
  connectionless threads that cannot execute SET statements.
*/
static Sys_var_debug_sync Sys_debug_sync(
       "debug_sync", "Debug Sync Facility",
       sys_var::ONLY_SESSION, NO_CMD_LINE,
       DEFAULT(0), NO_MUTEX_GUARD, NOT_IN_BINLOG, ON_CHECK(check_has_super));
#endif /* defined(ENABLED_DEBUG_SYNC) */

/**
 "time_format" "date_format" "datetime_format"

  the following three variables are unused, and the source of confusion
  (bug reports like "I've changed date_format, but date format hasn't changed.
  I've made them read-only, to alleviate the situation somewhat.

  @todo make them NO_CMD_LINE ?
*/
static Sys_var_charptr Sys_date_format(
       "date_format", "The DATE format (ignored)",
       READ_ONLY GLOBAL_VAR(global_date_format.format.str),
       CMD_LINE(REQUIRED_ARG), IN_SYSTEM_CHARSET,
       DEFAULT(known_date_time_formats[ISO_FORMAT].date_format));

static Sys_var_charptr Sys_datetime_format(
       "datetime_format", "The DATETIME format (ignored)",
       READ_ONLY GLOBAL_VAR(global_datetime_format.format.str),
       CMD_LINE(REQUIRED_ARG), IN_SYSTEM_CHARSET,
       DEFAULT(known_date_time_formats[ISO_FORMAT].datetime_format));

static Sys_var_charptr Sys_time_format(
       "time_format", "The TIME format (ignored)",
       READ_ONLY GLOBAL_VAR(global_time_format.format.str),
       CMD_LINE(REQUIRED_ARG), IN_SYSTEM_CHARSET,
       DEFAULT(known_date_time_formats[ISO_FORMAT].time_format));

static bool fix_autocommit(sys_var *self, THD *thd, enum_var_type type)
{
  if (type == OPT_GLOBAL)
  {
    if (global_system_variables.option_bits & OPTION_AUTOCOMMIT)
      global_system_variables.option_bits&= ~OPTION_NOT_AUTOCOMMIT;
    else
      global_system_variables.option_bits|= OPTION_NOT_AUTOCOMMIT;
    return false;
  }

  if (thd->variables.option_bits & OPTION_AUTOCOMMIT &&
      thd->variables.option_bits & OPTION_NOT_AUTOCOMMIT)
  { // activating autocommit

    if (trans_commit_stmt(thd) || trans_commit(thd))
    {
      thd->variables.option_bits&= ~OPTION_AUTOCOMMIT;
      return true;
    }
    /*
      Don't close thread tables or release metadata locks: if we do so, we
      risk releasing locks/closing tables of expressions used to assign
      other variables, as in:
      set @var=my_stored_function1(), @@autocommit=1, @var2=(select max(a)
      from my_table), ...
      The locks will be released at statement end anyway, as SET
      statement that assigns autocommit is marked to commit
      transaction implicitly at the end (@sa stmt_causes_implicitcommit()).
    */
    thd->variables.option_bits&=
                 ~(OPTION_BEGIN | OPTION_NOT_AUTOCOMMIT);
    thd->transaction.all.reset_unsafe_rollback_flags();
    thd->server_status|= SERVER_STATUS_AUTOCOMMIT;
    return false;
  }

  if (!(thd->variables.option_bits & OPTION_AUTOCOMMIT) &&
      !(thd->variables.option_bits & OPTION_NOT_AUTOCOMMIT))
  { // disabling autocommit

    thd->transaction.all.reset_unsafe_rollback_flags();
    thd->server_status&= ~SERVER_STATUS_AUTOCOMMIT;
    thd->variables.option_bits|= OPTION_NOT_AUTOCOMMIT;
    return false;
  }

  return false; // autocommit value wasn't changed
}
static Sys_var_bit Sys_autocommit(
       "autocommit", "autocommit",
       SESSION_VAR(option_bits), NO_CMD_LINE, OPTION_AUTOCOMMIT, DEFAULT(TRUE),
       NO_MUTEX_GUARD, NOT_IN_BINLOG, ON_CHECK(0), ON_UPDATE(fix_autocommit));
export sys_var *Sys_autocommit_ptr= &Sys_autocommit; // for sql_yacc.yy

static Sys_var_mybool Sys_big_tables(
       "big_tables", "Allow big result sets by saving all "
       "temporary sets on file (Solves most 'table full' errors)",
       SESSION_VAR(big_tables), CMD_LINE(OPT_ARG), DEFAULT(FALSE));

static Sys_var_bit Sys_big_selects(
       "sql_big_selects", "sql_big_selects",
       SESSION_VAR(option_bits), NO_CMD_LINE, OPTION_BIG_SELECTS,
       DEFAULT(FALSE));

static Sys_var_bit Sys_log_off(
       "sql_log_off", "sql_log_off",
       SESSION_VAR(option_bits), NO_CMD_LINE, OPTION_LOG_OFF,
       DEFAULT(FALSE), NO_MUTEX_GUARD, NOT_IN_BINLOG, ON_CHECK(check_has_super));

/**
  This function sets the session variable thd->variables.sql_log_bin 
  to reflect changes to @@session.sql_log_bin.

  @param[IN] self   A pointer to the sys_var, i.e. Sys_log_binlog.
  @param[IN] type   The type either session or global.

  @return @c FALSE.
*/
static bool fix_sql_log_bin_after_update(sys_var *self, THD *thd,
                                         enum_var_type type)
{
  if (type == OPT_SESSION)
  {
    if (thd->variables.sql_log_bin)
      thd->variables.option_bits |= OPTION_BIN_LOG;
    else
      thd->variables.option_bits &= ~OPTION_BIN_LOG;
  }
  return FALSE;
}

/**
  This function checks if the sql_log_bin can be changed,
  what is possible if:
    - the user is a super user;
    - the set is not called from within a function/trigger;
    - there is no on-going transaction.

  @param[IN] self   A pointer to the sys_var, i.e. Sys_log_binlog.
  @param[IN] var    A pointer to the set_var created by the parser.

  @return @c FALSE if the change is allowed, otherwise @c TRUE.
*/
static bool check_sql_log_bin(sys_var *self, THD *thd, set_var *var)
{
  if (check_has_super(self, thd, var))
    return TRUE;

  if (var->type == OPT_GLOBAL)
    return FALSE;

  /* If in a stored function/trigger, it's too late to change sql_log_bin. */
  if (thd->in_sub_stmt)
  {
    my_error(ER_STORED_FUNCTION_PREVENTS_SWITCH_SQL_LOG_BIN, MYF(0));
    return TRUE;
  }
  /* Make the session variable 'sql_log_bin' read-only inside a transaction. */
  if (thd->in_active_multi_stmt_transaction())
  {
    my_error(ER_INSIDE_TRANSACTION_PREVENTS_SWITCH_SQL_LOG_BIN, MYF(0));
    return TRUE;
  }

  return FALSE;
}

static Sys_var_mybool Sys_log_binlog(
       "sql_log_bin", "sql_log_bin",
       SESSION_VAR(sql_log_bin), NO_CMD_LINE,
       DEFAULT(TRUE), NO_MUTEX_GUARD, NOT_IN_BINLOG, ON_CHECK(check_sql_log_bin),
       ON_UPDATE(fix_sql_log_bin_after_update));

static Sys_var_bit Sys_sql_warnings(
       "sql_warnings", "sql_warnings",
       SESSION_VAR(option_bits), NO_CMD_LINE, OPTION_WARNINGS,
       DEFAULT(FALSE));

static Sys_var_bit Sys_sql_notes(
       "sql_notes", "sql_notes",
       SESSION_VAR(option_bits), NO_CMD_LINE, OPTION_SQL_NOTES,
       DEFAULT(TRUE));

static Sys_var_bit Sys_auto_is_null(
       "sql_auto_is_null", "sql_auto_is_null",
       SESSION_VAR(option_bits), NO_CMD_LINE, OPTION_AUTO_IS_NULL,
       DEFAULT(FALSE), NO_MUTEX_GUARD, IN_BINLOG);

static Sys_var_bit Sys_safe_updates(
       "sql_safe_updates", "sql_safe_updates",
       SESSION_VAR(option_bits), NO_CMD_LINE, OPTION_SAFE_UPDATES,
       DEFAULT(FALSE));

static Sys_var_bit Sys_buffer_results(
       "sql_buffer_result", "sql_buffer_result",
       SESSION_VAR(option_bits), NO_CMD_LINE, OPTION_BUFFER_RESULT,
       DEFAULT(FALSE));

static Sys_var_bit Sys_quote_show_create(
       "sql_quote_show_create", "sql_quote_show_create",
       SESSION_VAR(option_bits), NO_CMD_LINE, OPTION_QUOTE_SHOW_CREATE,
       DEFAULT(TRUE));

static Sys_var_bit Sys_foreign_key_checks(
       "foreign_key_checks", "foreign_key_checks",
       SESSION_VAR(option_bits), NO_CMD_LINE,
       REVERSE(OPTION_NO_FOREIGN_KEY_CHECKS),
       DEFAULT(TRUE), NO_MUTEX_GUARD, IN_BINLOG);

static Sys_var_bit Sys_unique_checks(
       "unique_checks", "unique_checks",
       SESSION_VAR(option_bits), NO_CMD_LINE,
       REVERSE(OPTION_RELAXED_UNIQUE_CHECKS),
       DEFAULT(TRUE), NO_MUTEX_GUARD, IN_BINLOG);

#ifdef ENABLED_PROFILING
static Sys_var_bit Sys_profiling(
       "profiling", "profiling",
       SESSION_VAR(option_bits), NO_CMD_LINE, OPTION_PROFILING,
       DEFAULT(FALSE));

static Sys_var_ulong Sys_profiling_history_size(
       "profiling_history_size", "Limit of query profiling memory",
       SESSION_VAR(profiling_history_size), CMD_LINE(REQUIRED_ARG),
       VALID_RANGE(0, 100), DEFAULT(15), BLOCK_SIZE(1));
#endif

static Sys_var_harows Sys_select_limit(
       "sql_select_limit",
       "The maximum number of rows to return from SELECT statements",
       SESSION_VAR(select_limit), NO_CMD_LINE,
       VALID_RANGE(0, HA_POS_ERROR), DEFAULT(HA_POS_ERROR), BLOCK_SIZE(1));

static bool update_timestamp(THD *thd, set_var *var)
{
  if (var->value)
  {
    double fl= floor(var->save_result.double_value); // Truncate integer part
    struct timeval tmp;
    tmp.tv_sec= (ulonglong) fl;
    /* Round nanoseconds to nearest microsecond */
    tmp.tv_usec= (ulonglong) rint((var->save_result.double_value - fl) * 1000000);
    thd->set_time(&tmp);
  }
  else // SET timestamp=DEFAULT
  {
    thd->user_time.tv_sec= 0;
    thd->user_time.tv_usec= 0;
  }
  return false;
}
static double read_timestamp(THD *thd)
{
  return (double) thd->start_time.tv_sec +
         (double) thd->start_time.tv_usec / 1000000;
}


static bool check_timestamp(sys_var *self, THD *thd, set_var *var)
{
  double val;

  if (!var->value)
    return FALSE;

  val= var->save_result.double_value;
  if (val != 0 &&          // this is how you set the default value
      (val < TIMESTAMP_MIN_VALUE || val > TIMESTAMP_MAX_VALUE))
  {
    ErrConvString prm(val);
    my_error(ER_WRONG_VALUE_FOR_VAR, MYF(0), "timestamp", prm.ptr());
    return TRUE;
  }
  return FALSE;
}


static Sys_var_session_special_double Sys_timestamp(
       "timestamp", "Set the time for this client",
       sys_var::ONLY_SESSION, NO_CMD_LINE,
       VALID_RANGE(0, 0), BLOCK_SIZE(1),
       NO_MUTEX_GUARD, IN_BINLOG, ON_CHECK(check_timestamp), 
       ON_UPDATE(update_timestamp), ON_READ(read_timestamp));

static bool update_last_insert_id(THD *thd, set_var *var)
{
  if (!var->value)
  {
    my_error(ER_NO_DEFAULT, MYF(0), var->var->name.str);
    return true;
  }
  thd->first_successful_insert_id_in_prev_stmt=
    var->save_result.ulonglong_value;
  return false;
}
static ulonglong read_last_insert_id(THD *thd)
{
  return (ulonglong) thd->read_first_successful_insert_id_in_prev_stmt();
}
static Sys_var_session_special Sys_last_insert_id(
       "last_insert_id", "The value to be returned from LAST_INSERT_ID()",
       sys_var::ONLY_SESSION, NO_CMD_LINE,
       VALID_RANGE(0, ULONGLONG_MAX), BLOCK_SIZE(1),
       NO_MUTEX_GUARD, IN_BINLOG, ON_CHECK(0),
       ON_UPDATE(update_last_insert_id), ON_READ(read_last_insert_id));

// alias for last_insert_id(), Sybase-style
static Sys_var_session_special Sys_identity(
       "identity", "Synonym for the last_insert_id variable",
       sys_var::ONLY_SESSION, NO_CMD_LINE,
       VALID_RANGE(0, ULONGLONG_MAX), BLOCK_SIZE(1),
       NO_MUTEX_GUARD, IN_BINLOG, ON_CHECK(0),
       ON_UPDATE(update_last_insert_id), ON_READ(read_last_insert_id));

/*
  insert_id should *not* be marked as written to the binlog (i.e., it
  should *not* be IN_BINLOG), because we want any statement that
  refers to insert_id explicitly to be unsafe.  (By "explicitly", we
  mean using @@session.insert_id, whereas insert_id is used
  "implicitly" when NULL value is inserted into an auto_increment
  column).

  We want statements referring explicitly to @@session.insert_id to be
  unsafe, because insert_id is modified internally by the slave sql
  thread when NULL values are inserted in an AUTO_INCREMENT column.
  This modification interfers with the value of the
  @@session.insert_id variable if @@session.insert_id is referred
  explicitly by an insert statement (as is seen by executing "SET
  @@session.insert_id=0; CREATE TABLE t (a INT, b INT KEY
  AUTO_INCREMENT); INSERT INTO t(a) VALUES (@@session.insert_id);" in
  statement-based logging mode: t will be different on master and
  slave).
*/
static bool update_insert_id(THD *thd, set_var *var)
{
  if (!var->value)
  {
    my_error(ER_NO_DEFAULT, MYF(0), var->var->name.str);
    return true;
  }
  thd->force_one_auto_inc_interval(var->save_result.ulonglong_value);
  return false;
}

static ulonglong read_insert_id(THD *thd)
{
  return thd->auto_inc_intervals_forced.minimum();
}
static Sys_var_session_special Sys_insert_id(
       "insert_id", "The value to be used by the following INSERT "
       "or ALTER TABLE statement when inserting an AUTO_INCREMENT value",
       sys_var::ONLY_SESSION, NO_CMD_LINE,
       VALID_RANGE(0, ULONGLONG_MAX), BLOCK_SIZE(1),
       NO_MUTEX_GUARD, NOT_IN_BINLOG, ON_CHECK(0),
       ON_UPDATE(update_insert_id), ON_READ(read_insert_id));

static bool update_rand_seed1(THD *thd, set_var *var)
{
  if (!var->value)
  {
    my_error(ER_NO_DEFAULT, MYF(0), var->var->name.str);
    return true;
  }
  thd->rand.seed1= (ulong) var->save_result.ulonglong_value;
  return false;
}
static ulonglong read_rand_seed(THD *thd)
{
  return 0;
}
static Sys_var_session_special Sys_rand_seed1(
       "rand_seed1", "Sets the internal state of the RAND() "
       "generator for replication purposes",
       sys_var::ONLY_SESSION, NO_CMD_LINE,
       VALID_RANGE(0, ULONG_MAX), BLOCK_SIZE(1),
       NO_MUTEX_GUARD, IN_BINLOG, ON_CHECK(0),
       ON_UPDATE(update_rand_seed1), ON_READ(read_rand_seed));

static bool update_rand_seed2(THD *thd, set_var *var)
{
  if (!var->value)
  {
    my_error(ER_NO_DEFAULT, MYF(0), var->var->name.str);
    return true;
  }
  thd->rand.seed2= (ulong) var->save_result.ulonglong_value;
  return false;
}
static Sys_var_session_special Sys_rand_seed2(
       "rand_seed2", "Sets the internal state of the RAND() "
       "generator for replication purposes",
       sys_var::ONLY_SESSION, NO_CMD_LINE,
       VALID_RANGE(0, ULONG_MAX), BLOCK_SIZE(1),
       NO_MUTEX_GUARD, IN_BINLOG, ON_CHECK(0),
       ON_UPDATE(update_rand_seed2), ON_READ(read_rand_seed));

static ulonglong read_error_count(THD *thd)
{
  return thd->get_stmt_da()->error_count();
}
// this really belongs to the SHOW STATUS
static Sys_var_session_special Sys_error_count(
       "error_count", "The number of errors that resulted from the "
       "last statement that generated messages",
       READ_ONLY sys_var::ONLY_SESSION, NO_CMD_LINE,
       VALID_RANGE(0, ULONGLONG_MAX), BLOCK_SIZE(1), NO_MUTEX_GUARD,
       NOT_IN_BINLOG, ON_CHECK(0), ON_UPDATE(0), ON_READ(read_error_count));

static ulonglong read_warning_count(THD *thd)
{
  return thd->get_stmt_da()->warn_count();
}
// this really belongs to the SHOW STATUS
static Sys_var_session_special Sys_warning_count(
       "warning_count", "The number of errors, warnings, and notes "
       "that resulted from the last statement that generated messages",
       READ_ONLY sys_var::ONLY_SESSION, NO_CMD_LINE,
       VALID_RANGE(0, ULONGLONG_MAX), BLOCK_SIZE(1), NO_MUTEX_GUARD,
       NOT_IN_BINLOG, ON_CHECK(0), ON_UPDATE(0), ON_READ(read_warning_count));

static Sys_var_ulong Sys_default_week_format(
       "default_week_format",
       "The default week format used by WEEK() functions",
       SESSION_VAR(default_week_format), CMD_LINE(REQUIRED_ARG),
       VALID_RANGE(0, 7), DEFAULT(0), BLOCK_SIZE(1));

static Sys_var_ulong Sys_group_concat_max_len(
       "group_concat_max_len",
       "The maximum length of the result of function  GROUP_CONCAT()",
       SESSION_VAR(group_concat_max_len), CMD_LINE(REQUIRED_ARG),
       VALID_RANGE(4, ULONG_MAX), DEFAULT(1024), BLOCK_SIZE(1));

static char *glob_hostname_ptr;
static Sys_var_charptr Sys_hostname(
       "hostname", "Server host name",
       READ_ONLY GLOBAL_VAR(glob_hostname_ptr), NO_CMD_LINE,
       IN_FS_CHARSET, DEFAULT(glob_hostname));

#ifndef EMBEDDED_LIBRARY
static Sys_var_charptr Sys_repl_report_host(
       "report_host",
       "Hostname or IP of the slave to be reported to the master during "
       "slave registration. Will appear in the output of SHOW SLAVE HOSTS. "
       "Leave unset if you do not want the slave to register itself with the "
       "master. Note that it is not sufficient for the master to simply read "
       "the IP of the slave off the socket once the slave connects. Due to "
       "NAT and other routing issues, that IP may not be valid for connecting "
       "to the slave from the master or other hosts",
       READ_ONLY GLOBAL_VAR(report_host), CMD_LINE(REQUIRED_ARG),
       IN_FS_CHARSET, DEFAULT(0));

static Sys_var_charptr Sys_repl_report_user(
       "report_user",
       "The account user name of the slave to be reported to the master "
       "during slave registration",
       READ_ONLY GLOBAL_VAR(report_user), CMD_LINE(REQUIRED_ARG),
       IN_FS_CHARSET, DEFAULT(0));

static Sys_var_charptr Sys_repl_report_password(
       "report_password",
       "The account password of the slave to be reported to the master "
       "during slave registration",
       READ_ONLY GLOBAL_VAR(report_password), CMD_LINE(REQUIRED_ARG),
       IN_FS_CHARSET, DEFAULT(0));

static Sys_var_uint Sys_repl_report_port(
       "report_port",
       "Port for connecting to slave reported to the master during slave "
       "registration. Set it only if the slave is listening on a non-default "
       "port or if you have a special tunnel from the master or other clients "
       "to the slave. If not sure, leave this option unset",
       READ_ONLY GLOBAL_VAR(report_port), CMD_LINE(REQUIRED_ARG),
       VALID_RANGE(0, UINT_MAX), DEFAULT(MYSQL_PORT), BLOCK_SIZE(1));
#endif

static Sys_var_mybool Sys_keep_files_on_create(
       "keep_files_on_create",
       "Don't overwrite stale .MYD and .MYI even if no directory is specified",
       SESSION_VAR(keep_files_on_create), CMD_LINE(OPT_ARG),
       DEFAULT(FALSE));

static char *license;
static Sys_var_charptr Sys_license(
       "license", "The type of license the server has",
       READ_ONLY GLOBAL_VAR(license), NO_CMD_LINE, IN_SYSTEM_CHARSET,
       DEFAULT(STRINGIFY_ARG(LICENSE)));

static bool check_log_path(sys_var *self, THD *thd, set_var *var)
{
  if (!var->value)
    return false; // DEFAULT is ok

  if (!var->save_result.string_value.str)
    return true;

  if (var->save_result.string_value.length > FN_REFLEN)
  { // path is too long
    my_error(ER_PATH_LENGTH, MYF(0), self->name.str);
    return true;
  }

  char path[FN_REFLEN];
  size_t path_length= unpack_filename(path, var->save_result.string_value.str);

  if (!path_length)
    return true;

  MY_STAT f_stat;

  if (my_stat(path, &f_stat, MYF(0)))
  {
    if (!MY_S_ISREG(f_stat.st_mode) || !(f_stat.st_mode & MY_S_IWRITE))
      return true; // not a regular writable file
    return false;
  }

  (void) dirname_part(path, var->save_result.string_value.str, &path_length);

  if (var->save_result.string_value.length - path_length >= FN_LEN)
  { // filename is too long
      my_error(ER_PATH_LENGTH, MYF(0), self->name.str);
      return true;
  }

  if (!path_length) // no path is good path (remember, relative to datadir)
    return false;

  if (my_access(path, (F_OK|W_OK)))
    return true; // directory is not writable

  return false;
}
static bool fix_log(char** logname, const char* default_logname,
                    const char*ext, bool enabled, void (*reopen)(char*))
{
  if (!*logname) // SET ... = DEFAULT
  {
    char buff[FN_REFLEN];
    *logname= my_strdup(make_log_name(buff, default_logname, ext),
                        MYF(MY_FAE+MY_WME));
    if (!*logname)
      return true;
  }
  logger.lock_exclusive();
  mysql_mutex_unlock(&LOCK_global_system_variables);
  if (enabled)
    reopen(*logname);
  logger.unlock();
  mysql_mutex_lock(&LOCK_global_system_variables);
  return false;
}
static void reopen_general_log(char* name)
{
  logger.get_log_file_handler()->close(0);
  logger.get_log_file_handler()->open_query_log(name);
}
static bool fix_general_log_file(sys_var *self, THD *thd, enum_var_type type)
{
  return fix_log(&opt_logname, default_logfile_name, ".log", opt_log,
                 reopen_general_log);
}
static Sys_var_charptr Sys_general_log_path(
       "general_log_file", "Log connections and queries to given file",
       PREALLOCATED GLOBAL_VAR(opt_logname), CMD_LINE(REQUIRED_ARG),
       IN_FS_CHARSET, DEFAULT(0), NO_MUTEX_GUARD, NOT_IN_BINLOG,
       ON_CHECK(check_log_path), ON_UPDATE(fix_general_log_file));

static void reopen_slow_log(char* name)
{
  logger.get_slow_log_file_handler()->close(0);
  logger.get_slow_log_file_handler()->open_slow_log(name);
}
static bool fix_slow_log_file(sys_var *self, THD *thd, enum_var_type type)
{
  return fix_log(&opt_slow_logname, default_logfile_name, "-slow.log",
                 opt_slow_log, reopen_slow_log);
}
static Sys_var_charptr Sys_slow_log_path(
       "slow_query_log_file", "Log slow queries to given log file. "
       "Defaults logging to hostname-slow.log. Must be enabled to activate "
       "other slow log options",
       PREALLOCATED GLOBAL_VAR(opt_slow_logname), CMD_LINE(REQUIRED_ARG),
       IN_FS_CHARSET, DEFAULT(0), NO_MUTEX_GUARD, NOT_IN_BINLOG,
       ON_CHECK(check_log_path), ON_UPDATE(fix_slow_log_file));

static Sys_var_have Sys_have_compress(
       "have_compress", "have_compress",
       READ_ONLY GLOBAL_VAR(have_compress), NO_CMD_LINE);

static Sys_var_have Sys_have_crypt(
       "have_crypt", "have_crypt",
       READ_ONLY GLOBAL_VAR(have_crypt), NO_CMD_LINE);

static Sys_var_have Sys_have_dlopen(
       "have_dynamic_loading", "have_dynamic_loading",
       READ_ONLY GLOBAL_VAR(have_dlopen), NO_CMD_LINE);

static Sys_var_have Sys_have_geometry(
       "have_geometry", "have_geometry",
       READ_ONLY GLOBAL_VAR(have_geometry), NO_CMD_LINE);

static Sys_var_have Sys_have_openssl(
       "have_openssl", "have_openssl",
       READ_ONLY GLOBAL_VAR(have_ssl), NO_CMD_LINE);

static Sys_var_have Sys_have_profiling(
       "have_profiling", "have_profiling",
       READ_ONLY GLOBAL_VAR(have_profiling), NO_CMD_LINE);

static Sys_var_have Sys_have_query_cache(
       "have_query_cache", "have_query_cache",
       READ_ONLY GLOBAL_VAR(have_query_cache), NO_CMD_LINE);

static Sys_var_have Sys_have_rtree_keys(
       "have_rtree_keys", "have_rtree_keys",
       READ_ONLY GLOBAL_VAR(have_rtree_keys), NO_CMD_LINE);

static Sys_var_have Sys_have_ssl(
       "have_ssl", "have_ssl",
       READ_ONLY GLOBAL_VAR(have_ssl), NO_CMD_LINE);

static Sys_var_have Sys_have_symlink(
       "have_symlink", "have_symlink",
       READ_ONLY GLOBAL_VAR(have_symlink), NO_CMD_LINE);

static bool fix_log_state(sys_var *self, THD *thd, enum_var_type type);
static Sys_var_mybool Sys_general_log(
       "general_log", "Log connections and queries to a table or log file. "
       "Defaults logging to a file hostname.log or a table mysql.general_log"
       "if --log-output=TABLE is used",
       GLOBAL_VAR(opt_log), CMD_LINE(OPT_ARG),
       DEFAULT(FALSE), NO_MUTEX_GUARD, NOT_IN_BINLOG, ON_CHECK(0),
       ON_UPDATE(fix_log_state));

static Sys_var_mybool Sys_slow_query_log(
       "slow_query_log",
       "Log slow queries to a table or log file. Defaults logging to a file "
       "hostname-slow.log or a table mysql.slow_log if --log-output=TABLE is "
       "used. Must be enabled to activate other slow log options",
       GLOBAL_VAR(opt_slow_log), CMD_LINE(OPT_ARG),
       DEFAULT(FALSE), NO_MUTEX_GUARD, NOT_IN_BINLOG, ON_CHECK(0),
       ON_UPDATE(fix_log_state));


static bool fix_log_state(sys_var *self, THD *thd, enum_var_type type)
{
  bool res;
  my_bool *UNINIT_VAR(newvalptr), newval, UNINIT_VAR(oldval);
  uint UNINIT_VAR(log_type);

  if (self == &Sys_general_log)
  {
    newvalptr= &opt_log;
    oldval=    logger.get_log_file_handler()->is_open();
    log_type=  QUERY_LOG_GENERAL;
  }
  else if (self == &Sys_slow_query_log)
  {
    newvalptr= &opt_slow_log;
    oldval=    logger.get_slow_log_file_handler()->is_open();
    log_type=  QUERY_LOG_SLOW;
  }
  else
    DBUG_ASSERT(FALSE);

  newval= *newvalptr;
  if (oldval == newval)
    return false;

  *newvalptr= oldval; // [de]activate_log_handler works that way (sigh)

  mysql_mutex_unlock(&LOCK_global_system_variables);
  if (!newval)
  {
    logger.deactivate_log_handler(thd, log_type);
    res= false;
  }
  else
    res= logger.activate_log_handler(thd, log_type);
  mysql_mutex_lock(&LOCK_global_system_variables);
  return res;
}

static bool check_not_empty_set(sys_var *self, THD *thd, set_var *var)
{
  return var->save_result.ulonglong_value == 0;
}
static bool fix_log_output(sys_var *self, THD *thd, enum_var_type type)
{
  logger.lock_exclusive();
  logger.init_slow_log(log_output_options);
  logger.init_general_log(log_output_options);
  logger.unlock();
  return false;
}

static const char *log_output_names[] = { "NONE", "FILE", "TABLE", NULL};

static Sys_var_set Sys_log_output(
       "log_output", "Syntax: log-output=value[,value...], "
       "where \"value\" could be TABLE, FILE or NONE",
       GLOBAL_VAR(log_output_options), CMD_LINE(REQUIRED_ARG),
       log_output_names, DEFAULT(LOG_FILE), NO_MUTEX_GUARD, NOT_IN_BINLOG,
       ON_CHECK(check_not_empty_set), ON_UPDATE(fix_log_output));

#ifdef HAVE_REPLICATION
static Sys_var_mybool Sys_log_slave_updates(
       "log_slave_updates", "Tells the slave to log the updates from "
       "the slave thread to the binary log. You will need to turn it on if "
       "you plan to daisy-chain the slaves",
       READ_ONLY GLOBAL_VAR(opt_log_slave_updates), CMD_LINE(OPT_ARG),
       DEFAULT(0));

static Sys_var_charptr Sys_relay_log(
       "relay_log", "The location and name to use for relay logs",
       READ_ONLY GLOBAL_VAR(opt_relay_logname), CMD_LINE(REQUIRED_ARG),
       IN_FS_CHARSET, DEFAULT(0));

/*
  Uses NO_CMD_LINE since the --relay-log-index option set
  opt_relaylog_index_name variable and computes a value for the
  relay_log_index variable.
*/
static Sys_var_charptr Sys_relay_log_index(
       "relay_log_index", "The location and name to use for the file "
       "that keeps a list of the last relay logs",
       READ_ONLY GLOBAL_VAR(relay_log_index), NO_CMD_LINE,
       IN_FS_CHARSET, DEFAULT(0));

/*
  Uses NO_CMD_LINE since the --log-bin-index option set
  opt_binlog_index_name variable and computes a value for the
  log_bin_index variable.
*/
static Sys_var_charptr Sys_binlog_index(
       "log_bin_index", "File that holds the names for last binary log files.",
       READ_ONLY GLOBAL_VAR(log_bin_index), NO_CMD_LINE,
       IN_FS_CHARSET, DEFAULT(0));

static Sys_var_charptr Sys_relay_log_basename(
       "relay_log_basename",
       "The full path of the relay log file names, excluding the extension.",
       READ_ONLY GLOBAL_VAR(relay_log_basename), NO_CMD_LINE,
       IN_FS_CHARSET, DEFAULT(0));

static Sys_var_charptr Sys_log_bin_basename(
       "log_bin_basename",
       "The full path of the binary log file names, excluding the extension.",
       READ_ONLY GLOBAL_VAR(log_bin_basename), NO_CMD_LINE,
       IN_FS_CHARSET, DEFAULT(0));

static Sys_var_charptr Sys_relay_log_info_file(
       "relay_log_info_file", "The location and name of the file that "
       "remembers where the SQL replication thread is in the relay logs",
       READ_ONLY GLOBAL_VAR(relay_log_info_file), CMD_LINE(REQUIRED_ARG),
       IN_FS_CHARSET, DEFAULT(0));

static Sys_var_mybool Sys_relay_log_purge(
       "relay_log_purge", "if disabled - do not purge relay logs. "
       "if enabled - purge them as soon as they are no more needed",
       GLOBAL_VAR(relay_log_purge), CMD_LINE(OPT_ARG), DEFAULT(TRUE));

static Sys_var_mybool Sys_relay_log_recovery(
       "relay_log_recovery", "Enables automatic relay log recovery "
       "right after the database startup, which means that the IO Thread "
       "starts re-fetching from the master right after the last transaction "
       "processed",
       GLOBAL_VAR(relay_log_recovery), CMD_LINE(OPT_ARG), DEFAULT(FALSE));

static Sys_var_charptr Sys_slave_load_tmpdir(
       "slave_load_tmpdir", "The location where the slave should put "
       "its temporary files when replicating a LOAD DATA INFILE command",
       READ_ONLY GLOBAL_VAR(slave_load_tmpdir), CMD_LINE(REQUIRED_ARG),
       IN_FS_CHARSET, DEFAULT(0));

static bool fix_slave_net_timeout(sys_var *self, THD *thd, enum_var_type type)
{
  mysql_mutex_lock(&LOCK_active_mi);
  DBUG_PRINT("info", ("slave_net_timeout=%u mi->heartbeat_period=%.3f",
                     slave_net_timeout,
                     (active_mi? active_mi->heartbeat_period : 0.0)));
  if (active_mi && slave_net_timeout < active_mi->heartbeat_period)
    push_warning_printf(thd, Sql_condition::WARN_LEVEL_WARN,
                        ER_SLAVE_HEARTBEAT_VALUE_OUT_OF_RANGE_MAX,
                        ER(ER_SLAVE_HEARTBEAT_VALUE_OUT_OF_RANGE_MAX));
  mysql_mutex_unlock(&LOCK_active_mi);
  return false;
}
static Sys_var_uint Sys_slave_net_timeout(
       "slave_net_timeout", "Number of seconds to wait for more data "
       "from a master/slave connection before aborting the read",
       GLOBAL_VAR(slave_net_timeout), CMD_LINE(REQUIRED_ARG),
       VALID_RANGE(1, LONG_TIMEOUT), DEFAULT(SLAVE_NET_TIMEOUT), BLOCK_SIZE(1),
       NO_MUTEX_GUARD, NOT_IN_BINLOG, ON_CHECK(0),
       ON_UPDATE(fix_slave_net_timeout));

static bool check_slave_skip_counter(sys_var *self, THD *thd, set_var *var)
{
  bool result= false;
  mysql_mutex_lock(&LOCK_active_mi);
  mysql_mutex_lock(&active_mi->rli->run_lock);
  if (active_mi->rli->slave_running)
  {
    my_message(ER_SLAVE_MUST_STOP, ER(ER_SLAVE_MUST_STOP), MYF(0));
    result= true;
  }
  mysql_mutex_unlock(&active_mi->rli->run_lock);
  mysql_mutex_unlock(&LOCK_active_mi);
  return result;
}
static bool fix_slave_skip_counter(sys_var *self, THD *thd, enum_var_type type)
{
  mysql_mutex_lock(&LOCK_active_mi);
  mysql_mutex_lock(&active_mi->rli->run_lock);
  /*
    The following test should normally never be true as we test this
    in the check function;  To be safe against multiple
    SQL_SLAVE_SKIP_COUNTER request, we do the check anyway
  */
  if (!active_mi->rli->slave_running)
  {
    mysql_mutex_lock(&active_mi->rli->data_lock);
    active_mi->rli->slave_skip_counter= sql_slave_skip_counter;
    mysql_mutex_unlock(&active_mi->rli->data_lock);
  }
  mysql_mutex_unlock(&active_mi->rli->run_lock);
  mysql_mutex_unlock(&LOCK_active_mi);
  return 0;
}
static Sys_var_uint Sys_slave_skip_counter(
       "sql_slave_skip_counter", "sql_slave_skip_counter",
       GLOBAL_VAR(sql_slave_skip_counter), NO_CMD_LINE,
       VALID_RANGE(0, UINT_MAX), DEFAULT(0), BLOCK_SIZE(1),
       NO_MUTEX_GUARD, NOT_IN_BINLOG, ON_CHECK(check_slave_skip_counter),
       ON_UPDATE(fix_slave_skip_counter));

static Sys_var_charptr Sys_slave_skip_errors(
       "slave_skip_errors", "Tells the slave thread to continue "
       "replication when a query event returns an error from the "
       "provided list",
       READ_ONLY GLOBAL_VAR(opt_slave_skip_errors), CMD_LINE(REQUIRED_ARG),
       IN_SYSTEM_CHARSET, DEFAULT(0));

static Sys_var_ulonglong Sys_relay_log_space_limit(
       "relay_log_space_limit", "Maximum space to use for all relay logs",
       READ_ONLY GLOBAL_VAR(relay_log_space_limit), CMD_LINE(REQUIRED_ARG),
       VALID_RANGE(0, ULONG_MAX), DEFAULT(0), BLOCK_SIZE(1));

static Sys_var_uint Sys_sync_relaylog_period(
       "sync_relay_log", "Synchronously flush relay log to disk after "
       "every #th event. Use 0 (default) to disable synchronous flushing",
       GLOBAL_VAR(sync_relaylog_period), CMD_LINE(REQUIRED_ARG),
       VALID_RANGE(0, UINT_MAX), DEFAULT(0), BLOCK_SIZE(1));

static Sys_var_uint Sys_sync_relayloginfo_period(
       "sync_relay_log_info", "Synchronously flush relay log info "
       "to disk after every #th transaction. Use 0 (default) to disable "
       "synchronous flushing",
       GLOBAL_VAR(sync_relayloginfo_period), CMD_LINE(REQUIRED_ARG),
       VALID_RANGE(0, UINT_MAX), DEFAULT(0), BLOCK_SIZE(1));

static Sys_var_uint Sys_checkpoint_mts_period(
       "slave_checkpoint_period", "Gather workers' activities to "
       "Update progress status of Multi-threaded slave and flush "
       "the relay log info to disk after every #th milli-seconds.",
<<<<<<< HEAD
       GLOBAL_VAR(mts_checkpoint_period), CMD_LINE(REQUIRED_ARG),
=======
       GLOBAL_VAR(opt_mts_checkpoint_period), CMD_LINE(REQUIRED_ARG),
>>>>>>> 407d52ec
#ifndef DBUG_OFF
       VALID_RANGE(0, UINT_MAX), DEFAULT(300), BLOCK_SIZE(1));
#else
       VALID_RANGE(1, UINT_MAX), DEFAULT(300), BLOCK_SIZE(1));
#endif /* DBUG_OFF */

static Sys_var_uint Sys_checkpoint_mts_group(
       "slave_checkpoint_group",
       "Maximum number of processed transactions by Multi-threaded slave "
       "before a checkpoint operation is called to update progress status.",
<<<<<<< HEAD
       GLOBAL_VAR(mts_checkpoint_group), CMD_LINE(REQUIRED_ARG),
#ifndef DBUG_OFF
       VALID_RANGE(1, UINT_MAX), DEFAULT(512), BLOCK_SIZE(1));
#else
       VALID_RANGE(512, UINT_MAX), DEFAULT(512), BLOCK_SIZE(8));
=======
       GLOBAL_VAR(opt_mts_checkpoint_group), CMD_LINE(REQUIRED_ARG),
#ifndef DBUG_OFF
       VALID_RANGE(1, MTS_MAX_BITS_IN_GROUP), DEFAULT(512), BLOCK_SIZE(1));
#else
       VALID_RANGE(512, MTS_MAX_BITS_IN_GROUP), DEFAULT(512), BLOCK_SIZE(1));
>>>>>>> 407d52ec
#endif /* DBUG_OFF */
#endif /* HAVE_REPLICATION */

static Sys_var_uint Sys_sync_binlog_period(
       "sync_binlog", "Synchronously flush binary log to disk after "
       "every #th event. Use 0 (default) to disable synchronous flushing",
       GLOBAL_VAR(sync_binlog_period), CMD_LINE(REQUIRED_ARG),
       VALID_RANGE(0, UINT_MAX), DEFAULT(0), BLOCK_SIZE(1));

static Sys_var_uint Sys_sync_masterinfo_period(
       "sync_master_info", "Synchronously flush master info to disk "
       "after every #th event. Use 0 (default) to disable synchronous flushing",
       GLOBAL_VAR(sync_masterinfo_period), CMD_LINE(REQUIRED_ARG),
       VALID_RANGE(0, UINT_MAX), DEFAULT(0), BLOCK_SIZE(1));

#ifdef HAVE_REPLICATION
static Sys_var_ulong Sys_slave_trans_retries(
       "slave_transaction_retries", "Number of times the slave SQL "
       "thread will retry a transaction in case it failed with a deadlock "
       "or elapsed lock wait timeout, before giving up and stopping",
       GLOBAL_VAR(slave_trans_retries), CMD_LINE(REQUIRED_ARG),
       VALID_RANGE(0, ULONG_MAX), DEFAULT(10), BLOCK_SIZE(1));

static Sys_var_ulong Sys_slave_parallel_workers(
       "slave_parallel_workers",
       "Number of worker threads for executing events in parallel ",
       GLOBAL_VAR(opt_mts_slave_parallel_workers), CMD_LINE(REQUIRED_ARG),
       VALID_RANGE(0, MTS_MAX_WORKERS), DEFAULT(0), BLOCK_SIZE(1));

static Sys_var_ulonglong Sys_mts_pending_jobs_size_max(
       "slave_pending_jobs_size_max",
       "Max size of Slave Worker queues holding yet not applied events."
       "The least possible value must be not less than the master side "
       "max_allowed_packet.",
       GLOBAL_VAR(opt_mts_pending_jobs_size_max), CMD_LINE(REQUIRED_ARG),
       VALID_RANGE(1024, (ulonglong)~(intptr)0), DEFAULT(16 * 1024*1024),
       BLOCK_SIZE(1024), ON_CHECK(0));
#endif

static bool check_locale(sys_var *self, THD *thd, set_var *var)
{
  if (!var->value)
    return false;

  MY_LOCALE *locale;
  char buff[STRING_BUFFER_USUAL_SIZE];
  if (var->value->result_type() == INT_RESULT)
  {
    int lcno= (int)var->value->val_int();
    if (!(locale= my_locale_by_number(lcno)))
    {
      my_error(ER_UNKNOWN_LOCALE, MYF(0), llstr(lcno, buff));
      return true;
    }
    if (check_not_null(self, thd, var))
      return true;
  }
  else // STRING_RESULT
  {
    String str(buff, sizeof(buff), system_charset_info), *res;
    if (!(res=var->value->val_str(&str)))
      return true;
    else if (!(locale= my_locale_by_name(res->c_ptr_safe())))
    {
      ErrConvString err(res);
      my_error(ER_UNKNOWN_LOCALE, MYF(0), err.ptr());
      return true;
    }
  }

  var->save_result.ptr= locale;

  if (!locale->errmsgs->errmsgs)
  {
    mysql_mutex_lock(&LOCK_error_messages);
    if (!locale->errmsgs->errmsgs &&
        read_texts(ERRMSG_FILE, locale->errmsgs->language,
                   &locale->errmsgs->errmsgs,
                   ER_ERROR_LAST - ER_ERROR_FIRST + 1))
    {
      push_warning_printf(thd, Sql_condition::WARN_LEVEL_WARN, ER_UNKNOWN_ERROR,
                          "Can't process error message file for locale '%s'",
                          locale->name);
      mysql_mutex_unlock(&LOCK_error_messages);
      return true;
    }
    mysql_mutex_unlock(&LOCK_error_messages);
  }
  return false;
}
static Sys_var_struct Sys_lc_messages(
       "lc_messages", "Set the language used for the error messages",
       SESSION_VAR(lc_messages), NO_CMD_LINE,
       my_offsetof(MY_LOCALE, name), DEFAULT(&my_default_lc_messages),
       NO_MUTEX_GUARD, NOT_IN_BINLOG, ON_CHECK(check_locale));

static Sys_var_struct Sys_lc_time_names(
       "lc_time_names", "Set the language used for the month "
       "names and the days of the week",
       SESSION_VAR(lc_time_names), NO_CMD_LINE,
       my_offsetof(MY_LOCALE, name), DEFAULT(&my_default_lc_time_names),
       NO_MUTEX_GUARD, IN_BINLOG, ON_CHECK(check_locale));

static Sys_var_tz Sys_time_zone(
       "time_zone", "time_zone",
       SESSION_VAR(time_zone), NO_CMD_LINE,
       DEFAULT(&default_tz), NO_MUTEX_GUARD, IN_BINLOG);

static Sys_var_charptr Sys_ignore_db_dirs(
       "ignore_db_dirs",
       "The list of directories to ignore when collecting database lists",
       READ_ONLY GLOBAL_VAR(opt_ignore_db_dirs), 
       NO_CMD_LINE,
       IN_FS_CHARSET, DEFAULT(0));<|MERGE_RESOLUTION|>--- conflicted
+++ resolved
@@ -3637,11 +3637,7 @@
        "slave_checkpoint_period", "Gather workers' activities to "
        "Update progress status of Multi-threaded slave and flush "
        "the relay log info to disk after every #th milli-seconds.",
-<<<<<<< HEAD
-       GLOBAL_VAR(mts_checkpoint_period), CMD_LINE(REQUIRED_ARG),
-=======
        GLOBAL_VAR(opt_mts_checkpoint_period), CMD_LINE(REQUIRED_ARG),
->>>>>>> 407d52ec
 #ifndef DBUG_OFF
        VALID_RANGE(0, UINT_MAX), DEFAULT(300), BLOCK_SIZE(1));
 #else
@@ -3652,19 +3648,11 @@
        "slave_checkpoint_group",
        "Maximum number of processed transactions by Multi-threaded slave "
        "before a checkpoint operation is called to update progress status.",
-<<<<<<< HEAD
-       GLOBAL_VAR(mts_checkpoint_group), CMD_LINE(REQUIRED_ARG),
-#ifndef DBUG_OFF
-       VALID_RANGE(1, UINT_MAX), DEFAULT(512), BLOCK_SIZE(1));
-#else
-       VALID_RANGE(512, UINT_MAX), DEFAULT(512), BLOCK_SIZE(8));
-=======
        GLOBAL_VAR(opt_mts_checkpoint_group), CMD_LINE(REQUIRED_ARG),
 #ifndef DBUG_OFF
        VALID_RANGE(1, MTS_MAX_BITS_IN_GROUP), DEFAULT(512), BLOCK_SIZE(1));
 #else
        VALID_RANGE(512, MTS_MAX_BITS_IN_GROUP), DEFAULT(512), BLOCK_SIZE(1));
->>>>>>> 407d52ec
 #endif /* DBUG_OFF */
 #endif /* HAVE_REPLICATION */
 
