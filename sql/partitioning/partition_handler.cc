/*
   Copyright (c) 2005, 2017, Oracle and/or its affiliates. All rights reserved.

   This program is free software; you can redistribute it and/or modify
   it under the terms of the GNU General Public License, version 2.0,
   as published by the Free Software Foundation.

   This program is also distributed with certain software (including
   but not limited to OpenSSL) that is licensed under separate terms,
   as designated in a particular file or component or in included license
   documentation.  The authors of MySQL hereby grant you an additional
   permission to link the program and your derivative works with the
   separately licensed software that they have included with MySQL.

   This program is distributed in the hope that it will be useful,
   but WITHOUT ANY WARRANTY; without even the implied warranty of
   MERCHANTABILITY or FITNESS FOR A PARTICULAR PURPOSE.  See the
   GNU General Public License, version 2.0, for more details.

   You should have received a copy of the GNU General Public License
   along with this program; if not, write to the Free Software
   Foundation, Inc., 51 Franklin St, Fifth Floor, Boston, MA 02110-1301  USA
*/

#include "sql/partitioning/partition_handler.h"

#include <fcntl.h>
#include <limits.h>
#include <stdarg.h>
#include <stdio.h>
#include <new>
#include <utility>

#include "binary_log_types.h"
#include "lex_string.h"
#include "m_ctype.h"
#include "m_string.h"
#include "map_helpers.h"
#include "my_bitmap.h"
#include "my_byteorder.h"
#include "my_compiler.h"
#include "my_dbug.h"
#include "my_loglevel.h"
#include "my_macros.h"
#include "my_psi_config.h"
#include "my_sqlcommand.h"
#include "myisam.h"  // MI_MAX_MSG_BUF
#include "mysql/components/services/log_builtins.h"
#include "mysql/components/services/mysql_mutex_bits.h"
#include "mysql/components/services/psi_memory_bits.h"
#include "mysql/components/services/psi_mutex_bits.h"
#include "mysql/plugin.h"
#include "mysql/psi/mysql_memory.h"
#include "mysql/psi/psi_base.h"
#include "mysql/service_mysql_alloc.h"
#include "mysql_com.h"
#include "mysqld_error.h"
#include "sql/derror.h"
#include "sql/discrete_interval.h"
#include "sql/field.h"
#include "sql/key.h"  // key_rec_cmp
#include "sql/log.h"
#include "sql/partition_element.h"
#include "sql/partition_info.h"  // NOT_A_PARTITION_ID
#include "sql/protocol.h"
#include "sql/protocol_classic.h"
#include "sql/set_var.h"
#include "sql/sql_alter.h"
#include "sql/sql_class.h"  // THD
#include "sql/sql_const.h"
#include "sql/sql_lex.h"
#include "sql/sql_list.h"
#include "sql/sql_partition.h"  // LIST_PART_ENTRY, part_id_range
#include "sql/system_variables.h"
#include "sql/table.h"  // TABLE_SHARE
#include "sql/thr_malloc.h"
#include "sql_string.h"
#include "template_utils.h"
#include "thr_mutex.h"

namespace dd {
class Table;
}  // namespace dd

// In sql_class.cc:
int thd_binlog_format(const MYSQL_THD thd);

/** operation names for the enum_part_operation. */
static const char *opt_op_name[] = {
    "optimize",           "analyze",     "check", "repair",
    "assign_to_keycache", "preload_keys"};

static PSI_memory_key key_memory_Partition_share;
static PSI_memory_key key_memory_partition_sort_buffer;
static PSI_memory_key key_memory_Partition_admin;
#ifdef HAVE_PSI_INTERFACE
PSI_mutex_key key_partition_auto_inc_mutex;
static PSI_memory_info all_partitioning_memory[] = {
    {&key_memory_Partition_share, "Partition_share", 0, 0, PSI_DOCUMENT_ME},
    {&key_memory_partition_sort_buffer, "partition_sort_buffer", 0, 0,
     PSI_DOCUMENT_ME},
    {&key_memory_Partition_admin, "Partition_admin", 0, 0, PSI_DOCUMENT_ME}};
static PSI_mutex_info all_partitioning_mutex[] = {
    {&key_partition_auto_inc_mutex, "Partition_share::auto_inc_mutex", 0, 0,
     PSI_DOCUMENT_ME}};
#endif

void partitioning_init() {
#ifdef HAVE_PSI_INTERFACE
  int count;
  count = static_cast<int>(array_elements(all_partitioning_memory));
  mysql_memory_register("sql", all_partitioning_memory, count);
  count = static_cast<int>(array_elements(all_partitioning_mutex));
  mysql_mutex_register("sql", all_partitioning_mutex, count);
#endif
}

/*
  Implementation of Partition_share class.
*/

Partition_share::Partition_share()
    : auto_inc_initialized(false),
      auto_inc_mutex(NULL),
      next_auto_inc_val(0),
      partition_names(NULL) {}

Partition_share::~Partition_share() {
  if (auto_inc_mutex) {
    mysql_mutex_destroy(auto_inc_mutex);
    my_free(auto_inc_mutex);
  }
  if (partition_names) {
    my_free(partition_names);
  }
}

/**
  Initialize auto increment mutex in share.

  @return Operation status.
    @retval true  Failure (out of memory).
    @retval false Success.
*/

bool Partition_share::init_auto_inc_mutex(
    TABLE_SHARE *table_share MY_ATTRIBUTE((unused))) {
  DBUG_ENTER("Partition_share::init_auto_inc_mutex");
  DBUG_ASSERT(!auto_inc_mutex);
#ifndef DBUG_OFF
  if (table_share->tmp_table == NO_TMP_TABLE) {
    mysql_mutex_assert_owner(&table_share->LOCK_ha_data);
  }
#endif /* DBUG_OFF */
  auto_inc_mutex = static_cast<mysql_mutex_t *>(my_malloc(
      key_memory_Partition_share, sizeof(*auto_inc_mutex), MYF(MY_WME)));
  if (!auto_inc_mutex) {
    DBUG_RETURN(true);
  }
  mysql_mutex_init(key_partition_auto_inc_mutex, auto_inc_mutex,
                   MY_MUTEX_INIT_FAST);
  DBUG_RETURN(false);
}

/**
  Release reserved auto increment values not used.
  @param thd             Thread.
  @param table_share     Table Share
  @param next_insert_id  Next insert id (first non used auto inc value).
  @param max_reserved    End of reserved auto inc range.
*/
void Partition_share::release_auto_inc_if_possible(
    THD *thd, TABLE_SHARE *table_share MY_ATTRIBUTE((unused)),
    const ulonglong next_insert_id, const ulonglong max_reserved) {
  DBUG_ASSERT(auto_inc_mutex);

#ifndef DBUG_OFF
  if (table_share->tmp_table == NO_TMP_TABLE) {
    mysql_mutex_assert_owner(auto_inc_mutex);
  }
#endif /* DBUG_OFF */

  /*
    If the current auto_increment values is lower than the reserved value (1)
    and the reserved value was reserved by this thread (2), then we can
    lower the reserved value.
    However, we cannot lower the value if there are forced/non generated
    values from 'SET INSERT_ID = forced_val' (3). */
  if (next_insert_id < next_auto_inc_val &&                       // (1)
      max_reserved >= next_auto_inc_val &&                        // (2)
      thd->auto_inc_intervals_forced.maximum() < next_insert_id)  // (3)
  {
    next_auto_inc_val = next_insert_id;
  }
}

/**
  Populate the partition_name_hash in part_share.
*/

bool Partition_share::populate_partition_name_hash(partition_info *part_info) {
  uint tot_names;
  uint num_subparts = part_info->num_subparts;
  DBUG_ENTER("Partition_share::populate_partition_name_hash");
  DBUG_ASSERT(!part_info->is_sub_partitioned() || num_subparts);

  if (num_subparts == 0) {
    num_subparts = 1;
  }

    /*
      TABLE_SHARE::LOCK_ha_data must been locked before calling this function.
      This ensures only one thread/table instance will execute this.
    */

#ifndef DBUG_OFF
  if (part_info->table->s->tmp_table == NO_TMP_TABLE) {
    mysql_mutex_assert_owner(&part_info->table->s->LOCK_ha_data);
  }
#endif
  if (partition_name_hash != nullptr) {
    DBUG_RETURN(false);
  }
  tot_names = part_info->num_parts;
  if (part_info->is_sub_partitioned()) {
    tot_names += part_info->num_parts * num_subparts;
  }
  partition_names = static_cast<const uchar **>(my_malloc(
      key_memory_Partition_share,
      part_info->get_tot_partitions() * sizeof(*partition_names), MYF(MY_WME)));
  if (!partition_names) {
    DBUG_RETURN(true);
  }
  partition_name_hash.reset(
      new collation_unordered_map<std::string,
                                  unique_ptr_my_free<PART_NAME_DEF>>(
          system_charset_info, key_memory_Partition_share));

  List_iterator<partition_element> part_it(part_info->partitions);
  uint i = 0;
  do {
    partition_element *part_elem = part_it++;
    DBUG_ASSERT(part_elem->part_state == PART_NORMAL);
    if (part_elem->part_state == PART_NORMAL) {
      if (insert_partition_name_in_hash(part_elem->partition_name,
                                        i * num_subparts, false))
        goto err;
      if (part_info->is_sub_partitioned()) {
        List_iterator<partition_element> subpart_it(part_elem->subpartitions);
        partition_element *sub_elem;
        uint j = 0;
        do {
          sub_elem = subpart_it++;
          if (insert_partition_name_in_hash(sub_elem->partition_name,
                                            i * num_subparts + j, true))
            goto err;

        } while (++j < num_subparts);
      }
    }
  } while (++i < part_info->num_parts);

  for (const auto &key_and_value : *partition_name_hash) {
    PART_NAME_DEF *part_def = key_and_value.second.get();
    if (part_def->is_subpart == part_info->is_sub_partitioned()) {
      partition_names[part_def->part_id] = part_def->partition_name;
    }
  }

  DBUG_RETURN(false);
err:
  partition_name_hash.reset();
  my_free(partition_names);
  partition_names = NULL;

  DBUG_RETURN(true);
}

/**
  Insert a partition name in the partition_name_hash.

  @param name        Name of partition
  @param part_id     Partition id (number)
  @param is_subpart  Set if the name belongs to a subpartition

  @return Operation status
    @retval true   Failure
    @retval false  Success
*/

bool Partition_share::insert_partition_name_in_hash(const char *name,
                                                    uint part_id,
                                                    bool is_subpart) {
  PART_NAME_DEF *part_def;
  char *part_name;
  uint part_name_length;
  DBUG_ENTER("Partition_share::insert_partition_name_in_hash");
  /*
    Calculate and store the length here, to avoid doing it when
    searching the hash.
  */
  part_name_length = static_cast<uint>(strlen(name));
  /*
    Must use memory that lives as long as table_share.
    Freed in the Partition_share destructor.
    Since we use my_multi_malloc, then my_free(part_def) will also free
    part_name, as a part of my_hash_free.
  */
  if (!my_multi_malloc(key_memory_Partition_share, MY_WME, &part_def,
                       sizeof(PART_NAME_DEF), &part_name, part_name_length + 1,
                       NULL)) {
    DBUG_RETURN(true);
  }
  memcpy(part_name, name, part_name_length + 1);
  part_def->partition_name = pointer_cast<uchar *>(part_name);
  part_def->length = part_name_length;
  part_def->part_id = part_id;
  part_def->is_subpart = is_subpart;
  DBUG_RETURN(
      !partition_name_hash
           ->emplace(part_name, unique_ptr_my_free<PART_NAME_DEF>(part_def))
           .second);
}

const char *Partition_share::get_partition_name(size_t part_id) const {
  if (partition_names == NULL) {
    return NULL;
  }
  return reinterpret_cast<const char *>(partition_names[part_id]);
}

int Partition_handler::truncate_partition(dd::Table *table_def) {
  handler *file = get_handler();
  if (!file) {
    return HA_ERR_WRONG_COMMAND;
  }
  DBUG_ASSERT(file->table_share->tmp_table != NO_TMP_TABLE ||
              file->m_lock_type == F_WRLCK);
  file->mark_trx_read_write();
  return truncate_partition_low(table_def);
}

int Partition_handler::exchange_partition(const char *partition_path,
                                          const char *swap_table_path,
                                          uint part_id,
                                          dd::Table *part_table_def,
                                          dd::Table *swap_table_def) {
  handler *file = get_handler();
  if (!file) {
    return HA_ERR_WRONG_COMMAND;
  }
  DBUG_ASSERT(file->table_share->tmp_table != NO_TMP_TABLE ||
              file->m_lock_type != F_UNLCK);
  file->mark_trx_read_write();
  return exchange_partition_low(partition_path, swap_table_path, part_id,
                                part_table_def, swap_table_def);
}

/*
  Implementation of Partition_helper class.
*/
Partition_helper::Partition_helper(handler *main_handler)
    : m_handler(main_handler),
      m_part_info(),
      m_tot_parts(),
      m_last_part(),
      m_err_rec(),
      m_ordered(),
      m_ordered_scan_ongoing(),
      m_ordered_rec_buffer(),
      m_queue() {}

Partition_helper::~Partition_helper() {
  DBUG_ASSERT(m_ordered_rec_buffer == NULL);
  DBUG_ASSERT(m_key_not_found_partitions.bitmap == NULL);
}

/**
  Set partition info.

  To be called from Partition_handler.

  @param  part_info  Partition info to use.
  @param  early      True if called when part_info only created and parsed,
                     but not setup, checked or fixed.
  */
void Partition_helper::set_part_info_low(partition_info *part_info,
                                         bool early) {
  /*
    ha_partition will set m_tot_parts from the .par file during creating
    the new handler.
    And this call can be earlier than the partition_default_handling(),
    so get_tot_partitions() may return zero.
  */
  if (m_tot_parts == 0 && (m_part_info == NULL || !early)) {
    m_tot_parts = part_info->get_tot_partitions();
  }
  m_part_info = part_info;
  m_is_sub_partitioned = m_part_info->is_sub_partitioned();
}

/**
  Initialize the partitioning helper for use after the table is opened.

  @param part_share  Partitioning share (used for auto increment).

  @return Operation status.
    @retval false for success otherwise true.
*/

bool Partition_helper::open_partitioning(Partition_share *part_share) {
  m_table = get_table();
  DBUG_ASSERT(m_part_info == m_table->part_info);
  m_part_share = part_share;
  m_tot_parts = m_part_info->get_tot_partitions();
  if (bitmap_init(&m_key_not_found_partitions, NULL, m_tot_parts, false)) {
    return true;
  }
  bitmap_clear_all(&m_key_not_found_partitions);
  m_key_not_found = false;
  m_is_sub_partitioned = m_part_info->is_sub_partitioned();
  m_auto_increment_lock = false;
  m_auto_increment_safe_stmt_log_lock = false;
  m_pkey_is_clustered = m_handler->primary_key_is_clustered();
  m_part_spec.start_part = NOT_A_PARTITION_ID;
  m_part_spec.end_part = NOT_A_PARTITION_ID;
  m_index_scan_type = PARTITION_NO_INDEX_SCAN;
  m_start_key.key = NULL;
  m_start_key.length = 0;
  m_scan_value = 3;
  m_reverse_order = false;
  m_curr_key_info[0] = NULL;
  m_curr_key_info[1] = NULL;
  m_curr_key_info[2] = NULL;
  m_top_entry = NO_CURRENT_PART_ID;
  m_ref_usage = REF_NOT_USED;
  m_rec_length = m_table->s->reclength;
  return false;
}

void Partition_helper::close_partitioning() {
  bitmap_free(&m_key_not_found_partitions);
  DBUG_ASSERT(!m_ordered_rec_buffer);
  destroy_record_priority_queue();
}

void Partition_helper::lock_auto_increment() {
  /* lock already taken */
  if (m_auto_increment_safe_stmt_log_lock) return;
  DBUG_ASSERT(!m_auto_increment_lock);
  if (m_table->s->tmp_table == NO_TMP_TABLE) {
    m_auto_increment_lock = true;
    m_part_share->lock_auto_inc();
  }
}

/****************************************************************************
                MODULE change record
****************************************************************************/

/**
  Insert a row to the partitioned table.

  @param buf The row in MySQL Row Format.

  @return Operation status.
    @retval    0 Success
    @retval != 0 Error code
*/

int Partition_helper::ph_write_row(uchar *buf) {
  uint32 part_id;
  int error;
  longlong func_value;
  bool have_auto_increment =
      m_table->next_number_field && buf == m_table->record[0];
  THD *thd = get_thd();
  sql_mode_t saved_sql_mode = thd->variables.sql_mode;
  bool saved_auto_inc_field_not_null = m_table->auto_increment_field_not_null;
#ifndef DBUG_OFF
  my_bitmap_map *old_map;
#endif /* DBUG_OFF */
  DBUG_ENTER("Partition_helper::ph_write_row");
  DBUG_ASSERT(buf == m_table->record[0]);

  /*
    If we have an auto_increment column and we are writing a changed row
    or a new row, then update the auto_increment value in the record.
  */
  if (have_auto_increment) {
    error = m_handler->update_auto_increment();

    /*
      If we have failed to set the auto-increment value for this row,
      it is highly likely that we will not be able to insert it into
      the correct partition. We must check and fail if neccessary.
    */
    if (error) DBUG_RETURN(error);

    /*
      Don't allow generation of auto_increment value the partitions handler.
      If a partitions handler would change the value, then it might not
      match the partition any longer.
      This can occur if 'SET INSERT_ID = 0; INSERT (NULL)',
      So allow this by adding 'MODE_NO_AUTO_VALUE_ON_ZERO' to sql_mode.
      The partitions handler::next_insert_id must always be 0. Otherwise
      we need to forward release_auto_increment, or reset it for all
      partitions.
    */
    if (m_table->next_number_field->val_int() == 0) {
      m_table->auto_increment_field_not_null = true;
      thd->variables.sql_mode |= MODE_NO_AUTO_VALUE_ON_ZERO;
    }
  }

#ifndef DBUG_OFF
  /* Temporary mark the partitioning fields as readable. */
  old_map = dbug_tmp_use_all_columns(m_table, m_table->read_set);
#endif /* DBUG_OFF */

  error = m_part_info->get_partition_id(m_part_info, &part_id, &func_value);

#ifndef DBUG_OFF
  dbug_tmp_restore_column_map(m_table->read_set, old_map);
#endif /* DBUG_OFF */

  if (unlikely(error)) {
    m_part_info->err_value = func_value;
    goto exit;
  }
  if (!m_part_info->is_partition_locked(part_id)) {
    DBUG_PRINT("info", ("Write to non-locked partition %u (func_value: %ld)",
                        part_id, (long)func_value));
    error = HA_ERR_NOT_IN_LOCK_PARTITIONS;
    goto exit;
  }
  m_last_part = part_id;
  DBUG_PRINT("info", ("Insert in partition %d", part_id));

  error = write_row_in_part(part_id, buf);

  if (have_auto_increment && !m_table->s->next_number_keypart) {
    set_auto_increment_if_higher();
  }
exit:
  thd->variables.sql_mode = saved_sql_mode;
  m_table->auto_increment_field_not_null = saved_auto_inc_field_not_null;
  DBUG_RETURN(error);
}

/**
  Update an existing row in the partitioned table.

  Yes, update_row() does what you expect, it updates a row. old_data will
  have the previous row record in it, while new_data will have the newest
  data in it.
  Keep in mind that the server can do updates based on ordering if an
  ORDER BY clause was used. Consecutive ordering is not guaranteed.

  If the new record belongs to a different partition than the old record
  then it will be inserted into the new partition and deleted from the old.

  new_data is always record[0]
  old_data is always record[1]

  @param old_data  The old record in MySQL Row Format.
  @param new_data  The new record in MySQL Row Format.

  @return Operation status.
    @retval    0 Success
    @retval != 0 Error code
*/

int Partition_helper::ph_update_row(const uchar *old_data, uchar *new_data) {
  uint32 new_part_id, old_part_id;
  int error = 0;
  longlong func_value;
  DBUG_ENTER("Partition_helper::ph_update_row");
  m_err_rec = NULL;

  // Need to read partition-related columns, to locate the row's partition:
  DBUG_ASSERT(
      bitmap_is_subset(&m_part_info->full_part_field_set, m_table->read_set));
  if ((error = get_parts_for_update(old_data, new_data, m_table->record[0],
                                    m_part_info, &old_part_id, &new_part_id,
                                    &func_value))) {
    DBUG_RETURN(error);
  }
  if (!bitmap_is_set(&(m_part_info->lock_partitions), new_part_id)) {
    error = HA_ERR_NOT_IN_LOCK_PARTITIONS;
    DBUG_RETURN(error);
  }

  /*
    The protocol for updating a row is:
    1) position the handler (cursor) on the row to be updated,
       either through the last read row (rnd or index) or by rnd_pos.
    2) call update_row with both old and new full records as arguments.

    This means that m_last_part should already be set to actual partition
    where the row was read from. And if that is not the same as the
    calculated part_id we found a misplaced row, we return an error to
    notify the user that something is broken in the row distribution
    between partitions! Since we don't check all rows on read, we return an
    error instead of correcting m_last_part, to make the user aware of the
    problem!

    Notice that HA_READ_BEFORE_WRITE_REMOVAL does not require this protocol,
    so this is not supported for this engine.
  */
  if (old_part_id != m_last_part) {
    m_err_rec = old_data;
    DBUG_RETURN(HA_ERR_ROW_IN_WRONG_PARTITION);
  }

  m_last_part = new_part_id;
  if (new_part_id == old_part_id) {
    DBUG_PRINT("info", ("Update in partition %d", new_part_id));
    error = update_row_in_part(new_part_id, old_data, new_data);
  } else {
    Field *saved_next_number_field = m_table->next_number_field;
    /*
      Don't allow generation of auto_increment value for update.
      table->next_number_field is never set on UPDATE.
      But is set for INSERT ... ON DUPLICATE KEY UPDATE,
      and since update_row() does not generate or update an auto_inc value,
      we cannot have next_number_field set when moving a row
      to another partition with write_row(), since that could
      generate/update the auto_inc value.
      This gives the same behavior for partitioned vs non partitioned tables.
    */
    m_table->next_number_field = NULL;
    DBUG_PRINT("info", ("Update from partition %d to partition %d", old_part_id,
                        new_part_id));
    error = write_row_in_part(new_part_id, new_data);
    m_table->next_number_field = saved_next_number_field;
    if (!error) {
      error = delete_row_in_part(old_part_id, old_data);
    }
  }

  /*
    if updating an auto_increment column, update
    m_part_share->next_auto_inc_val if needed.
    (not to be used if auto_increment on secondary field in a multi-column
    index)
    mysql_update does not set table->next_number_field, so we use
    table->found_next_number_field instead.
    Also checking that the field is marked in the write set.
  */
  if (m_table->found_next_number_field && new_data == m_table->record[0] &&
      !m_table->s->next_number_keypart &&
      bitmap_is_set(m_table->write_set,
                    m_table->found_next_number_field->field_index)) {
    set_auto_increment_if_higher();
  }
  DBUG_RETURN(error);
}

/**
  Delete an existing row in the partitioned table.

  This will delete a row. buf will contain a copy of the row to be deleted.
  The server will call this right after the current row has been read
  (from either a previous rnd_xxx() or index_xxx() call).
  If you keep a pointer to the last row or can access a primary key it will
  make doing the deletion quite a bit easier.
  Keep in mind that the server does no guarentee consecutive deletions.
  ORDER BY clauses can be used.

  buf is either record[0] or record[1]

  @param buf  The record in MySQL Row Format.

  @return Operation status.
    @retval    0 Success
    @retval != 0 Error code
*/

int Partition_helper::ph_delete_row(const uchar *buf) {
  int error;
  uint part_id;
  DBUG_ENTER("Partition_helper::ph_delete_row");
  m_err_rec = NULL;

  DBUG_ASSERT(
      bitmap_is_subset(&m_part_info->full_part_field_set, m_table->read_set));
  if ((error = get_part_for_delete(buf, m_table->record[0], m_part_info,
                                   &part_id))) {
    DBUG_RETURN(error);
  }
  if (!m_part_info->is_partition_locked(part_id)) {
    DBUG_RETURN(HA_ERR_NOT_IN_LOCK_PARTITIONS);
  }

  /*
    The protocol for deleting a row is:
    1) position the handler (cursor) on the row to be deleted,
       either through the last read row (rnd or index) or by rnd_pos.
    2) call delete_row with the full record as argument.

    This means that m_last_part should already be set to actual partition
    where the row was read from. And if that is not the same as the
    calculated part_id we found a misplaced row, we return an error to
    notify the user that something is broken in the row distribution
    between partitions! Since we don't check all rows on read, we return an
    error instead of forwarding the delete to the correct (m_last_part)
    partition!

    Notice that HA_READ_BEFORE_WRITE_REMOVAL does not require this protocol,
    so this is not supported for this engine.

    TODO: change the assert in InnoDB into an error instead and make this one
    an assert instead and remove the get_part_for_delete()!
  */
  if (part_id != m_last_part) {
    m_err_rec = buf;
    DBUG_RETURN(HA_ERR_ROW_IN_WRONG_PARTITION);
  }
  /* Should never call delete_row on a partition which is not read */
  DBUG_ASSERT(m_part_info->is_partition_used(part_id));

  m_last_part = part_id;
  error = delete_row_in_part(part_id, buf);
  DBUG_RETURN(error);
}

/**
  Get a range of auto increment values.

  Can only be used if the auto increment field is the first field in an index.

  This method is called by update_auto_increment which in turn is called
  by the individual handlers as part of write_row. We use the
  part_share->next_auto_inc_val, or search all
  partitions for the highest auto_increment_value if not initialized or
  if auto_increment field is a secondary part of a key, we must search
  every partition when holding a mutex to be sure of correctness.

  @param[in]   increment           Increment value.
  @param[in]   nb_desired_values   Number of desired values.
  @param[out]  first_value         First auto inc value reserved
                                      or MAX if failure.
  @param[out]  nb_reserved_values  Number of values reserved.
*/

void Partition_helper ::get_auto_increment_first_field(
    ulonglong increment, ulonglong nb_desired_values, ulonglong *first_value,
    ulonglong *nb_reserved_values) {
  THD *thd = get_thd();
  DBUG_ENTER("Partition_helper::get_auto_increment_first_field");
  DBUG_PRINT("info",
             ("inc: %lu desired_values: %lu first_value: %lu", (ulong)increment,
              (ulong)nb_desired_values, (ulong)*first_value));
  DBUG_ASSERT(increment && nb_desired_values);
  /*
    next_number_keypart is != 0 if the auto_increment column is a secondary
    column in the index (it is allowed in MyISAM)
  */
  DBUG_ASSERT(m_table->s->next_number_keypart == 0);
  *first_value = 0;

  /*
    Get a lock for handling the auto_increment in part_share
    for avoiding two concurrent statements getting the same number.
  */
  lock_auto_increment();

  /* Initialize if not already done. */
  if (!m_part_share->auto_inc_initialized) {
    initialize_auto_increment(false);
  }

  /*
    In a multi-row insert statement like INSERT SELECT and LOAD DATA
    where the number of candidate rows to insert is not known in advance
    we must hold a lock/mutex for the whole statement if we have statement
    based replication. Because the statement-based binary log contains
    only the first generated value used by the statement, and slaves assumes
    all other generated values used by this statement were consecutive to
    this first one, we must exclusively lock the generator until the statement
    is done.
  */
  int binlog_format = thd_binlog_format(thd);
  if (!m_auto_increment_safe_stmt_log_lock &&
      thd->lex->sql_command != SQLCOM_INSERT &&
      binlog_format != BINLOG_FORMAT_UNSPEC &&
      binlog_format != BINLOG_FORMAT_ROW) {
    DBUG_PRINT("info", ("locking auto_increment_safe_stmt_log_lock"));
    m_auto_increment_safe_stmt_log_lock = true;
  }

  /* this gets corrected (for offset/increment) in update_auto_increment */
  *first_value = m_part_share->next_auto_inc_val;
  m_part_share->next_auto_inc_val += nb_desired_values * increment;
  if (m_part_share->next_auto_inc_val < *first_value) {
    /* Overflow, set to max. */
    m_part_share->next_auto_inc_val = ULLONG_MAX;
  }

  unlock_auto_increment();
  DBUG_PRINT("info", ("*first_value: %lu", (ulong)*first_value));
  *nb_reserved_values = nb_desired_values;
  DBUG_VOID_RETURN;
}

inline void Partition_helper::set_auto_increment_if_higher() {
  Field_num *field = static_cast<Field_num *>(m_table->found_next_number_field);
  ulonglong nr =
      (field->unsigned_flag || field->val_int() > 0) ? field->val_int() : 0;
  lock_auto_increment();
  if (!m_part_share->auto_inc_initialized) {
    initialize_auto_increment(false);
  }
  /* must hold the mutex when looking/changing m_part_share. */
  if (nr >= m_part_share->next_auto_inc_val) {
    m_part_share->next_auto_inc_val = nr + 1;
  }
  unlock_auto_increment();
  save_auto_increment(nr);
}

void Partition_helper::ph_release_auto_increment() {
  DBUG_ENTER("Partition_helper::ph_release_auto_increment");

  if (m_table->s->next_number_keypart) {
    release_auto_increment_all_parts();
  } else if (m_handler->next_insert_id) {
    ulonglong max_reserved = m_handler->auto_inc_interval_for_cur_row.maximum();
    lock_auto_increment();
    m_part_share->release_auto_inc_if_possible(
        get_thd(), m_table->s, m_handler->next_insert_id, max_reserved);
    DBUG_PRINT("info", ("part_share->next_auto_inc_val: %lu",
                        (ulong)m_part_share->next_auto_inc_val));

    /* Unlock the multi row statement lock taken in get_auto_increment */
    if (m_auto_increment_safe_stmt_log_lock) {
      m_auto_increment_safe_stmt_log_lock = false;
      DBUG_PRINT("info", ("unlocking auto_increment_safe_stmt_log_lock"));
    }

    unlock_auto_increment();
  }
  DBUG_VOID_RETURN;
}

/**
  Calculate key hash value from an null terminated array of fields.
  Support function for KEY partitioning.

  @param field_array   An array of the fields in KEY partitioning

  @return hash_value calculated

  @note Uses the hash function on the character set of the field.
  Integer and floating point fields use the binary character set by default.
*/

uint32 Partition_helper::ph_calculate_key_hash_value(Field **field_array) {
  ulong nr1 = 1;
  ulong nr2 = 4;
  bool use_51_hash = (*field_array)->table->part_info->key_algorithm ==
                     enum_key_algorithm::KEY_ALGORITHM_51;

  do {
    Field *field = *field_array;
    if (use_51_hash) {
      switch (field->real_type()) {
        case MYSQL_TYPE_TINY:
        case MYSQL_TYPE_SHORT:
        case MYSQL_TYPE_LONG:
        case MYSQL_TYPE_FLOAT:
        case MYSQL_TYPE_DOUBLE:
        case MYSQL_TYPE_NEWDECIMAL:
        case MYSQL_TYPE_TIMESTAMP:
        case MYSQL_TYPE_LONGLONG:
        case MYSQL_TYPE_INT24:
        case MYSQL_TYPE_TIME:
        case MYSQL_TYPE_DATETIME:
        case MYSQL_TYPE_YEAR:
        case MYSQL_TYPE_NEWDATE: {
          if (field->is_null()) {
            nr1 ^= (nr1 << 1) | 1;
            continue;
          }
          /* Force this to my_hash_sort_bin, which was used in 5.1! */
          uint len = field->pack_length();
          my_charset_bin.coll->hash_sort(&my_charset_bin, field->ptr, len, &nr1,
                                         &nr2);
          /* Done with this field, continue with next one. */
          continue;
        }
        case MYSQL_TYPE_STRING:
        case MYSQL_TYPE_VARCHAR:
        case MYSQL_TYPE_BIT:
          /* Not affected, same in 5.1 and 5.5 */
          break;
        /*
          ENUM/SET uses my_hash_sort_simple in 5.1 (i.e. my_charset_latin1)
          and my_hash_sort_bin in 5.5!
        */
        case MYSQL_TYPE_ENUM:
        case MYSQL_TYPE_SET: {
          if (field->is_null()) {
            nr1 ^= (nr1 << 1) | 1;
            continue;
          }
          /* Force this to my_hash_sort_bin, which was used in 5.1! */
          uint len = field->pack_length();
          my_charset_latin1.coll->hash_sort(&my_charset_latin1, field->ptr, len,
                                            &nr1, &nr2);
          continue;
        }
        /* New types in mysql-5.6. */
        case MYSQL_TYPE_DATETIME2:
        case MYSQL_TYPE_TIME2:
        case MYSQL_TYPE_TIMESTAMP2:
          /* Not affected, 5.6+ only! */
          break;

        /* These types should not be allowed for partitioning! */
        case MYSQL_TYPE_NULL:
        case MYSQL_TYPE_DECIMAL:
        case MYSQL_TYPE_DATE:
        case MYSQL_TYPE_TINY_BLOB:
        case MYSQL_TYPE_MEDIUM_BLOB:
        case MYSQL_TYPE_LONG_BLOB:
        case MYSQL_TYPE_BLOB:
        case MYSQL_TYPE_VAR_STRING:
        case MYSQL_TYPE_GEOMETRY:
          /* fall through. */
        default:
          DBUG_ASSERT(0);  // New type?
                           /* Fall through for default hashing (5.5). */
      }
      /* fall through, use collation based hashing. */
    }
    field->hash(&nr1, &nr2);
  } while (*(++field_array));
  return (uint32)nr1;
}

bool Partition_helper::print_partition_error(int error) {
  THD *thd = get_thd();
  DBUG_ENTER("Partition_helper::print_partition_error");

  /* Should probably look for my own errors first */
  DBUG_PRINT("enter", ("error: %d", error));

  if ((error == HA_ERR_NO_PARTITION_FOUND) &&
      (thd->lex->alter_info == NULL ||
       !(thd->lex->alter_info->flags & Alter_info::ALTER_TRUNCATE_PARTITION))) {
    m_part_info->print_no_partition_found(thd, m_table);
    // print_no_partition_found() reports an error, so we can just return here.
    DBUG_RETURN(false);
  } else if (error == HA_ERR_ROW_IN_WRONG_PARTITION) {
    /*
      Should only happen on DELETE or UPDATE!
      Or in ALTER TABLE REBUILD/REORGANIZE where there are a misplaced
      row that needed to move to an old partition (not in the given set).
    */
    DBUG_ASSERT(thd_sql_command(thd) == SQLCOM_DELETE ||
                thd_sql_command(thd) == SQLCOM_DELETE_MULTI ||
                thd_sql_command(thd) == SQLCOM_UPDATE ||
                thd_sql_command(thd) == SQLCOM_UPDATE_MULTI ||
                thd_sql_command(thd) == SQLCOM_ALTER_TABLE);
    DBUG_ASSERT(m_err_rec);
    if (m_err_rec) {
      size_t max_length;
      char buf[MAX_KEY_LENGTH];
      String str(buf, sizeof(buf), system_charset_info);
      uint32 part_id;
      DBUG_ASSERT(m_last_part < m_tot_parts);
      str.length(0);
      if (thd_sql_command(thd) == SQLCOM_ALTER_TABLE) {
        str.append("from REBUILD/REORGANIZED partition: ");
        str.append_ulonglong(m_last_part);
        str.append(" to non included partition (new definition): ");
      } else {
        str.append_ulonglong(m_last_part);
        str.append(". Correct is ");
      }
      if (get_part_for_delete(m_err_rec, m_table->record[0], m_part_info,
                              &part_id)) {
        str.append("?");
      } else {
        str.append_ulonglong(part_id);
      }
      append_row_to_str(str, m_err_rec, m_table);

      /* Log this error, so the DBA can notice it and fix it! */
      LogErr(ERROR_LEVEL, ER_ROW_IN_WRONG_PARTITION_PLEASE_REPAIR,
             m_table->s->table_name.str, str.c_ptr_safe());

      max_length =
          (MYSQL_ERRMSG_SIZE - strlen(ER_THD(thd, ER_ROW_IN_WRONG_PARTITION)));
      if (str.length() >= max_length) {
        str.length(max_length - 4);
        str.append(STRING_WITH_LEN("..."));
      }
      my_error(ER_ROW_IN_WRONG_PARTITION, MYF(0), str.c_ptr_safe());
      m_err_rec = NULL;
      DBUG_RETURN(false);
    }
  }

  DBUG_RETURN(true);
}

void Partition_helper::prepare_change_partitions() {
  List_iterator<partition_element> part_it(m_part_info->partitions);
  uint num_subparts =
      m_part_info->is_sub_partitioned() ? m_part_info->num_subparts : 1;
  uint temp_partitions = m_part_info->temp_partitions.elements;
  bool first = true;
  uint i = 0;
  partition_element *part_elem;

  /*
    Use the read_partitions bitmap for reorganized partitions,
    i.e. what to copy.
  */
  bitmap_clear_all(&m_part_info->read_partitions);

  while ((part_elem = part_it++) != NULL) {
    if (part_elem->part_state == PART_CHANGED ||
        part_elem->part_state == PART_REORGED_DROPPED) {
      for (uint sp = 0; sp < num_subparts; sp++) {
        bitmap_set_bit(&m_part_info->read_partitions, i * num_subparts + sp);
      }
      DBUG_ASSERT(first);
    } else if (first && temp_partitions &&
               part_elem->part_state == PART_TO_BE_ADDED) {
      /*
        When doing an ALTER TABLE REORGANIZE PARTITION a number of
        partitions is to be reorganized into a set of new partitions.
        The reorganized partitions are in this case in the temp_partitions
        list. We mark all of them in one batch and thus we only do this
        until we find the first partition with state PART_TO_BE_ADDED
        since this is where the new partitions go in and where the old
        ones used to be.
      */
      first = false;
      DBUG_ASSERT(((i * num_subparts) + temp_partitions * num_subparts) <=
                  m_tot_parts);
      for (uint sp = 0; sp < temp_partitions * num_subparts; sp++) {
        bitmap_set_bit(&m_part_info->read_partitions, i * num_subparts + sp);
      }
    }

    ++i;
  }
}

/**
  Copy partitions as part of ALTER TABLE of partitions.

  SE and prepare_change_partitions has done all the preparations,
  now it is time to actually copy the data from the reorganized
  partitions to the new partitions.

  @param[out] deleted  Number of records deleted.

  @return Operation status
    @retval  0  Success
    @retval >0  Error code
*/

int Partition_helper::copy_partitions(ulonglong *const deleted) {
  uint new_part = 0;
  int result = 0;
  longlong func_value;
  DBUG_ENTER("Partition_helper::copy_partitions");

  if (m_part_info->linear_hash_ind) {
    if (m_part_info->part_type == partition_type::HASH)
      set_linear_hash_mask(m_part_info, m_part_info->num_parts);
    else
      set_linear_hash_mask(m_part_info, m_part_info->num_subparts);
  }

  /*
    m_part_info->read_partitions bitmap is setup for all the reorganized
    partitions to be copied. So we can use the normal handler rnd interface
    for reading.
  */
  if ((result = m_handler->ha_rnd_init(1))) {
    DBUG_RETURN(result);
  }
  while (true) {
    if ((result = m_handler->ha_rnd_next(m_table->record[0]))) {
      if (result == HA_ERR_RECORD_DELETED) continue;  // Probably MyISAM
      if (result != HA_ERR_END_OF_FILE) goto error;
      /*
        End-of-file reached, break out to end the copy process.
      */
      break;
    }
    /* Found record to insert into new handler */
    if (m_part_info->get_partition_id(m_part_info, &new_part, &func_value)) {
      /*
        This record is in the original table but will not be in the new
        table since it doesn't fit into any partition any longer due to
        changed partitioning ranges or list values.
      */
      (*deleted)++;
    } else {
      if ((result = write_row_in_new_part(new_part))) {
        goto error;
      }
    }
  }
  m_handler->ha_rnd_end();
  DBUG_RETURN(false);
error:
  m_handler->ha_rnd_end();
  DBUG_RETURN(result);
}

/**
  Check/fix misplaced rows.

  @param read_part_id  Partition to check/fix.
  @param repair   If true, move misplaced rows to correct partition.

  @return Operation status.
    @retval    0  Success
    @retval != 0  Error
*/

int Partition_helper::check_misplaced_rows(uint read_part_id, bool repair) {
  int result = 0;
  THD *thd = get_thd();
  bool ignore = thd->lex->is_ignore();
  uint32 correct_part_id;
  longlong func_value;
  ha_rows num_misplaced_rows = 0;
  ha_rows num_deleted_rows = 0;

  DBUG_ENTER("Partition_helper::check_misplaced_rows");

  if (repair) {
    /* We must read the full row, if we need to move it! */
    bitmap_set_all(m_table->read_set);
    bitmap_set_all(m_table->write_set);
  } else {
    /* Only need to read the partitioning fields. */
    bitmap_union(m_table->read_set, &m_part_info->full_part_field_set);
    /* Fill the base columns of virtual generated columns if necessary */
    for (Field **ptr = m_part_info->full_part_field_array; *ptr; ptr++) {
      if ((*ptr)->is_virtual_gcol()) m_table->mark_gcol_in_maps(*ptr);
    }
  }

  if ((result = rnd_init_in_part(read_part_id, true))) DBUG_RETURN(result);

  while (true) {
    if ((result = ph_rnd_next_in_part(read_part_id, m_table->record[0]))) {
      if (result == HA_ERR_RECORD_DELETED) continue;
      if (result != HA_ERR_END_OF_FILE) break;

      if (num_misplaced_rows > 0) {
        if (repair) {
          if (num_deleted_rows > 0) {
            print_admin_msg(thd, MI_MAX_MSG_BUF, "warning", m_table->s->db.str,
                            m_table->alias, opt_op_name[REPAIR_PARTS],
                            "Moved %lld misplaced rows, deleted %lld rows",
                            num_misplaced_rows - num_deleted_rows,
                            num_deleted_rows);
          } else {
            print_admin_msg(thd, MI_MAX_MSG_BUF, "warning", m_table->s->db.str,
                            m_table->alias, opt_op_name[REPAIR_PARTS],
                            "Moved %lld misplaced rows", num_misplaced_rows);
          }
        } else {
          print_admin_msg(thd, MI_MAX_MSG_BUF, "error", m_table->s->db.str,
                          m_table->alias, opt_op_name[CHECK_PARTS],
                          "Found %lld misplaced rows in partition %u",
                          num_misplaced_rows, read_part_id);
        }
      }
      /* End-of-file reached, all rows are now OK, reset result and break. */
      result = 0;
      break;
    }

    result = m_part_info->get_partition_id(m_part_info, &correct_part_id,
                                           &func_value);
    // TODO: Add code to delete rows not matching any partition.
    if (result) break;

    if (correct_part_id != read_part_id) {
      num_misplaced_rows++;
      m_err_rec = NULL;
      if (!repair) {
        /* Check. */
        result = HA_ADMIN_NEEDS_UPGRADE;
        char buf[MAX_KEY_LENGTH];
        String str(buf, sizeof(buf), system_charset_info);
        str.length(0);
        append_row_to_str(str, m_err_rec, m_table);
        print_admin_msg(thd, MI_MAX_MSG_BUF, "error", m_table->s->db.str,
                        m_table->alias, opt_op_name[CHECK_PARTS],
                        "Found a misplaced row"
                        " in part %d should be in part %d:\n%s",
                        read_part_id, correct_part_id, str.c_ptr_safe());
        /* Break on first misplaced row, unless ignore is given! */
        if (!ignore) break;
      } else {
        DBUG_PRINT("info", ("Moving row from partition %d to %d", read_part_id,
                            correct_part_id));

        /*
          Insert row into correct partition. Notice that there are no commit
          for every N row, so the repair will be one large transaction!
        */
        if ((result = write_row_in_part(correct_part_id, m_table->record[0]))) {
          /*
            We have failed to insert a row, it might have been a duplicate!
          */
          char buf[MAX_KEY_LENGTH];
          String str(buf, sizeof(buf), system_charset_info);
          str.length(0);
          if (result == HA_ERR_FOUND_DUPP_KEY) {
            if (ignore) {
              str.append("Duplicate key found, deleting the record:\n");
              num_deleted_rows++;
            } else {
              str.append(
                  "Duplicate key found, "
                  "please update or delete the record:\n");
              result = HA_ADMIN_CORRUPT;
            }
          }
          append_row_to_str(str, m_err_rec, m_table);

          /*
            If the engine supports transactions, the failure will be
            rollbacked.
          */
          if (!m_handler->has_transactions() || ignore ||
              result == HA_ADMIN_CORRUPT) {
            /* Log this error, so the DBA can notice it and fix it! */
            LogErr(ERROR_LEVEL, ER_WRITE_ROW_TO_PARTITION_FAILED,
                   m_table->s->table_name.str, read_part_id, correct_part_id,
                   str.c_ptr_safe());
          }
          print_admin_msg(thd, MI_MAX_MSG_BUF, "error", m_table->s->db.str,
                          m_table->alias, opt_op_name[REPAIR_PARTS],
                          "Failed to move/insert a row"
                          " from part %d into part %d:\n%s",
                          read_part_id, correct_part_id, str.c_ptr_safe());
          if (!ignore || result != HA_ERR_FOUND_DUPP_KEY) break;
        }

        /* Delete row from wrong partition. */
        if ((result = delete_row_in_part(read_part_id, m_table->record[0]))) {
          result = HA_ADMIN_CORRUPT;
          if (m_handler->has_transactions()) break;
          /*
            We have introduced a duplicate, since we failed to remove it
            from the wrong partition.
          */
          char buf[MAX_KEY_LENGTH];
          String str(buf, sizeof(buf), system_charset_info);
          str.length(0);
          append_row_to_str(str, m_err_rec, m_table);

          /* Log this error, so the DBA can notice it and fix it! */
          LogErr(ERROR_LEVEL,
                 ER_PARTITION_MOVE_CREATED_DUPLICATE_ROW_PLEASE_FIX,
                 m_table->s->table_name.str, read_part_id, result,
                 correct_part_id, str.c_ptr_safe());
          break;
        }
      }
    }
  }

  int tmp_result = rnd_end_in_part(read_part_id, true);
  DBUG_RETURN(result ? result : tmp_result);
}

/**
  Read next row during full partition scan (scan in random row order).

  This function can evaluate the virtual generated columns. If virtual
  generated columns are involved, you should not call rnd_next_in_part
  directly but this one.

  @param         part_id  Partition to read from.
  @param[in,out] buf      buffer that should be filled with data.

  @return Operation status.
    @retval    0  Success
    @retval != 0  Error code
*/

int Partition_helper::ph_rnd_next_in_part(uint part_id, uchar *buf) {
  int result = rnd_next_in_part(part_id, buf);

  if (!result && m_table->has_gcol())
    result = update_generated_read_fields(buf, m_table);

  return result;
}

/** Set used partitions bitmap from Alter_info.

  @return false if success else true.
*/

bool Partition_helper::set_altered_partitions() {
  Alter_info *const alter_info = get_thd()->lex->alter_info;

  DBUG_ASSERT(alter_info != nullptr);

  if ((alter_info->flags & Alter_info::ALTER_ADMIN_PARTITION) == 0 ||
      (alter_info->flags & Alter_info::ALTER_ALL_PARTITION)) {
    /*
      Full table command, not ALTER TABLE t <cmd> PARTITION <partition list>.
      All partitions are already set, so do nothing.
    */
    return false;
  }
  return m_part_info->set_read_partitions(&alter_info->partition_names);
}

/**
  Print a message row formatted for ANALYZE/CHECK/OPTIMIZE/REPAIR TABLE.

  Modeled after mi_check_print_msg.

  @param thd         Thread context.
  @param len         Needed length for message buffer.
  @param msg_type    Message type.
  @param db_name     Database name.
  @param table_name  Table name.
  @param op_name     Operation name.
  @param fmt         Message (in printf format with additional arguments).

  @return Operation status.
    @retval false for success else true.
*/

bool Partition_helper::print_admin_msg(THD *thd, uint len, const char *msg_type,
                                       const char *db_name,
                                       const char *table_name,
                                       const char *op_name, const char *fmt,
                                       ...) {
  va_list args;
  Protocol *protocol = thd->get_protocol();
  uint length;
  size_t msg_length;
  char name[NAME_LEN * 2 + 2];
  char *msgbuf;
  bool error = true;

  if (!(msgbuf = (char *)my_malloc(key_memory_Partition_admin, len, MYF(0))))
    return true;
  va_start(args, fmt);
  msg_length = vsnprintf(msgbuf, len, fmt, args);
  va_end(args);
  if (msg_length >= (len - 1)) goto err;
  msgbuf[len - 1] = 0;  // healthy paranoia

  if (!thd->get_protocol()->connection_alive()) {
    LogErr(ERROR_LEVEL, ER_PARTITION_HANDLER_ADMIN_MSG, msgbuf);
    goto err;
  }

  length = (uint)(strxmov(name, db_name, ".", table_name, NullS) - name);
  /*
     TODO: switch from protocol to push_warning here. The main reason we didn't
     it yet is parallel repair. Due to following trace:
     mi_check_print_msg/push_warning/sql_alloc/my_pthread_getspecific_ptr.

     Also we likely need to lock mutex here (in both cases with protocol and
     push_warning).
  */
  DBUG_PRINT("info", ("print_admin_msg:  %s, %s, %s, %s", name, op_name,
                      msg_type, msgbuf));
  protocol->start_row();
  protocol->store(name, length, system_charset_info);
  protocol->store(op_name, system_charset_info);
  protocol->store(msg_type, system_charset_info);
  protocol->store(msgbuf, msg_length, system_charset_info);
  if (protocol->end_row()) {
    LogErr(ERROR_LEVEL, ER_MY_NET_WRITE_FAILED_FALLING_BACK_ON_STDERR, msgbuf);
    goto err;
  }
  error = false;
err:
  my_free(msgbuf);
  return error;
}

/**
  Set table->read_set taking partitioning expressions into account.
*/

inline void Partition_helper::set_partition_read_set() {
  /*
    For operations that may need to change data, we may need to extend
    read_set.
  */
  if (m_handler->get_lock_type() == F_WRLCK) {
    /*
      If write_set contains any of the fields used in partition and
      subpartition expression, we need to set all bits in read_set because
      the row may need to be inserted in a different [sub]partition. In
      other words update_row() can be converted into write_row(), which
      requires a complete record.
    */
    if (bitmap_is_overlapping(&m_part_info->full_part_field_set,
                              m_table->write_set)) {
      bitmap_set_all(m_table->read_set);
    } else {
      /*
        Some handlers only read fields as specified by the bitmap for the
        read set. For partitioned handlers we always require that the
        fields of the partition functions are read such that we can
        calculate the partition id to place updated and deleted records.
      */
      bitmap_union(m_table->read_set, &m_part_info->full_part_field_set);
      /* Fill the base columns of virtual generated columns if necessary */
      for (Field **ptr = m_part_info->full_part_field_array; *ptr; ptr++) {
        if ((*ptr)->is_virtual_gcol()) m_table->mark_gcol_in_maps(*ptr);
      }
    }
    // Mark virtual generated columns writable. This test should be consistent
    // with the one in update_generated_read_fields().
    for (Field **vf = m_table->vfield; vf && *vf; vf++) {
      if ((*vf)->is_virtual_gcol() &&
          bitmap_is_set(m_table->read_set, (*vf)->field_index))
        bitmap_set_bit(m_table->write_set, (*vf)->field_index);
    }
  }
}

/****************************************************************************
                MODULE full table scan
****************************************************************************/

/**
  Initialize engine for random reads.

  rnd_init() is called when the server wants the storage engine to do a
  table scan or when the server wants to access data through rnd_pos.

  When scan is used we will scan one handler partition at a time.
  When preparing for rnd_pos we will initialize all handler partitions.
  No extra cache handling is needed when scanning is not performed.

  Before initializing we will call rnd_end to ensure that we clean up from
  any previous incarnation of a table scan.

  @param scan  false for initialize for random reads through rnd_pos()
               true for initialize for random scan through rnd_next().

  @return Operation status.
    @retval    0  Success
    @retval != 0  Error code
*/

int Partition_helper::ph_rnd_init(bool scan) {
  int error;
  uint i = 0;
  uint part_id;
  DBUG_ENTER("Partition_helper::ph_rnd_init");

  set_partition_read_set();

  /* Now we see what the index of our first important partition is */
  DBUG_PRINT("info", ("m_part_info->read_partitions: %p",
                      m_part_info->read_partitions.bitmap));
  part_id = m_part_info->get_first_used_partition();
  DBUG_PRINT("info", ("m_part_spec.start_part %d", part_id));

  if (MY_BIT_NONE == part_id) {
    error = 0;
    goto err1;
  }

  DBUG_PRINT("info", ("rnd_init on partition %d", part_id));
  if (scan) {
    /* A scan can be restarted without rnd_end() in between! */
    if (m_scan_value == 1 && m_part_spec.start_part != NOT_A_PARTITION_ID) {
      /* End previous scan on partition before restart. */
      if ((error = rnd_end_in_part(m_part_spec.start_part, scan))) {
        DBUG_RETURN(error);
      }
    }
    m_scan_value = 1;
    if ((error = rnd_init_in_part(part_id, scan))) goto err;
  } else {
    m_scan_value = 0;
    for (i = part_id; i < MY_BIT_NONE;
         i = m_part_info->get_next_used_partition(i)) {
      if ((error = rnd_init_in_part(i, scan))) goto err;
    }
  }
  m_part_spec.start_part = part_id;
  m_part_spec.end_part = m_tot_parts - 1;
  DBUG_PRINT("info", ("m_scan_value=%d", m_scan_value));
  DBUG_RETURN(0);

err:
  /* Call rnd_end for all previously initialized partitions. */
  for (; part_id < i; part_id = m_part_info->get_next_used_partition(part_id)) {
    rnd_end_in_part(part_id, scan);
  }
err1:
  m_scan_value = 2;
  m_part_spec.start_part = NO_CURRENT_PART_ID;
  DBUG_RETURN(error);
}

/**
  End of a table scan.

  @return Operation status.
    @retval    0  Success
    @retval != 0  Error code
*/

int Partition_helper::ph_rnd_end() {
  int error = 0;
  DBUG_ENTER("Partition_helper::ph_rnd_end");
  switch (m_scan_value) {
    case 3:  // Error
      DBUG_ASSERT(0);
      /* fall through. */
    case 2:  // Error
      break;
    case 1:
      if (NO_CURRENT_PART_ID != m_part_spec.start_part)  // Table scan
      {
        error = rnd_end_in_part(m_part_spec.start_part, true);
      }
      break;
    case 0:
      uint i;
      for (i = m_part_info->get_first_used_partition(); i < MY_BIT_NONE;
           i = m_part_info->get_next_used_partition(i)) {
        int part_error;
        part_error = rnd_end_in_part(i, false);
        if (part_error && !error) {
          error = part_error;
        }
      }
      break;
  }
  m_scan_value = 3;
  m_part_spec.start_part = NO_CURRENT_PART_ID;
  DBUG_RETURN(error);
}

/**
  Read next row during full table scan (scan in random row order).

  This is called for each row of the table scan. When you run out of records
  you should return HA_ERR_END_OF_FILE.
  The Field structure for the table is the key to getting data into buf
  in a manner that will allow the server to understand it.

  @param[out] buf  buffer that should be filled with data.

  @return Operation status.
    @retval    0  Success
    @retval != 0  Error code
*/

int Partition_helper::ph_rnd_next(uchar *buf) {
  int result = HA_ERR_END_OF_FILE;
  uint part_id = m_part_spec.start_part;
  DBUG_ENTER("Partition_helper::ph_rnd_next");

  if (NO_CURRENT_PART_ID == part_id) {
    /*
      The original set of partitions to scan was empty and thus we report
      the result here.
    */
    goto end;
  }

  DBUG_ASSERT(m_scan_value == 1);

  while (true) {
    result = rnd_next_in_part(part_id, buf);
    if (!result) {
      m_last_part = part_id;
      m_part_spec.start_part = part_id;
      DBUG_RETURN(0);
    }

    /*
      if we get here, then the current partition ha_rnd_next returned failure
    */
    if (result == HA_ERR_RECORD_DELETED) continue;  // Probably MyISAM

    if (result != HA_ERR_END_OF_FILE)
      goto end_dont_reset_start_part;  // Return error

    /* End current partition */
    DBUG_PRINT("info", ("rnd_end on partition %d", part_id));
    if ((result = rnd_end_in_part(part_id, true))) break;

    /* Shift to next partition */
    part_id = m_part_info->get_next_used_partition(part_id);
    if (part_id >= m_tot_parts) {
      result = HA_ERR_END_OF_FILE;
      break;
    }
    m_last_part = part_id;
    m_part_spec.start_part = part_id;
    DBUG_PRINT("info", ("rnd_init on partition %d", part_id));
    if ((result = rnd_init_in_part(part_id, true))) break;
  }

end:
  m_part_spec.start_part = NO_CURRENT_PART_ID;
end_dont_reset_start_part:
  DBUG_RETURN(result);
}

/**
  Save position of current row.

  position() is called after each call to rnd_next() if the data needs
  to be ordered or accessed later.

  The server uses ref to store data. ref_length in the above case is
  the size needed to store current_position. ref is just a byte array
  that the server will maintain. If you are using offsets to mark rows, then
  current_position should be the offset. If it is a primary key like in
  InnoDB, then it needs to be a primary key.

  @param record  Current record in MySQL Row Format.
*/

void Partition_helper::ph_position(const uchar *record) {
  DBUG_ASSERT(m_part_info->is_partition_used(m_last_part));
  DBUG_ENTER("Partition_helper::ph_position");
  DBUG_PRINT("info", ("record: %p", record));
  DBUG_DUMP("record", record, m_rec_length);

  /*
    If m_ref_usage is set, then the ref is already stored in the
    priority queue (m_queue) when doing ordered scans.
  */
  if (m_ref_usage != REF_NOT_USED && m_ordered_scan_ongoing) {
    DBUG_ASSERT(!m_queue->empty());
    DBUG_ASSERT(m_ordered_rec_buffer);
    DBUG_ASSERT(!m_curr_key_info[1]);
    DBUG_ASSERT(uint2korr(m_queue->top()) == m_last_part);
    /* We already have the ref and part id. */
    memcpy(m_handler->ref, m_queue->top(), m_handler->ref_length);
  } else {
    DBUG_PRINT("info", ("m_last_part: %u", m_last_part));
    int2store(m_handler->ref, m_last_part);
    position_in_last_part(m_handler->ref + PARTITION_BYTES_IN_POS, record);
  }
  DBUG_DUMP("ref_out", m_handler->ref, m_handler->ref_length);

  DBUG_VOID_RETURN;
}

/****************************************************************************
                MODULE index scan
****************************************************************************/
/*
  Positions an index cursor to the index specified in the handle. Fetches the
  row if available. If the key value is null, begin at the first key of the
  index.

  There are loads of optimizations possible here for the partition handler.
  The same optimizations can also be checked for full table scan although
  only through conditions and not from index ranges.
  Phase one optimizations:
    Check if the fields of the partition function are bound. If so only use
    the single partition it becomes bound to.
  Phase two optimizations:
    If it can be deducted through range or list partitioning that only a
    subset of the partitions are used, then only use those partitions.
*/

/**
  Setup the ordered record buffer and the priority queue.

  Call destroy_record_priority_queue() to deallocate or clean-up
  from failure.

  @return false on success, else true.
*/

int Partition_helper::init_record_priority_queue() {
  uint used_parts = m_part_info->num_partitions_used();
  DBUG_ENTER("Partition_helper::init_record_priority_queue");
  DBUG_ASSERT(!m_ordered_rec_buffer);
  DBUG_ASSERT(!m_queue);
  /* Initialize the priority queue. */
  // TODO: Create test to see the cost of allocating when needed vs
  // allocate once and keep between statements. Also test on NUMA
  // machines to see the difference (I guess that allocating when needed
  // will allocate on 'correct' NUMA node and be faster.)
  if (!m_queue) {
    m_queue = new (std::nothrow) Prio_queue(Key_rec_less(m_curr_key_info));
    if (!m_queue) {
      DBUG_RETURN(HA_ERR_OUT_OF_MEM);
    }
  }
  /* Initialize the ordered record buffer.  */
  if (!m_ordered_rec_buffer) {
    uint alloc_len;
    /*
      Allocate record buffer for each used partition.
      If PK is clustered index, it is either the primary sort key or is
      added as secondary sort. So we only need to allocate for part id
      and a full record per partition.
      Otherwise if the clustered index was generated, we might need to
      do a secondary sort by rowid (handler::ref) and must allocate for
      ref (includes part id) and full record per partition. We don't
      know yet if we need to do secondary sort by rowid, so we must
      allocate space for it.
      TODO: enhance ha_index_init() for HA_EXTRA_SECONDARY_SORT_ROWID to
      avoid allocating space for handler::ref when not needed.
      When enhancing ha_index_init() care must be taken on ph_position(),
      so InnoDB's row_id is correctly handled (taken from m_last_part).
    */
    if (m_pkey_is_clustered && m_table->s->primary_key != MAX_KEY) {
      m_rec_offset = PARTITION_BYTES_IN_POS;
      m_ref_usage = REF_NOT_USED;
    } else {
      m_rec_offset = m_handler->ref_length;
      m_ref_usage = REF_STORED_IN_PQ;
    }
    alloc_len = used_parts * (m_rec_offset + m_rec_length);
    /* Allocate a key for temporary use when setting up the scan. */
    alloc_len += m_table->s->max_key_length;

    m_ordered_rec_buffer = static_cast<uchar *>(
        my_malloc(key_memory_partition_sort_buffer, alloc_len, MYF(MY_WME)));
    if (!m_ordered_rec_buffer) {
      DBUG_RETURN(HA_ERR_OUT_OF_MEM);
    }

    /*
      We set-up one record per partition and each record has 2 bytes in
      front where the partition id is written. This is used by ordered
      index_read.
      If we need to also sort by rowid (handler::ref), then m_curr_key_info[1]
      is NULL and we add the rowid before the record.
      We also set-up a reference to the first record for temporary use in
      setting up the scan.
    */
    char *ptr = (char *)m_ordered_rec_buffer;
    uint i;
    for (i = m_part_info->get_first_used_partition(); i < MY_BIT_NONE;
         i = m_part_info->get_next_used_partition(i)) {
      DBUG_PRINT("info", ("init rec-buf for part %u", i));
      int2store(ptr, i);
      ptr += m_rec_offset + m_rec_length;
    }
    m_start_key.key = (const uchar *)ptr;
    /*
      Initialize priority queue, initialized to reading forward.
      Start by only sort by KEY, HA_EXTRA_SECONDARY_SORT_ROWID
      will be given if we should sort by handler::ref too.
    */
    m_queue->m_rec_offset = m_rec_offset;
    if (m_queue->reserve(used_parts)) {
      DBUG_RETURN(HA_ERR_OUT_OF_MEM);
    }
  }
  DBUG_RETURN(init_record_priority_queue_for_parts(used_parts));
}

/**
  Destroy the ordered record buffer and the priority queue.
*/

void Partition_helper::destroy_record_priority_queue() {
  DBUG_ENTER("Partition_helper::destroy_record_priority_queue");
  destroy_record_priority_queue_for_parts();
  if (m_ordered_rec_buffer) {
    my_free(m_ordered_rec_buffer);
    m_ordered_rec_buffer = NULL;
  }
  if (m_queue) {
    m_queue->clear();
    delete m_queue;
    m_queue = NULL;
  }
  m_ref_usage = REF_NOT_USED;
  m_ordered_scan_ongoing = false;
  DBUG_VOID_RETURN;
}

/**
  Common setup for index_init.

  Set up variables and initialize the record priority queue.

  @param inx     Index to be used.
  @param sorted  True if the rows must be returned in index order.

  @return Operation status.
    @retval    0  Success
    @retval != 0  Error code
*/

int Partition_helper::ph_index_init_setup(uint inx, bool sorted) {
  DBUG_ENTER("Partition_helper:ph_:index_init_setup");

  DBUG_ASSERT(inx != MAX_KEY);
  DBUG_PRINT("info", ("inx %u sorted %u", inx, sorted));
  m_part_spec.start_part = NO_CURRENT_PART_ID;
  m_start_key.length = 0;
  m_ordered = sorted;
  m_ref_usage = REF_NOT_USED;
  m_curr_key_info[0] = m_table->key_info + inx;
  m_curr_key_info[1] = NULL;
  /*
    There are two cases where it is not enough to only sort on the key:
    1) For clustered indexes, the optimizer assumes that all keys
       have the rest of the PK columns appended to the KEY, so it will
       sort by PK as secondary sort key.
    2) Rowid-Order-Retrieval access methods, like index_merge_intersect
       and index_merge_union. These methods requires the index to be sorted
       on rowid (handler::ref) as secondary sort key.
  */
  if (m_pkey_is_clustered && m_table->s->primary_key != MAX_KEY &&
      inx != m_table->s->primary_key) {
    /*
      if PK is clustered, then the key cmp must use the pk to
      differentiate between equal key in given index.
    */
    DBUG_PRINT("info", ("Clustered pk, using pk as secondary cmp"));
    m_curr_key_info[1] = m_table->key_info + m_table->s->primary_key;
  }

  /*
    Some handlers only read fields as specified by the bitmap for the
    read set. For partitioned handlers we always require that the
    fields of the partition functions are read such that we can
    calculate the partition id to place updated and deleted records.
  */
  if (m_handler->get_lock_type() == F_WRLCK)
    bitmap_union(m_table->read_set, &m_part_info->full_part_field_set);

  DBUG_RETURN(0);
}

/**
  Read one record in an index scan and start an index scan.

  index_read_map starts a new index scan using a start key. The MySQL Server
  will check the end key on its own. Thus to function properly the
  partitioned handler need to ensure that it delivers records in the sort
  order of the MySQL Server.
  index_read_map can be restarted without calling index_end on the previous
  index scan and without calling index_init. In this case the index_read_map
  is on the same index as the previous index_scan. This is particularly
  used in conjunction with multi read ranges.

  @param[out] buf          Read row in MySQL Row Format
  @param[in]  key          Key parts in consecutive order
  @param[in]  keypart_map  Which part of key is used
  @param[in]  find_flag    What type of key condition is used

  @return Operation status.
    @retval    0  Success
    @retval != 0  Error code
*/

int Partition_helper::ph_index_read_map(uchar *buf, const uchar *key,
                                        key_part_map keypart_map,
                                        enum ha_rkey_function find_flag) {
  DBUG_ENTER("Partition_handler::ph_index_read_map");
  m_index_scan_type = PARTITION_INDEX_READ;
  m_start_key.key = key;
  m_start_key.keypart_map = keypart_map;
  m_start_key.flag = find_flag;
  DBUG_RETURN(common_index_read(buf, true));
}

/**
  Common routine for a number of index_read variants.

  @param[out] buf             Buffer where the record should be returned.
  @param[in]  have_start_key  true <=> the left endpoint is available, i.e.
                              we're in index_read call or in read_range_first
                              call and the range has left endpoint.
                              false <=> there is no left endpoint (we're in
                              read_range_first() call and the range has no left
                              endpoint).

  @return Operation status
    @retval 0                    OK
    @retval HA_ERR_END_OF_FILE   Whole index scanned, without finding the
  record.
    @retval HA_ERR_KEY_NOT_FOUND Record not found, but index cursor positioned.
    @retval other                Error code.

  @details
    Start scanning the range (when invoked from read_range_first()) or doing
    an index lookup (when invoked from index_read_XXX):
     - If possible, perform partition selection
     - Find the set of partitions we're going to use
     - Depending on whether we need ordering:
        NO:  Get the first record from first used partition (see
             handle_unordered_scan_next_partition)
        YES: Fill the priority queue and get the record that is the first in
             the ordering
*/

int Partition_helper::common_index_read(uchar *buf, bool have_start_key) {
  int error;
  m_reverse_order = false;
  DBUG_ENTER("Partition_helper::common_index_read");

  DBUG_PRINT("info", ("m_ordered %u m_ordered_scan_ong %u", m_ordered,
                      m_ordered_scan_ongoing));

  if (have_start_key) {
    m_start_key.length = calculate_key_len(m_table, m_handler->active_index,
                                           m_start_key.keypart_map);
    DBUG_PRINT("info",
               ("have_start_key map %lu find_flag %u len %u",
                m_start_key.keypart_map, m_start_key.flag, m_start_key.length));
    DBUG_ASSERT(m_start_key.length);
  }
  if ((error = partition_scan_set_up(buf, have_start_key))) {
    DBUG_RETURN(error);
  }

  if (have_start_key && (m_start_key.flag == HA_READ_KEY_OR_PREV ||
                         m_start_key.flag == HA_READ_PREFIX_LAST ||
                         m_start_key.flag == HA_READ_PREFIX_LAST_OR_PREV ||
                         m_start_key.flag == HA_READ_BEFORE_KEY)) {
    m_reverse_order = true;
    m_ordered_scan_ongoing = true;
  }
  DBUG_PRINT("info", ("m_ordered %u m_o_scan_ong %u have_start_key %u",
                      m_ordered, m_ordered_scan_ongoing, have_start_key));
  if (!m_ordered_scan_ongoing) {
    /*
      We use unordered index scan when read_range is used and flag
      is set to not use ordered.
      We also use an unordered index scan when the number of partitions to
      scan is only one.
      The unordered index scan will use the partition set created.
    */
    DBUG_PRINT("info", ("doing unordered scan"));
    error = handle_unordered_scan_next_partition(buf);
  } else {
    /*
      In all other cases we will use the ordered index scan. This will use
      the partition set created by the get_partition_set method.
    */
    error = handle_ordered_index_scan(buf);
  }
  DBUG_RETURN(error);
}

/**
  Start an index scan from leftmost record and return first record.

  index_first() asks for the first key in the index.
  This is similar to index_read except that there is no start key since
  the scan starts from the leftmost entry and proceeds forward with
  index_next.

  @param[out] buf  Read row in MySQL Row Format.

  @return Operation status.
    @retval    0  Success
    @retval != 0  Error code
*/

int Partition_helper::ph_index_first(uchar *buf) {
  DBUG_ENTER("Partition_helper::ph_index_first");

  m_index_scan_type = PARTITION_INDEX_FIRST;
  m_reverse_order = false;
  DBUG_RETURN(common_first_last(buf));
}

/**
  Start an index scan from rightmost record and return first record.

  index_last() asks for the last key in the index.
  This is similar to index_read except that there is no start key since
  the scan starts from the rightmost entry and proceeds forward with
  index_prev.

  @param[out] buf  Read row in MySQL Row Format.

  @return Operation status.
    @retval    0  Success
    @retval != 0  Error code
*/

int Partition_helper::ph_index_last(uchar *buf) {
  DBUG_ENTER("Partition_helper::ph_index_last");

  int error = HA_ERR_END_OF_FILE;
  uint part_id = m_part_info->get_first_used_partition();
  if (part_id == MY_BIT_NONE) {
    /* No partition to scan. */
    DBUG_RETURN(error);
  }
  m_index_scan_type = PARTITION_INDEX_LAST;
  m_reverse_order = true;
  DBUG_RETURN(common_first_last(buf));
}

/**
  Common routine for index_first/index_last.

  @param[out] buf  Read row in MySQL Row Format.

  @return Operation status.
    @retval    0  Success
    @retval != 0  Error code
*/

int Partition_helper::common_first_last(uchar *buf) {
  int error;
  DBUG_ENTER("Partition_helper::common_first_last");

  if ((error = partition_scan_set_up(buf, false))) {
    DBUG_RETURN(error);
  }
  if (!m_ordered_scan_ongoing && m_index_scan_type != PARTITION_INDEX_LAST) {
    DBUG_RETURN(handle_unordered_scan_next_partition(buf));
  }
  DBUG_RETURN(handle_ordered_index_scan(buf));
}

/**
  Read last using key.

  This is used in join_read_last_key to optimize away an ORDER BY.
  Can only be used on indexes supporting HA_READ_ORDER.

  @param[out] buf          Read row in MySQL Row Format
  @param[in]  key          Key
  @param[in]  keypart_map  Which part of key is used

  @return Operation status.
    @retval    0  Success
    @retval != 0  Error code
*/

int Partition_helper::ph_index_read_last_map(uchar *buf, const uchar *key,
                                             key_part_map keypart_map) {
  DBUG_ENTER("Partition_helper::ph_index_read_last_map");

  m_ordered = true;  // Safety measure
  m_index_scan_type = PARTITION_INDEX_READ_LAST;
  m_start_key.key = key;
  m_start_key.keypart_map = keypart_map;
  m_start_key.flag = HA_READ_PREFIX_LAST;
  DBUG_RETURN(common_index_read(buf, true));
}

/**
  Read index by key and keymap.

  Positions an index cursor to the index specified.
  Fetches the row if available. If the key value is null,
  begin at first key of the index.

  Optimization of the default implementation to take advantage of dynamic
  partition pruning.

  @param[out] buf          Read row in MySQL Row Format
  @param[in]  index        Index to read from
  @param[in]  key          Key
  @param[in]  keypart_map  Which part of key is used
  @param[in]  find_flag    Direction/how to search.

  @return Operation status.
    @retval    0  Success
    @retval != 0  Error code
*/
int Partition_helper::ph_index_read_idx_map(uchar *buf, uint index,
                                            const uchar *key,
                                            key_part_map keypart_map,
                                            enum ha_rkey_function find_flag) {
  int error = HA_ERR_KEY_NOT_FOUND;
  DBUG_ENTER("Partition_helper::ph_index_read_idx_map");

  if (find_flag == HA_READ_KEY_EXACT) {
    uint part;
    m_start_key.key = key;
    m_start_key.keypart_map = keypart_map;
    m_start_key.flag = find_flag;
    m_start_key.length =
        calculate_key_len(m_table, index, m_start_key.keypart_map);

    get_partition_set(m_table, buf, index, &m_start_key, &m_part_spec);

    /*
      We have either found exactly 1 partition
      (in which case start_part == end_part)
      or no matching partitions (start_part > end_part)
    */
    DBUG_ASSERT(m_part_spec.start_part >= m_part_spec.end_part);
    /* The start part is must be marked as used. */
    DBUG_ASSERT(m_part_spec.start_part > m_part_spec.end_part ||
                m_part_info->is_partition_used(m_part_spec.start_part));

    for (part = m_part_spec.start_part; part <= m_part_spec.end_part;
         part = m_part_info->get_next_used_partition(part)) {
      error = index_read_idx_map_in_part(part, buf, index, key, keypart_map,
                                         find_flag);
      if (error != HA_ERR_KEY_NOT_FOUND && error != HA_ERR_END_OF_FILE) {
        break;
      }
    }
    if (part <= m_part_spec.end_part) {
      m_last_part = part;
    }
  } else {
    /*
      If not only used with HA_READ_KEY_EXACT, we should investigate if
      possible to optimize for other find_flag's as well.
    */
    DBUG_ASSERT(0);
    error = HA_ERR_INTERNAL_ERROR;
  }
  DBUG_RETURN(error);
}

/**
  Read next record in a forward index scan.

  Used to read forward through the index (left to right, low to high).

  @param[out] buf  Read row in MySQL Row Format.

  @return Operation status.
    @retval    0  Success
    @retval != 0  Error code
*/

int Partition_helper::ph_index_next(uchar *buf) {
  DBUG_ENTER("Partition_helper::ph_index_next");

  /*
    TODO(low priority):
    If we want partition to work with the HANDLER commands, we
    must be able to do index_last() -> index_prev() -> index_next()
    and if direction changes, we must step back those partitions in
    the record queue so we don't return a value from the wrong direction.
  */
  DBUG_ASSERT(m_index_scan_type != PARTITION_INDEX_LAST ||
              m_table->open_by_handler);
  if (!m_ordered_scan_ongoing) {
    DBUG_RETURN(handle_unordered_next(buf, false));
  }
  DBUG_RETURN(handle_ordered_next(buf, false));
}

/**
  Read next same record.

  This routine is used to read the next but only if the key is the same
  as supplied in the call.

  @param[out] buf     Read row in MySQL Row Format.
  @param[in]  keylen  Length of key.

  @return Operation status.
    @retval    0  Success
    @retval != 0  Error code
*/

int Partition_helper::ph_index_next_same(uchar *buf,
                                         uint keylen MY_ATTRIBUTE((unused))) {
  DBUG_ENTER("Partition_helper::ph_index_next_same");

  DBUG_ASSERT(keylen == m_start_key.length);
  DBUG_ASSERT(m_index_scan_type != PARTITION_INDEX_LAST);
  if (!m_ordered_scan_ongoing) DBUG_RETURN(handle_unordered_next(buf, true));
  DBUG_RETURN(handle_ordered_next(buf, true));
}

/**
  Read next record when performing index scan backwards.

  Used to read backwards through the index (right to left, high to low).

  @param[out] buf  Read row in MySQL Row Format.

  @return Operation status.
    @retval    0  Success
    @retval != 0  Error code
*/

int Partition_helper::ph_index_prev(uchar *buf) {
  DBUG_ENTER("Partition_helper::ph_index_prev");

  /* TODO: read comment in index_next */
  DBUG_ASSERT(m_index_scan_type != PARTITION_INDEX_FIRST ||
              m_table->open_by_handler);
  DBUG_RETURN(handle_ordered_prev(buf));
}

/**
  Start a read of one range with start and end key.

  We re-implement read_range_first since we don't want the compare_key
  check at the end. This is already performed in the partition handler.
  read_range_next is very much different due to that we need to scan
  all underlying handlers.

  @param start_key     Specification of start key.
  @param end_key       Specification of end key.
  @param eq_range_arg  Is it equal range.
  @param sorted        Should records be returned in sorted order.

  @return Operation status.
    @retval    0  Success
    @retval != 0  Error code
*/

int Partition_helper::ph_read_range_first(const key_range *start_key,
                                          const key_range *end_key,
                                          bool eq_range_arg, bool sorted) {
  int error = HA_ERR_END_OF_FILE;
  bool have_start_key = (start_key != NULL);
  uint part_id = m_part_info->get_first_used_partition();
  DBUG_ENTER("Partition_helper::ph_read_range_first");

  if (part_id == MY_BIT_NONE) {
    /* No partition to scan. */
    DBUG_RETURN(error);
  }

  m_ordered = sorted;
  set_eq_range(eq_range_arg);
  m_handler->set_end_range(end_key, handler::RANGE_SCAN_ASC);

  set_range_key_part(m_curr_key_info[0]->key_part);
  if (have_start_key)
    m_start_key = *start_key;
  else
    m_start_key.key = NULL;

  m_index_scan_type = PARTITION_READ_RANGE;
  error = common_index_read(m_table->record[0], have_start_key);
  DBUG_RETURN(error);
}

/**
  Read next record in read of a range with start and end key.

  @return Operation status.
    @retval    0  Success
    @retval != 0  Error code
*/

int Partition_helper::ph_read_range_next() {
  DBUG_ENTER("Partition_helper::ph_read_range_next");

  if (m_ordered_scan_ongoing) {
    DBUG_RETURN(handle_ordered_next(m_table->record[0], get_eq_range()));
  }
  DBUG_RETURN(handle_unordered_next(m_table->record[0], get_eq_range()));
}

/**
  Common routine to set up index scans.

  Find out which partitions we'll need to read when scanning the specified
  range.

  If we need to scan only one partition, set m_ordered_scan_ongoing=false
  as we will not need to do merge ordering.

  @param buf            Buffer to later return record in (this function
                        needs it to calculate partitioning function values)

  @param idx_read_flag  true <=> m_start_key has range start endpoint which
                        probably can be used to determine the set of
                        partitions to scan.
                        false <=> there is no start endpoint.

  @return Operation status.
    @retval   0  Success
    @retval !=0  Error code
*/

int Partition_helper::partition_scan_set_up(uchar *buf, bool idx_read_flag) {
  DBUG_ENTER("Partition_helper::partition_scan_set_up");

  if (idx_read_flag)
    get_partition_set(m_table, buf, m_handler->active_index, &m_start_key,
                      &m_part_spec);
  else {
    // TODO: set to get_first_used_part() instead!
    m_part_spec.start_part = 0;
    // TODO: Implement bitmap_get_last_set() and use that here!
    m_part_spec.end_part = m_tot_parts - 1;
  }
  if (m_part_spec.start_part > m_part_spec.end_part) {
    /*
      We discovered a partition set but the set was empty so we report
      key not found.
    */
    DBUG_PRINT("info", ("scan with no partition to scan"));
    DBUG_RETURN(HA_ERR_END_OF_FILE);
  }
  if (m_part_spec.start_part == m_part_spec.end_part) {
    /*
      We discovered a single partition to scan, this never needs to be
      performed using the ordered index scan.
    */
    DBUG_PRINT("info", ("index scan using the single partition %d",
                        m_part_spec.start_part));
    m_ordered_scan_ongoing = false;
  } else {
    /*
      Set m_ordered_scan_ongoing according how the scan should be done
      Only exact partitions are discovered atm by get_partition_set.
      Verify this, also bitmap must have at least one bit set otherwise
      the result from this table is the empty set.
    */
    uint start_part = m_part_info->get_first_used_partition();
    if (start_part == MY_BIT_NONE) {
      DBUG_PRINT("info", ("scan with no partition to scan"));
      DBUG_RETURN(HA_ERR_END_OF_FILE);
    }
    if (start_part > m_part_spec.start_part)
      m_part_spec.start_part = start_part;
    m_ordered_scan_ongoing = m_ordered;
  }
  DBUG_ASSERT(m_part_spec.start_part < m_tot_parts);
  DBUG_ASSERT(m_part_spec.end_part < m_tot_parts);
  DBUG_RETURN(0);
}

/**
  Common routine to handle index_next with unordered results.

  These routines are used to scan partitions without considering order.
  This is performed in two situations.
  1) In read_multi_range this is the normal case
  2) When performing any type of index_read, index_first, index_last where
  all fields in the partition function is bound. In this case the index
  scan is performed on only one partition and thus it isn't necessary to
  perform any sort.

  @param[out] buf        Read row in MySQL Row Format.
  @param[in]  is_next_same  Called from index_next_same.

  @return Operation status.
    @retval HA_ERR_END_OF_FILE  End of scan
    @retval 0                   Success
    @retval other               Error code
*/

int Partition_helper::handle_unordered_next(uchar *buf, bool is_next_same) {
  int error;
  DBUG_ENTER("Partition_helper::handle_unordered_next");

  if (m_part_spec.start_part >= m_tot_parts) {
    /* Should only happen with SQL HANDLER! */
    DBUG_ASSERT(m_table->open_by_handler);
    DBUG_RETURN(HA_ERR_END_OF_FILE);
  }

  /*
    We should consider if this should be split into three functions as
    partition_read_range is_next_same are always local constants
  */

  if (is_next_same) {
    error = index_next_same_in_part(m_part_spec.start_part, buf,
                                    m_start_key.key, m_start_key.length);
  } else if (m_index_scan_type == PARTITION_READ_RANGE) {
    DBUG_ASSERT(buf == m_table->record[0]);
    error = read_range_next_in_part(m_part_spec.start_part, NULL);
  } else {
    error = index_next_in_part(m_part_spec.start_part, buf);
  }

  if (error == HA_ERR_END_OF_FILE) {
    m_part_spec.start_part++;  // Start using next part
    error = handle_unordered_scan_next_partition(buf);
  } else {
    m_last_part = m_part_spec.start_part;
  }
  DBUG_RETURN(error);
}

/**
  Handle index_next when changing to new partition.

  This routine is used to start the index scan on the next partition.
  Both initial start and after completing scan on one partition.

  @param[out] buf  Read row in MySQL Row Format

  @return Operation status.
    @retval HA_ERR_END_OF_FILE  End of scan
    @retval 0                   Success
    @retval other               Error code
*/

int Partition_helper::handle_unordered_scan_next_partition(uchar *buf) {
  uint i = m_part_spec.start_part;
  int saved_error = HA_ERR_END_OF_FILE;
  DBUG_ENTER("Partition_helper::handle_unordered_scan_next_partition");

  if (i)
    i = m_part_info->get_next_used_partition(i - 1);
  else
    i = m_part_info->get_first_used_partition();

  for (; i <= m_part_spec.end_part;
       i = m_part_info->get_next_used_partition(i)) {
    int error;
    m_part_spec.start_part = i;
    switch (m_index_scan_type) {
      case PARTITION_READ_RANGE:
        DBUG_ASSERT(buf == m_table->record[0]);
        DBUG_PRINT("info", ("read_range_first on partition %d", i));
        error = read_range_first_in_part(
            i, NULL, m_start_key.key ? &m_start_key : NULL,
            m_handler->end_range, get_eq_range(), false);
        break;
      case PARTITION_INDEX_READ:
        DBUG_PRINT("info", ("index_read on partition %d", i));
        error = index_read_map_in_part(
            i, buf, m_start_key.key, m_start_key.keypart_map, m_start_key.flag);
        break;
      case PARTITION_INDEX_FIRST:
        DBUG_PRINT("info", ("index_first on partition %d", i));
        error = index_first_in_part(i, buf);
        break;
      case PARTITION_INDEX_FIRST_UNORDERED:
        /* When is this ever used? */
        DBUG_ASSERT(0);
        /*
          We perform a scan without sorting and this means that we
          should not use the index_first since not all handlers
          support it and it is also unnecessary to restrict sort
          order.
        */
        DBUG_PRINT("info", ("read_range_first on partition %d", i));
        DBUG_ASSERT(buf == m_table->record[0]);
        error = read_range_first_in_part(i, NULL, 0, m_handler->end_range,
                                         get_eq_range(), 0);
        break;
      default:
        DBUG_ASSERT(0);
        DBUG_RETURN(HA_ERR_INTERNAL_ERROR);
    }
    if (!error) {
      m_last_part = i;
      DBUG_RETURN(0);
    }
    if ((error != HA_ERR_END_OF_FILE) && (error != HA_ERR_KEY_NOT_FOUND))
      DBUG_RETURN(error);

    /*
      If HA_ERR_KEY_NOT_FOUND, we must return that error instead of
      HA_ERR_END_OF_FILE, to be able to continue search.
    */
    if (saved_error != HA_ERR_KEY_NOT_FOUND) saved_error = error;
    DBUG_PRINT("info", ("END_OF_FILE/KEY_NOT_FOUND on partition %d", i));
  }
  if (saved_error == HA_ERR_END_OF_FILE)
    m_part_spec.start_part = NO_CURRENT_PART_ID;
  DBUG_RETURN(saved_error);
}

/**
  Common routine to start index scan with ordered results.

  @param[out] buf  Read row in MySQL Row Format

  @return Operation status
    @retval HA_ERR_END_OF_FILE    End of scan
    @retval HA_ERR_KEY_NOT_FOUND  End of scan
    @retval 0                     Success
    @retval other                 Error code

  @details
    This part contains the logic to handle index scans that require ordered
    output. This includes all except those started by read_range_first with
    the flag ordered set to false. Thus most direct index_read and all
    index_first and index_last.

    We implement ordering by keeping one record plus a key buffer for each
    partition. Every time a new entry is requested we will fetch a new
    entry from the partition that is currently not filled with an entry.
    Then the entry is put into its proper sort position.

    Returning a record is done by getting the top record, copying the
    record to the request buffer and setting the partition as empty on
    entries.
*/

int Partition_helper::handle_ordered_index_scan(uchar *buf) {
  uint i;
  std::vector<uchar *> parts;
  bool found = false;
  uchar *part_rec_buf_ptr = m_ordered_rec_buffer;
  int saved_error = HA_ERR_END_OF_FILE;
  DBUG_ENTER("Partition_helper::handle_ordered_index_scan");
  DBUG_ASSERT(part_rec_buf_ptr);

  if (m_key_not_found) {
    m_key_not_found = false;
    bitmap_clear_all(&m_key_not_found_partitions);
    DBUG_PRINT("info", ("Cleared m_key_not_found_partitions"));
  }
  m_top_entry = NO_CURRENT_PART_ID;
  m_queue->clear();
  parts.reserve(m_queue->capacity());
  DBUG_ASSERT(m_part_info->is_partition_used(m_part_spec.start_part));

  /*
    Position part_rec_buf_ptr to point to the first used partition >=
    start_part. There may be partitions marked by used_partitions,
    but is before start_part. These partitions has allocated record buffers
    but is dynamically pruned, so those buffers must be skipped.
  */
  for (i = m_part_info->get_first_used_partition(); i < m_part_spec.start_part;
       i = m_part_info->get_next_used_partition(i)) {
    part_rec_buf_ptr += m_rec_offset + m_rec_length;
  }
  DBUG_PRINT("info", ("m_part_spec.start_part %u first_used_part %u",
                      m_part_spec.start_part, i));
  for (/* continue from above */; i <= m_part_spec.end_part;
       i = m_part_info->get_next_used_partition(i)) {
    DBUG_PRINT("info", ("reading from part %u (scan_type: %u inx: %u)", i,
                        m_index_scan_type, m_handler->active_index));
    DBUG_ASSERT(i == uint2korr(part_rec_buf_ptr));
    uchar *rec_buf_ptr = part_rec_buf_ptr + m_rec_offset;
    uchar *read_buf;
    int error;
    DBUG_PRINT("info", ("part %u, scan_type %d", i, m_index_scan_type));

    /* ICP relies on Item evaluation, which expects the row in record[0]. */
    if (m_handler->pushed_idx_cond)
      read_buf = m_table->record[0];
    else
      read_buf = rec_buf_ptr;

    switch (m_index_scan_type) {
      case PARTITION_INDEX_READ:
        error =
            index_read_map_in_part(i, read_buf, m_start_key.key,
                                   m_start_key.keypart_map, m_start_key.flag);
        break;
      case PARTITION_INDEX_FIRST:
        error = index_first_in_part(i, read_buf);
        break;
      case PARTITION_INDEX_LAST:
        error = index_last_in_part(i, read_buf);
        break;
      case PARTITION_INDEX_READ_LAST:
        error = index_read_last_map_in_part(i, read_buf, m_start_key.key,
                                            m_start_key.keypart_map);
        break;
      case PARTITION_READ_RANGE: {
        /*
          To enable optimization in derived engines, we provide a read buffer
          pointer if we want to read into something different than
          table->record[0] (which read_range_* always uses).
        */
        error = read_range_first_in_part(
            i, read_buf == m_table->record[0] ? NULL : read_buf,
            m_start_key.key ? &m_start_key : NULL, m_handler->end_range,
            get_eq_range(), true);
        break;
      }
      default:
        DBUG_ASSERT(false);
        DBUG_RETURN(HA_ERR_END_OF_FILE);
    }
    DBUG_PRINT("info", ("error %d from partition %u", error, i));
    /* When using ICP, copy record[0] to the priority queue for sorting. */
    if (m_handler->pushed_idx_cond) memcpy(rec_buf_ptr, read_buf, m_rec_length);
    if (!error) {
      found = true;
      if (m_ref_usage != REF_NOT_USED) {
        /* position_in_last_part needs m_last_part set. */
        m_last_part = i;
        position_in_last_part(part_rec_buf_ptr + PARTITION_BYTES_IN_POS,
                              rec_buf_ptr);
      }
      /*
        Save for later insertion in queue;
      */
      parts.push_back(part_rec_buf_ptr);
      DBUG_DUMP("row", read_buf, m_rec_length);
    } else if (error != HA_ERR_KEY_NOT_FOUND && error != HA_ERR_END_OF_FILE) {
      DBUG_RETURN(error);
    } else if (error == HA_ERR_KEY_NOT_FOUND) {
      DBUG_PRINT("info", ("HA_ERR_KEY_NOT_FOUND from partition %u", i));
      bitmap_set_bit(&m_key_not_found_partitions, i);
      m_key_not_found = true;
      saved_error = error;
    }
    part_rec_buf_ptr += m_rec_offset + m_rec_length;
  }
  if (found) {
    /*
      We found at least one partition with data, now sort all entries and
      after that read the first entry and copy it to the buffer to return in.
    */
    m_queue->m_max_at_top = m_reverse_order;
    m_queue->m_keys = m_curr_key_info;
    DBUG_ASSERT(m_queue->empty());
    /*
      If PK, we should not sort by rowid, since that is already done
      through the KEY setup.
    */
    DBUG_ASSERT(!m_curr_key_info[1] || m_ref_usage == REF_NOT_USED);
    m_queue->assign(parts);
    return_top_record(buf);
    DBUG_PRINT("info", ("Record returned from partition %d", m_top_entry));
    DBUG_RETURN(0);
  }
  DBUG_RETURN(saved_error);
}

/**
  Return the top record in sort order.

  @param[out] buf  Row returned in MySQL Row Format.
*/

void Partition_helper::return_top_record(uchar *buf) {
  uint part_id;
  uchar *key_buffer = m_queue->top();
  uchar *rec_buffer = key_buffer + m_rec_offset;

  part_id = uint2korr(key_buffer);
  copy_cached_row(buf, rec_buffer);
  DBUG_PRINT("info", ("from part_id %u", part_id));
  DBUG_DUMP("returned_row", buf, m_table->s->reclength);
  m_last_part = part_id;
  m_top_entry = part_id;
}

/**
  Add index_next/prev results from partitions without exact match.

  If there where any partitions that returned HA_ERR_KEY_NOT_FOUND when
  ha_index_read_map was done, those partitions must be included in the
  following index_next/prev call.
*/

int Partition_helper::handle_ordered_index_scan_key_not_found() {
  int error;
  uint i;
  size_t old_elements = m_queue->size();
  uchar *part_buf = m_ordered_rec_buffer;
  uchar *curr_rec_buf = NULL;
  DBUG_ENTER("Partition_helper::handle_ordered_index_scan_key_not_found");
  DBUG_ASSERT(m_key_not_found);
  DBUG_ASSERT(part_buf);
  /*
    Loop over all used partitions to get the correct offset
    into m_ordered_rec_buffer.
  */
  for (i = m_part_info->get_first_used_partition(); i < MY_BIT_NONE;
       i = m_part_info->get_next_used_partition(i)) {
    if (bitmap_is_set(&m_key_not_found_partitions, i)) {
      /*
        This partition is used and did return HA_ERR_KEY_NOT_FOUND
        in index_read_map.
      */
      uchar *read_buf;
      curr_rec_buf = part_buf + m_rec_offset;
      /* ICP relies on Item evaluation, which expects the row in record[0]. */
      if (m_handler->pushed_idx_cond)
        read_buf = m_table->record[0];
      else
        read_buf = curr_rec_buf;

      if (m_reverse_order)
        error = index_prev_in_part(i, read_buf);
      else
        error = index_next_in_part(i, read_buf);
      /* HA_ERR_KEY_NOT_FOUND is not allowed from index_next! */
      DBUG_ASSERT(error != HA_ERR_KEY_NOT_FOUND);
      DBUG_PRINT("info", ("Filling from partition %u reverse %u error %d", i,
                          m_reverse_order, error));
      if (!error) {
        /* When using ICP, copy record[0] to the priority queue for sorting. */
        if (m_handler->pushed_idx_cond)
          memcpy(curr_rec_buf, read_buf, m_rec_length);
        if (m_ref_usage != REF_NOT_USED) {
          /* position_in_last_part needs m_last_part set. */
          m_last_part = i;
          position_in_last_part(part_buf + PARTITION_BYTES_IN_POS,
                                curr_rec_buf);
        }
        m_queue->push(part_buf);
      } else if (error != HA_ERR_END_OF_FILE && error != HA_ERR_KEY_NOT_FOUND)
        DBUG_RETURN(error);
    }
    part_buf += m_rec_offset + m_rec_length;
  }
  DBUG_ASSERT(curr_rec_buf);
  bitmap_clear_all(&m_key_not_found_partitions);
  m_key_not_found = false;

  if (m_queue->size() > old_elements) {
    /* Update m_top_entry, which may have changed. */
    uchar *key_buffer = m_queue->top();
    m_top_entry = uint2korr(key_buffer);
  }
  DBUG_RETURN(0);
}

/**
  Common routine to handle index_next with ordered results.

  @param[out] buf        Read row in MySQL Row Format.
  @param[in]  is_next_same  Called from index_next_same.

  @return Operation status.
    @retval HA_ERR_END_OF_FILE  End of scan
    @retval 0                   Success
    @retval other               Error code
*/

int Partition_helper::handle_ordered_next(uchar *buf, bool is_next_same) {
  int error;
  uint part_id = m_top_entry;
  uchar *rec_buf = m_queue->empty() ? NULL : m_queue->top() + m_rec_offset;
  uchar *read_buf;
  DBUG_ENTER("Partition_helper::handle_ordered_next");

  if (m_reverse_order) {
    /*
      TODO: To support change of direction (index_prev -> index_next,
      index_read_map(HA_READ_KEY_EXACT) -> index_prev etc.)
      We would need to:
      - Step back all cursors we have a buffered row from a previous next/prev
        call (i.e. for all partitions we previously called index_prev, we must
        call index_next and skip that row.
      - empty the priority queue and initialize it again with reverse ordering.
    */
    DBUG_ASSERT(m_table->open_by_handler);
    DBUG_RETURN(HA_ERR_WRONG_COMMAND);
  }

  if (m_key_not_found) {
    if (is_next_same) {
      /* Only rows which match the key. */
      m_key_not_found = false;
      bitmap_clear_all(&m_key_not_found_partitions);
    } else {
      /* There are partitions not included in the index record queue. */
      size_t old_elements = m_queue->size();
      if ((error = handle_ordered_index_scan_key_not_found()))
        DBUG_RETURN(error);
      /*
        If the queue top changed, i.e. one of the partitions that gave
        HA_ERR_KEY_NOT_FOUND in index_read_map found the next record,
        return it.
        Otherwise replace the old with a call to index_next (fall through).
      */
      if (old_elements != m_queue->size() && part_id != m_top_entry) {
        return_top_record(buf);
        DBUG_PRINT("info", ("Returning row from part %u (prev KEY_NOT_FOUND)",
                            m_top_entry));
        DBUG_RETURN(0);
      }
    }
  }
  if (part_id >= m_tot_parts) DBUG_RETURN(HA_ERR_END_OF_FILE);

  DBUG_PRINT("info", ("next row from part %u (inx %u)", part_id,
                      m_handler->active_index));

  /* Assert that buffer for fetch is not NULL */
  DBUG_ASSERT(rec_buf);

  /* ICP relies on Item evaluation, which expects the row in record[0]. */
  if (m_handler->pushed_idx_cond)
    read_buf = m_table->record[0];
  else
<<<<<<< HEAD
    read_buf = rec_buf;

  if (m_index_scan_type == PARTITION_READ_RANGE) {
    error = read_range_next_in_part(
        part_id, read_buf == m_table->record[0] ? NULL : read_buf);
  } else if (!is_next_same)
    error = index_next_in_part(part_id, read_buf);
  else
    error = index_next_same_in_part(part_id, read_buf, m_start_key.key,
                                    m_start_key.length);
  if (error) {
    if (error == HA_ERR_END_OF_FILE) {
=======
    read_buf= rec_buf;

  if (is_next_same) {
    error = index_next_same_in_part(part_id,
                                   read_buf,
                                   m_start_key.key,
                                   m_start_key.length);
  } else if (m_index_scan_type == PARTITION_READ_RANGE) {
    error = read_range_next_in_part(part_id,
                                   read_buf == m_table->record[0]
                                     ? NULL : read_buf);
  }
  else {
    error = index_next_in_part(part_id, read_buf);
  }

  if (error)
  {
    if (error == HA_ERR_END_OF_FILE)
    {
>>>>>>> 30bc04f3
      /* Return next buffered row */
      if (!m_queue->empty()) m_queue->pop();
      if (m_queue->empty()) {
        /*
          If priority queue is empty, we have finished fetching rows from all
          partitions. Reset the value of next partition to NONE. This would
          imply HA_ERR_END_OF_FILE for all future calls.
        */
        m_top_entry = NO_CURRENT_PART_ID;
      } else {
        return_top_record(buf);
        DBUG_PRINT("info",
                   ("Record returned from partition %u (2)", m_top_entry));
        error = 0;
      }
    }
    DBUG_RETURN(error);
  }
  /* When using ICP, copy record[0] to the priority queue for sorting. */
  if (m_handler->pushed_idx_cond) memcpy(rec_buf, read_buf, m_rec_length);
  if (m_ref_usage != REF_NOT_USED) {
    /* position_in_last_part needs m_last_part set. */
    m_last_part = part_id;
    position_in_last_part(rec_buf - m_rec_offset + PARTITION_BYTES_IN_POS,
                          rec_buf);
  }
  DBUG_DUMP("rec_buf", rec_buf, m_rec_length);
  m_queue->update_top();
  return_top_record(buf);
  DBUG_PRINT("info", ("Record returned from partition %u", m_top_entry));
  DBUG_RETURN(0);
}

/**
  Common routine to handle index_prev with ordered results.

  @param[out] buf  Read row in MySQL Row Format.

  @return Operation status.
    @retval HA_ERR_END_OF_FILE  End of scan
    @retval 0                   Success
    @retval other               Error code
*/

int Partition_helper::handle_ordered_prev(uchar *buf) {
  int error;
  uint part_id = m_top_entry;
  uchar *rec_buf = m_queue->empty() ? NULL : m_queue->top() + m_rec_offset;
  uchar *read_buf;
  DBUG_ENTER("Partition_helper::handle_ordered_prev");

  if (!m_reverse_order) {
    /* TODO: See comment in handle_ordered_next(). */
    DBUG_ASSERT(m_table->open_by_handler);
    DBUG_RETURN(HA_ERR_WRONG_COMMAND);
  }

  if (m_key_not_found) {
    /* There are partitions not included in the index record queue. */
    size_t old_elements = m_queue->size();
    if ((error = handle_ordered_index_scan_key_not_found())) DBUG_RETURN(error);
    if (old_elements != m_queue->size() && part_id != m_top_entry) {
      /*
        Should only be possible for when HA_READ_KEY_EXACT was previously used,
        which is not supported to have a subsequent call for PREV.
        I.e. HA_READ_KEY_EXACT is considered to not have reverse order!
      */
      DBUG_ASSERT(0);
      /*
        If the queue top changed, i.e. one of the partitions that gave
        HA_ERR_KEY_NOT_FOUND in index_read_map found the next record,
        return it.
        Otherwise replace the old with a call to index_next (fall through).
      */
      return_top_record(buf);
      DBUG_RETURN(0);
    }
  }

  if (part_id >= m_tot_parts) {
    /* This should never happen, except for SQL HANDLER calls! */
    DBUG_ASSERT(m_table->open_by_handler);
    DBUG_RETURN(HA_ERR_END_OF_FILE);
  }

  /* Assert that buffer for fetch is not NULL */
  DBUG_ASSERT(rec_buf);

  /* ICP relies on Item evaluation, which expects the row in record[0]. */
  if (m_handler->pushed_idx_cond)
    read_buf = m_table->record[0];
  else
    read_buf = rec_buf;

  if ((error = index_prev_in_part(part_id, read_buf))) {
    if (error == HA_ERR_END_OF_FILE) {
      if (!m_queue->empty()) m_queue->pop();
      if (m_queue->empty()) {
        /*
          If priority queue is empty, we have finished fetching rows from all
          partitions. Reset the value of next partition to NONE. This would
          imply HA_ERR_END_OF_FILE for all future calls.
        */
        m_top_entry = NO_CURRENT_PART_ID;
      } else {
        return_top_record(buf);
        DBUG_PRINT("info",
                   ("Record returned from partition %d (2)", m_top_entry));
        error = 0;
      }
    }
    DBUG_RETURN(error);
  }
  /* When using ICP, copy record[0] to the priority queue for sorting. */
  if (m_handler->pushed_idx_cond) memcpy(rec_buf, read_buf, m_rec_length);

  if (m_ref_usage != REF_NOT_USED) {
    /* position_in_last_part needs m_last_part set. */
    m_last_part = part_id;
    position_in_last_part(rec_buf - m_rec_offset + PARTITION_BYTES_IN_POS,
                          rec_buf);
  }
  m_queue->update_top();
  return_top_record(buf);
  DBUG_PRINT("info", ("Record returned from partition %d", m_top_entry));
  DBUG_RETURN(0);
}

/**
  Get statistics from a specific partition.

  @param[out] stat_info  Area to report values into.
  @param[out] check_sum  Check sum of partition.
  @param[in]  part_id    Partition to report from.
*/
void Partition_helper::get_dynamic_partition_info_low(ha_statistics *stat_info,
                                                      ha_checksum *check_sum,
                                                      uint part_id) {
  ha_statistics *part_stat = &m_handler->stats;
  DBUG_ASSERT(bitmap_is_set(&m_part_info->read_partitions, part_id));
  DBUG_ASSERT(bitmap_is_subset(&m_part_info->read_partitions,
                               &m_part_info->lock_partitions));
  DBUG_ASSERT(bitmap_is_subset(&m_part_info->lock_partitions,
                               &m_part_info->read_partitions));
  bitmap_clear_all(&m_part_info->read_partitions);
  bitmap_set_bit(&m_part_info->read_partitions, part_id);
  m_handler->info(HA_STATUS_TIME | HA_STATUS_VARIABLE |
                  HA_STATUS_VARIABLE_EXTRA | HA_STATUS_NO_LOCK);
  stat_info->records = part_stat->records;
  stat_info->mean_rec_length = part_stat->mean_rec_length;
  stat_info->data_file_length = part_stat->data_file_length;
  stat_info->max_data_file_length = part_stat->max_data_file_length;
  stat_info->index_file_length = part_stat->index_file_length;
  stat_info->delete_length = part_stat->delete_length;
  stat_info->create_time = part_stat->create_time;
  stat_info->update_time = part_stat->update_time;
  stat_info->check_time = part_stat->check_time;
  if (m_handler->ha_table_flags() & HA_HAS_CHECKSUM) {
    *check_sum = checksum_in_part(part_id);
  }
  bitmap_copy(&m_part_info->read_partitions, &m_part_info->lock_partitions);
}<|MERGE_RESOLUTION|>--- conflicted
+++ resolved
@@ -2793,41 +2793,20 @@
   if (m_handler->pushed_idx_cond)
     read_buf = m_table->record[0];
   else
-<<<<<<< HEAD
     read_buf = rec_buf;
 
-  if (m_index_scan_type == PARTITION_READ_RANGE) {
+  if (is_next_same) {
+    error = index_next_same_in_part(part_id, read_buf, m_start_key.key,
+                                    m_start_key.length);
+  } else if (m_index_scan_type == PARTITION_READ_RANGE) {
     error = read_range_next_in_part(
         part_id, read_buf == m_table->record[0] ? NULL : read_buf);
-  } else if (!is_next_same)
+  } else {
     error = index_next_in_part(part_id, read_buf);
-  else
-    error = index_next_same_in_part(part_id, read_buf, m_start_key.key,
-                                    m_start_key.length);
+  }
+
   if (error) {
     if (error == HA_ERR_END_OF_FILE) {
-=======
-    read_buf= rec_buf;
-
-  if (is_next_same) {
-    error = index_next_same_in_part(part_id,
-                                   read_buf,
-                                   m_start_key.key,
-                                   m_start_key.length);
-  } else if (m_index_scan_type == PARTITION_READ_RANGE) {
-    error = read_range_next_in_part(part_id,
-                                   read_buf == m_table->record[0]
-                                     ? NULL : read_buf);
-  }
-  else {
-    error = index_next_in_part(part_id, read_buf);
-  }
-
-  if (error)
-  {
-    if (error == HA_ERR_END_OF_FILE)
-    {
->>>>>>> 30bc04f3
       /* Return next buffered row */
       if (!m_queue->empty()) m_queue->pop();
       if (m_queue->empty()) {
