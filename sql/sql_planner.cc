/* Copyright (c) 2000, 2017, Oracle and/or its affiliates. All rights reserved.

   This program is free software; you can redistribute it and/or modify
   it under the terms of the GNU General Public License as published by
   the Free Software Foundation; version 2 of the License.

   This program is distributed in the hope that it will be useful,
   but WITHOUT ANY WARRANTY; without even the implied warranty of
   MERCHANTABILITY or FITNESS FOR A PARTICULAR PURPOSE.  See the
   GNU General Public License for more details.

   You should have received a copy of the GNU General Public License
   along with this program; if not, write to the Free Software
   Foundation, Inc., 51 Franklin St, Fifth Floor, Boston, MA 02110-1301  USA */

/**
  @file

  @brief
  Create plan for a single select.


  @defgroup Query_Planner  Query Planner
  @{
*/

#include "sql/sql_planner.h"

#include "my_config.h"

#include <float.h>
#include <limits.h>
#include <string.h>
#include <algorithm>
#include <atomic>

#include "my_base.h"            // key_part_map
#include "my_bit.h"             // my_count_bits
#include "my_bitmap.h"
#include "my_compiler.h"
#include "my_dbug.h"
#include "my_macros.h"
#include "mysql/udf_registration_types.h"
#include "sql/enum_query_type.h"
#include "sql/field.h"
#include "sql/handler.h"
#include "sql/item.h"
#include "sql/item_cmpfunc.h"
#include "sql/key.h"
#include "sql/merge_sort.h"     // merge_sort
#include "sql/opt_costmodel.h"
#include "sql/opt_hints.h"      // hint_table_state
#include "sql/opt_range.h"      // QUICK_SELECT_I
#include "sql/opt_trace.h"      // Opt_trace_object
#include "sql/opt_trace_context.h"
#include "sql/query_options.h"
#include "sql/sql_bitmap.h"
#include "sql/sql_class.h"      // THD
#include "sql/sql_const.h"
#include "sql/sql_executor.h"
#include "sql/sql_lex.h"
#include "sql/sql_list.h"
#include "sql/sql_opt_exec_shared.h"
#include "sql/sql_optimizer.h"  // JOIN
#include "sql/sql_select.h"     // JOIN_TAB
#include "sql/sql_test.h"       // print_plan
#include "sql/system_variables.h"
#include "sql/table.h"
#include "sql_string.h"

using std::max;
using std::min;

static double prev_record_reads(JOIN *join, uint idx, table_map found_ref);
static void trace_plan_prefix(JOIN *join, uint idx,
                              table_map excluded_tables);

static uint
max_part_bit(key_part_map bits)
{
  uint found;
  for (found=0; bits & 1 ; found++,bits>>=1) ;
  return found;
}

static uint
cache_record_length(JOIN *join,uint idx)
{
  uint length=0;
  JOIN_TAB **pos,**end;

  for (pos=join->best_ref+join->const_tables,end=join->best_ref+idx ;
       pos != end ;
       pos++)
  {
    JOIN_TAB *join_tab= *pos;
    if (!join_tab->used_fieldlength)		// Not calculated yet
    {
      uint used_fields, used_blobs;
      bool used_null_fields, used_uneven_bit_fields;
      /*
        (1) keep_current_rowid: we don't know if Duplicate Weedout may be
        used, length will thus be inaccurate, this is acceptable.
      */
      calc_used_field_length(join_tab->table(),
                             false,             // (1)
                             &used_fields, &join_tab->used_fieldlength,
                             &used_blobs, &used_null_fields,
                             &used_uneven_bit_fields);
    }
    length+=join_tab->used_fieldlength;
  }
  return length;
}


Optimize_table_order::Optimize_table_order(THD *thd_arg, JOIN *join_arg,
                                           TABLE_LIST *sjm_nest_arg)
: thd(thd_arg), join(join_arg),
  search_depth(determine_search_depth(thd->variables.optimizer_search_depth,
                                      join->tables - join->const_tables)),
  prune_level(thd->variables.optimizer_prune_level),
  cur_embedding_map(0), emb_sjm_nest(sjm_nest_arg),
  excluded_tables((emb_sjm_nest ?
                   (join->all_table_map & ~emb_sjm_nest->sj_inner_tables) : 0) |
                  (join->allow_outer_refs ? 0 : OUTER_REF_TABLE_BIT)),
  has_sj(!(join->select_lex->sj_nests.is_empty() || emb_sjm_nest)),
  test_all_ref_keys(false), found_plan_with_allowed_sj(false)
{}


/**
  Find the best index to do 'ref' access on for a table.

  The best index chosen using the following priority list
  1) A clustered primary key with equality predicates on all keyparts is
     always chosen.
  2) A non nullable unique index with equality predicates on
     all keyparts is preferred over a non-unique index,
     nullable unique index or unique index where there are some
     keyparts without equality predicates.
  3) Otherwise, the index with best cost estimate is chosen.

  As a side-effect, bound_keyparts/read_cost/fanout is set for the first
  Key_use of every considered key.

  @param tab                        the table to be joined by the function
  @param remaining_tables           set of tables not included in the
                                    partial plan yet.
  @param idx                        the index in join->position[] where 'tab'
                                    is added to the partial plan.
  @param prefix_rowcount            estimate for the number of records returned
                                    by the partial plan
  @param [out] found_condition      whether or not there exists a condition
                                    that filters away rows for this table.
                                    Always true when the function finds a
                                    usable 'ref' access, but also if it finds
                                    a condition that is not usable by 'ref'
                                    access, e.g. is there is an index covering
                                    (a,b) and there is a condition only on 'b'.
                                    Note that all dependent tables for the
                                    condition in question must be in the plan
                                    prefix for this to be 'true'. Unmodified
                                    if no relevant condition is found.
  @param [out] ref_depend_map       tables the best ref access depends on.
                                    Unmodified if no 'ref' access is found.
  @param [out] used_key_parts       Number of keyparts 'ref' access uses.
                                    Unmodified if no 'ref' access is found.

  @return pointer to Key_use for the index with best 'ref' access, NULL if
          no 'ref' access method is found.
*/
Key_use* Optimize_table_order::find_best_ref(const JOIN_TAB *tab,
                                             const table_map remaining_tables,
                                             const uint idx,
                                             const double prefix_rowcount,
                                             bool *found_condition,
                                             table_map *ref_depend_map,
                                             uint *used_key_parts)
{
  // Skip finding best_ref if quick object is forced by hint.
  if (tab->quick() && tab->quick()->forced_by_hint)
    return NULL;

  // Return value - will point to Key_use of the index with cheapest ref access
  Key_use *best_ref= NULL;

  /*
    Cost of using best_ref; used to determine if ref access on another
    index is cheaper. Calculated as follows:

    (cost_ref_for_one_value + row_evaluate_cost(fanout_for_ref)) *
    prefix_rowcount
  */
  double best_ref_cost= DBL_MAX;

  // Index type, note that code below relies on this element definition order 
  enum idx_type {CLUSTERED_PK, UNIQUE, NOT_UNIQUE, FULLTEXT};
  enum idx_type best_found_keytype= NOT_UNIQUE;

  TABLE *const table= tab->table();
  Opt_trace_context *const trace= &thd->opt_trace;

  /*
    Guessing the number of distinct values in the table; used to
    make "rec_per_key"-like estimates when no statistics is
    available.
  */
  ha_rows distinct_keys_est= tab->records()/MATCHING_ROWS_IN_OTHER_TABLE;

  // Test how we can use keys
  for (Key_use *keyuse= tab->keyuse(); keyuse->table_ref == tab->table_ref; )
  {
    // keyparts that are usable for this index given the current partial plan
    key_part_map found_part= 0;
    // Bitmap of keyparts where the ref access is over 'keypart=const'
    key_part_map const_part= 0;
    /*
      Cost of ref access on current index. Calculated as follows:
      cost_ref_for_one_value * prefix_rowcount
    */
    double cur_read_cost;
    // Fanout for ref access using this index
    double cur_fanout;
    uint cur_used_keyparts= 0;  // number of used keyparts
    // tables 'ref' access on this index depends on
    table_map table_deps= 0;
    const uint key= keyuse->key;
    const KEY *const keyinfo= table->key_info + key;
    /*
      Bitmap of keyparts in this index that have a condition 

        "WHERE col=... OR col IS NULL"

      If 'ref' access is to be used in such cases, the JT_REF_OR_NULL
      type will be used.
    */
    key_part_map ref_or_null_part= 0;

    DBUG_PRINT("info", ("Considering ref access on key %s", keyinfo->name));
    Opt_trace_object trace_access_idx(trace);

    enum idx_type cur_keytype= (keyuse->keypart == FT_KEYPART) ?
      FULLTEXT : NOT_UNIQUE;

    // Calculate how many key segments of the current key we can use
    Key_use *const start_key= keyuse;
    start_key->bound_keyparts= 0;  // Initially, no ref access is possible

    // For each keypart
    while (keyuse->table_ref == tab->table_ref && keyuse->key == key)
    {
      const uint keypart= keyuse->keypart;
      // tables the current keypart depends on
      table_map cur_keypart_table_deps= 0;
      double best_distinct_prefix_rowcount= DBL_MAX;

      /*
        Check all ways to access the keypart. There is one keyuse
        object for each equality predicate for the keypart, and this
        loop estimates which equality predicate is best. Example that
        would have two keyuse objects for a keypart covering
        t1.col_x: "WHERE t1.col_x=4 AND t1.col_x=t2.col_y"
      */
      for ( ;
           keyuse->table_ref == tab->table_ref &&
           keyuse->key == key &&
           keyuse->keypart == keypart;
           ++keyuse)
      {
        /*
          This keyuse cannot be used if 
          1) it is a key reference between a table inside a semijoin
             nest and one outside of it. The same applices to
             materialized subqueries
          2) it is a key reference to a table that is not in the plan
             prefix (i.e., a table that will be later in the join
             sequence)
          3) there will be two ref_or_null keyparts 
             ("WHERE col=... OR col IS NULL"). Thus if
             a) the condition for an earlier keypart is of type
                ref_or_null, and
             b) the condition for the current keypart is ref_or_null
        */
        if ((excluded_tables & keyuse->used_tables) ||        // 1)
            (remaining_tables & keyuse->used_tables) ||       // 2)
            (ref_or_null_part &&                              // 3a)
             (keyuse->optimize & KEY_OPTIMIZE_REF_OR_NULL)))  // 3b)
          continue;

        found_part|= keyuse->keypart_map;
        if (!(keyuse->used_tables & ~join->const_table_map))
          const_part|= keyuse->keypart_map;

        const double cur_distinct_prefix_rowcount=
          prev_record_reads(join, idx, (table_deps | keyuse->used_tables));
        if (cur_distinct_prefix_rowcount < best_distinct_prefix_rowcount)
        {
          /*
            We estimate that the currently considered usage of the
            keypart will have to lookup fewer distinct key
            combinations from the prefix tables.
          */
          cur_keypart_table_deps= keyuse->used_tables & ~join->const_table_map;
          best_distinct_prefix_rowcount= cur_distinct_prefix_rowcount;
        }
        if (distinct_keys_est > keyuse->ref_table_rows)
          distinct_keys_est= keyuse->ref_table_rows;
        /*
          If there is one 'key_column IS NULL' expression, we can
          use this ref_or_null optimisation of this field
        */
        if (keyuse->optimize & KEY_OPTIMIZE_REF_OR_NULL)
          ref_or_null_part|= keyuse->keypart_map;
      }
      table_deps|= cur_keypart_table_deps;
    }

    if (distinct_keys_est < MATCHING_ROWS_IN_OTHER_TABLE)
    {
      // Fix for small tables
      distinct_keys_est= MATCHING_ROWS_IN_OTHER_TABLE;
      if (tab->records() && tab->records() < distinct_keys_est)
        distinct_keys_est= tab->records();
    }

    // fulltext indexes require special treatment
    if (cur_keytype != FULLTEXT)
    {
      *found_condition|= found_part;

      const bool all_key_parts_covered=
         (found_part == LOWER_BITS(key_part_map, actual_key_parts(keyinfo)));
      /*
        check for the current key type.
        If we find a key with all the keyparts having equality predicates and
        --> if it is a clustered primary key, current key type is set to
            CLUSTERED_PK.
        --> if it is non-nullable unique key, it is set as UNIQUE.
        --> otherwise its a NOT_UNIQUE keytype.
      */
      if (all_key_parts_covered && (keyinfo->flags & HA_NOSAME))
      {
        if (key == table->s->primary_key &&
            table->file->primary_key_is_clustered())
          cur_keytype= CLUSTERED_PK;
        else if ((keyinfo->flags & HA_NULL_PART_KEY) == 0)
          cur_keytype= UNIQUE;
      }

      if (cur_keytype == UNIQUE || cur_keytype == CLUSTERED_PK)
        trace_access_idx.add_alnum("access_type", "eq_ref");
      else
        trace_access_idx.add_alnum("access_type", "ref");

      trace_access_idx.add_utf8("index", keyinfo->name);

      if (cur_keytype > best_found_keytype)
      {
        trace_access_idx.add("chosen", false).
          add_alnum("cause", "heuristic_eqref_already_found");
        if (unlikely(!test_all_ref_keys))
          continue;
        else
        {
          /*
            key will be rejected further down, after we compute its
            bound_keyparts/read_cost/fanout.
          */
        }
      }

      // Check if we found full key
      if (all_key_parts_covered && !ref_or_null_part) /* use eq key */
      {
        cur_used_keyparts= (uint) ~0;
        if ((keyinfo->flags & (HA_NOSAME | HA_NULL_PART_KEY)) == HA_NOSAME)
        {
          cur_read_cost= prev_record_reads(join, idx, table_deps) *
                         table->cost_model()->page_read_cost(1.0);
          cur_fanout= 1.0;
        }
        else
        {
          if (!table_deps)
          {                                     /* We found a const key */
            /*
              ReuseRangeEstimateForRef-1:
              We get here if we've found a ref(const) (c_i are constants):
              "(keypart1=c1) AND ... AND (keypartN=cN)"   [ref_const_cond]

              If range optimizer was able to construct a "range"
              access on this index, then its condition "quick_cond" was
              eqivalent to ref_const_cond (*), and we can re-use E(#rows)
              from the range optimizer.

              Proof of (*): By properties of range and ref optimizers
              quick_cond will be equal or tighter than ref_const_cond.
              ref_const_cond already covers "smallest" possible interval -
              a singlepoint interval over all keyparts. Therefore,
              quick_cond is equivalent to ref_const_cond (if it was an
              empty interval we wouldn't have got here).
            */
            if (table->quick_keys.is_set(key))
              cur_fanout= (double) table->quick_rows[key];
            else
            {
              // quick_range couldn't use key
              cur_fanout= (double) tab->records()/distinct_keys_est;
            }
          }
          else
          {
            // Use records per key statistics if available
            if (keyinfo->has_records_per_key(actual_key_parts(keyinfo) - 1))
            {
              cur_fanout=
                keyinfo->records_per_key(actual_key_parts(keyinfo) - 1);
            }
            else
            {                              /* Prefer longer keys */
              DBUG_ASSERT(table->s->max_key_length > 0);
              cur_fanout=
                ((double) tab->records() / (double) distinct_keys_est *
                 (1.0 +
                  ((double) (table->s->max_key_length-keyinfo->key_length) /
                   (double) table->s->max_key_length)));
              if (cur_fanout < 2.0)
                cur_fanout= 2.0;        /* Can't be as good as a unique */
            }

            /*
              ReuseRangeEstimateForRef-2:  We get here if we could not reuse
              E(#rows) from range optimizer. Make another try:

              If range optimizer produced E(#rows) for a prefix of the ref
              access we're considering, and that E(#rows) is lower then our
              current estimate, make an adjustment. The criteria of when we
              can make an adjustment is a special case of the criteria used
              in ReuseRangeEstimateForRef-3.
            */
            if (table->quick_keys.is_set(key) &&
                (const_part &
                 (((key_part_map)1 << table->quick_key_parts[key])-1)) ==
                (((key_part_map)1 << table->quick_key_parts[key])-1) &&
                table->quick_n_ranges[key] == 1 &&
                cur_fanout > (double) table->quick_rows[key])
            {
              cur_fanout= (double) table->quick_rows[key];
            }
          }
          // Limit the number of matched rows
          const double tmp_fanout=
            min(cur_fanout, (double) thd->variables.max_seeks_for_key);
          if (table->covering_keys.is_set(key))
          {
            // We can use only index tree
            const Cost_estimate index_read_cost=
              table->file->index_scan_cost(key, 1, tmp_fanout);
            cur_read_cost= prefix_rowcount * index_read_cost.total_cost();
          }
          else if (key == table->s->primary_key &&
                   table->file->primary_key_is_clustered())
          {
            const Cost_estimate table_read_cost=
              table->file->read_cost(key, 1, tmp_fanout);
            cur_read_cost= prefix_rowcount * table_read_cost.total_cost();
          }
          else
            cur_read_cost= prefix_rowcount *
              min(table->cost_model()->page_read_cost(tmp_fanout),
                  tab->worst_seeks);
        }
      }
      else if ((found_part & 1) &&
               (!(table->file->index_flags(key, 0, 0) & HA_ONLY_WHOLE_INDEX) ||
                all_key_parts_covered))
      {
        /*
          Use as many key-parts as possible and a unique key is better
          than a not unique key.
          Set cur_fanout to (previous record count) * (records / combination)
        */

        cur_used_keyparts= max_part_bit(found_part);
        /*
          ReuseRangeEstimateForRef-3:
          We're now considering a ref[or_null] access via
          (t.keypart1=e1 AND ... AND t.keypartK=eK) [ OR  
          (same-as-above but with one cond replaced 
          with "t.keypart_i IS NULL")]  (**)

          Try re-using E(#rows) from "range" optimizer:
          We can do so if "range" optimizer used the same intervals as
          in (**). The intervals used by range optimizer may be not 
          available at this point (as "range" access might have choosen to
          create quick select over another index), so we can't compare
          them to (**). We'll make indirect judgements instead.
          The sufficient conditions for re-use are:
          (C1) All e_i in (**) are constants, i.e. table_deps==FALSE. (if
          this is not satisfied we have no way to know which ranges
          will be actually scanned by 'ref' until we execute the
          join)
          (C2) max #key parts in 'range' access == K == max_key_part (this
          is apparently a necessary requirement)

          We also have a property that "range optimizer produces equal or
          tighter set of scan intervals than ref(const) optimizer". Each
          of the intervals in (**) are "tightest possible" intervals when
          one limits itself to using keyparts 1..K (which we do in #2).

          From here it follows that range access uses either one or
          both of the (I1) and (I2) intervals:

          (t.keypart1=c1 AND ... AND t.keypartK=eK)  (I1)
          (same-as-above but with one cond replaced
          with "t.keypart_i IS NULL")               (I2)

          The remaining part is to exclude the situation where range
          optimizer used one interval while we're considering
          ref-or-null and looking for estimate for two intervals. This
          is done by last limitation:

          (C3) "range optimizer used (have ref_or_null?2:1) intervals"
        */
        double tmp_fanout= 0.0;
        if (table->quick_keys.is_set(key) && !table_deps &&          //(C1)
            table->quick_key_parts[key] == cur_used_keyparts &&      //(C2)
            table->quick_n_ranges[key] == 1+MY_TEST(ref_or_null_part))  //(C3)
        {
          tmp_fanout= cur_fanout= (double) table->quick_rows[key];
        }
        else
        {
          // Check if we have statistic about the distribution
          if (keyinfo->has_records_per_key(cur_used_keyparts - 1))
          {
            cur_fanout= keyinfo->records_per_key(cur_used_keyparts - 1);

            /*
              Fix for the case where the index statistics is too
              optimistic:
              If
              (1) We're considering ref(const) and there is quick select
              on the same index,
              (2) and that quick select uses more keyparts (i.e. it will
              scan equal/smaller interval then this ref(const))
              (3) and E(#rows) for quick select is higher then our
              estimate,
              Then use E(#rows) from quick select.

              One observation is that when there are multiple
              indexes with a common prefix (eg (b) and (b, c)) we
              are not always selecting (b, c) even when this can
              use more keyparts. Inaccuracies in statistics from
              the storage engines can cause the record estimate
              for the quick object for (b) to be lower than the
              record estimate for the quick object for (b,c).

              Q: Why do we choose to use 'ref'? Won't quick select be
              cheaper in some cases ?
              TODO: figure this out and adjust the plan choice if needed.
            */
            if (!table_deps && table->quick_keys.is_set(key) &&     // (1)
                table->quick_key_parts[key] > cur_used_keyparts &&  // (2)
<<<<<<< HEAD
                cur_fanout < (double)table->quick_rows[key])        // (3)
            {
              trace_access_idx.add("chosen", false).
                add_alnum("cause",
                          "unreliable_ref_cost_and_range_uses_more_keyparts");
              continue;
            }

=======
                cur_fanout <= (double)table->quick_rows[key])        // (3)
                {
                  cur_fanout= (double)table->quick_rows[key];
                  is_dodgy= true;
                }
>>>>>>> ddd9d614

            tmp_fanout= cur_fanout;
          }
          else
          {
            /*
              Assume that the first key part matches 1% of the file
              and that the whole key matches 10 (duplicates) or 1
              (unique) records.
              Assume also that more key matches proportionally more
              records
              This gives the formula:
              records = (x * (b-a) + a*c-b)/(c-1)

              b = records matched by whole key
              a = records matched by first key part (1% of all records?)
              c = number of key parts in key
              x = used key parts (1 <= x <= c)
            */
            rec_per_key_t rec_per_key;
            if (keyinfo->has_records_per_key(
                  keyinfo->user_defined_key_parts - 1))
              rec_per_key=
                keyinfo->records_per_key(keyinfo->user_defined_key_parts - 1);
            else
              rec_per_key=
                rec_per_key_t(tab->records()) / distinct_keys_est + 1;

            if (tab->records() == 0)
              tmp_fanout= 0.0;
            else if (rec_per_key / tab->records() >= 0.01)
              tmp_fanout= rec_per_key;
            else
            {
              const double a= tab->records() * 0.01;
              if (keyinfo->user_defined_key_parts > 1)
                tmp_fanout=
                  (cur_used_keyparts * (rec_per_key - a) +
                   a * keyinfo->user_defined_key_parts - rec_per_key) /
                  (keyinfo->user_defined_key_parts - 1);
              else
                tmp_fanout= a;
              set_if_bigger(tmp_fanout, 1.0);
            }
            cur_fanout= (ulong) tmp_fanout;
          }

          if (ref_or_null_part)
          {
            // We need to do two key searches to find key
            tmp_fanout*= 2.0;
            cur_fanout*= 2.0;
          }

          /*
            ReuseRangeEstimateForRef-4:  We get here if we could not reuse
            E(#rows) from range optimizer. Make another try:

            If range optimizer produced E(#rows) for a prefix of the ref 
            access we're considering, and that E(#rows) is lower then our
            current estimate, make the adjustment.

            The decision whether we can re-use the estimate from the range
            optimizer is the same as in ReuseRangeEstimateForRef-3,
            applied to first table->quick_key_parts[key] key parts.
          */
          if (table->quick_keys.is_set(key) &&
              table->quick_key_parts[key] <= cur_used_keyparts &&
              const_part &
              ((key_part_map)1 << table->quick_key_parts[key]) &&
              table->quick_n_ranges[key] == 1 + MY_TEST(ref_or_null_part &
                                                     const_part) &&
              cur_fanout > (double) table->quick_rows[key])
          {
            tmp_fanout= cur_fanout= (double) table->quick_rows[key];
          }
        }

        // Limit the number of matched rows
        set_if_smaller(tmp_fanout,
                       (double) thd->variables.max_seeks_for_key);
        if (table->covering_keys.is_set(key))
        {
          // We can use only index tree
          const Cost_estimate index_read_cost=
            table->file->index_scan_cost(key, 1, tmp_fanout);
          cur_read_cost= prefix_rowcount * index_read_cost.total_cost();
        }
        else if (key == table->s->primary_key &&
                 table->file->primary_key_is_clustered())
        {
          const Cost_estimate table_read_cost=
            table->file->read_cost(key, 1, tmp_fanout);
          cur_read_cost= prefix_rowcount * table_read_cost.total_cost();
        }
        else
          cur_read_cost= prefix_rowcount *
            min(table->cost_model()->page_read_cost(tmp_fanout),
                tab->worst_seeks);
      }
      else
      {
        // No useful predicates on the first keypart; cannot use key
        trace_access_idx.add("usable", false).add("chosen", false);
        continue;
      }
    }
    else
    {
      // This is a full-text index

      trace_access_idx.add_alnum("access_type", "fulltext").
        add_utf8("index", keyinfo->name);

      if (best_found_keytype < NOT_UNIQUE)
      {
        trace_access_idx.add("chosen", false).
          add_alnum("cause", "heuristic_eqref_already_found");
        // Ignore test_all_ref_keys, semijoin loosescan never uses fulltext
        continue;
      }
      // Actually it should be cur_fanout=0.0 (yes!) but 1.0 is probably safer
      cur_read_cost= prev_record_reads(join, idx, table_deps) *
                     table->cost_model()->page_read_cost(1.0);
      cur_fanout= 1.0;
    }

    start_key->bound_keyparts= found_part;
    start_key->fanout= cur_fanout;
    start_key->read_cost= cur_read_cost;

    const double cur_ref_cost= cur_read_cost +
      prefix_rowcount * join->cost_model()->row_evaluate_cost(cur_fanout);
    trace_access_idx.add("rows", cur_fanout).add("cost", cur_ref_cost);

    /*
      The current index usage is better than the best index usage found
      so far if:

       1) The access type for the best index and the current index is
          FULLTEXT or REF, and the current index has a lower cost
       2) The access type is the same for the best index and the
          current index, and the current index has a lower cost
          (ie, both indexes are UNIQUE)
       3) The access type of the current index is better than
          that of the best index (EQ_REF better than REF, Clustered PK
          better than EQ_REF etc)
    */
    bool new_candidate= false;

    if (best_found_keytype >= NOT_UNIQUE && cur_keytype >= NOT_UNIQUE)
      new_candidate= cur_ref_cost < best_ref_cost;      // 1
    else if (best_found_keytype == cur_keytype)
      new_candidate= cur_ref_cost < best_ref_cost;      // 2
    else if (best_found_keytype > cur_keytype)
      new_candidate= true;                              // 3

    if (new_candidate)
    {
      *ref_depend_map= table_deps;
      *used_key_parts= cur_used_keyparts;
      best_ref= start_key;
      best_ref_cost= cur_ref_cost;
      best_found_keytype= cur_keytype;
    }

    trace_access_idx.add("chosen", best_ref == start_key);

    if (best_found_keytype == CLUSTERED_PK)
    {
      trace_access_idx.add_alnum("cause", "clustered_pk_chosen_by_heuristics");
      if (unlikely(!test_all_ref_keys))
        break;
    }
  } // for each key

  return best_ref;
}

/**
  Calculate the cost of range/table/index scanning table 'tab'.

  Returns a hybrid scan cost number: the cost of fetching rows from
  the storage engine plus CPU cost during execution for evaluating the
  rows (estimate) that will be filtered out by predicates relevant to
  the table. The cost does not include the CPU cost during execution
  for rows that are not filtered out.

  This hybrid cost is needed because if join buffering is used to
  reduce the number of scans, then the final cost depends on how many
  times the join buffer had to be filled.


  @param tab                  the table to be joined by the function
  @param idx                  the index in join->position[] where 'tab'
                              is added to the partial plan.
  @param best_ref             description of the best ref access method
                              for 'tab'
  @param prefix_rowcount      estimate for the number of records returned
                              by the partial plan
  @param found_condition      whether or not there exists a condition
                              that filters away rows for this table.
                              @see find_best_ref()
  @param disable_jbuf         don't use join buffering if true
  @param[out] rows_after_filtering fanout of the access method after taking
                              condition filtering into account
  @param trace_access_scan    The optimizer trace object info is appended to

  @return                     Cost of fetching rows from the storage
                              engine plus CPU execution cost of the
                              rows that are estimated to be filtered out
                              by query conditions.
*/
double 
Optimize_table_order::calculate_scan_cost(const JOIN_TAB *tab,
                                          const uint idx,
                                          const Key_use *best_ref,
                                          const double prefix_rowcount,
                                          const bool found_condition,
                                          const bool disable_jbuf,
                                          double *rows_after_filtering,
                                          Opt_trace_object *trace_access_scan)
{
  double scan_and_filter_cost;
  TABLE *const table= tab->table();
  const Cost_model_server *const cost_model= join->cost_model();
  *rows_after_filtering= static_cast<double>(tab->found_records);

  trace_access_scan->add("rows_to_scan", tab->found_records);

  /*
    This block should only affect the cost of scans using join
    buffering. Consider moving it to the if () block that handles join
    buffering.
  */
  if (thd->optimizer_switch_flag(OPTIMIZER_SWITCH_COND_FANOUT_FILTER))
  {
    const float const_cond_filter=
      calculate_condition_filter(tab, NULL, 0,
                                 static_cast<double>(tab->found_records),
                                 !disable_jbuf, true, *trace_access_scan);

    /*
      For high found_records values, multiplication by float may
      result in a higher value than the original for
      const_cond_filter=1.0. Cast to double to increase precision.
    */
    *rows_after_filtering=
      rows2double(tab->found_records) * const_cond_filter;
  }
  else if (table->quick_condition_rows != tab->found_records)
    *rows_after_filtering= static_cast<double>(table->quick_condition_rows);
  else if (found_condition)
  {
    /*
      If there is a filtering condition on the table (i.e. ref
      analyzer found at least one "table.keyXpartY= exprZ", where
      exprZ refers only to tables preceding this table in the join
      order we're now considering), and optimizer condition filtering
      is turned off, then assume that 25% of the rows will be filtered
      out by this condition.

      This heuristic is supposed to force tables used in exprZ to be
      before this table in join order.
    */

    *rows_after_filtering= tab->found_records * 0.75;
  }


  /*
    Range optimizer never proposes a RANGE if it isn't better
    than FULL: so if RANGE is present, it's always preferred to FULL.
    Here we estimate its cost.
  */
  if (tab->quick())
  {
    trace_access_scan->add_alnum("access_type", "range");
    tab->quick()->trace_quick_description(&thd->opt_trace);
    /*
      For each record we:
      - read record range through 'quick'
      - skip rows which does not satisfy WHERE constraints
      TODO: 
      We take into account possible use of join cache for ALL/index
      access (see first else-branch below), but we don't take it into 
      account here for range/index_merge access. Find out why this is so.
    */
    scan_and_filter_cost= prefix_rowcount *
      (tab->quick()->cost_est.total_cost() +
       cost_model->row_evaluate_cost(tab->found_records -
                                     *rows_after_filtering));
  }
  else
  {
    trace_access_scan->add_alnum("access_type", "scan");

    // Cost of scanning the table once
    Cost_estimate scan_cost;
    if (table->force_index && !best_ref)                        // index scan
      scan_cost= table->file->read_cost(tab->ref().key, 1,
                                        static_cast<double>(tab->records()));
    else
      scan_cost= table->file->table_scan_cost();                // table scan
    const double single_scan_read_cost= scan_cost.total_cost();

    /* Estimate total cost of reading table. */
    if (disable_jbuf)
    {
      /*
        For each record from the prefix we have to:
        - read the whole table
        - skip rows which does not satisfy join condition

        Note that there is also the cost of evaluating rows that DO
        satisfy the WHERE condition, but this is added 
        a) temporarily in best_access_path(), before comparing this
           scan cost to the best 'ref' access method, and
        b) permanently by the caller of best_access_path() (@see e.g.
           best_extension_by_limited_search())
      */
      scan_and_filter_cost= prefix_rowcount *
        (single_scan_read_cost +
         cost_model->row_evaluate_cost(tab->records() - *rows_after_filtering));
    }
    else
    {
      /*
        IO cost: We read the table as many times as join buffer
        becomes full. (It would be more exact to round the result of
        the division with floor(), but that takes 5% of time in a
        20-table query plan search.)

        CPU cost: For every full join buffer, attached conditions are
        evaluated for each row in the scanned table. We assume that
        the conditions evaluate to 'true' for 'rows_after_filtering'
        number of rows. The rows that pass are then joined with the
        prefix rows.

        The CPU cost for the rows that do NOT satisfy the attached
        conditions is considered to be part of the read cost and is
        added below. The cost of joining the rows that DO satisfy the
        attached conditions with all prefix rows is added in
        greedy_search().
      */
      const double buffer_count=
        1.0 + ((double) cache_record_length(join,idx) *
               prefix_rowcount /
               (double) thd->variables.join_buff_size);

      scan_and_filter_cost= buffer_count *
        (single_scan_read_cost +
         cost_model->row_evaluate_cost(tab->records() - *rows_after_filtering));

      trace_access_scan->add("using_join_cache", true);
      trace_access_scan->add("buffers_needed", (ulong)buffer_count);
    }
  }

  return scan_and_filter_cost;
}

/**
  Find the best access path for an extension of a partial execution
  plan and add this path to the plan.

  The function finds the best access path to table 'tab' from the
  passed partial plan where an access path is the general term for any
  means to access the data in 'tab'. An access path may use either an
  index scan, a table scan, a range scan or ref access, whichever is
  cheaper. The input partial plan is passed via the array
  'join->positions' of length 'idx'. The chosen access method for
  'tab' and its cost is stored in 'join->positions[idx]'.

  @param tab               the table to be joined by the function
  @param remaining_tables  set of tables not included in the partial plan yet.
  @param idx               the index in join->position[] where 'tab' is added
                           to the partial plan.
  @param disable_jbuf      TRUE<=> Don't use join buffering
  @param prefix_rowcount   estimate for the number of records returned by the
                           partial plan
  @param[out] pos          Table access plan
*/

void Optimize_table_order::best_access_path(JOIN_TAB *tab,
                                            const table_map remaining_tables,
                                            const uint idx,
                                            bool disable_jbuf,
                                            const double prefix_rowcount,
                                            POSITION *pos)
{
  bool found_condition= false;
  bool best_uses_jbuf=  false;
  Opt_trace_context * const trace= &thd->opt_trace;
  TABLE *const table= tab->table();
  const Cost_model_server *const cost_model= join->cost_model();

  float filter_effect= 1.0;

  thd->m_current_query_partial_plans++;

  /*
    Cannot use join buffering if either
     1. This is the first table in the join sequence, or
     2. Join buffering is not enabled
        (Only Block Nested Loop is considered in this context)
  */
  disable_jbuf= disable_jbuf ||
    idx == join->const_tables ||                                     // 1
    !hint_table_state(join->thd, tab->table_ref,                     // 2
                      BNL_HINT_ENUM, OPTIMIZER_SWITCH_BNL);

  DBUG_ENTER("Optimize_table_order::best_access_path");

  Opt_trace_object trace_wrapper(trace, "best_access_path");
  Opt_trace_array trace_paths(trace, "considered_access_paths");

  // The 'ref' access method with lowest cost as found by find_best_ref()
  Key_use *best_ref= NULL;

  table_map ref_depend_map= 0;
  uint used_key_parts= 0;

  if (tab->keyuse() != NULL)
    best_ref= find_best_ref(tab, remaining_tables, idx, prefix_rowcount,
                            &found_condition, &ref_depend_map, &used_key_parts);

  double rows_fetched= best_ref ? best_ref->fanout : DBL_MAX;
  /*
    Cost of executing the best access method prefix_rowcount
    number of times
  */
  double best_read_cost= best_ref ? best_ref->read_cost : DBL_MAX;

  Opt_trace_object trace_access_scan(trace);
  /*
    Don't test table scan if it can't be better.
    Prefer key lookup if we would use the same key for scanning.

    Don't do a table scan on InnoDB tables, if we can read the used
    parts of the row from any of the used index.
    This is because table scans uses index and we would not win
    anything by using a table scan. The only exception is INDEX_MERGE
    quick select. We can not say for sure that INDEX_MERGE quick select
    is always faster than ref access. So it's necessary to check if
    ref access is more expensive.

    We do not consider index/table scan or range access if:

    1a) The best 'ref' access produces fewer records than a table scan
        (or index scan, or range acces), and
    1b) The best 'ref' executed for all partial row combinations, is
        cheaper than a single scan. The rationale for comparing

        COST(ref_per_partial_row) * E(#partial_rows)
           vs
        COST(single_scan)

        is that if join buffering is used for the scan, then scan will
        not be performed E(#partial_rows) times, but
        E(#partial_rows)/E(#partial_rows_fit_in_buffer). At this point
        in best_access_path() we don't know this ratio, but it is
        somewhere between 1 and E(#partial_rows). To avoid
        overestimating the total cost of scanning, the heuristic used
        here has to assume that the ratio is 1. A more fine-grained
        cost comparison will be done later in this function.
    (2) The best way to perform table or index scan is to use 'range' access
        using index IDX. If it is a 'tight range' scan (i.e not a loose index
        scan' or 'index merge'), then ref access on the same index will
        perform equal or better if ref access can use the same or more number
        of key parts.
    (3) See above note about InnoDB.
    (4) NOT ("FORCE INDEX(...)" is used for table and there is 'ref' access
             path, but there is no quick select)
        If the condition in the above brackets holds, then the only possible
        "table scan" access method is ALL/index (there is no quick select).
        Since we have a 'ref' access path, and FORCE INDEX instructs us to
        choose it over ALL/index, there is no need to consider a full table
        scan.
  */
  if (rows_fetched < tab->found_records &&                        // (1a)
      best_read_cost <= tab->read_time)                           // (1b)
  {
    // "scan" means (full) index scan or (full) table scan.
    if (tab->quick())
    {
      trace_access_scan.add_alnum("access_type", "range");
      tab->quick()->trace_quick_description(trace);
    }
    else
      trace_access_scan.add_alnum("access_type", "scan");

    trace_access_scan.add("cost", tab->read_time +
       cost_model->row_evaluate_cost(static_cast<double>(tab->found_records))).
      add("rows", tab->found_records).
      add("chosen", false).
      add_alnum("cause", "cost");
  }
  else if (tab->quick() && best_ref &&                              // (2)
      tab->quick()->index == best_ref->key &&                       // (2)
      (used_key_parts >= table->quick_key_parts[best_ref->key]) &&  // (2)
      (tab->quick()->get_type() !=
       QUICK_SELECT_I::QS_TYPE_GROUP_MIN_MAX))                      // (2)
  {
    trace_access_scan.add_alnum("access_type", "range");
    tab->quick()->trace_quick_description(trace);
    trace_access_scan.add("chosen", false).
      add_alnum("cause", "heuristic_index_cheaper");
  }
  else if ((table->file->ha_table_flags() & HA_TABLE_SCAN_ON_INDEX) &&    //(3)
      !table->covering_keys.is_clear_all() && best_ref &&                 //(3)
      (!tab->quick() ||                                                     //(3)
       (tab->quick()->get_type() == QUICK_SELECT_I::QS_TYPE_ROR_INTERSECT &&//(3)
        best_ref->read_cost < tab->quick()->cost_est.total_cost())))        //(3)
  {
    if (tab->quick())
    {
      trace_access_scan.add_alnum("access_type", "range");
      tab->quick()->trace_quick_description(trace);
    }
    else
      trace_access_scan.add_alnum("access_type", "scan");

    trace_access_scan.add("chosen", false).
      add_alnum("cause", "covering_index_better_than_full_scan");
  }
  else if ((table->force_index && best_ref && !tab->quick()))    // (4)
  {
    trace_access_scan.add_alnum("access_type", "scan").
      add("chosen", false).
      add_alnum("cause", "force_index");
  }
  else
  {
    /*
      None of the heuristics found that table/index/range scan is
      obviously more expensive than 'ref' access. The 'ref' cost
      therefore has to be compared to the cost of scanning.
    */
    double rows_after_filtering;

    double scan_read_cost= calculate_scan_cost(tab,
                                               idx,
                                               best_ref,
                                               prefix_rowcount,
                                               found_condition,
                                               disable_jbuf,
                                               &rows_after_filtering,
                                               &trace_access_scan);

    /*
      We estimate the cost of evaluating WHERE clause for found
      records as row_evaluate_cost(prefix_rowcount * rows_after_filtering).
      This cost plus scan_cost gives us total cost of using
      TABLE/INDEX/RANGE SCAN.
    */
    const double scan_total_cost= scan_read_cost +
      cost_model->row_evaluate_cost(prefix_rowcount * rows_after_filtering);

    trace_access_scan.add("resulting_rows", rows_after_filtering);
    trace_access_scan.add("cost", scan_total_cost);

    if (best_ref == NULL ||
        (scan_total_cost < best_read_cost +
         cost_model->row_evaluate_cost(prefix_rowcount * rows_fetched)))
    {
      /*
        If the table has a range (tab->quick is set) make_join_select()
        will ensure that this will be used
      */
      best_read_cost= scan_read_cost;
      rows_fetched= rows_after_filtering;

      if (tab->found_records)
      {
        /*
          Although join buffering may be used for this table, this
          filter calculation is not done to calculate the cost of join
          buffering itself (that is done inside
          calculate_scan_cost()). The is_join_buffering parameter is
          therefore 'false'.
        */
        const float full_filter=
          calculate_condition_filter(tab, NULL,
                                     ~remaining_tables & ~excluded_tables,
                                     static_cast<double>(tab->found_records),
                                     false, false, trace_access_scan);
        filter_effect=
          static_cast<float>(std::min(1.0,
                                      tab->found_records * full_filter /
                                      rows_after_filtering));
      }
      best_ref=       NULL;
      best_uses_jbuf= !disable_jbuf;
      ref_depend_map= 0;
    }

    trace_access_scan.add("chosen", best_ref == NULL);
  }

  /*
    Storage engines that track exact sizes may report an empty table
    as having row count equal to 0.
    If this table is an inner table of an outer join, adjust row count to 1,
    so that the join planner can make a better fanout calculation for
    the remaining tables of the join. (With size 0, the fanout would always
    become 0, meaning that the cost of adding one more table would also
    become 0, regardless of access method).
  */
  if (rows_fetched == 0.0 &&
      (join->select_lex->outer_join & tab->table_ref->map()))
    rows_fetched= 1.0;

  /*
    Do not calculate condition filtering unless 'ref' access is
    chosen. The filtering effect for all the scan types of access
    (range/index scan/table scan) has already been calculated.
  */
  if (best_ref)
    filter_effect=
      calculate_condition_filter(tab, best_ref,
                                 ~remaining_tables & ~excluded_tables,
                                 rows_fetched, false, false, trace_access_scan);

  pos->filter_effect=   filter_effect;
  pos->rows_fetched=    rows_fetched;
  pos->read_cost=       best_read_cost;
  pos->key=             best_ref;
  pos->table=           tab;
  pos->ref_depend_map=  ref_depend_map;
  pos->loosescan_key=   MAX_KEY;
  pos->use_join_buffer= best_uses_jbuf;

  if (!best_ref &&
      idx == join->const_tables &&
      table == join->sort_by_table &&
      join->unit->select_limit_cnt >= rows_fetched)
  {
    trace_access_scan.add("use_tmp_table", true);
    join->sort_by_table= (TABLE*) 1;  // Must use temporary table
  }

  DBUG_VOID_RETURN;
}

float calculate_condition_filter(const JOIN_TAB *const tab,
                                 const Key_use *const keyuse,
                                 table_map used_tables,
                                 double fanout,
                                 bool is_join_buffering,
                                 bool write_to_trace,
                                 Opt_trace_object &parent_trace)
{
  /*
    Because calculating condition filtering has a cost, it should only
    be done if the filter is meaningful. It is meaningful if the query
    is an EXPLAIN, or if the filter may influence the QEP.

    Note that this means that EXPLAIN FOR CONNECTION will typically
    not find a calculated filtering value for the last table in a QEP
    (i.e., it will be 1.0).

    Calculate condition filter if
    1)  Condition filtering is enabled, and
    2a) Condition filtering is about to be calculated for a scan that
        might do join buffering. Rationale: When a table is scanned
        and joined with rows in a buffer, constant predicates are
        evaluated on rows in the joined table. Only rows that pass the
        constant predicates are attempted joined with the prefix rows
        in the buffer. The filtering effect is the estimate of how
        many rows pass the constant predicate evaluation.
    2b) 'tab' is not the last table that will be added to the plan.
        Rationale: filtering only reduces the number of rows sent to
        the next step in the join ordering and therefore has no effect
        on the last table in the join order, or
    2c) 'tab' is in a subselect. Rationale: for subqueries, view/table
        materializations, the filtering effect is needed to
        estimate the number of rows in the potentially materialized
        subquery, or
    2d) 'tab' is in a select_lex with a semijoin nest. Rationale: the
        cost of some of the duplicate elimination strategies depends
        on the size of the output, or
    2e) The query has either an order by or group by clause and a limit clause.
        Rationale: some of the limit optimizations take the filtering effect
        on the last table into account.
    2f) Statement is EXPLAIN

    Note: Even in the case of a single table query, the filtering
    effect may effect the QEP because the cost of sorting fewer rows
    is lower. This is currently ignored since single table
    optimization performance is so important.
  */
  const THD *thd= tab->join()->thd;
  TABLE *const table= tab->table();
  const table_map remaining_tables=
    ~used_tables & ~tab->table_ref->map() & tab->join()->all_table_map;
  if (!(thd->optimizer_switch_flag(
             OPTIMIZER_SWITCH_COND_FANOUT_FILTER) &&                       // 1)
       (is_join_buffering ||                                               // 2a
        remaining_tables != 0 ||                                           // 2b
        tab->join()->select_lex-> master_unit()->outer_select() != NULL || // 2c
        !tab->join()->select_lex->sj_nests.is_empty() ||                   // 2d
        ((tab->join()->order || tab->join()->group_list) &&
         tab->join()->unit->select_limit_cnt != HA_POS_ERROR) ||           // 2e
        thd->lex->is_explain())))                                          // 2f
    return COND_FILTER_ALLPASS;

  // No filtering is calculated if we expect less than one row to be fetched
  if (fanout < 1.0 || tab->found_records < 1.0 || tab->records() < 1.0)
    return COND_FILTER_ALLPASS;

  /*
    cond_set has the column bit set for each column involved in a
    predicate. If no bits are set, there are no predicates on this
    table.
  */
  if (bitmap_is_clear_all(&table->cond_set))
    return COND_FILTER_ALLPASS;

  /*
    Use TABLE::tmp_set to keep track of fields that should not
    contribute to filtering effect.
    First, verify it's not used.
  */
  DBUG_ASSERT(bitmap_is_clear_all(&table->tmp_set));

  float filter= COND_FILTER_ALLPASS;

  Opt_trace_context * const trace= &tab->join()->thd->opt_trace;

  Opt_trace_disable_I_S disable_trace(trace, !write_to_trace);
  Opt_trace_array filtering_effect_trace(trace, "filtering_effect");


  /*
    If ref/range access, the condition is already included in the
    record estimate. The fields used by the ref/range access method
    shall not contribute to the filtering estimate since 'filter' is
    percentage of fetched rows that are filtered away.
  */
  if (keyuse)
  {
    const KEY *key= table->key_info + keyuse->key;

    if (keyuse[0].keypart == FT_KEYPART)
    {
      /*
        Fulltext indexes are special because keyuse->keypart does not
        contain the keypart number but a constant (FT_KEYPART)
        defining that it is a fulltext index. However, since fulltext
        search demands that all indexed keyparts are used, iterating
        over the next 'actual_key_parts' works.
      */
      for (uint i= 0; i < key->actual_key_parts; i++)
        bitmap_set_bit(&table->tmp_set,
                       key->key_part[i].field->field_index);
    }
    else
    {
      const Key_use *curr_ku= keyuse;

      /*
        'keyuse' describes the chosen ref access method for 'tab'. It
        is a pointer into JOIN::keyuse_array which describes all
        possible ways to perform ref access for all indexes of all
        tables. E.g., keyuse for the index "t1.idx(kp1, kp2)" and
        query condition

          "WHERE t1.kp1=1 AND t1.kp1=t2.col AND t1.kp2=2"
        will be 
          [keyuse(t1.kp1,1),keyuse(t1.kp1,t2.col),keyuse(t1.kp2,2)]

        1) Since there may be multiple ways to ref-access any index it
        is not enough to look at keyuse[0..actual_key_parts-1].
        Instead, stop iterating when curr_ku no longer points to the
        specified index in 'tab'.

        2) In addition, there may be predicates that are relevant for
        an index but that will not be used by the 'ref' access (the
        keypart is not bound). This could e.g. be because the
        predicate depends on a value from a table later in the join
        sequence or because there is ref_or_null access:

          "WHERE t1.kp1=1 AND t1.kp2=t2.col"
             => t1.kp2 not used by ref since it depends on 
                table later in join sequenc
          "WHERE (t1.kp1=1 OR t1.kp1 IS NULL) AND t1.kp2=2"
             => t1.kp2 not used by ref since kp1 is ref_or_null
      */
      while (curr_ku->table_ref == tab->table_ref &&          // 1)
             curr_ku->key == keyuse->key &&                   // 1)
             curr_ku->keypart_map & keyuse->bound_keyparts)   // 2)
      {
        bitmap_set_bit(&table->tmp_set,
                       key->key_part[curr_ku->keypart].field->field_index);
        curr_ku++;
      }
    }
  }
  else if (tab->quick())
    tab->quick()->get_fields_used(&table->tmp_set);

  /*
    Early exit if the only conditions for the table refers to columns
    used by the access method.
  */
  if (bitmap_is_subset(&table->cond_set, &table->tmp_set))
  {
    DBUG_ASSERT(filter == COND_FILTER_ALLPASS);
    goto cleanup;
  }
  /*
    If the range optimizer has made row estimates for predicates that
    are not used by the chosen access method, the estimate from the
    range optimizer is used as filtering effect for those fields. We
    do this because the range optimizer is more accurate than index
    statistics.
  */
  if (!table->quick_keys.is_clear_all())
  {
    char buf[MAX_FIELDS/8];
    my_bitmap_map* bitbuf=
      static_cast<my_bitmap_map*>(static_cast<void*>(&buf));
    MY_BITMAP fields_current_quick;

    for (uint keyno= 0; keyno < table->s->keys; keyno++)
    {
      if (table->quick_keys.is_set(keyno))
      {
        // The range optimizer made a row estimate for this index

        bitmap_init(&fields_current_quick, bitbuf,
                    table->s->fields, false);

        const KEY *key= table->key_info + keyno;
        for (uint i= 0; i < table->quick_key_parts[keyno]; i++)
          bitmap_set_bit(&fields_current_quick,
                         key->key_part[i].field->field_index);

        /*
          If any of the fields used to get the rows estimate for this
          index were used to get a rows estimate for another index
          already contributing to 'filter', or by the access method we
          ignore it.
        */
        if (bitmap_is_overlapping(&table->tmp_set, &fields_current_quick))
          continue;

        bitmap_union(&table->tmp_set, &fields_current_quick);

        const float selectivity=
          static_cast<float>(table->quick_rows[keyno]) /
          static_cast<float>(tab->records());
        // Cannot possible access more rows than there are in the table
        filter*= std::min(selectivity, 1.0f);
      }
    }
  }

  /*
    Filtering effect for predicates that can be gathered from the
    range optimizer is now reflected in 'filter', and the fields of
    those predicates are set in 'tmp_set' to avoid that a
    single predicate contributes twice to 'filter'.

    Only calculate the filtering effect if
    1) There are query conditions, and
    2) At least one of the query conditions affect a field that is not
       going to be ignored in 'tab'. In other words, there has to
       exist a condition on a field that is not used by the ref/range
       access method.
  */
  if (tab->join()->where_cond &&                                         // 1)
      !bitmap_is_subset(&table->cond_set, &table->tmp_set))  // 2)
  {
    /*
      Get filtering effect for predicates that are not already
      reflected in 'filter'. The below call gets this filtering effect
      based on index statistics and guesstimates.
    */
    filter*=
      tab->join()->where_cond->get_filtering_effect(tab->join()->thd,
                                                    tab->table_ref->map(),
                                                    used_tables,
                                                    &table->tmp_set,
                                          static_cast<double>(tab->records()));
  }

  /*
    Cost calculations and picking the right join order assumes that a
    positive number of output rows from each joined table. We assume
    that at least one row in the table match the condition.  Not all
    code is able to cope with estimates of less than one row.  (For
    example, DupsWeedout may include extra tables in its
    duplicate-eliminating range in such cases.)
  */
  filter= max(filter, 1.0f / tab->records());

  /*
    For large tables, the restriction above may still give very small
    numbers when calculating fan-out.  The code below makes sure that
    there is a lower limit on fan-out.
    TODO: Should evaluate whether this restriction makes sense.  It
          can cause the estimated size of the result set to be
          different for different join orders. However, some unwanted
          effects on DBT-3 was observed when removing it, so keeping
          it for now.
  */
  if ((filter * fanout) < 0.05f)
    filter= 0.05f/static_cast<float>(fanout);

cleanup:
  filtering_effect_trace.end();
  parent_trace.add("final_filtering_effect", filter);

  // Clear tmp_set so it can be used elsewhere
  bitmap_clear_all(&table->tmp_set);
  DBUG_ASSERT(filter >= 0.0f && filter <= 1.0f);
  return filter;
}


/**
   Returns a bitmap of bound semi-join equalities.

   If we consider (oe1, .. oeN) IN (SELECT ie1, .. ieN) then ieK=oeK is
   called sj-equality. If ieK or oeK depends only on tables available before
   'tab' in this plan, then such equality is called "bound".

   @param tab                   table
   @param not_available_tables  bitmap of not-available tables.
*/
static ulonglong get_bound_sj_equalities(const JOIN_TAB *tab,
                                         table_map not_available_tables)
{
  ulonglong bound_sj_equalities= 0;
  List_iterator<Item> it_o(tab->emb_sj_nest->nested_join->sj_outer_exprs);
  List_iterator_fast<Item>
    it_i(tab->emb_sj_nest->nested_join->sj_inner_exprs);
  Item *outer, *inner;
  for (uint i= 0; ; ++i)
  {
    outer= it_o++;
    if (!outer)
      break;
    inner= it_i++;
    if (!((not_available_tables) & outer->used_tables()))
    {
      bound_sj_equalities|= 1ULL << i;
      continue;
    }
    /*
      Now we look at equality propagation, to discover that a semi-join
      equality is bound, when the outer or inner expression is a field
      involved in some other non-semi-join equality.
      For example (propagation with inner field):
      select * from t2 where (b+0,a+0) in (select a,b from t1 where a=3);
      if the plan is t1-t2, 1st sj equality is bound, even though the
      corresponding outer expression t2.b+0 refers to 't2' which is not yet
      available.
      Other example (propagation with outer field):
      select * from t2 as t3, t2
      where t2.filler=t3.filler and
      (t2.b,t2.a,t2.filler) in (select a,b,a*3 from t1);
      if the plan is t3-t1-t2, 3rd sj equality is bound.

      We locate the relevant multiple equalities for the field. They are in
      the COND_EQUAL of the join nest which embeds the field's table. For
      example:
      select * from t1 left join t1 as t2
      on (t2.a= t1.a and (t2.a,t2.b) in (select a,b from t1 as t3))
      here we have:
      - a join nest (t2,t3) (called "wrap-nest"), which has a COND_EQUAL
      containing, among others: t2.a=t1.a
      - no COND_EQUAL for the WHERE clause.
      If the plan is t1-t3-t2, by looking at t2.a=t1.a we can deduce that
      the first semi join equality is bound.
    */
    Item *item;
    if (outer->type() == Item::FIELD_ITEM)
      item= outer;
    else if (inner->type() == Item::FIELD_ITEM)
      item= inner;
    else
      continue;
    Item_field *const item_field= static_cast<Item_field *>(item);
    Item_equal *item_equal= item_field->item_equal;
    if (!item_equal)
    {
      TABLE_LIST *const nest= item_field->table_ref->outer_join_nest();
      item_equal= item_field->find_item_equal(nest ? nest->cond_equal :
                                              tab->join()->cond_equal);
    }
    if (item_equal)
    {
      /*
        If the multiple equality {[optional_constant,] col1, col2...} contains
        (1) a constant
        (2) or a column from an available table
        then the semi-join equality is bound.
      */
      if (item_equal->get_const() ||                           // (1)
          (item_equal->used_tables() & ~not_available_tables)) // (2)
        bound_sj_equalities|= 1ULL << i;
    }
  }
  return bound_sj_equalities;
}


/**
  Fills a POSITION object of the driving table of a semi-join LooseScan
  range, with the cheapest access path.

  This function was created by copying the code from best_access_path, and
  then eliminating everything which isn't related to semi-join LooseScan.

  Preconditions:
  1. Those checked by advance_sj_state(), ensuring that 'tab' is a valid
  LooseScan candidate.
  2. This function uses the members 'bound_keyparts', 'cost' and 'records' of
  each Key_use; thus best_access_path () must have been called, for this
  table, with the current join prefix, so that the members are up to date.

  @param tab               the driving table
  @param remaining_tables  set of tables not included in the partial plan yet.
  @param idx               the index in join->position[] where 'tab' is
                           added to the partial plan.
  @param[out] pos  If return code is 'true': table access path that uses
                   loosescan

  @returns true if it found a loosescan access path for this table.
*/

bool Optimize_table_order::
semijoin_loosescan_fill_driving_table_position(const JOIN_TAB  *tab,
                                               table_map remaining_tables,
                                               uint      idx,
                                               POSITION *pos)
{
  Opt_trace_context * const trace= &thd->opt_trace;
  Opt_trace_object trace_wrapper(trace);
  Opt_trace_object trace_ls(trace, "searching_loose_scan_index");

  TABLE *const table= tab->table();
  DBUG_ASSERT(remaining_tables & tab->table_ref->map());

  const ulonglong bound_sj_equalities=
    get_bound_sj_equalities(tab, excluded_tables | remaining_tables);

  // Use of quick select is a special case. Some of its properties:
  bool quick_uses_applicable_index= false;
  uint quick_max_keypart= 0;

  pos->read_cost= DBL_MAX;
  pos->use_join_buffer= false;

  Opt_trace_array trace_all_idx(trace, "indexes");

  /*
    For each index, we calculate how many key segments of this index
    we can use.
  */
  for (Key_use *keyuse= tab->keyuse(); keyuse->table_ref == tab->table_ref; )
  {
    const uint key= keyuse->key;

    Key_use *const start_key= keyuse;
    Opt_trace_object trace_idx(trace);
    trace_idx.add_utf8("index", table->key_info[key].name);

    /*
      Equalities where one comparand is in index and other comparand is a
      not-yet-available expression.
    */
    ulonglong handled_sj_equalities= 0;
    key_part_map handled_keyparts= 0;
    /*
      Biggest index (starting at 0) of keyparts used for the "handled", not
      "bound", equalities.
    */
    uint max_keypart= 0;

    // For each keypart
    while (keyuse->table_ref == tab->table_ref && keyuse->key == key)
    {
      const uint keypart= keyuse->keypart;
      // For each way to access the keypart
      for ( ;
           keyuse->table_ref == tab->table_ref &&
           keyuse->key == key &&
           keyuse->keypart == keypart;
           ++keyuse)
      {
        /*
          If this Key_use is not about a semi-join equality, or references an
          excluded table, or does not reference a not-yet-available table, or
          is for fulltext, or is over a prefix, then it is not a "handled sj
          equality".
        */
        if ((keyuse->sj_pred_no == UINT_MAX) ||
            (excluded_tables & keyuse->used_tables) ||
            !(remaining_tables & keyuse->used_tables) ||
            (keypart == FT_KEYPART) ||
            (table->key_info[key].key_part[keypart].key_part_flag &
             HA_PART_KEY_SEG))
          continue;
        handled_sj_equalities|= 1ULL << keyuse->sj_pred_no;
        handled_keyparts|= keyuse->keypart_map;
        DBUG_ASSERT(max_keypart <= keypart); // see sort_keyuse()
        max_keypart= keypart;
      }
    }

    const key_part_map bound_keyparts= start_key->bound_keyparts;

    /*
      We can use semi-join LooseScan if duplicate elimination is going to work
      for all semi-join equalities. Duplicate elimination:
      - works for a bound semi-join equality, because this equality is tested
      before the nested loop leaves the last inner table of this semi-join
      nest.
      - works for a handled semi-join equality thanks to key comparison; key
      comparison works if:
        * the handled key parts are over a full field (not a prefix, otherwise
        two values, differing only after the prefix, would be treated as
        duplicates)
        * and any key part before the handled key parts, is bound (same
        justification as for "works for a bound semi-join equality" above).

      That gives us these requirements:
      1. All IN-equalities are either bound or handled.
      2. No hole in sequence of key parts.

      An example where (2) matters:
        SELECT * FROM ot1
        WHERE a IN (SELECT it1.b FROM it1 JOIN it2 ON it1.a = it2.a).
      Say the plan is it1-ot1-it2 and it1 has an index on (a,b). The semi-join
      equality is handled, by the second key part (it1.b). But the first key
      part is not bound (it2.a is not available). So there is a hole. If the
      rows of it1 are, in index order: (X,Z),(Y,Z), then the key comparison
      will let both rows pass; after joining with ot1 this will duplicate
      any row of ot1 having ot1.a=Z.

      We add this third requirement:
      3. At least one IN-equality is handled.
      In theory it is a superfluous restriction. Consider:
        select * from t2 as t3, t2
        where t2.b=t3.b and
              (t2.b) in (select b*3 from t1 where a=10);
      If the plan is t3-t1-t2, and we are looking at an index on t1.a:
      bound_sj_equalities==1 (because outer expression is equal to t3.b which
      is available), handled_sj_equalities==0 (no index on 'b*3'),
      handled_keyparts==0, bound_keyparts==1 (t1.a=10).
      We could set up 'ref' on t1.a (=10), with a "LooseScan key comparison
      length" (join_tab->loosescan_key_len) of size(t1.a), and a condition on
      t1 (t1->m_condition) of "t1.b*3=t3.b". After finding a match in t2
      (t2->m_condition="t2.b=t3.b"), the key comparison would skip all other
      rows of t1 returned by ref access. But this is a bit degenerate,
      FirstMatch-like.
    */
    if ((handled_sj_equalities | bound_sj_equalities) !=                // (1)
        LOWER_BITS(ulonglong,
                   tab->emb_sj_nest->nested_join->sj_inner_exprs.elements))// (1)
    {
      trace_idx.add("index_handles_needed_semijoin_equalities", false);
      continue;
    }
    if (handled_keyparts == 0)                                          // (3)
    {
      trace_idx.add("some_index_part_used", false);
      continue;
    }
    if ((LOWER_BITS(key_part_map, max_keypart + 1) &                    // (2)
         ~(bound_keyparts | handled_keyparts)) != 0)                    // (2)
    {
      trace_idx.add("index_can_remove_duplicates", false);
      continue;
    }

    // Ok, can use the strategy

    if (tab->quick() && tab->quick()->index == key &&
        tab->quick()->get_type() == QUICK_SELECT_I::QS_TYPE_RANGE)
    {
      quick_uses_applicable_index= true;
      quick_max_keypart= max_keypart;
    }

    if (bound_keyparts & 1)
    {
      Opt_trace_object trace_ref(trace, "ref");
      trace_ref.add("cost", start_key->read_cost);
      if (start_key->read_cost < pos->read_cost)
      {
        // @TODO use rec-per-key-based fanout calculations
        pos->loosescan_key= key;
        pos->read_cost= start_key->read_cost;
        pos->rows_fetched= start_key->fanout;
        pos->loosescan_parts= max_keypart + 1;
        pos->key= start_key;
        trace_ref.add("chosen", true);
      }
    }
    else if (tab->table()->covering_keys.is_set(key))
    {
      /*
        There are no usable bound IN-equalities, e.g. we have

        outer_expr IN (SELECT innertbl.key FROM ...)

        and outer_expr cannot be evaluated yet, so it's actually full
        index scan and not a ref access
      */
      Opt_trace_object trace_cov_scan(trace, "covering_scan");

      // Calculate the cost of complete loose index scan.
      double rowcount= rows2double(tab->table()->file->stats.records);

      // The cost is entire index scan cost
      const double cost=
        tab->table()->file->index_scan_cost(key, 1, rowcount).total_cost();

      /*
        Now find out how many different keys we will get (for now we
        ignore the fact that we have "keypart_i=const" restriction for
        some key components, that may make us think that loose
        scan will produce more distinct records than it actually will)
      */
      if (tab->table()->key_info[key].has_records_per_key(max_keypart))
      {
        const rec_per_key_t rpc=
          tab->table()->key_info[key].records_per_key(max_keypart);
        rowcount= rowcount / rpc;
      }

      trace_cov_scan.add("cost", cost);
      // @TODO: previous version also did /2
      if (cost < pos->read_cost)
      {
        pos->loosescan_key= key;
        pos->read_cost= cost;
        pos->rows_fetched= rowcount;
        pos->loosescan_parts= max_keypart + 1;
        pos->key= NULL;
        trace_cov_scan.add("chosen", true);
      }
    }
    else
      trace_idx.add("ref_possible", false).
        add("covering_scan_possible", false);


  } // ... for (Key_use *keyuse=tab->keyuse(); etc


  trace_all_idx.end();

  if (quick_uses_applicable_index && idx == join->const_tables)
  {
    Opt_trace_object trace_range(trace, "range_scan");
    trace_range.add("cost", tab->quick()->cost_est);
    // @TODO: this the right part restriction:
    if (tab->quick()->cost_est.total_cost() < pos->read_cost)
    {
      pos->loosescan_key= tab->quick()->index;
      pos->read_cost= tab->quick()->cost_est.total_cost();
      // this is ok because idx == join->const_tables
      pos->rows_fetched= rows2double(tab->quick()->records);
      pos->loosescan_parts= quick_max_keypart + 1;
      pos->key= NULL;
      trace_range.add("chosen", true);
    }
  }

  if (pos->read_cost != DBL_MAX)
  {
    pos->filter_effect=
      calculate_condition_filter(tab, pos->key,
                                ~remaining_tables & ~excluded_tables,
                                pos->rows_fetched,
                                false, false, trace_ls);
    return true;
  }

  return false;

  // @todo need ref_depend_map ?
}


/**
  Selects and invokes a search strategy for an optimal query join order.

  The function checks user-configurable parameters that control the search
  strategy for an optimal plan, selects the search method and then invokes
  it. Each specific optimization procedure stores the final optimal plan in
  the array 'join->best_positions', and the cost of the plan in
  'join->best_read'.
  The function can be invoked to produce a plan for all tables in the query
  (in this case, the const tables are usually filtered out), or it can be
  invoked to produce a plan for a materialization of a semijoin nest.
  Set a non-NULL emb_sjm_nest pointer when producing a plan for a semijoin
  nest to be materialized and a NULL pointer when producing a full query plan.

  @return false if successful, true if error
*/

bool Optimize_table_order::choose_table_order()
{
  DBUG_ENTER("Optimize_table_order::choose_table_order");

  // Make consistent prefix cost estimates also for the const tables:
  for (uint i= 0; i < join->const_tables; i++)
    (join->positions+i)->set_prefix_cost(0.0, 1.0);

  /* Are there any tables to optimize? */
  if (join->const_tables == join->tables)
  {
    memcpy(join->best_positions, join->positions,
	   sizeof(POSITION) * join->const_tables);
    join->best_read= 1.0;
    join->best_rowcount= 1;
    DBUG_RETURN(false);
  }

  join->select_lex->reset_nj_counters();

  const bool straight_join=
    join->select_lex->active_options() & SELECT_STRAIGHT_JOIN;
  table_map join_tables;      ///< The tables involved in order selection

  if (emb_sjm_nest)
  {
    /* We're optimizing semi-join materialization nest, so put the 
       tables from this semi-join as first
    */
    merge_sort(join->best_ref + join->const_tables,
               join->best_ref + join->tables,
               Join_tab_compare_embedded_first(emb_sjm_nest));
    join_tables= emb_sjm_nest->sj_inner_tables;
  }
  else
  {
    /*
      if (SELECT_STRAIGHT_JOIN option is set)
        reorder tables so dependent tables come after tables they depend 
        on, otherwise keep tables in the order they were specified in the query 
      else
        Apply heuristic: pre-sort all access plans with respect to the number of
        records accessed.
    */
    if (straight_join)
      merge_sort(join->best_ref + join->const_tables,
                 join->best_ref + join->tables,
                 Join_tab_compare_straight());
    else 
      merge_sort(join->best_ref + join->const_tables,
                 join->best_ref + join->tables,
                 Join_tab_compare_default());

    join_tables= join->all_table_map & ~join->const_table_map;
  }

  Opt_trace_object wrapper(&join->thd->opt_trace);
  Opt_trace_array
    trace_plan(&join->thd->opt_trace, "considered_execution_plans",
               Opt_trace_context::GREEDY_SEARCH);

  if (thd->optimizer_switch_flag(OPTIMIZER_SWITCH_COND_FANOUT_FILTER) &&
      join->where_cond)
  {
    for (uint idx= join->const_tables; idx < join->tables; ++idx)
      bitmap_clear_all(&join->best_ref[idx]->table()->cond_set);

    /*
      Set column bits for all columns involved in predicates in
      cond_set. Used to avoid calculating condition filtering in
      best_access_path() et al. when no filtering effect is possible.
    */
    join->where_cond->walk(&Item::add_field_to_cond_set_processor,
                           Item::WALK_POSTFIX, NULL);
  }

  if (straight_join)
    optimize_straight_join(join_tables);
  else
  {
    if (greedy_search(join_tables))
      DBUG_RETURN(true);
  }

  // Remaining part of this function not needed when processing semi-join nests.
  if (emb_sjm_nest)
    DBUG_RETURN(false);

  // Fix semi-join strategies and perform final cost calculation.
  if (fix_semijoin_strategies())
    DBUG_RETURN(true);

  DBUG_RETURN(false);
}


/**
  Heuristic procedure to automatically guess a reasonable degree of
  exhaustiveness for the greedy search procedure.

  The procedure estimates the optimization time and selects a search depth
  big enough to result in a near-optimal QEP, that doesn't take too long to
  find. If the number of tables in the query exceeds some constant, then
  search_depth is set to this constant.

  @param search_depth Search depth value specified.
                      If zero, calculate a default value.
  @param table_count  Number of tables to be optimized (excludes const tables)

  @note
    This is an extremely simplistic implementation that serves as a stub for a
    more advanced analysis of the join. Ideally the search depth should be
    determined by learning from previous query optimizations, because it will
    depend on the CPU power (and other factors).

  @todo
    this value should be determined dynamically, based on statistics:
    uint max_tables_for_exhaustive_opt= 7;

  @todo
    this value could be determined by some mapping of the form:
    depth : table_count -> [max_tables_for_exhaustive_opt..MAX_EXHAUSTIVE]

  @return
    A positive integer that specifies the search depth (and thus the
    exhaustiveness) of the depth-first search algorithm used by
    'greedy_search'.
*/

uint Optimize_table_order::determine_search_depth(uint search_depth,
                                                  uint table_count)
{
  if (search_depth > 0)
    return search_depth;
  /* TODO: this value should be determined dynamically, based on statistics: */
  const uint max_tables_for_exhaustive_opt= 7;

  if (table_count <= max_tables_for_exhaustive_opt)
    search_depth= table_count+1; // use exhaustive for small number of tables
  else
    /*
      TODO: this value could be determined by some mapping of the form:
      depth : table_count -> [max_tables_for_exhaustive_opt..MAX_EXHAUSTIVE]
    */
    search_depth= max_tables_for_exhaustive_opt; // use greedy search

  return search_depth;
}


/**
  Select the best ways to access the tables in a query without reordering them.

    Find the best access paths for each query table and compute their costs
    according to their order in the array 'join->best_ref' (thus without
    reordering the join tables). The function calls sequentially
    'best_access_path' for each table in the query to select the best table
    access method. The final optimal plan is stored in the array
    'join->best_positions', and the corresponding cost in 'join->best_read'.

  @param join_tables   set of the tables in the query

  @note
    This function can be applied to:
    - queries with STRAIGHT_JOIN
    - internally to compute the cost of an arbitrary QEP
  @par
    Thus 'optimize_straight_join' can be used at any stage of the query
    optimization process to finalize a QEP as it is.
*/

void Optimize_table_order::optimize_straight_join(table_map join_tables)
{
  uint idx= join->const_tables;
  double rowcount= 1.0;
  double cost= 0.0;
  const Cost_model_server *const cost_model= join->cost_model();

  // resolve_subquery() disables semijoin if STRAIGHT_JOIN
  DBUG_ASSERT(join->select_lex->sj_nests.is_empty());

  Opt_trace_context * const trace= &join->thd->opt_trace;
  for (JOIN_TAB **pos= join->best_ref + idx; *pos; idx++, pos++)
  {
    JOIN_TAB *const s= *pos;
    POSITION *const position= join->positions + idx;
    Opt_trace_object trace_table(trace);
    if (unlikely(trace->is_started()))
    {
      trace_plan_prefix(join, idx, excluded_tables);
      trace_table.add_utf8_table(s->table_ref);
    }
    /*
      Dependency computation (JOIN::make_join_plan()) and proper ordering
      based on them (join_tab_cmp*) guarantee that this order is compatible
      with execution, check it:
    */
    DBUG_ASSERT(!check_interleaving_with_nj(s));
    /* Find the best access method from 's' to the current partial plan */
    best_access_path(s, join_tables, idx, false, rowcount, position);

    // compute the cost of the new plan extended with 's'
    position->set_prefix_join_cost(idx, cost_model);

    position->no_semijoin(); // advance_sj_state() is not needed

    rowcount= position->prefix_rowcount;
    cost=     position->prefix_cost;

    trace_table.add("condition_filtering_pct", position->filter_effect * 100).
      add("rows_for_plan", rowcount).
      add("cost_for_plan", cost);
    join_tables&= ~(s->table_ref->map());
  }

  if (join->sort_by_table &&
      join->sort_by_table != join->positions[join->const_tables].table->table())
    cost+= rowcount;  // We have to make a temp table

  memcpy(join->best_positions, join->positions, sizeof(POSITION)*idx);

  /**
   * If many plans have identical cost, which one will be used
   * depends on how compiler optimizes floating-point calculations.
   * this fix adds repeatability to the optimizer.
   * (Similar code in best_extension_by_li...)
   */
  join->best_read= cost - 0.001;
  join->best_rowcount= (ha_rows)rowcount;
}


/**
  Check whether a semijoin materialization strategy is allowed for
  the current (semi)join table order.

  @param join              Join object
  @param remaining_tables  Tables that have not yet been added to the join plan
  @param tab               Join_tab of the table being considered
  @param idx               Index in join->position[] with Join_tab "tab"

  @retval SJ_OPT_NONE               - Materialization not applicable
  @retval SJ_OPT_MATERIALIZE_LOOKUP - Materialization with lookup applicable
  @retval SJ_OPT_MATERIALIZE_SCAN   - Materialization with scan applicable

  @details
  The function checks applicability of both MaterializeLookup and
  MaterializeScan strategies.
  No checking is made until "tab" is pointing to the last inner table
  of a semijoin nest that can be executed using materialization -
  for all other cases SJ_OPT_NONE is returned.

  MaterializeLookup and MaterializeScan are both applicable in the following
  two cases:

   1. There are no correlated outer tables, or
   2. There are correlated outer tables within the prefix only.

  In this case, MaterializeLookup is returned based on a heuristic decision.
*/

static int
semijoin_order_allows_materialization(const JOIN *join,
                                      table_map remaining_tables,
                                      const JOIN_TAB *tab, uint idx)
{
  DBUG_ASSERT(!(remaining_tables & tab->table_ref->map()));
  /*
   Check if 
    1. We're in a semi-join nest that can be run with SJ-materialization
    2. All the tables from the subquery are in the prefix
  */
  const TABLE_LIST *emb_sj_nest= tab->emb_sj_nest;
  if (!emb_sj_nest ||
      !emb_sj_nest->nested_join->sjm.positions ||
      (remaining_tables & emb_sj_nest->sj_inner_tables))
    return SJ_OPT_NONE;

  /* 
    Walk back and check if all immediately preceding tables are from
    this semi-join.
  */
  const uint n_tables= my_count_bits(emb_sj_nest->sj_inner_tables);
  for (uint i= 1; i < n_tables ; i++)
  {
    if (join->positions[idx - i].table->emb_sj_nest != emb_sj_nest)
      return SJ_OPT_NONE;
  }

  /*
    Must use MaterializeScan strategy if there are outer correlated tables
    among the remaining tables, otherwise, if possible, use MaterializeLookup.
  */
  if ((remaining_tables & emb_sj_nest->nested_join->sj_depends_on) ||
      !emb_sj_nest->nested_join->sjm.lookup_allowed)
  {
    if (emb_sj_nest->nested_join->sjm.scan_allowed)
      return SJ_OPT_MATERIALIZE_SCAN;
    return SJ_OPT_NONE;
  }
  return SJ_OPT_MATERIALIZE_LOOKUP;
}


/**
  Find a good, possibly optimal, query execution plan (QEP) by a greedy search.

    The search procedure uses a hybrid greedy/exhaustive search with controlled
    exhaustiveness. The search is performed in N = card(remaining_tables)
    steps. Each step evaluates how promising is each of the unoptimized tables,
    selects the most promising table, and extends the current partial QEP with
    that table.  Currenly the most 'promising' table is the one with least
    expensive extension.\

    There are two extreme cases:
    -# When (card(remaining_tables) < search_depth), the estimate finds the
    best complete continuation of the partial QEP. This continuation can be
    used directly as a result of the search.
    -# When (search_depth == 1) the 'best_extension_by_limited_search'
    consideres the extension of the current QEP with each of the remaining
    unoptimized tables.

    All other cases are in-between these two extremes. Thus the parameter
    'search_depth' controlls the exhaustiveness of the search. The higher the
    value, the longer the optimizaton time and possibly the better the
    resulting plan. The lower the value, the fewer alternative plans are
    estimated, but the more likely to get a bad QEP.

    All intermediate and final results of the procedure are stored in 'join':
    - join->positions     : modified for every partial QEP that is explored
    - join->best_positions: modified for the current best complete QEP
    - join->best_read     : modified for the current best complete QEP
    - join->best_ref      : might be partially reordered

    The final optimal plan is stored in 'join->best_positions', and its
    corresponding cost in 'join->best_read'.

  @note
    The following pseudocode describes the algorithm of 'greedy_search':

    @code
    procedure greedy_search
    input: remaining_tables
    output: pplan;
    {
      pplan = <>;
      do {
        (t, a) = best_extension(pplan, remaining_tables);
        pplan = concat(pplan, (t, a));
        remaining_tables = remaining_tables - t;
      } while (remaining_tables != {})
      return pplan;
    }

  @endcode
    where 'best_extension' is a placeholder for a procedure that selects the
    most "promising" of all tables in 'remaining_tables'.
    Currently this estimate is performed by calling
    'best_extension_by_limited_search' to evaluate all extensions of the
    current QEP of size 'search_depth', thus the complexity of 'greedy_search'
    mainly depends on that of 'best_extension_by_limited_search'.

  @par
    If 'best_extension()' == 'best_extension_by_limited_search()', then the
    worst-case complexity of this algorithm is <=
    O(N*N^search_depth/search_depth). When serch_depth >= N, then the
    complexity of greedy_search is O(N!).
    'N' is the number of 'non eq_ref' tables + 'eq_ref groups' which normally
    are considerable less than total numbers of tables in the query.

  @par
    In the future, 'greedy_search' might be extended to support other
    implementations of 'best_extension'.

  @par
    @c search_depth from Optimize_table_order controls the exhaustiveness
    of the search, and @c prune_level controls the pruning heuristics that
    should be applied during search.

  @param remaining_tables set of tables not included into the partial plan yet

  @return false if successful, true if error
*/

bool Optimize_table_order::greedy_search(table_map remaining_tables)
{
  uint      idx= join->const_tables; // index into 'join->best_ref'
  uint      best_idx;
  POSITION  best_pos;
  JOIN_TAB  *best_table; // the next plan node to be added to the curr QEP
  DBUG_ENTER("Optimize_table_order::greedy_search");

  /* Number of tables that we are optimizing */
  const uint n_tables= my_count_bits(remaining_tables);

  /* Number of tables remaining to be optimized */
  uint size_remain= n_tables;

  do {
    /* Find the extension of the current QEP with the lowest cost */
    join->best_read= DBL_MAX;
    join->best_rowcount= HA_POS_ERROR;
    found_plan_with_allowed_sj= false;
    if (best_extension_by_limited_search(remaining_tables, idx, search_depth))
      DBUG_RETURN(true);
    /*
      'best_read < DBL_MAX' means that optimizer managed to find
      some plan and updated 'best_positions' array accordingly.
    */
    DBUG_ASSERT(join->best_read < DBL_MAX); 

    if (size_remain <= search_depth)
    {
      /*
        'join->best_positions' contains a complete optimal extension of the
        current partial QEP.
      */
      DBUG_EXECUTE("opt",
        print_plan(join, n_tables,
                   idx ? join->best_positions[idx-1].prefix_rowcount : 1.0,
                   idx ? join->best_positions[idx-1].prefix_cost : 0.0,
                   idx ? join->best_positions[idx-1].prefix_cost : 0.0,
                   "optimal"););
      DBUG_RETURN(false);
    }

    /* select the first table in the optimal extension as most promising */
    best_pos= join->best_positions[idx];
    best_table= best_pos.table;
    /*
      Each subsequent loop of 'best_extension_by_limited_search' uses
      'join->positions' for cost estimates, therefore we have to update its
      value.
    */
    join->positions[idx]= best_pos;

    /*
      Search depth is smaller than the number of remaining tables to join.
      - Update the interleaving state after extending the current partial plan
      with a new table. We are doing this here because
      best_extension_by_limited_search reverts the interleaving state to the
      one of the non-extended partial plan on exit.
      - The semi join state is entirely in POSITION, so it is transferred fine
      when we copy POSITION objects (no special handling needed).
      - After we have chosen the final plan covering all tables, the nested
      join state will not be reverted back to its initial state because we
      don't "pop" tables already present in the partial plan.
    */
    bool is_interleave_error MY_ATTRIBUTE((unused))= 
      check_interleaving_with_nj (best_table);
    /* This has been already checked by best_extension_by_limited_search */
    DBUG_ASSERT(!is_interleave_error);

    /* find the position of 'best_table' in 'join->best_ref' */
    best_idx= idx;
    JOIN_TAB *pos= join->best_ref[best_idx];
    while (pos && best_table != pos)
      pos= join->best_ref[++best_idx];
    DBUG_ASSERT((pos != NULL)); // should always find 'best_table'
    /*
      Maintain '#rows-sorted' order of 'best_ref[]':
       - Shift 'best_ref[]' to make first position free. 
       - Insert 'best_table' at the first free position in the array of joins.
    */
    memmove(join->best_ref + idx + 1, join->best_ref + idx,
            sizeof(JOIN_TAB*) * (best_idx - idx));
    join->best_ref[idx]= best_table;

    remaining_tables&= ~(best_table->table_ref->map());

    DBUG_EXECUTE("opt", print_plan(join, idx,
                                   join->positions[idx].prefix_rowcount,
                                   join->positions[idx].prefix_cost, 
                                   join->positions[idx].prefix_cost,
                                   "extended"););
    --size_remain;
    ++idx;
  } while (true);
}


/**
  Calculate a cost of given partial join order
 
  @param join               Join to use. @c positions holds the partial join order
  @param n_tables           Number of tables in the partial join order
  @param [out] cost_arg     Store read time here 
  @param [out] rowcount_arg Store record count here

    This is needed for semi-join materialization code. The idea is that 
    we detect sj-materialization after we've put all sj-inner tables into
    the join prefix

      prefix-tables semi-join-inner-tables  tN
                                             ^--we're here

    and we'll need to get the cost of prefix-tables prefix again.
*/

void get_partial_join_cost(JOIN *join, uint n_tables, double *cost_arg,
                           double *rowcount_arg)
{
  double rowcount= 1.0;
  double cost= 0.0;
  const Cost_model_server *const cost_model= join->cost_model();

  for (uint i= join->const_tables; i < n_tables + join->const_tables ; i++)
  {
    POSITION *const pos= join->best_positions + i;

    if (pos->rows_fetched > 0.0)
    {
      rowcount*= pos->rows_fetched;
      cost+= pos->read_cost + cost_model->row_evaluate_cost(rowcount);
      rowcount*= pos->filter_effect;
    }
  }
  *cost_arg= cost;
  *rowcount_arg= rowcount;
}


/**
  Cost calculation of another (partial-)QEP has been completed.

  If this is our 'best' plan explored so far, we record this
  query plan and its cost.

  @param idx        length of the partial QEP in 'join->positions';
                    also corresponds to the current depth of the search tree;
                    also an index in the array 'join->best_ref';
  @param trace_obj  trace object where information is to be added
*/
void Optimize_table_order::consider_plan(uint             idx,
                                         Opt_trace_object *trace_obj)
{
  double sort_cost= join->sort_cost;
  double cost= join->positions[idx].prefix_cost;
  /*
    We may have to make a temp table, note that this is only a 
    heuristic since we cannot know for sure at this point. 
    Hence it may be too pesimistic.
  */
  if (join->sort_by_table &&
      join->sort_by_table !=
      join->positions[join->const_tables].table->table())
  {
    cost+= join->positions[idx].prefix_rowcount;
    trace_obj->add("sort_cost", join->positions[idx].prefix_rowcount).
      add("new_cost_for_plan", cost);
    sort_cost= join->positions[idx].prefix_rowcount;
  }


  /*
    Check if the plan uses a disabled strategy.  (This may happen if this join
    order does not support any of the enabled strategies.)  Currently
    DuplicateWeedout is the only strategy for which this may happen.
    If we have found a previous plan with only allowed strategies,
    we only choose the current plan if it is both cheaper and does not use
    disabled strategies.  If all previous plans use a disabled strategy,
    we choose the current plan if it is either cheaper or does not use a
    disabled strategy.
  */
  bool plan_uses_allowed_sj= true;
  if (has_sj)
    for (uint i= join->const_tables; i <= idx && plan_uses_allowed_sj; i++)
      if (join->positions[i].sj_strategy == SJ_OPT_DUPS_WEEDOUT)
      {
        uint first= join->positions[i].first_dupsweedout_table;
        for (uint j= first; j <= i; j++)
        {
          TABLE_LIST *emb_sj_nest= join->positions[j].table->emb_sj_nest;
          if (emb_sj_nest &&
              !(emb_sj_nest->nested_join->sj_enabled_strategies &
                OPTIMIZER_SWITCH_DUPSWEEDOUT))
            plan_uses_allowed_sj= false;
        }
      }

  const bool cheaper= cost < join->best_read;
  const bool chosen= found_plan_with_allowed_sj ?
    ( plan_uses_allowed_sj && cheaper) :
    ( plan_uses_allowed_sj || cheaper) ;

  trace_obj->add("chosen", chosen);
  if (chosen)
  {
    if (!cheaper)
      trace_obj->add_alnum("cause", "previous_plan_used_disabled_strategy");

    memcpy((uchar*) join->best_positions, (uchar*) join->positions,
            sizeof(POSITION) * (idx + 1));

    /*
      If many plans have identical cost, which one will be used
      depends on how compiler optimizes floating-point calculations.
      this fix adds repeatability to the optimizer.
      (Similar code in best_extension_by_li...)
    */
    join->best_read= cost - 0.001;
    join->best_rowcount= (ha_rows)join->positions[idx].prefix_rowcount;
    join->sort_cost= sort_cost;
    found_plan_with_allowed_sj= plan_uses_allowed_sj;
  }
  else if (cheaper)
    trace_obj->add_alnum("cause", "plan_uses_disabled_strategy");

  DBUG_EXECUTE("opt", print_plan(join, idx+1,
                                 join->positions[idx].prefix_rowcount,
                                 cost,
                                 cost,
                                 "full_plan"););
}


/**
  Find a good, possibly optimal, query execution plan (QEP) by a possibly
  exhaustive search.

    The procedure searches for the optimal ordering of the query tables in set
    'remaining_tables' of size N, and the corresponding optimal access paths to
    each table. The choice of a table order and an access path for each table
    constitutes a query execution plan (QEP) that fully specifies how to
    execute the query.
   
    The maximal size of the found plan is controlled by the parameter
    'search_depth'. When search_depth == N, the resulting plan is complete and
    can be used directly as a QEP. If search_depth < N, the found plan consists
    of only some of the query tables. Such "partial" optimal plans are useful
    only as input to query optimization procedures, and cannot be used directly
    to execute a query.

    The algorithm begins with an empty partial plan stored in 'join->positions'
    and a set of N tables - 'remaining_tables'. Each step of the algorithm
    evaluates the cost of the partial plan extended by all access plans for
    each of the relations in 'remaining_tables', expands the current partial
    plan with the access plan that results in lowest cost of the expanded
    partial plan, and removes the corresponding relation from
    'remaining_tables'. The algorithm continues until it either constructs a
    complete optimal plan, or constructs an optimal plartial plan with size =
    search_depth.

    The final optimal plan is stored in 'join->best_positions'. The
    corresponding cost of the optimal plan is in 'join->best_read'.

  @note
    The procedure uses a recursive depth-first search where the depth of the
    recursion (and thus the exhaustiveness of the search) is controlled by the
    parameter 'search_depth'.

  @note
    The pseudocode below describes the algorithm of
    'best_extension_by_limited_search'. The worst-case complexity of this
    algorithm is O(N*N^search_depth/search_depth). When serch_depth >= N, then
    the complexity of greedy_search is O(N!).

  @note
    @c best_extension_by_limited_search() and @c eq_ref_extension_by_limited_search()
    are closely related to each other and intentionally implemented using the
    same pattern wherever possible. If a change/bug fix is done to either of
    these also consider if it is relevant for the other.

    @code
    procedure best_extension_by_limited_search(
      pplan in,             // in, partial plan of tables-joined-so-far
      pplan_cost,           // in, cost of pplan
      remaining_tables,     // in, set of tables not referenced in pplan
      best_plan_so_far,     // in/out, best plan found so far
      best_plan_so_far_cost,// in/out, cost of best_plan_so_far
      search_depth)         // in, maximum size of the plans being considered
    {
      for each table T from remaining_tables
      {
        // Calculate the cost of using table T as above
        cost = complex-series-of-calculations;

        // Add the cost to the cost so far.
        pplan_cost+= cost;

        if (pplan_cost >= best_plan_so_far_cost)
          // pplan_cost already too great, stop search
          continue;

        pplan= expand pplan by best_access_method;
        remaining_tables= remaining_tables - table T;
        if (remaining_tables is not an empty set
            and
            search_depth > 1)
        {
          if (table T is EQ_REF-joined)
            eq_ref_eq_ref_extension_by_limited_search(
                                             pplan, pplan_cost,
                                             remaining_tables,
                                             best_plan_so_far,
                                             best_plan_so_far_cost,
                                             search_depth - 1);

          else
            best_extension_by_limited_search(pplan, pplan_cost,
                                             remaining_tables,
                                             best_plan_so_far,
                                             best_plan_so_far_cost,
                                             search_depth - 1);
        }
        else
        {
          best_plan_so_far_cost= pplan_cost;
          best_plan_so_far= pplan;
        }
      }
    }
    @endcode

  @note
    The arguments pplan, plan_cost, best_plan_so_far and best_plan_so_far_cost
    are actually found in the POSITION object.

  @note
    When 'best_extension_by_limited_search' is called for the first time,
    'join->best_read' must be set to the largest possible value (e.g. DBL_MAX).
    The actual implementation provides a way to optionally use pruning
    heuristic (controlled by the parameter 'prune_level') to reduce the search
    space by skipping some partial plans.

  @note
    The parameter 'search_depth' provides control over the recursion
    depth, and thus the size of the resulting optimal plan.

  @param remaining_tables set of tables not included into the partial plan yet
  @param idx              length of the partial QEP in 'join->positions';
                          since a depth-first search is used, also corresponds
                          to the current depth of the search tree;
                          also an index in the array 'join->best_ref';
  @param current_search_depth  maximum depth of recursion and thus size of the
                          found optimal plan
                          (0 < current_search_depth <= join->tables+1).

  @return false if successful, true if error
*/

bool Optimize_table_order::best_extension_by_limited_search(
         table_map remaining_tables,
         uint      idx,
         uint      current_search_depth)
{
  DBUG_ENTER("Optimize_table_order::best_extension_by_limited_search");

  DBUG_EXECUTE_IF("bug13820776_2", thd->killed= THD::KILL_QUERY;);
  if (thd->killed)  // Abort
    DBUG_RETURN(true);

  const Cost_model_server *const cost_model= join->cost_model();
  Opt_trace_context * const trace= &thd->opt_trace;

  /* 
     'join' is a partial plan with lower cost than the best plan so far,
     so continue expanding it further with the tables in 'remaining_tables'.
  */
  double best_rowcount= DBL_MAX;
  double best_cost=     DBL_MAX;

  DBUG_EXECUTE("opt",
    print_plan(join, idx,
               idx ? join->positions[idx-1].prefix_rowcount : 1.0,
               idx ? join->positions[idx-1].prefix_cost : 0.0,
               idx ? join->positions[idx-1].prefix_cost : 0.0,
               "part_plan"););

  /*
    'eq_ref_extended' are the 'remaining_tables' which has already been
    involved in an partial query plan extension if this QEP. These 
    will not be considered in further EQ_REF extensions based
    on current (partial) QEP.
  */
  table_map eq_ref_extended(0);

  JOIN_TAB *saved_refs[MAX_TABLES];
  // Save 'best_ref[]' as we has to restore before return.
  memcpy(saved_refs, join->best_ref + idx, 
         sizeof(JOIN_TAB*) * (join->tables - idx));

  for (JOIN_TAB **pos= join->best_ref + idx; *pos; pos++)
  {
    JOIN_TAB *const s= *pos;
    const table_map real_table_bit= s->table_ref->map();

    /*
      Don't move swap inside conditional code: All items should
      be uncond. swapped to maintain '#rows-ordered' best_ref[].
      This is critical for early pruning of bad plans.
    */
    std::swap(join->best_ref[idx], *pos);

    if ((remaining_tables & real_table_bit) && 
        !(eq_ref_extended & real_table_bit) &&
        !(remaining_tables & s->dependent) && 
        (!idx || !check_interleaving_with_nj(s)))
    {
      Opt_trace_object trace_one_table(trace);
      if (unlikely(trace->is_started()))
      {
        trace_plan_prefix(join, idx, excluded_tables);
        trace_one_table.add_utf8_table(s->table_ref);
      }
      POSITION *const position= join->positions + idx;

      // If optimizing a sj-mat nest, tables in this plan must be in nest:
      DBUG_ASSERT(emb_sjm_nest == NULL || emb_sjm_nest == s->emb_sj_nest);
      /* Find the best access method from 's' to the current partial plan */
      best_access_path(s, remaining_tables, idx, false,
                       idx ? (position-1)->prefix_rowcount : 1.0, 
                       position);

      // Compute the cost of extending the plan with 's'
      position->set_prefix_join_cost(idx, cost_model);

      trace_one_table.
        add("condition_filtering_pct", position->filter_effect * 100).
        add("rows_for_plan", position->prefix_rowcount).
        add("cost_for_plan", position->prefix_cost);

      if (has_sj)
      {
        /*
          Even if there are no semijoins, advance_sj_state() has a significant
          cost (takes 9% of time in a 20-table plan search), hence the if()
          above, which is also more efficient than the same if() inside
          advance_sj_state() would be.
          Besides, never call advance_sj_state() when calculating the plan
          for a materialized semi-join nest.
        */
        advance_sj_state(remaining_tables, s, idx);
      }
      else
        position->no_semijoin();

      /*
        Expand only partial plans with lower cost than the best QEP so far.
        However, if the best plan so far uses a disabled semi-join strategy,
        we continue the search since this partial plan may support other
        semi-join strategies.
      */
      if (position->prefix_cost >= join->best_read && found_plan_with_allowed_sj)
      {
        DBUG_EXECUTE("opt", print_plan(join, idx+1,
                                       position->prefix_rowcount,
                                       position->read_cost,
                                       position->prefix_cost,
                                       "prune_by_cost"););
        trace_one_table.add("pruned_by_cost", true);
        backout_nj_state(remaining_tables, s);
        continue;
      }

      /*
        Prune some less promising partial plans. This heuristic may miss
        the optimal QEPs, thus it results in a non-exhaustive search.
      */
      if (prune_level == 1)
      {
        if (best_rowcount > position->prefix_rowcount ||
            best_cost > position->prefix_cost ||
            (idx == join->const_tables &&  // 's' is the first table in the QEP
            s->table() == join->sort_by_table))
        {
          if (best_rowcount >= position->prefix_rowcount &&
              best_cost >= position->prefix_cost &&
              /* TODO: What is the reasoning behind this condition? */
              (!(s->key_dependent & remaining_tables) ||
               position->rows_fetched < 2.0))
          {
            best_rowcount= position->prefix_rowcount;
            best_cost=     position->prefix_cost;
          }
        }
        else if (found_plan_with_allowed_sj)
        {
          DBUG_EXECUTE("opt", print_plan(join, idx+1,
                                         position->prefix_rowcount,
                                         position->read_cost,
                                         position->prefix_cost,
                                         "pruned_by_heuristic"););
          trace_one_table.add("pruned_by_heuristic", true);
          backout_nj_state(remaining_tables, s);
          continue;
        }
      }

      const table_map remaining_tables_after=
        (remaining_tables & ~real_table_bit);
      if ((current_search_depth > 1) && remaining_tables_after)
      {
        /*
          Explore more extensions of plan:
          If possible, use heuristic to avoid a full expansion of partial QEP.
          Evaluate a simplified EQ_REF extension of QEP if:
            1) Pruning is enabled.
            2) and, There are tables joined by (EQ_)REF key.
            3) and, There is a 1::1 relation between those tables
        */
        if (prune_level == 1 &&                             // 1)
            position->key != NULL &&                        // 2)
            position->rows_fetched <= 1.0)                  // 3)
        {
          /*
            Join in this 'position' is an EQ_REF-joined table, append more EQ_REFs.
            We do this only for the first EQ_REF we encounter which will then
            include other EQ_REFs from 'remaining_tables' and inform about which 
            tables was 'eq_ref_extended'. These are later 'pruned' as they was
            processed here.
          */
          if (eq_ref_extended == (table_map)0)
          { 
            /* Try an EQ_REF-joined expansion of the partial plan */
            Opt_trace_array trace_rest(trace, "rest_of_plan");
            eq_ref_extended= real_table_bit |
              eq_ref_extension_by_limited_search(
                                             remaining_tables_after,
                                             idx + 1,
                                             current_search_depth - 1);
            if (eq_ref_extended == ~(table_map)0)
              DBUG_RETURN(true);      // Failed

            backout_nj_state(remaining_tables, s);

            if (eq_ref_extended == remaining_tables)
              goto done;

            continue;
          }
          else       // Skip, as described above
          {
            DBUG_EXECUTE("opt", print_plan(join, idx+1,
                                           position->prefix_rowcount,
                                           position->read_cost,
                                           position->prefix_cost,
                                           "pruned_by_eq_ref_heuristic"););
            trace_one_table.add("pruned_by_eq_ref_heuristic", true);
            backout_nj_state(remaining_tables, s);
            continue;
          }
        } // if (prunable...)

        /* Fallthrough: Explore more best extensions of plan */
        Opt_trace_array trace_rest(trace, "rest_of_plan");
        if (best_extension_by_limited_search(remaining_tables_after,
                                             idx + 1,
                                             current_search_depth - 1))
          DBUG_RETURN(true);
      }
      else  //if ((current_search_depth > 1) && ...
      {
        consider_plan(idx, &trace_one_table);
        /*
          If plan is complete, there should be no "open" outer join nest, and
          all semi join nests should be handled by a strategy:
        */
        DBUG_ASSERT((remaining_tables_after != 0) ||
                    ((cur_embedding_map == 0) &&
                     (join->positions[idx].dups_producing_tables == 0)));
      }
      backout_nj_state(remaining_tables, s);
    }
  }

done:
  // Restore previous #rows sorted best_ref[]
  memcpy(join->best_ref + idx, saved_refs,
         sizeof(JOIN_TAB*) * (join->tables-idx));
  DBUG_RETURN(false);
}

/**
  Helper function that compares two doubles and accept these as
  "almost equal" if they are within 10 percent of each other.

  Handling of exact 0.0 values: if one of the values are exactly 0.0, the
  other value must also be exactly 0.0 to be considered to be equal.

  @param left  First double number to compare
  @param right Second double number to compare

  @return true if the two numbers are almost equal, false otherwise.
*/

static inline bool almost_equal(double left, double right)
{
  const double boundary= 0.1;                   // 10 percent limit
  if ((left >= right * (1.0 - boundary)) && (left <= right * (1.0 + boundary)))
    return true;
  else
    return false;
}

/**
  Heuristic utility used by best_extension_by_limited_search().
  Adds EQ_REF-joined tables to the partial plan without
  extensive 'greedy' cost calculation.

  When a table is joined by an unique key there is a
  1::1 relation between the rows being joined. Assuming we
  have multiple such 1::1 (star-)joined relations in a
  sequence, without other join types inbetween. Then all of 
  these 'eq_ref-joins' will be estimated to return the exact 
  same number of rows and having identical 'cost' (or 'read_time').

  This leads to that we can append such a contiguous sequence
  of eq_ref-joins to a partial plan in any order without 
  affecting the total cost of the query plan. Exploring the
  different permutations of these eq_refs in the 'greedy' 
  optimizations will simply be a waste of precious CPU cycles.

  Once we have appended a single eq_ref-join to a partial
  plan, we may use eq_ref_extension_by_limited_search() to search 
  'remaining_tables' for more eq_refs which will form a contiguous
  set of eq_refs in the QEP.

  Effectively, this chain of eq_refs will be handled as a single
  entity wrt. the full 'greedy' exploration of the possible
  join plans. This will reduce the 'N' in the O(N!) complexity
  of the full greedy search.

  The algorithm start by already having a eq_ref joined table 
  in position[idx-1] when called. It then search for more
  eq_ref-joinable 'remaining_tables' which are added directly
  to the partial QEP without further cost analysis. The algorithm
  continues until it either has constructed a complete plan,
  constructed a partial plan with size = search_depth, or could not
  find more eq_refs to append.

  In the later case the algorithm continues into
  'best_extension_by_limited_search' which does a 'greedy'
  search for the next table to add - Possibly with later
  eq_ref_extensions.

  The final optimal plan is stored in 'join->best_positions'. The
  corresponding cost of the optimal plan is in 'join->best_read'.

  @note
    @c best_extension_by_limited_search() and @c eq_ref_extension_by_limited_search()
    are closely related to each other and intentionally implemented using the
    same pattern wherever possible. If a change/bug fix is done to either of
    these also consider if it is relevant for the other.

  @code
    procedure eq_ref_extension_by_limited_search(
      pplan in,             // in, partial plan of tables-joined-so-far
      pplan_cost,           // in, cost of pplan
      remaining_tables,     // in, set of tables not referenced in pplan
      best_plan_so_far,     // in/out, best plan found so far
      best_plan_so_far_cost,// in/out, cost of best_plan_so_far
      search_depth)         // in, maximum size of the plans being considered
    {
      if find 'eq_ref' table T from remaining_tables
      {
        // Calculate the cost of using table T as above
        cost = complex-series-of-calculations;

        // Add the cost to the cost so far.
        pplan_cost+= cost;

        if (pplan_cost >= best_plan_so_far_cost)
          // pplan_cost already too great, stop search
          continue;

        pplan= expand pplan by best_access_method;
        remaining_tables= remaining_tables - table T;
        eq_ref_extension_by_limited_search(pplan, pplan_cost,
                                           remaining_tables,
                                           best_plan_so_far,
                                           best_plan_so_far_cost,
                                           search_depth - 1);
      }
      else
      {
        best_extension_by_limited_search(pplan, pplan_cost,
                                         remaining_tables,
                                         best_plan_so_far,
                                         best_plan_so_far_cost,
                                         search_depth - 1);
      }
    }
    @endcode

  @note
    The parameter 'search_depth' provides control over the recursion
    depth, and thus the size of the resulting optimal plan.

  @param remaining_tables set of tables not included into the partial plan yet
  @param idx              length of the partial QEP in 'join->positions';
                          since a depth-first search is used, also corresponds
                          to the current depth of the search tree;
                          also an index in the array 'join->best_ref';
  @param current_search_depth
                          maximum depth of recursion and thus size of the
                          found optimal plan
                          (0 < current_search_depth <= join->tables+1).

  @retval
    'table_map'          Map of those tables appended to the EQ_REF-joined sequence
  @retval
    ~(table_map)0        Fatal error
*/

table_map Optimize_table_order::eq_ref_extension_by_limited_search(
         table_map remaining_tables,
         uint      idx,
         uint      current_search_depth)
{
  DBUG_ENTER("Optimize_table_order::eq_ref_extension_by_limited_search");

  if (remaining_tables == 0)
    DBUG_RETURN(0);

  /*
    The section below adds 'eq_ref' joinable tables to the QEP in the order
    they are found in the 'remaining_tables' set.
    See above description for why we can add these without greedy
    cost analysis.
  */
  Opt_trace_context * const trace= &thd->opt_trace;
  table_map eq_ref_ext(0);
  JOIN_TAB *s;
  JOIN_TAB *saved_refs[MAX_TABLES];
  // Save 'best_ref[]' as we has to restore before return.
  memcpy(saved_refs, join->best_ref + idx,
         sizeof(JOIN_TAB*) * (join->tables-idx));

  for (JOIN_TAB **pos= join->best_ref + idx ; (s= *pos) ; pos++)
  {
    const table_map real_table_bit= s->table_ref->map();

    /*
      Don't move swap inside conditional code: All items
      should be swapped to maintain '#rows' ordered tables.
      This is critical for early pruning of bad plans.
    */
    std::swap(join->best_ref[idx], *pos);

    /*
      Consider table for 'eq_ref' heuristic if:
        1)      It might use a keyref for best_access_path
        2) and, Table remains to be handled.
        3) and, It is independent of those not yet in partial plan.
        4) and, It is key dependent on at least one already handled table
        5) and, It passed the interleaving check.
    */
    if (s->keyuse()                           &&     // 1)
        (remaining_tables & real_table_bit) &&     // 2)
        !(remaining_tables & s->dependent)  &&     // 3)
        (~remaining_tables & s->key_dependent) &&  // 4)
        (!idx || !check_interleaving_with_nj(s)))  // 5)
    {
      Opt_trace_object trace_one_table(trace);
      if (unlikely(trace->is_started()))
      {
        trace_plan_prefix(join, idx, excluded_tables);
        trace_one_table.add_utf8_table(s->table_ref);
      }
      POSITION *const position= join->positions + idx;

      DBUG_ASSERT(emb_sjm_nest == NULL || emb_sjm_nest == s->emb_sj_nest);
      /* Find the best access method from 's' to the current partial plan */
      best_access_path(s, remaining_tables, idx, false,
                       idx ? (position-1)->prefix_rowcount : 1.0,
                       position);

      /*
        EQ_REF prune logic is based on that all joins
        in the ref_extension has the same #rows and cost.
        -> The total cost of the QEP is independent of the order
           of joins within this 'ref_extension'.
           Expand QEP with all 'identical' REFs in
          'join->positions' order.
        Note that due to index statistics from the storage engines
        is a floating point number and might not be exact, the
        rows and cost estimates for eq_ref on two tables might not
        be the exact same number.
        @todo This test could likely be re-implemented to use
        information about whether the index is unique or not.
      */
      const bool added_to_eq_ref_extension=
        position->key &&
        almost_equal(position->read_cost, (position-1)->read_cost) &&
        almost_equal(position->rows_fetched, (position-1)->rows_fetched);
      trace_one_table.add("added_to_eq_ref_extension",
                          added_to_eq_ref_extension);
      if (added_to_eq_ref_extension)
      {
        // Add the cost of extending the plan with 's'
        position->set_prefix_join_cost(idx, join->cost_model());

        trace_one_table.
          add("condition_filtering_pct", position->filter_effect * 100).
          add("rows_for_plan", position->prefix_rowcount).
          add("cost_for_plan", position->prefix_cost);

        if (has_sj)
        {
          /*
            Even if there are no semijoins, advance_sj_state() has a
            significant cost (takes 9% of time in a 20-table plan search),
            hence the if() above, which is also more efficient than the
            same if() inside advance_sj_state() would be.
          */
          advance_sj_state(remaining_tables, s, idx);
        }
        else
          position->no_semijoin();

        // Expand only partial plans with lower cost than the best QEP so far
        if (position->prefix_cost >= join->best_read)
        {
          DBUG_EXECUTE("opt", print_plan(join, idx+1,
                                         position->prefix_rowcount,
                                         position->read_cost,
                                         position->prefix_cost,
                                         "prune_by_cost"););
          trace_one_table.add("pruned_by_cost", true);
          backout_nj_state(remaining_tables, s);
          continue;
        }

        eq_ref_ext= real_table_bit;
        const table_map remaining_tables_after=
          (remaining_tables & ~real_table_bit);
        if ((current_search_depth > 1) && remaining_tables_after)
        {
          DBUG_EXECUTE("opt", print_plan(join, idx + 1,
                                         position->prefix_rowcount,
                                         position->read_cost,
                                         position->prefix_cost,
                                         "EQ_REF_extension"););

          /* Recursively EQ_REF-extend the current partial plan */
          Opt_trace_array trace_rest(trace, "rest_of_plan");
          eq_ref_ext|=
            eq_ref_extension_by_limited_search(remaining_tables_after,
                                               idx + 1,
                                               current_search_depth - 1);
        }
        else
        {
          consider_plan(idx, &trace_one_table);
          DBUG_ASSERT((remaining_tables_after != 0) ||
                      ((cur_embedding_map == 0) &&
                       (join->positions[idx].dups_producing_tables == 0)));
        }
        backout_nj_state(remaining_tables, s);
        memcpy(join->best_ref + idx, saved_refs,
               sizeof(JOIN_TAB*) * (join->tables - idx));
        DBUG_RETURN(eq_ref_ext);
      } // if (added_to_eq_ref_extension)

      backout_nj_state(remaining_tables, s);
    } // if (... !check_interleaving_with_nj() ...)
  } // for (JOIN_TAB **pos= ...)

  memcpy(join->best_ref + idx, saved_refs, sizeof(JOIN_TAB*) * (join->tables-idx));
  /*
    'eq_ref' heuristc didn't find a table to be appended to
    the query plan. We need to use the greedy search
    for finding the next table to be added.
  */
  DBUG_ASSERT(!eq_ref_ext);
  if (best_extension_by_limited_search(remaining_tables,
                                       idx,
                                       current_search_depth))
    DBUG_RETURN(~(table_map)0);

  DBUG_RETURN(eq_ref_ext);
}


/*
  Get the number of different row combinations for subset of partial join

  SYNOPSIS
    prev_record_reads()
      join       The join structure
      idx        Number of tables in the partial join order (i.e. the
                 partial join order is in join->positions[0..idx-1])
      found_ref  Bitmap of tables for which we need to find # of distinct
                 row combinations.

  DESCRIPTION
    Given a partial join order (in join->positions[0..idx-1]) and a subset of
    tables within that join order (specified in found_ref), find out how many
    distinct row combinations of subset tables will be in the result of the
    partial join order.
     
    This is used as follows: Suppose we have a table accessed with a ref-based
    method. The ref access depends on current rows of tables in found_ref.
    We want to count # of different ref accesses. We assume two ref accesses
    will be different if at least one of access parameters is different.
    Example: consider a query

    SELECT * FROM t1, t2, t3 WHERE t1.key=c1 AND t2.key=c2 AND t3.key=t1.field

    and a join order:
      t1,  ref access on t1.key=c1
      t2,  ref access on t2.key=c2       
      t3,  ref access on t3.key=t1.field 
    
    For t1: n_ref_scans = 1, n_distinct_ref_scans = 1
    For t2: n_ref_scans = fanout(t1), n_distinct_ref_scans=1
    For t3: n_ref_scans = fanout(t1)*fanout(t2)
            n_distinct_ref_scans = #fanout(t1)
    
    Here "fanout(tx)" is the number of rows read by the access method
    of tx minus rows filtered out by condition filtering
    (pos->filter_effect).

    The reason for having this function (at least the latest version of it)
    is that we need to account for buffering in join execution. 
    
    An edge-case example: if we have a non-first table in join accessed via
    ref(const) or ref(param) where there is a small number of different
    values of param, then the access will likely hit the disk cache and will
    not require any disk seeks.
    
    The proper solution would be to assume an LRU disk cache of some size,
    calculate probability of cache hits, etc. For now we just count
    identical ref accesses as one.

  RETURN 
    Expected number of row combinations
*/

static double
prev_record_reads(JOIN *join, uint idx, table_map found_ref)
{
  double found=1.0;
  POSITION *pos_end= join->positions - 1;
  for (POSITION *pos= join->positions + idx - 1; pos != pos_end; pos--)
  {
    const double fanout= pos->rows_fetched * pos->filter_effect;
    if (pos->table->table_ref->map() & found_ref)
    {
      found_ref|= pos->ref_depend_map;
      /* 
        For the case of "t1 LEFT JOIN t2 ON ..." where t2 is a const table 
        with no matching row we will get position[t2].rows_fetched==0. 
        Actually the size of output is one null-complemented row, therefore 
        we will use value of 1 whenever we get rows_fetched==0.

        Note
        - the above case can't occur if inner part of outer join has more 
          than one table: table with no matches will not be marked as const.

        - Ideally we should add 1 to rows_fetched for every possible null-
          complemented row. We're not doing it because: 1. it will require
          non-trivial code and add overhead. 2. The value of rows_fetched
          is an inprecise estimate and adding 1 (or, in the worst case,
          #max_nested_outer_joins=64-1) will not make it any more precise.
      */
      if (pos->rows_fetched > DBL_EPSILON)
        found*= fanout;
    }
    else if (fanout < 1.0)
    {
      /*
        With condition filtering it is possible that a table has a
        lower fanout than 1.0. If so, calculate the fanout of this
        table into the found rows estimate so the produced number is
        not too pessimistic. Otherwise, the expected number of row
        combinations returned by this function may be higher than the
        prefix_rowcount for the table. See BUG#18352936
      */
      found*= fanout;
    }
  }
  return found;
}


/**
  @brief Fix semi-join strategies for the picked join order

  @return FALSE if success, TRUE if error

  @details
    Fix semi-join strategies for the picked join order. This is a step that
    needs to be done right after we have fixed the join order. What we do
    here is switch join's semi-join strategy description from backward-based
    to forwards based.
    
    When join optimization is in progress, we re-consider semi-join
    strategies after we've added another table. Here's an illustration.
    Suppose the join optimization is underway:

    1) ot1  it1  it2 
                 sjX  -- looking at (ot1, it1, it2) join prefix, we decide
                         to use semi-join strategy sjX.

    2) ot1  it1  it2  ot2 
                 sjX  sjY -- Having added table ot2, we now may consider
                             another semi-join strategy and decide to use a 
                             different strategy sjY. Note that the record
                             of sjX has remained under it2. That is
                             necessary because we need to be able to get
                             back to (ot1, it1, it2) join prefix.
      what makes things even worse is that there are cases where the choice
      of sjY changes the way we should access it2. 

    3) [ot1  it1  it2  ot2  ot3]
                  sjX  sjY  -- This means that after join optimization is
                               finished, semi-join info should be read
                               right-to-left (while nearly all plan refinement
                               functions, EXPLAIN, etc proceed from left to 
                               right)

    This function does the needed reversal, making it possible to read the
    join and semi-join order from left to right.
*/    

bool Optimize_table_order::fix_semijoin_strategies()
{
  table_map remaining_tables= 0;
  table_map handled_tables= 0;

  DBUG_ENTER("Optimize_table_order::fix_semijoin_strategies");

  if (join->select_lex->sj_nests.is_empty())
    DBUG_RETURN(false);

  Opt_trace_context *const trace= &thd->opt_trace;

  for (uint tableno= join->tables - 1;
       tableno != join->const_tables - 1;
       tableno--)
  {
    POSITION *const pos= join->best_positions + tableno;

    if ((handled_tables & pos->table->table_ref->map()) ||
        pos->sj_strategy == SJ_OPT_NONE)
    {
      remaining_tables|= pos->table->table_ref->map();
      continue;
    }

    uint first= 0;
    if (pos->sj_strategy == SJ_OPT_MATERIALIZE_LOOKUP)
    {
      TABLE_LIST *const sjm_nest= pos->table->emb_sj_nest;
      const uint table_count= my_count_bits(sjm_nest->sj_inner_tables);
      /*
        This memcpy() copies a partial QEP produced by
        optimize_semijoin_nests_for_materialization() (source) into the final
        top-level QEP (target), in order to re-use the source plan for
        to-be-materialized inner tables.
        It is however possible that the source QEP had picked
        some semijoin strategy (noted SJY), different from
        materialization. The target QEP rules (it has seen more tables), but
        this memcpy() is going to copy the source stale strategy SJY,
        wrongly. Which is why sj_strategy of each table of the
        duplicate-generating range then becomes temporarily unreliable. It is
        fixed for the first table of that range right after the memcpy(), and
        fixed for the rest of that range at the end of this iteration by
        setting it to SJ_OPT_NONE). But until then, pos->sj_strategy should
        not be read.
      */
      memcpy(pos - table_count + 1, sjm_nest->nested_join->sjm.positions, 
             sizeof(POSITION) * table_count);
      first= tableno - table_count + 1;
      join->best_positions[first].n_sj_tables= table_count;
      join->best_positions[first].sj_strategy= SJ_OPT_MATERIALIZE_LOOKUP;

      Opt_trace_object trace_final_strategy(trace);
      trace_final_strategy.add_alnum("final_semijoin_strategy",
                                     "MaterializeLookup");
    }
    else if (pos->sj_strategy == SJ_OPT_MATERIALIZE_SCAN)
    {
      const uint last_inner= pos->sjm_scan_last_inner;
      TABLE_LIST *const sjm_nest=
        (join->best_positions + last_inner)->table->emb_sj_nest;
      const uint table_count= my_count_bits(sjm_nest->sj_inner_tables);
      first= last_inner - table_count + 1;
      DBUG_ASSERT((join->best_positions + first)->table->emb_sj_nest ==
                  sjm_nest);
      memcpy(join->best_positions + first, // stale semijoin strategy here too
             sjm_nest->nested_join->sjm.positions,
             sizeof(POSITION) * table_count);
      join->best_positions[first].sj_strategy= SJ_OPT_MATERIALIZE_SCAN;
      join->best_positions[first].n_sj_tables= table_count;

      Opt_trace_object trace_final_strategy(trace);
      trace_final_strategy.add_alnum("final_semijoin_strategy",
                                     "MaterializeScan");
      // Recalculate final access paths for this semi-join strategy
      double rowcount, cost;
      semijoin_mat_scan_access_paths(last_inner, tableno,
                                     remaining_tables, sjm_nest, true,
                                     &rowcount, &cost);

    }
    else if (pos->sj_strategy == SJ_OPT_FIRST_MATCH)
    {
      first= pos->first_firstmatch_table;
      join->best_positions[first].sj_strategy= SJ_OPT_FIRST_MATCH;
      join->best_positions[first].n_sj_tables= tableno - first + 1;

      Opt_trace_object trace_final_strategy(trace);
      trace_final_strategy.add_alnum("final_semijoin_strategy", "FirstMatch");

      // Recalculate final access paths for this semi-join strategy
      double rowcount, cost;
      (void)semijoin_firstmatch_loosescan_access_paths(first, tableno,
                                        remaining_tables, false, true,
                                        &rowcount, &cost);
    }
    else if (pos->sj_strategy == SJ_OPT_LOOSE_SCAN)
    {
      first= pos->first_loosescan_table;

      Opt_trace_object trace_final_strategy(trace);
      trace_final_strategy.add_alnum("final_semijoin_strategy", "LooseScan");

      // Recalculate final access paths for this semi-join strategy
      double rowcount, cost;
      (void)semijoin_firstmatch_loosescan_access_paths(first, tableno,
                                        remaining_tables, true, true,
                                        &rowcount, &cost);

      POSITION *const first_pos= join->best_positions + first;
      first_pos->sj_strategy= SJ_OPT_LOOSE_SCAN;
      first_pos->n_sj_tables=
        my_count_bits(first_pos->table->emb_sj_nest->sj_inner_tables);
    }
    else if (pos->sj_strategy == SJ_OPT_DUPS_WEEDOUT)
    {
      /* 
        Duplicate Weedout starting at pos->first_dupsweedout_table, ending at
        this table.
      */
      first= pos->first_dupsweedout_table;
      join->best_positions[first].sj_strategy= SJ_OPT_DUPS_WEEDOUT;
      join->best_positions[first].n_sj_tables= tableno - first + 1;

      Opt_trace_object trace_final_strategy(trace);
      trace_final_strategy.add_alnum("final_semijoin_strategy",
                                     "DuplicateWeedout");
    }
    
    for (uint i= first; i <= tableno; i++)
    {
      /*
        Eliminate stale strategies. See comment in the
        SJ_OPT_MATERIALIZE_LOOKUP case above.
      */
      if (i != first)
        join->best_positions[i].sj_strategy= SJ_OPT_NONE;
      handled_tables|= join->best_positions[i].table->table_ref->map();
    }

    remaining_tables|= pos->table->table_ref->map();
  }

  DBUG_ASSERT(remaining_tables == (join->all_table_map&~join->const_table_map));

  DBUG_RETURN(FALSE);
}


/**
  Check interleaving with an inner tables of an outer join for
  extension table.

    Check if table tab can be added to current partial join order, and 
    if yes, record that it has been added. This recording can be rolled back
    with backout_nj_state().

    The function assumes that both current partial join order and its
    extension with tab are valid wrt table dependencies.

  @verbatim
     IMPLEMENTATION 
       LIMITATIONS ON JOIN ORDER
         The nested [outer] joins executioner algorithm imposes these limitations
         on join order:
         1. "Outer tables first" -  any "outer" table must be before any 
             corresponding "inner" table.
         2. "No interleaving" - tables inside a nested join must form a continuous
            sequence in join order (i.e. the sequence must not be interrupted by 
            tables that are outside of this nested join).

         #1 is checked elsewhere, this function checks #2 provided that #1 has
         been already checked.

       WHY NEED NON-INTERLEAVING
         Consider an example: 

           select * from t0 join t1 left join (t2 join t3) on cond1

         The join order "t1 t2 t0 t3" is invalid:

         table t0 is outside of the nested join, so WHERE condition for t0 is
         attached directly to t0 (without triggers, and it may be used to access
         t0). Applying WHERE(t0) to (t2,t0,t3) record is invalid as we may miss
         combinations of (t1, t2, t3) that satisfy condition cond1, and produce a
         null-complemented (t1, t2.NULLs, t3.NULLs) row, which should not have
         been produced.

         If table t0 is not between t2 and t3, the problem doesn't exist:
          If t0 is located after (t2,t3), WHERE(t0) is applied after nested join
           processing has finished.
          If t0 is located before (t2,t3), predicates like WHERE_cond(t0, t2) are
           wrapped into condition triggers, which takes care of correct nested
           join processing.

       HOW IT IS IMPLEMENTED
         The limitations on join order can be rephrased as follows: for valid
         join order one must be able to:
           1. write down the used tables in the join order on one line.
           2. for each nested join, put one '(' and one ')' on the said line        
           3. write "LEFT JOIN" and "ON (...)" where appropriate
           4. get a query equivalent to the query we're trying to execute.

         Calls to check_interleaving_with_nj() are equivalent to writing the
         above described line from left to right. 
         A single check_interleaving_with_nj(A,B) call is equivalent to writing 
         table B and appropriate brackets on condition that table A and
         appropriate brackets is the last what was written. Graphically the
         transition is as follows:

                              +---- current position
                              |
             ... last_tab ))) | ( tab )  )..) | ...
                                X     Y   Z   |
                                              +- need to move to this
                                                 position.

         Notes about the position:
           The caller guarantees that there is no more then one X-bracket by 
           checking "!(remaining_tables & s->dependent)" before calling this 
           function. X-bracket may have a pair in Y-bracket.

         When "writing" we store/update this auxilary info about the current
         position:
          1. cur_embedding_map - bitmap of pairs of brackets (aka nested
             joins) we've opened but didn't close.
          2. {each NESTED_JOIN structure not simplified away}->counter - number
             of this nested join's children that have already been added to to
             the partial join order.
  @endverbatim

  @param tab   Table we're going to extend the current partial join with

  @retval
    FALSE  Join order extended, nested joins info about current join
    order (see NOTE section) updated.
  @retval
    TRUE   Requested join order extension not allowed.
*/

bool Optimize_table_order::check_interleaving_with_nj(JOIN_TAB *tab)
{
  if (cur_embedding_map & ~tab->embedding_map)
  {
    /* 
      tab is outside of the "pair of brackets" we're currently in.
      Cannot add it.
    */
    return true;
  }
  const TABLE_LIST *next_emb= tab->table_ref->embedding;
  /*
    Do update counters for "pairs of brackets" that we've left (marked as
    X,Y,Z in the above picture)
  */
  for (; next_emb != emb_sjm_nest; next_emb= next_emb->embedding)
  {
    // Ignore join nests that are not outer joins.
    if (!next_emb->join_cond_optim())
      continue;

    next_emb->nested_join->nj_counter++;
    cur_embedding_map |= next_emb->nested_join->nj_map;
    
    if (next_emb->nested_join->nj_total != next_emb->nested_join->nj_counter)
      break;

    /*
      We're currently at Y or Z-bracket as depicted in the above picture.
      Mark that we've left it and continue walking up the brackets hierarchy.
    */
    cur_embedding_map &= ~next_emb->nested_join->nj_map;
  }
  return false;
}


/**
  Find best access paths for semi-join FirstMatch or LooseScan strategy
  and calculate rowcount and cost based on these.

  @param first_tab        The first tab to calculate access paths for,
                          this is always a semi-join inner table.
  @param last_tab         The last tab to calculate access paths for,
                          always a semi-join inner table for FirstMatch,
                          may be inner or outer for LooseScan.
  @param remaining_tables Bitmap of tables that are not in the
                          [0...last_tab] join prefix
  @param loosescan        If true, use LooseScan strategy, otherwise FirstMatch
  @param final            If true, use and update access path data in
                          join->best_positions, otherwise use join->positions
                          and update a local buffer.
  @param[out] newcount    New output row count
  @param[out] newcost     New join prefix cost

  @return True if strategy selection successful, false otherwise.

  @details
    Calculate best access paths for the tables of a semi-join FirstMatch or
    LooseScan strategy, given the order of tables provided in join->positions
    (or join->best_positions when calculating the cost of a final plan).
    Calculate estimated cost and rowcount for this plan.
    Given a join prefix [0; ... first_tab-1], change the access to the tables
    in the range [first_tab; last_tab] according to the constraints set by the
    relevant semi-join strategy. Those constraints are:

    - For the LooseScan strategy, join buffering can be used for the outer
      tables following the last inner table.

    - For the FirstMatch strategy, join buffering can be used if there is a
      single inner table in the semi-join nest.

    For FirstMatch, the handled range of tables may be a mix of inner tables
    and non-dependent outer tables. The first and last table in the handled
    range are always inner tables.
    For LooseScan, the handled range can be a mix of inner tables and
    dependent and non-dependent outer tables. The first table is always an
    inner table.
*/

bool Optimize_table_order::semijoin_firstmatch_loosescan_access_paths(
                uint first_tab, uint last_tab, table_map remaining_tables, 
                bool loosescan, bool final,
                double *newcount, double *newcost)
{
  DBUG_ENTER(
           "Optimize_table_order::semijoin_firstmatch_loosescan_access_paths");
  double cost;               // Contains running estimate of calculated cost.
  double rowcount;           // Rowcount of join prefix (ie before first_tab).
  double outer_fanout= 1.0;  // Fanout contributed by outer tables in range.
  double inner_fanout= 1.0;  // Fanout contributed by inner tables in range.
  const Cost_model_server *const cost_model= join->cost_model();
  Opt_trace_context *const trace= &thd->opt_trace;
  Opt_trace_object recalculate(trace, "recalculate_access_paths_and_cost");
  Opt_trace_array trace_tables(trace, "tables");

  POSITION *const positions= final ? join->best_positions : join->positions;

  if (first_tab == join->const_tables)
  {
    cost=     0.0;
    rowcount= 1.0;
  }
  else
  {
    cost=     positions[first_tab - 1].prefix_cost;
    rowcount= positions[first_tab - 1].prefix_rowcount;
  }

  uint table_count= 0;
  uint no_jbuf_before;
  for (uint i= first_tab; i <= last_tab; i++)
  {
    remaining_tables|= positions[i].table->table_ref->map();
    if (positions[i].table->emb_sj_nest)
      table_count++;
  }
  if (loosescan)
  {
    // LooseScan: May use join buffering for all tables after last inner table.
    for (no_jbuf_before= last_tab; no_jbuf_before > first_tab; no_jbuf_before--)
    {
      if (positions[no_jbuf_before].table->emb_sj_nest != NULL)
        break;             // Encountered the last inner table.
    }
    no_jbuf_before++;
  }
  else
  {
    // FirstMatch: May use join buffering if there is only one inner table.
    no_jbuf_before= (table_count > 1) ? last_tab + 1 : first_tab;
  }


  for (uint i= first_tab; i <= last_tab; i++)
  {
    JOIN_TAB *const tab= positions[i].table;
    POSITION regular_pos;
    POSITION *const dst_pos= final ? positions + i : &regular_pos;
    POSITION *pos;        // Position for later calculations
    /*
      We always need a new calculation for the first inner table in
      the LooseScan strategy.
    */
    const bool is_ls_driving_tab= (i == first_tab) && loosescan;
    if (is_ls_driving_tab || positions[i].use_join_buffer)
    {
      Opt_trace_object trace_one_table(trace);
      trace_one_table.add_utf8_table(tab->table_ref);

      /*
        Find the best access method with specified join buffering strategy.
        If this is a loosescan driving table,
        semijoin_loosescan_fill_driving_table_position will consider all keys,
        so best_access_path() should fill bound_keyparts/read_cost/fanout for
        all keys => test_all_ref_keys==true.
       */
      DBUG_ASSERT(!test_all_ref_keys);
      test_all_ref_keys= is_ls_driving_tab;
      best_access_path(tab, remaining_tables, i, i < no_jbuf_before,
                       rowcount * inner_fanout * outer_fanout,
                       dst_pos);
      test_all_ref_keys= false;
      if (is_ls_driving_tab)  // Use loose scan position
      {
        if (semijoin_loosescan_fill_driving_table_position(tab,
                                                           remaining_tables,
                                                           i, dst_pos))
        {
          dst_pos->table= tab;
          const double rows= rowcount * dst_pos->rows_fetched;
          dst_pos->set_prefix_cost(cost + dst_pos->read_cost +
                                   cost_model->row_evaluate_cost(rows),
                                   rows * dst_pos->filter_effect);
        }
        else
        {
          DBUG_ASSERT(!final);
          DBUG_RETURN(false);
        }
      }
      pos= dst_pos;
    }
    else 
      pos= positions + i;  // Use result from prior calculation

    /*
      Terminate search if best_access_path found no possible plan.
      Otherwise we will be getting infinite cost when summing up below.
     */
    if (pos->read_cost == DBL_MAX)
    {
      DBUG_ASSERT(loosescan && !final);
      DBUG_RETURN(false);
    }

    remaining_tables&= ~tab->table_ref->map();

    cost+= pos->read_cost + 
      cost_model->row_evaluate_cost(rowcount * inner_fanout *
                                    outer_fanout * pos->rows_fetched);

    if (tab->emb_sj_nest)
      inner_fanout*= pos->rows_fetched * pos->filter_effect;
    else 
      outer_fanout*= pos->rows_fetched * pos->filter_effect;
  }

  *newcount= rowcount * outer_fanout;
  *newcost= cost;

  DBUG_RETURN(true);
}


/**
  Find best access paths for semi-join MaterializeScan strategy
  and calculate rowcount and cost based on these.

  @param last_inner_tab    The last tab in the set of inner tables
  @param last_outer_tab    The last tab in the set of outer tables
  @param remaining_tables  Bitmap of tables that are not in the join prefix
                           including the inner and outer tables processed here.
  @param sjm_nest          Pointer to semi-join nest for inner tables
  @param final             If true, use and update access path data in
                           join->best_positions, otherwise use join->positions
                           and update a local buffer.
  @param[out] newcount     New output row count
  @param[out] newcost      New join prefix cost

  @details
    Calculate best access paths for the outer tables of the MaterializeScan
    semi-join strategy. All outer tables may use join buffering.
    The prefix row count is adjusted with the estimated number of rows in
    the materialized tables, before taking into consideration the rows
    contributed by the outer tables.
*/

void Optimize_table_order::semijoin_mat_scan_access_paths(
                uint last_inner_tab, uint last_outer_tab, 
                table_map remaining_tables, TABLE_LIST *sjm_nest, bool final,
                double *newcount, double *newcost)
{
  DBUG_ENTER("Optimize_table_order::semijoin_mat_scan_access_paths");

  const Cost_model_server *const cost_model= join->cost_model();
  Opt_trace_context *const trace= &thd->opt_trace;
  Opt_trace_object recalculate(trace, "recalculate_access_paths_and_cost");
  Opt_trace_array trace_tables(trace, "tables");
  double cost;             // Calculated running cost of operation
  double rowcount;         // Rowcount of join prefix (ie before first_inner). 

  POSITION *const positions= final ? join->best_positions : join->positions;
  const uint inner_count= my_count_bits(sjm_nest->sj_inner_tables);

  // Get the prefix cost.
  const uint first_inner= last_inner_tab + 1 - inner_count;
  if (first_inner == join->const_tables)
  {
    rowcount= 1.0;
    cost=     0.0;
  }
  else
  {
    rowcount= positions[first_inner - 1].prefix_rowcount;
    cost=     positions[first_inner - 1].prefix_cost;
  }

  // Add materialization cost.
  cost+= sjm_nest->nested_join->sjm.materialization_cost.total_cost() +
         rowcount * sjm_nest->nested_join->sjm.scan_cost.total_cost();
    
  for (uint i= last_inner_tab + 1; i <= last_outer_tab; i++)
    remaining_tables|= positions[i].table->table_ref->map();
  /*
    Materialization removes duplicates from the materialized table, so
    number of rows to scan is probably less than the number of rows
    from a full join, on which the access paths of outer tables are currently
    based. Rerun best_access_path to adjust for reduced rowcount.
  */
  const double inner_fanout= sjm_nest->nested_join->sjm.expected_rowcount;
  double outer_fanout= 1.0;

  for (uint i= last_inner_tab + 1; i <= last_outer_tab; i++)
  {
    Opt_trace_object trace_one_table(trace);
    JOIN_TAB *const tab= positions[i].table;
    trace_one_table.add_utf8_table(tab->table_ref);
    POSITION regular_pos;
    POSITION *const dst_pos= final ? positions + i : &regular_pos;
    best_access_path(tab, remaining_tables, i, false,
                     rowcount * inner_fanout * outer_fanout, dst_pos);
    remaining_tables&= ~tab->table_ref->map();
    outer_fanout*= dst_pos->rows_fetched;
    cost+= dst_pos->read_cost +
           cost_model->row_evaluate_cost(rowcount * inner_fanout *
                                         outer_fanout);
    outer_fanout*= dst_pos->filter_effect;
  }

  *newcount= rowcount * outer_fanout;
  *newcost=  cost;

  DBUG_VOID_RETURN;
}


/**
  Find best access paths for semi-join MaterializeLookup strategy.
  and calculate rowcount and cost based on these.

  @param last_inner        Index of the last inner table
  @param sjm_nest          Pointer to semi-join nest for inner tables
  @param[out] newcount     New output row count
  @param[out] newcost      New join prefix cost

  @details
    All outer tables may use join buffering, so there is no need to recalculate
    access paths nor costs for these.
    Add cost of materialization and scanning the materialized table to the
    costs of accessing the outer tables.
*/

void Optimize_table_order::semijoin_mat_lookup_access_paths(
                uint last_inner, TABLE_LIST *sjm_nest,
                double *newcount, double *newcost)
{
  DBUG_ENTER("Optimize_table_order::semijoin_mat_lookup_access_paths");

  const uint inner_count= my_count_bits(sjm_nest->sj_inner_tables);
  double rowcount, cost; 

  const uint first_inner= last_inner + 1 - inner_count;
  if (first_inner == join->const_tables)
  {
    cost=     0.0;
    rowcount= 1.0;
  }
  else
  {
    cost=     join->positions[first_inner - 1].prefix_cost;
    rowcount= join->positions[first_inner - 1].prefix_rowcount;
  }

  cost+= sjm_nest->nested_join->sjm.materialization_cost.total_cost() +
         rowcount * sjm_nest->nested_join->sjm.lookup_cost.total_cost();

  *newcount= rowcount;
  *newcost=  cost;

  DBUG_VOID_RETURN;
}


/**
  Find best access paths for semi-join DuplicateWeedout strategy
  and calculate rowcount and cost based on these.

  @param first_tab        The first tab to calculate access paths for
  @param last_tab         The last tab to calculate access paths for
  @param[out] newcount    New output row count
  @param[out] newcost     New join prefix cost

  @details
    Notice that new best access paths need not be calculated.
    The proper access path information is already in join->positions,
    because DuplicateWeedout can handle any join buffering strategy.
    The only action performed by this function is to calculate
    output rowcount, and an updated cost estimate.

    The cost estimate is based on performing a join over the involved
    tables, but we must also add the cost of creating and populating
    the temporary table used for duplicate removal, and the cost of
    doing lookups against this table.
*/

void Optimize_table_order::semijoin_dupsweedout_access_paths(
                uint first_tab, uint last_tab,
                double *newcount, double *newcost)
{
  DBUG_ENTER("Optimize_table_order::semijoin_dupsweedout_access_paths");

  const Cost_model_server *const cost_model= join->cost_model();
  double cost, rowcount;
  double inner_fanout= 1.0;
  double outer_fanout= 1.0;
  double max_outer_fanout= 1.0;
  uint rowsize;             // Row size of the temporary table
  if (first_tab == join->const_tables)
  {
    cost=     0.0;
    rowcount= 1.0;
    rowsize= 0;
  }
  else
  {
    cost=     join->positions[first_tab - 1].prefix_cost;
    rowcount= join->positions[first_tab - 1].prefix_rowcount;
    rowsize= 8;             // This is not true but we'll make it so
  }
  /**
    Some times, some outer fanout is "absorbed" into the inner fanout.
    In this case, we should make a better estimate for outer_fanout that
    is used to calculate the output rowcount.
    If we have inner table(s) before an outer table, there are
    dependencies between these tables. The fanout for the outer table is
    not a good estimate for the final number of rows from the weedout
    execution, therefore we convert some of the inner fanout into an outer
    fanout, limited to the number of possible rows in the outer table.
  */
  for (uint j= first_tab; j <= last_tab; j++)
  {
    const POSITION *const p= join->positions + j;
    cost+= p->read_cost +
      cost_model->row_evaluate_cost(rowcount * inner_fanout *
                                    outer_fanout * p->rows_fetched);

    if (p->table->emb_sj_nest)
      inner_fanout*= p->rows_fetched * p->filter_effect;
    else
    {
      /*
        max_outer_fanout is the cardinality of the cross product
        of the outer tables.
        @note: We do not consider dependencies between these tables here.
      */
      double total_records= p->table->table()->file->stats.records;
      max_outer_fanout*= total_records * p->filter_effect;
      if (inner_fanout > 1.0 )
      {
        // Absorb inner fanout into the outer fanout
        outer_fanout*= inner_fanout * p->rows_fetched * p->filter_effect;
        inner_fanout= 1;
      }
      else
        outer_fanout*= p->rows_fetched * p->filter_effect;
      rowsize+= p->table->table()->file->ref_length;
    }
  }

  if (max_outer_fanout < outer_fanout)
  {
    /*
      The calculated fanout for the outer tables is bigger than
      the cardinality of the cross product of the outer tables.
      Adjust outer fanout to the max value, but also adjust
      inner fanout so that inner_fanout * outer_fanout is still
      the same (dups weedout runs a complete join internally).
    */
    if (max_outer_fanout > 0.0)
      inner_fanout*= outer_fanout / max_outer_fanout;
    outer_fanout= max_outer_fanout;
  }

  /*
    Add the cost of temptable use. The table will have outer_fanout rows,
    and we will make 
    - rowcount * outer_fanout writes
    - rowcount * inner_fanout * outer_fanout lookups.
  */
  Cost_model_server::enum_tmptable_type tmp_table_type;
  if (outer_fanout * rowsize < thd->variables.max_heap_table_size)
    tmp_table_type= Cost_model_server::MEMORY_TMPTABLE;
  else
    tmp_table_type= Cost_model_server::DISK_TMPTABLE;

  cost+= cost_model->tmptable_create_cost(tmp_table_type);
  cost+=
    cost_model->tmptable_readwrite_cost(tmp_table_type,
                                        rowcount * outer_fanout,
                                        rowcount * inner_fanout * outer_fanout);

  *newcount= rowcount * outer_fanout;
  *newcost=  cost;

  DBUG_VOID_RETURN;
}


/**
  Do semi-join optimization step after we've added a new tab to join prefix

  @param remaining_tables Tables not in the join prefix
  @param new_join_tab     Join tab that we are adding to the join prefix
  @param idx              Index in join->position storing this join tab 
                          (i.e. number of tables in the prefix)

  @details
    Update semi-join optimization state after we've added another tab (table 
    and access method) to the join prefix.
    
    The state is maintained in join->positions[#prefix_size]. Each of the
    available strategies has its own state variables.
    
    for each semi-join strategy
    {
      update strategy's state variables;

      if (join prefix has all the tables that are needed to consider
          using this strategy for the semi-join(s))
      {
        calculate cost of using the strategy
        if ((this is the first strategy to handle the semi-join nest(s)  ||
            the cost is less than other strategies))
        {
          // Pick this strategy
          pos->sj_strategy= ..
          ..
        }
      }
    }

    Most of the new state is saved in join->positions[idx] (and hence no undo
    is necessary).

    See setup_semijoin_dups_elimination() for a description of what kinds of
    join prefixes each strategy can handle.

    A note on access path, rowcount and cost estimates:
    - best_extension_by_limited_search() performs *initial calculations*
      of access paths, rowcount and cost based on the operation being
      an inner join or an outer join operation. These estimates are saved
      in join->positions.
    - advance_sj_state() performs *intermediate calculations* based on the
      same table information, but for the supported semi-join strategies.
      The access path part of these calculations are not saved anywhere,
      but the rowcount and cost of the best semi-join strategy are saved
      in join->positions.
    - Because the semi-join access path information was not saved previously,
      fix_semijoin_strategies() must perform *final calculations* of
      access paths, rowcount and cost when saving the selected table order
      in join->best_positions. The results of the final calculations will be
      the same as the results of the "best" intermediate calculations.
*/
 
void Optimize_table_order::advance_sj_state(
                      table_map remaining_tables, 
                      const JOIN_TAB *new_join_tab, uint idx)
{
  Opt_trace_context * const trace= &thd->opt_trace;
  TABLE_LIST *const emb_sj_nest= new_join_tab->emb_sj_nest;
  POSITION   *const pos= join->positions + idx;
  double best_cost= pos->prefix_cost;
  double best_rowcount= pos->prefix_rowcount;
  uint sj_strategy= SJ_OPT_NONE;  // Initially: No chosen strategy

  /*
    Semi-join nests cannot be nested, hence we never need to advance the
    semi-join state of a materialized semi-join query.
    In fact, doing this may cause undesirable effects because all tables
    within a semi-join nest have emb_sj_nest != NULL, which triggers several
    of the actions inside this function.
  */
  DBUG_ASSERT(emb_sjm_nest == NULL);

  // remaining_tables include the current one:
  DBUG_ASSERT(remaining_tables & new_join_tab->table_ref->map());
  // Save it:
  const table_map remaining_tables_incl= remaining_tables;
  // And add the current table to the join prefix:
  remaining_tables&= ~new_join_tab->table_ref->map();

  DBUG_ENTER("Optimize_table_order::advance_sj_state");

  Opt_trace_array trace_choices(trace, "semijoin_strategy_choice");

  /* Initialize the state or copy it from prev. tables */
  if (idx == join->const_tables)
  {
    pos->dups_producing_tables= 0;
    pos->first_firstmatch_table= MAX_TABLES;
    pos->first_loosescan_table= MAX_TABLES; 
    pos->dupsweedout_tables= 0;
    pos->sjm_scan_need_tables= 0;
    pos->sjm_scan_last_inner= 0;
  }
  else
  {
    pos->dups_producing_tables= pos[-1].dups_producing_tables;

    // FirstMatch
    pos->first_firstmatch_table= pos[-1].first_firstmatch_table;
    pos->first_firstmatch_rtbl= pos[-1].first_firstmatch_rtbl;
    pos->firstmatch_need_tables= pos[-1].firstmatch_need_tables;

    // LooseScan
    pos->first_loosescan_table=
      (pos[-1].sj_strategy == SJ_OPT_LOOSE_SCAN) ?
      MAX_TABLES : pos[-1].first_loosescan_table;
    pos->loosescan_need_tables= pos[-1].loosescan_need_tables;

    // MaterializeScan
    pos->sjm_scan_need_tables=
      (pos[-1].sj_strategy == SJ_OPT_MATERIALIZE_SCAN) ?
      0 : pos[-1].sjm_scan_need_tables;
    pos->sjm_scan_last_inner= pos[-1].sjm_scan_last_inner;

    // Duplicate Weedout
    pos->dupsweedout_tables=      pos[-1].dupsweedout_tables;
    pos->first_dupsweedout_table= pos[-1].first_dupsweedout_table;
  }
  
  table_map handled_by_fm_or_ls= 0;
  /*
    FirstMatch Strategy
    ===================

    FirstMatch requires that all dependent outer tables are in the join prefix.
    (see "FirstMatch strategy" above setup_semijoin_dups_elimination()).
    The execution strategy will handle multiple semi-join nests correctly,
    and the optimizer will pick execution strategy according to these rules:
    - If tables from multiple semi-join nests are intertwined, they will
      be processed as one FirstMatch evaluation.
    - If tables from each semi-join nest are grouped together, each semi-join
      nest is processed as one FirstMatch evaluation.

    Example: Let's say we have an outer table ot and two semi-join nests with
    two tables each: it11 and it12, and it21 and it22.

    Intertwined tables: ot - FM(it11 - it21 - it12 - it22)
    Grouped tables: ot - FM(it11 - it12) - FM(it21 - it22)
  */
  if (emb_sj_nest &&
      emb_sj_nest->nested_join->sj_enabled_strategies &
      OPTIMIZER_SWITCH_FIRSTMATCH)
  {
    const table_map outer_corr_tables= emb_sj_nest->nested_join->sj_depends_on;
    const table_map sj_inner_tables=   emb_sj_nest->sj_inner_tables;
    /* 
      Enter condition:
       1. The next join tab belongs to semi-join nest
          (verified for the encompassing code block above).
       2. We're not in a duplicate producer range yet
       3. All outer tables that
           - the subquery is correlated with, or
           - referred to from the outer_expr 
          are in the join prefix
    */
    if (pos->dups_producing_tables == 0 &&         // (2)
        !(remaining_tables & outer_corr_tables))   // (3)
    {
      /* Start tracking potential FirstMatch range */
      pos->first_firstmatch_table= idx;
      pos->firstmatch_need_tables= 0;
      pos->first_firstmatch_rtbl= remaining_tables;
      // All inner tables should still be part of remaining_tables_inc
      DBUG_ASSERT(sj_inner_tables ==
                  (remaining_tables_incl & sj_inner_tables));
    }

    if (pos->first_firstmatch_table != MAX_TABLES)
    {
      /* Record that we need all of this semi-join's inner tables */
      pos->firstmatch_need_tables|= sj_inner_tables;

      if (outer_corr_tables & pos->first_firstmatch_rtbl)
      {
        /*
          Trying to add an sj-inner table whose sj-nest has an outer correlated 
          table that was not in the prefix. This means FirstMatch can't be used.
        */
        pos->first_firstmatch_table= MAX_TABLES;
      }
      else if (!(pos->firstmatch_need_tables & remaining_tables))
      {
        // Got a complete FirstMatch range. Calculate access paths and cost
        double cost, rowcount;
        /* We use the same FirstLetterUpcase as in EXPLAIN */
        Opt_trace_object trace_one_strategy(trace);
        trace_one_strategy.add_alnum("strategy", "FirstMatch");
        (void)semijoin_firstmatch_loosescan_access_paths(
                                        pos->first_firstmatch_table, idx,
                                        remaining_tables, false, false,
                                        &rowcount, &cost);
        /*
          We don't yet know what are the other strategies, so pick FirstMatch.

          We ought to save the alternate POSITIONs produced by
          semijoin_firstmatch_loosescan_access_paths() but the problem is that
          providing save space uses too much space.
          Instead, we will re-calculate the alternate POSITIONs after we've
          picked the best QEP.
        */
        sj_strategy= SJ_OPT_FIRST_MATCH;
        best_cost=     cost;
        best_rowcount= rowcount;
        trace_one_strategy.add("cost", best_cost).add("rows", best_rowcount);
        handled_by_fm_or_ls=  pos->firstmatch_need_tables;

        trace_one_strategy.add("chosen", true);
      }
    }
  }
  /*
    LooseScan Strategy
    ==================

    LooseScan requires that all dependent outer tables are not in the join
    prefix. (see "LooseScan strategy" above setup_semijoin_dups_elimination()).
    The tables must come in a rather strictly defined order:
    1. The LooseScan driving table (which is a subquery inner table).
    2. The remaining tables from the same semi-join nest as the above table.
    3. The outer dependent tables, possibly mixed with outer non-dependent
       tables.
    Notice that any other semi-joined tables must be outside this table range.
  */
  {
    /*
      LooseScan strategy can't handle interleaving between tables from the
      semi-join that LooseScan is handling and any other tables.
    */
    if (pos->first_loosescan_table != MAX_TABLES)
    {
      TABLE_LIST *const first_emb_sj_nest=
        join->positions[pos->first_loosescan_table].table->emb_sj_nest;
      if (first_emb_sj_nest->sj_inner_tables & remaining_tables_incl)
      {
        // Stage 2: Accept remaining tables from the semi-join nest:
        if (emb_sj_nest != first_emb_sj_nest)
          pos->first_loosescan_table= MAX_TABLES;
      }
      else
      {
        // Stage 3: Accept outer dependent and non-dependent tables:
        DBUG_ASSERT(emb_sj_nest != first_emb_sj_nest);
        if (emb_sj_nest != NULL)
          pos->first_loosescan_table= MAX_TABLES;
      }
    }

    /*
      We may consider the LooseScan strategy if
      1a. The next table is an SJ-inner table, and
      1b. LooseScan is enabled for this SJ nest, and
      2. We have no more than 64 IN expressions (must fit in bitmap), and
      3. It is the first table from that semijoin, and
      4. We're not within a semi-join range, except
      new_join_tab->emb_sj_nest (which we've just entered, see #3), and
      5. All non-IN-equality correlation references from this sj-nest are
      bound, and
      6. But some of the IN-equalities aren't (so this can't be handled by
      FirstMatch strategy), and
      7. There are equalities (including maybe semi-join ones) which can be
      handled with an index of this table, and
      8. Not a derived table/view. (a temporary restriction)
    */
    if (emb_sj_nest &&                                               // (1a)
        emb_sj_nest->nested_join->sj_enabled_strategies &
        OPTIMIZER_SWITCH_LOOSE_SCAN &&                               // (1b)
        emb_sj_nest->nested_join->sj_inner_exprs.elements <= 64 &&   // (2)
        ((remaining_tables_incl & emb_sj_nest->sj_inner_tables) ==   // (3)
         emb_sj_nest->sj_inner_tables) &&                            // (3)
        pos->dups_producing_tables == 0 &&                           // (4)
        !(remaining_tables_incl &
          emb_sj_nest->nested_join->sj_corr_tables) &&               // (5)
        (remaining_tables_incl &
         emb_sj_nest->nested_join->sj_depends_on) &&                 // (6)
        new_join_tab->keyuse() != NULL &&                            // (7)
        !new_join_tab->table_ref->uses_materialization())            // (8)
    {
      // start considering using LooseScan strategy
      pos->first_loosescan_table= idx;
      pos->loosescan_need_tables=  emb_sj_nest->sj_inner_tables |
        emb_sj_nest->nested_join->sj_depends_on;
    }

    if ((pos->first_loosescan_table != MAX_TABLES) && 
        !(remaining_tables & pos->loosescan_need_tables))
    {
      /*
        Ok we have all LooseScan sj-nest's inner tables and outer correlated
        tables into the prefix.
      */

      // Got a complete LooseScan range. Calculate access paths and cost
      double cost, rowcount;
      Opt_trace_object trace_one_strategy(trace);
      trace_one_strategy.add_alnum("strategy", "LooseScan");
      /*
        The same problem as with FirstMatch - we need to save POSITIONs
        somewhere but reserving space for all cases would require too
        much space. We will re-calculate POSITION structures later on.
        If this function returns 'false', it means LS is impossible (didn't
        find a suitable index, etc).
      */
      if (semijoin_firstmatch_loosescan_access_paths(
                                      pos->first_loosescan_table, idx,
                                      remaining_tables, true, false,
                                      &rowcount, &cost))
      {
        /*
          We don't yet have any other strategies that could handle this
          semi-join nest (the other options are Duplicate Elimination or
          Materialization, which need at least the same set of tables in
          the join prefix to be considered) so unconditionally pick the
          LooseScan.
        */
        sj_strategy= SJ_OPT_LOOSE_SCAN;
        best_cost=     cost;
        best_rowcount= rowcount;
        trace_one_strategy.add("cost", best_cost).add("rows", best_rowcount);
        handled_by_fm_or_ls=
          join->positions[pos->first_loosescan_table].table
            ->emb_sj_nest->sj_inner_tables;
      }
      trace_one_strategy.add("chosen", sj_strategy == SJ_OPT_LOOSE_SCAN);
    }
  }

  if (emb_sj_nest)
    pos->dups_producing_tables |= emb_sj_nest->sj_inner_tables;

  pos->dups_producing_tables &= ~handled_by_fm_or_ls;

  /* MaterializeLookup and MaterializeScan strategy handler */
  const int sjm_strategy=
    semijoin_order_allows_materialization(join, remaining_tables,
                                          new_join_tab, idx);
  if (sjm_strategy == SJ_OPT_MATERIALIZE_SCAN)
  {
    /*
      We cannot evaluate this option now. This is because we cannot
      account for fanout of sj-inner tables yet:

        ntX  SJM-SCAN(it1 ... itN) | ot1 ... otN  |
                                   ^(1)           ^(2)

      we're now at position (1). SJM temptable in general has multiple
      records, so at point (1) we'll get the fanout from sj-inner tables (ie
      there will be multiple record combinations).

      The final join result will not contain any semi-join produced
      fanout, i.e. tables within SJM-SCAN(...) will not contribute to
      the cardinality of the join output.  Extra fanout produced by 
      SJM-SCAN(...) will be 'absorbed' into fanout produced by ot1 ...  otN.

      The simple way to model this is to remove SJM-SCAN(...) fanout once
      we reach the point #2.
    */
    if (pos->sjm_scan_need_tables &&
        emb_sj_nest != NULL &&
        emb_sj_nest !=
        join->positions[pos->sjm_scan_last_inner].table->emb_sj_nest)
      /*
        Prevent that inner tables of different semijoin nests are
        interleaved for MatScan.
      */
      pos->sjm_scan_need_tables= 0;
    else
    {
      pos->sjm_scan_need_tables=
        emb_sj_nest->sj_inner_tables |
        emb_sj_nest->nested_join->sj_depends_on;
      pos->sjm_scan_last_inner= idx;
      Opt_trace_object(trace).add_alnum("strategy", "MaterializeScan").
        add_alnum("choice", "deferred");
    }
  }
  else if (sjm_strategy == SJ_OPT_MATERIALIZE_LOOKUP)
  {
    // Calculate access paths and cost for MaterializeLookup strategy
    double cost, rowcount;
    semijoin_mat_lookup_access_paths(idx, emb_sj_nest, &rowcount, &cost);

    Opt_trace_object trace_one_strategy(trace);
    trace_one_strategy.add_alnum("strategy", "MaterializeLookup").
      add("cost", cost).add("rows", rowcount).
      add("duplicate_tables_left", pos->dups_producing_tables != 0);
    if (cost < best_cost || pos->dups_producing_tables)
    {
      /*
        NOTE: When we pick to use SJM[-Scan] we don't memcpy its POSITION
        elements to join->positions as that makes it hard to return things
        back when making one step back in join optimization. That's done 
        after the QEP has been chosen.
      */
      sj_strategy= SJ_OPT_MATERIALIZE_LOOKUP;
      best_cost=     cost;
      best_rowcount= rowcount;
      pos->dups_producing_tables &= ~emb_sj_nest->sj_inner_tables;
    }
    trace_one_strategy.add("chosen", sj_strategy == SJ_OPT_MATERIALIZE_LOOKUP);
  }
  
  /* MaterializeScan second phase check */
  /*
    The optimizer does not support that we have inner tables from more
    than one semi-join nest within the table range.
  */
  if (pos->sjm_scan_need_tables &&
      emb_sj_nest != NULL &&
      emb_sj_nest !=
      join->positions[pos->sjm_scan_last_inner].table->emb_sj_nest)
    pos->sjm_scan_need_tables= 0;

  if (pos->sjm_scan_need_tables && /* Have SJM-Scan prefix */
      !(pos->sjm_scan_need_tables & remaining_tables))
  {
    TABLE_LIST *const sjm_nest= 
      join->positions[pos->sjm_scan_last_inner].table->emb_sj_nest;

    double cost, rowcount;

    Opt_trace_object trace_one_strategy(trace);
    trace_one_strategy.add_alnum("strategy", "MaterializeScan");

    semijoin_mat_scan_access_paths(pos->sjm_scan_last_inner, idx,
                                   remaining_tables, sjm_nest, false,
                                   &rowcount, &cost);
    trace_one_strategy.add("cost", cost).
      add("rows", rowcount).
      add("duplicate_tables_left", pos->dups_producing_tables != 0);
    /*
      Use the strategy if
       * it is cheaper then what we've had, or
       * we haven't picked any other semi-join strategy yet
      In the second case, we pick this strategy unconditionally because
      comparing cost without semi-join duplicate removal with cost with
      duplicate removal is not an apples-to-apples comparison.
    */
    if (cost < best_cost || pos->dups_producing_tables)
    {
      sj_strategy= SJ_OPT_MATERIALIZE_SCAN;
      best_cost=     cost;
      best_rowcount= rowcount;
      pos->dups_producing_tables &= ~sjm_nest->sj_inner_tables;
    }
    trace_one_strategy.add("chosen", sj_strategy == SJ_OPT_MATERIALIZE_SCAN);
  }

  /* Duplicate Weedout strategy handler */
  {
    /* 
       Duplicate weedout can be applied after all ON-correlated and 
       correlated 
    */
    if (emb_sj_nest)
    {
      if (!pos->dupsweedout_tables)
        pos->first_dupsweedout_table= idx;

      pos->dupsweedout_tables|= emb_sj_nest->sj_inner_tables |
                                emb_sj_nest->nested_join->sj_depends_on;
    }

    if (pos->dupsweedout_tables && 
        !(remaining_tables & pos->dupsweedout_tables))
    {
      Opt_trace_object trace_one_strategy(trace);
      trace_one_strategy.add_alnum("strategy", "DuplicatesWeedout");
      /*
        Ok, reached a state where we could put a dups weedout point.
        Walk back and calculate
          - the join cost (this is needed as the accumulated cost may assume 
            some other duplicate elimination method)
          - extra fanout that will be removed by duplicate elimination
          - duplicate elimination cost
        There are two cases:
          1. We have other strategy/ies to remove all of the duplicates.
          2. We don't.
        
        We need to calculate the cost in case #2 also because we need to make
        choice between this join order and others.
      */
      double rowcount, cost;
      semijoin_dupsweedout_access_paths(pos->first_dupsweedout_table, idx,
                                        &rowcount, &cost);
      /*
        Use the strategy if
         * it is cheaper then what we've had, and strategy is enabled, or
         * we haven't picked any other semi-join strategy yet
        The second part is necessary because this strategy is the last one
        to consider (it needs "the most" tables in the prefix) and we can't
        leave duplicate-producing tables not handled by any strategy.
      */
      trace_one_strategy.
        add("cost", cost).
        add("rows", rowcount).
        add("duplicate_tables_left", pos->dups_producing_tables != 0);
      if ((cost < best_cost &&
           join->positions[pos->first_dupsweedout_table].table->emb_sj_nest->
             nested_join->sj_enabled_strategies &
           OPTIMIZER_SWITCH_DUPSWEEDOUT) ||
          pos->dups_producing_tables)
      {
        sj_strategy= SJ_OPT_DUPS_WEEDOUT;
        best_cost=     cost;
        best_rowcount= rowcount;
        /*
          Note, dupsweedout_tables contains inner and outer tables, even though
          "dups_producing_tables" are always inner table. Ok for this use.
        */
        pos->dups_producing_tables &= ~pos->dupsweedout_tables;
      }
      trace_one_strategy.add("chosen", sj_strategy == SJ_OPT_DUPS_WEEDOUT);
    }
  }
  pos->sj_strategy= sj_strategy;
  /*
    If a semi-join strategy is chosen, update cost and rowcount in positions
    as well. These values may be used as prefix cost and rowcount for later
    semi-join calculations, e.g for plans like "ot1 - it1 - it2 - ot2",
    where we have two semi-join nests containing it1 and it2, respectively,
    and we have a dependency between ot1 and it1, and between ot2 and it2.
    When looking at a semi-join plan for "it2 - ot2", the correct prefix cost
   (located in the join_tab for it1) must be filled in properly.

    Tables in a semijoin range, except the last in range, won't have their
    prefix_costs changed below; this is normal: when we process them, this is
    a regular join so regular costs calculated in best_ext...() are ok;
    duplicates elimination happens only at the last table in range, so it
    makes sense to correct prefix_costs of that last table.
  */
  if (sj_strategy != SJ_OPT_NONE)
    pos->set_prefix_cost(best_cost, best_rowcount);

  DBUG_VOID_RETURN;
}


/**
  Nested joins perspective: Remove the last table from the join order.

  @details
  Remove the last table from the partial join order and update the nested
  joins counters and cur_embedding_map. It is ok to call this 
  function for the first table in join order (for which 
  check_interleaving_with_nj has not been called)

  This function rolls back changes done by:
   - check_interleaving_with_nj(): removes the last table from the partial join
     order and update the nested joins counters and cur_embedding_map. It
     is ok to call this for the first table in join order (for which
     check_interleaving_with_nj() has not been called).

  The algorithm is the reciprocal of check_interleaving_with_nj(), hence
  parent join nest nodes are updated only when the last table in its child
  node is removed. The ASCII graphic below will clarify.

  %A table nesting such as <tt> t1 x [ ( t2 x t3 ) x ( t4 x t5 ) ] </tt>is
  represented by the below join nest tree.

  @verbatim
                     NJ1
                  _/ /  \
                _/  /    NJ2
              _/   /     / \ 
             /    /     /   \
   t1 x [ (t2 x t3) x (t4 x t5) ]
  @endverbatim

  At the point in time when check_interleaving_with_nj() adds the table t5 to
  the query execution plan, QEP, it also directs the node named NJ2 to mark
  the table as covered. NJ2 does so by incrementing its @c counter
  member. Since all of NJ2's tables are now covered by the QEP, the algorithm
  proceeds up the tree to NJ1, incrementing its counter as well. All join
  nests are now completely covered by the QEP.

  backout_nj_state() does the above in reverse. As seen above, the node
  NJ1 contains the nodes t2, t3, and NJ2. Its counter being equal to 3 means
  that the plan covers t2, t3, and NJ2, @e and that the sub-plan (t4 x t5)
  completely covers NJ2. The removal of t5 from the partial plan will first
  decrement NJ2's counter to 1. It will then detect that NJ2 went from being
  completely to partially covered, and hence the algorithm must continue
  upwards to NJ1 and decrement its counter to 2. A subsequent removal of t4
  will however not influence NJ1 since it did not un-cover the last table in
  NJ2.

  @param remaining_tables remaining tables to optimize, must contain 'tab'
  @param tab              join table to remove, assumed to be the last in
                          current partial join order.
*/

void Optimize_table_order::
backout_nj_state(const table_map remaining_tables MY_ATTRIBUTE((unused)),
                 const JOIN_TAB *tab)
{
  DBUG_ASSERT(remaining_tables & tab->table_ref->map());

  /* Restore the nested join state */
  TABLE_LIST *last_emb= tab->table_ref->embedding;

  for (; last_emb != emb_sjm_nest; last_emb= last_emb->embedding)
  {
    // Ignore join nests that are not outer joins.
    if (!last_emb->join_cond_optim())
      continue;

    NESTED_JOIN *const nest= last_emb->nested_join;

    DBUG_ASSERT(nest->nj_counter > 0);

    cur_embedding_map|= nest->nj_map;
    bool was_fully_covered= nest->nj_total == nest->nj_counter;

    if (--nest->nj_counter == 0)
      cur_embedding_map&= ~nest->nj_map;

    if (!was_fully_covered)
      break;
  }
}


/**
   Helper function to write the current plan's prefix to the optimizer trace.
*/
static void trace_plan_prefix(JOIN *join, uint idx,
                              table_map excluded_tables)
{
#ifdef OPTIMIZER_TRACE
  THD * const thd= join->thd;
  Opt_trace_array plan_prefix(&thd->opt_trace, "plan_prefix");
  for (uint i= 0; i < idx; i++)
  {
    TABLE_LIST *const tr= join->positions[i].table->table_ref;
    if (!(tr->map() & excluded_tables))
    {
      StringBuffer<32> str;
      tr->print(thd, &str, enum_query_type(QT_TO_SYSTEM_CHARSET |
                                           QT_SHOW_SELECT_NUMBER |
                                           QT_NO_DEFAULT_DB |
                                           QT_DERIVED_TABLE_ONLY_ALIAS));
      plan_prefix.add_utf8(str.ptr(), str.length());
    }
  }
#endif
}

/**
  @} (end of group Query_Planner)
*/<|MERGE_RESOLUTION|>--- conflicted
+++ resolved
@@ -545,8 +545,6 @@
               on the same index,
               (2) and that quick select uses more keyparts (i.e. it will
               scan equal/smaller interval then this ref(const))
-              (3) and E(#rows) for quick select is higher then our
-              estimate,
               Then use E(#rows) from quick select.
 
               One observation is that when there are multiple
@@ -562,23 +560,13 @@
               TODO: figure this out and adjust the plan choice if needed.
             */
             if (!table_deps && table->quick_keys.is_set(key) &&     // (1)
-                table->quick_key_parts[key] > cur_used_keyparts &&  // (2)
-<<<<<<< HEAD
-                cur_fanout < (double)table->quick_rows[key])        // (3)
+                table->quick_key_parts[key] > cur_used_keyparts)    // (2)
             {
               trace_access_idx.add("chosen", false).
-                add_alnum("cause",
-                          "unreliable_ref_cost_and_range_uses_more_keyparts");
+                add_alnum("cause", "range_uses_more_keyparts");
               continue;
             }
 
-=======
-                cur_fanout <= (double)table->quick_rows[key])        // (3)
-                {
-                  cur_fanout= (double)table->quick_rows[key];
-                  is_dodgy= true;
-                }
->>>>>>> ddd9d614
 
             tmp_fanout= cur_fanout;
           }
