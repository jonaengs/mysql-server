--- conflicted
+++ resolved
@@ -2022,37 +2022,19 @@
   if (ndb_error == 0 && !bitmap_is_clear_all(&ndb_schema_object->slock_bitmap))
   {
     int max_timeout= DEFAULT_SYNC_TIMEOUT;
-<<<<<<< HEAD
     native_mutex_lock(&ndb_schema_object->mutex);
-    while (1)
-=======
-    pthread_mutex_lock(&ndb_schema_object->mutex);
     while (true)
->>>>>>> e399a60d
     {
       struct timespec abstime;
       set_timespec(&abstime, 1);
 
-<<<<<<< HEAD
-      // Unlock the schema object and wait for injector to signal that
-      // something has happened. (NOTE! convoluted in order to
-      // only use injector_cond with injector_mutex)
-      native_mutex_unlock(&ndb_schema_object->mutex);
-      native_mutex_lock(&injector_mutex);
-      int ret= native_cond_timedwait(&injector_cond,
-                                      &injector_mutex,
-                                      &abstime);
-      native_mutex_unlock(&injector_mutex);
-      native_mutex_lock(&ndb_schema_object->mutex);
-=======
       // Wait for operation on ndb_schema_object to complete.
       // Condition for completion is that 'slock_bitmap' is cleared,
       // which is signaled by ::handle_clear_slock() on
       // 'ndb_schema_object->cond'
-      const int ret= pthread_cond_timedwait(&ndb_schema_object->cond,
+      const int ret= native_cond_timedwait(&ndb_schema_object->cond,
                                             &ndb_schema_object->mutex,
                                             &abstime);
->>>>>>> e399a60d
 
       if (thd->killed)
         break;
@@ -3100,19 +3082,10 @@
     DBUG_DUMP("ndb_schema_object->slock_bitmap.bitmap",
               (uchar*)ndb_schema_object->slock_bitmap.bitmap,
               no_bytes_in_map(&ndb_schema_object->slock_bitmap));
-<<<<<<< HEAD
+
+    /* Wake up the waiter */
     native_mutex_unlock(&ndb_schema_object->mutex);
-
-    ndb_free_schema_object(&ndb_schema_object);
-
-    /* Wake up the waiter */
-    native_cond_signal(&injector_cond);
-=======
-
-    /* Wake up the waiter */
-    pthread_mutex_unlock(&ndb_schema_object->mutex);
-    pthread_cond_signal(&ndb_schema_object->cond);
->>>>>>> e399a60d
+    native_cond_signal(&ndb_schema_object->cond);
 
     ndb_free_schema_object(&ndb_schema_object);
     DBUG_VOID_RETURN;
@@ -3903,10 +3876,7 @@
     {
       /* Remove all subscribers for node */
       m_schema_dist_data.report_data_node_failure(pOp->getNdbdNodeId());
-<<<<<<< HEAD
       (void) native_cond_signal(&injector_cond);
-=======
->>>>>>> e399a60d
       break;
     }
 
@@ -3914,10 +3884,7 @@
     {
       /* Add node as subscriber */
       m_schema_dist_data.report_subscribe(pOp->getNdbdNodeId(), pOp->getReqNodeId());
-<<<<<<< HEAD
       (void) native_cond_signal(&injector_cond);
-=======
->>>>>>> e399a60d
       break;
     }
 
@@ -3925,10 +3892,7 @@
     {
       /* Remove node as subscriber */
       m_schema_dist_data.report_unsubscribe(pOp->getNdbdNodeId(), pOp->getReqNodeId());
-<<<<<<< HEAD
       (void) native_cond_signal(&injector_cond);
-=======
->>>>>>> e399a60d
       break;
     }
 
@@ -6521,9 +6485,9 @@
       if (is_stop_requested())
         goto err;
 
-      pthread_mutex_lock(&injector_mutex);
+      native_mutex_lock(&injector_mutex);
       schema_res= s_ndb->pollEvents(100, &schema_gci);
-      pthread_mutex_unlock(&injector_mutex);
+      native_mutex_unlock(&injector_mutex);
     } while (schema_gci == 0 || ndb_latest_received_binlog_epoch == schema_gci);
     if (ndb_binlog_running)
     {
@@ -6532,9 +6496,9 @@
       {
         if (is_stop_requested())
           goto err;
-        pthread_mutex_lock(&injector_mutex);
+        native_mutex_lock(&injector_mutex);
         res= i_ndb->pollEvents(10, &gci);
-        pthread_mutex_unlock(&injector_mutex);
+        native_mutex_unlock(&injector_mutex);
       }
       if (gci > schema_gci)
       {
@@ -6642,14 +6606,14 @@
       // Capture any dynamic changes to max_alloc
       i_ndb->set_eventbuf_max_alloc(opt_ndb_eventbuffer_max_alloc);
 
-      pthread_mutex_lock(&injector_mutex);
+      native_mutex_lock(&injector_mutex);
       res= i_ndb->pollEvents(tot_poll_wait, &gci);
-      pthread_mutex_unlock(&injector_mutex);
+      native_mutex_unlock(&injector_mutex);
       tot_poll_wait= 0;
     }
-    pthread_mutex_lock(&injector_mutex);
+    native_mutex_lock(&injector_mutex);
     int schema_res= s_ndb->pollEvents(tot_poll_wait, &schema_gci);
-    pthread_mutex_unlock(&injector_mutex);
+    native_mutex_unlock(&injector_mutex);
     ndb_latest_received_binlog_epoch= gci;
 
     while (gci > schema_gci && schema_res >= 0)
@@ -6662,9 +6626,9 @@
                   (uint)(gci >> 32),
                   (uint)(gci));
       thd->proc_info= buf;
-      pthread_mutex_lock(&injector_mutex);
+      native_mutex_lock(&injector_mutex);
       schema_res= s_ndb->pollEvents(10, &schema_gci);
-      pthread_mutex_unlock(&injector_mutex);
+      native_mutex_unlock(&injector_mutex);
     }
 
     if ((is_stop_requested() ||
@@ -6760,9 +6724,9 @@
         e.g. node failure events
       */
       Uint64 tmp_gci;
-      pthread_mutex_lock(&injector_mutex);
+      native_mutex_lock(&injector_mutex);
       res = i_ndb->pollEvents(0, &tmp_gci);
-      pthread_mutex_unlock(&injector_mutex);
+      native_mutex_unlock(&injector_mutex);
       if (res != 0)
       {
         NdbEventOperation *pOp;
@@ -6864,24 +6828,6 @@
           const NdbEventOperation *gci_op;
           Uint32 event_types;
 
-<<<<<<< HEAD
-          if (!i_ndb->isConsistentGCI(gci))
-          {
-            char errmsg[64];
-            uint end= sprintf(&errmsg[0],
-                              "Detected missing data in GCI %llu, "
-                              "inserting GAP event", gci);
-            errmsg[end]= '\0';
-            DBUG_PRINT("info",
-                       ("Detected missing data in GCI %llu, "
-                        "inserting GAP event", gci));
-            LEX_STRING const msg= { C_STRING_WITH_LEN(errmsg) };
-            inj->record_incident(thd,
-                                 binary_log::Incident_event::INCIDENT_LOST_EVENTS,
-                                 msg);
-          }
-=======
->>>>>>> e399a60d
           while ((gci_op= i_ndb->getGCIEventOperations(&iter, &event_types))
                  != NULL)
           {
