/*
   Copyright (c) 2000, 2011, Oracle and/or its affiliates. All rights reserved.

   This program is free software; you can redistribute it and/or modify
   it under the terms of the GNU General Public License as published by
   the Free Software Foundation; version 2 of the License.

   This program is distributed in the hope that it will be useful,
   but WITHOUT ANY WARRANTY; without even the implied warranty of
   MERCHANTABILITY or FITNESS FOR A PARTICULAR PURPOSE.  See the
   GNU General Public License for more details.

   You should have received a copy of the GNU General Public License
   along with this program; if not, write to the Free Software
   Foundation, Inc., 51 Franklin St, Fifth Floor, Boston, MA 02110-1301  USA
*/

#include "ha_ndbcluster_glue.h"

#ifdef WITH_NDBCLUSTER_STORAGE_ENGINE
#include "ha_ndbcluster.h"
#include "ha_ndbcluster_connection.h"
#include "ndb_local_connection.h"
#include "ndb_thd.h"
#include "ndb_table_guard.h"
#include "ndb_global_schema_lock.h"
#include "ndb_global_schema_lock_guard.h"

#include "rpl_injector.h"
#include "rpl_filter.h"
#if MYSQL_VERSION_ID > 50600
#include "rpl_slave.h"
#else
#include "slave.h"
#endif
#include "ha_ndbcluster_binlog.h"
#include <ndbapi/NdbDictionary.hpp>
#include <ndbapi/ndb_cluster_connection.hpp>

extern my_bool opt_ndb_log_orig;
extern my_bool opt_ndb_log_bin;
extern my_bool opt_ndb_log_update_as_write;
extern my_bool opt_ndb_log_updated_only;
extern my_bool opt_ndb_log_binlog_index;
extern my_bool opt_ndb_log_apply_status;
extern ulong opt_ndb_extra_logging;
extern st_ndb_slave_state g_ndb_slave_state;
extern my_bool opt_ndb_log_transaction_id;
extern my_bool log_bin_use_v1_row_events;

bool ndb_log_empty_epochs(void);

void ndb_index_stat_restart();

/*
  defines for cluster replication table names
*/
#include "ha_ndbcluster_tables.h"

#include "ndb_dist_priv_util.h"
#include "ndb_anyvalue.h"
#include "ndb_binlog_extra_row_info.h"
#include "ndb_event_data.h"
#include "ndb_schema_object.h"
#include "ndb_schema_dist.h"
#include "ndb_repl_tab.h"

/*
  Timeout for syncing schema events between
  mysql servers, and between mysql server and the binlog
*/
static const int DEFAULT_SYNC_TIMEOUT= 120;

/* Column numbers in the ndb_binlog_index table */
enum Ndb_binlog_index_cols
{
  NBICOL_START_POS                 = 0
  ,NBICOL_START_FILE               = 1
  ,NBICOL_EPOCH                    = 2
  ,NBICOL_NUM_INSERTS              = 3
  ,NBICOL_NUM_UPDATES              = 4
  ,NBICOL_NUM_DELETES              = 5
  ,NBICOL_NUM_SCHEMAOPS            = 6
  /* Following colums in schema 'v2' */
  ,NBICOL_ORIG_SERVERID            = 7
  ,NBICOL_ORIG_EPOCH               = 8
  ,NBICOL_GCI                      = 9
  /* Following columns in schema 'v3' */
  ,NBICOL_NEXT_POS                 = 10
  ,NBICOL_NEXT_FILE                = 11
};

/*
  Flag showing if the ndb injector thread is running, if so == 1
  -1 if it was started but later stopped for some reason
   0 if never started
*/
static int ndb_binlog_thread_running= 0;
/*
  Flag showing if the ndb binlog should be created, if so == TRUE
  FALSE if not
*/
my_bool ndb_binlog_running= FALSE;
static my_bool ndb_binlog_tables_inited= FALSE;
static my_bool ndb_binlog_is_ready= FALSE;

bool
ndb_binlog_is_read_only(void)
{
  if(!ndb_binlog_tables_inited)
  {
    /* the ndb_* system tables not setup yet */
    return true;
  }

  if (ndb_binlog_running && !ndb_binlog_is_ready)
  {
    /*
      The binlog thread is supposed to write to binlog
      but not ready (still initializing or has lost connection)
    */
    return true;
  }
  return false;
}

/*
  Global reference to the ndb injector thread THD oject

  Has one sole purpose, for setting the in_use table member variable
  in get_share(...)
*/
extern THD * injector_thd; // Declared in ha_ndbcluster.cc

/*
  Global reference to ndb injector thd object.

  Used mainly by the binlog index thread, but exposed to the client sql
  thread for one reason; to setup the events operations for a table
  to enable ndb injector thread receiving events.

  Must therefore always be used with a surrounding
  pthread_mutex_lock(&injector_mutex), when doing create/dropEventOperation
*/
static Ndb *injector_ndb= 0;
static Ndb *schema_ndb= 0;

static int ndbcluster_binlog_inited= 0;
/*
  Flag "ndbcluster_binlog_terminating" set when shutting down mysqld.
  Server main loop should call handlerton function:

  ndbcluster_hton->binlog_func ==
  ndbcluster_binlog_func(...,BFN_BINLOG_END,...) ==
  ndbcluster_binlog_end

  at shutdown, which sets the flag. And then server needs to wait for it
  to complete.  Otherwise binlog will not be complete.

  ndbcluster_hton->panic == ndbcluster_end() will not return until
  ndb binlog is completed
*/
static int ndbcluster_binlog_terminating= 0;

/*
  Mutex and condition used for interacting between client sql thread
  and injector thread
*/
static pthread_t ndb_binlog_thread;
static pthread_mutex_t injector_mutex;
static pthread_cond_t  injector_cond;

/* NDB Injector thread (used for binlog creation) */
static ulonglong ndb_latest_applied_binlog_epoch= 0;
static ulonglong ndb_latest_handled_binlog_epoch= 0;
static ulonglong ndb_latest_received_binlog_epoch= 0;

NDB_SHARE *ndb_apply_status_share= 0;
NDB_SHARE *ndb_schema_share= 0;
static pthread_mutex_t ndb_schema_share_mutex;

extern my_bool opt_log_slave_updates;
static my_bool g_ndb_log_slave_updates;

#ifndef DBUG_OFF
/* purecov: begin deadcode */
static void print_records(TABLE *table, const uchar *record)
{
  for (uint j= 0; j < table->s->fields; j++)
  {
    char buf[40];
    int pos= 0;
    Field *field= table->field[j];
    const uchar* field_ptr= field->ptr - table->record[0] + record;
    int pack_len= field->pack_length();
    int n= pack_len < 10 ? pack_len : 10;

    for (int i= 0; i < n && pos < 20; i++)
    {
      pos+= sprintf(&buf[pos]," %x", (int) (uchar) field_ptr[i]);
    }
    buf[pos]= 0;
    DBUG_PRINT("info",("[%u]field_ptr[0->%d]: %s", j, n, buf));
  }
}
/* purecov: end */
#else
#define print_records(a,b)
#endif


#ifndef DBUG_OFF
static void dbug_print_table(const char *info, TABLE *table)
{
  if (table == 0)
  {
    DBUG_PRINT("info",("%s: (null)", info));
    return;
  }
  DBUG_PRINT("info",
             ("%s: %s.%s s->fields: %d  "
              "reclength: %lu  rec_buff_length: %u  record[0]: 0x%lx  "
              "record[1]: 0x%lx",
              info,
              table->s->db.str,
              table->s->table_name.str,
              table->s->fields,
              table->s->reclength,
              table->s->rec_buff_length,
              (long) table->record[0],
              (long) table->record[1]));

  for (unsigned int i= 0; i < table->s->fields; i++) 
  {
    Field *f= table->field[i];
    DBUG_PRINT("info",
               ("[%d] \"%s\"(0x%lx:%s%s%s%s%s%s) type: %d  pack_length: %d  "
                "ptr: 0x%lx[+%d]  null_bit: %u  null_ptr: 0x%lx[+%d]",
                i,
                f->field_name,
                (long) f->flags,
                (f->flags & PRI_KEY_FLAG)  ? "pri"       : "attr",
                (f->flags & NOT_NULL_FLAG) ? ""          : ",nullable",
                (f->flags & UNSIGNED_FLAG) ? ",unsigned" : ",signed",
                (f->flags & ZEROFILL_FLAG) ? ",zerofill" : "",
                (f->flags & BLOB_FLAG)     ? ",blob"     : "",
                (f->flags & BINARY_FLAG)   ? ",binary"   : "",
                f->real_type(),
                f->pack_length(),
                (long) f->ptr, (int) (f->ptr - table->record[0]),
                f->null_bit,
                (long) f->null_ptr,
                (int) ((uchar*) f->null_ptr - table->record[0])));
    if (f->type() == MYSQL_TYPE_BIT)
    {
      Field_bit *g= (Field_bit*) f;
      DBUG_PRINT("MYSQL_TYPE_BIT",("field_length: %d  bit_ptr: 0x%lx[+%d] "
                                   "bit_ofs: %d  bit_len: %u",
                                   g->field_length, (long) g->bit_ptr,
                                   (int) ((uchar*) g->bit_ptr -
                                          table->record[0]),
                                   g->bit_ofs, g->bit_len));
    }
  }
}
#else
#define dbug_print_table(a,b)
#endif


static void run_query(THD *thd, char *buf, char *end,
                      const int *no_print_error)
{
  /*
    NOTE! Don't use this function for new implementation, backward
    compat. only
  */

  Ndb_local_connection mysqld(thd);

  /*
    Run the query, suppress some errors from being printed
    to log and ignore any error returned
  */
  (void)mysqld.raw_run_query(buf, (end - buf),
                             no_print_error);
}

static void
ndb_binlog_close_shadow_table(NDB_SHARE *share)
{
  DBUG_ENTER("ndb_binlog_close_shadow_table");
  Ndb_event_data *event_data= share->event_data;
  if (event_data)
  {
    delete event_data;
    share->event_data= 0;
  }
  DBUG_VOID_RETURN;
}


/*
  Open a shadow table for the table given in share.
  - The shadow table is (mainly) used when an event is
    recieved from the data nodes which need to be written
    to the binlog injector.
*/

static int
ndb_binlog_open_shadow_table(THD *thd, NDB_SHARE *share)
{
  int error;
  DBUG_ASSERT(share->event_data == 0);
  Ndb_event_data *event_data= share->event_data= new Ndb_event_data(share);
  DBUG_ENTER("ndb_binlog_open_shadow_table");

  MEM_ROOT **root_ptr=
    my_pthread_getspecific_ptr(MEM_ROOT**, THR_MALLOC);
  MEM_ROOT *old_root= *root_ptr;
  init_sql_alloc(&event_data->mem_root, 1024, 0);
  *root_ptr= &event_data->mem_root;

  TABLE_SHARE *shadow_table_share=
    (TABLE_SHARE*)alloc_root(&event_data->mem_root, sizeof(TABLE_SHARE));
  TABLE *shadow_table=
    (TABLE*)alloc_root(&event_data->mem_root, sizeof(TABLE));

  init_tmp_table_share(thd, shadow_table_share,
                       share->db, 0,
                       share->table_name,
                       share->key);
  if ((error= open_table_def(thd, shadow_table_share, 0)) ||
      (error= open_table_from_share(thd, shadow_table_share, "", 0,
                                    (uint) (OPEN_FRM_FILE_ONLY | DELAYED_OPEN | READ_ALL),
                                    0, shadow_table,
#ifdef NDB_WITHOUT_ONLINE_ALTER
                                    false
#else
                                    OTM_OPEN
#endif
                                    )))
  {
    DBUG_PRINT("error", ("failed to open shadow table, error: %d my_errno: %d",
                         error, my_errno));
    free_table_share(shadow_table_share);
    delete event_data;
    share->event_data= 0;
    *root_ptr= old_root;
    DBUG_RETURN(error);
  }
  event_data->shadow_table= shadow_table;

  mysql_mutex_lock(&LOCK_open);
  assign_new_table_id(shadow_table_share);
  mysql_mutex_unlock(&LOCK_open);

  shadow_table->in_use= injector_thd;
  
  shadow_table->s->db.str= share->db;
  shadow_table->s->db.length= strlen(share->db);
  shadow_table->s->table_name.str= share->table_name;
  shadow_table->s->table_name.length= strlen(share->table_name);
  /* We can't use 'use_all_columns()' as the file object is not setup yet */
  shadow_table->column_bitmaps_set_no_signal(&shadow_table->s->all_set,
                                             &shadow_table->s->all_set);

  if (shadow_table->s->primary_key == MAX_KEY)
   share->flags|= NSF_HIDDEN_PK;

  if (shadow_table->s->blob_fields != 0)
    share->flags|= NSF_BLOB_FLAG;

#ifndef DBUG_OFF
  dbug_print_table("table", shadow_table);
#endif
  *root_ptr= old_root;
  DBUG_RETURN(0);
}


/*
  Initialize the binlog part of the NDB_SHARE
*/
int ndbcluster_binlog_init_share(THD *thd, NDB_SHARE *share, TABLE *_table)
{
  DBUG_ENTER("ndbcluster_binlog_init_share");

  if (!share->need_events(ndb_binlog_running))
  {
    if (_table)
    {
      if (_table->s->primary_key == MAX_KEY)
        share->flags|= NSF_HIDDEN_PK;
      if (_table->s->blob_fields != 0)
        share->flags|= NSF_BLOB_FLAG;
    }
    else
    {
      share->flags|= NSF_NO_BINLOG;
    }
    DBUG_RETURN(0);
  }

  DBUG_RETURN(ndb_binlog_open_shadow_table(thd, share));
}

/*****************************************************************
  functions called from master sql client threads
****************************************************************/

/*
  called in mysql_show_binlog_events and reset_logs to make sure we wait for
  all events originating from this mysql server to arrive in the binlog

  Wait for the last epoch in which the last transaction is a part of.

  Wait a maximum of 30 seconds.
*/
static void ndbcluster_binlog_wait(THD *thd)
{
  if (ndb_binlog_running)
  {
    DBUG_ENTER("ndbcluster_binlog_wait");
    ulonglong wait_epoch= ndb_get_latest_trans_gci();
    /*
      cluster not connected or no transactions done
      so nothing to wait for
    */
    if (!wait_epoch)
      DBUG_VOID_RETURN;
    const char *save_info= thd ? thd->proc_info : 0;
    int count= 30;
    if (thd)
      thd->proc_info= "Waiting for ndbcluster binlog update to "
	"reach current position";
    pthread_mutex_lock(&injector_mutex);
    while (!(thd && thd->killed) && count && ndb_binlog_running &&
           (ndb_latest_handled_binlog_epoch == 0 ||
            ndb_latest_handled_binlog_epoch < wait_epoch))
    {
      count--;
      struct timespec abstime;
      set_timespec(abstime, 1);
      pthread_cond_timedwait(&injector_cond, &injector_mutex, &abstime);
    }
    pthread_mutex_unlock(&injector_mutex);
    if (thd)
      thd->proc_info= save_info;
    DBUG_VOID_RETURN;
  }
}

/*
 Called from MYSQL_BIN_LOG::reset_logs in log.cc when binlog is emptied
*/
static int ndbcluster_reset_logs(THD *thd)
{
  if (!ndb_binlog_running)
    return 0;

  /* only reset master should reset logs */
  if (!((thd->lex->sql_command == SQLCOM_RESET) &&
        (thd->lex->type & REFRESH_MASTER)))
    return 0;

  DBUG_ENTER("ndbcluster_reset_logs");

  /*
    Wait for all events originating from this mysql server has
    reached the binlog before continuing to reset
  */
  ndbcluster_binlog_wait(thd);

  /*
    Truncate mysql.ndb_binlog_index table, if table does not
    exist ignore the error as it is a "consistent" behavior
  */
  Ndb_local_connection mysqld(thd);
  const bool ignore_no_such_table = true;
  if(mysqld.truncate_table(STRING_WITH_LEN("mysql"),
                           STRING_WITH_LEN("ndb_binlog_index"),
                           ignore_no_such_table))
  {
    // Failed to truncate table
    DBUG_RETURN(1);
  }
  DBUG_RETURN(0);
}

/*
  Setup THD object
  'Inspired' from ha_ndbcluster.cc : ndb_util_thread_func
*/
THD *
ndb_create_thd(char * stackptr)
{
  DBUG_ENTER("ndb_create_thd");
  THD * thd= new THD; /* note that contructor of THD uses DBUG_ */
  if (thd == 0)
  {
    DBUG_RETURN(0);
  }
  THD_CHECK_SENTRY(thd);

  thd->thread_id= 0;
  thd->thread_stack= stackptr; /* remember where our stack is */
  if (thd->store_globals())
  {
    thd->cleanup();
    delete thd;
    DBUG_RETURN(0);
  }

  lex_start(thd);

  thd->init_for_queries();
  thd_set_command(thd, COM_DAEMON);
  thd->system_thread= SYSTEM_THREAD_NDBCLUSTER_BINLOG;
#ifndef NDB_THD_HAS_NO_VERSION
  thd->version= refresh_version;
#endif
  thd->client_capabilities= 0;
  thd->lex->start_transaction_opt= 0;
  thd->security_ctx->skip_grants();

  CHARSET_INFO *charset_connection= get_charset_by_csname("utf8",
                                                          MY_CS_PRIMARY,
                                                          MYF(MY_WME));
  thd->variables.character_set_client= charset_connection;
  thd->variables.character_set_results= charset_connection;
  thd->variables.collation_connection= charset_connection;
  thd->update_charset();
  DBUG_RETURN(thd);
}

/*
  Called from MYSQL_BIN_LOG::purge_logs in log.cc when the binlog "file"
  is removed
*/

static int
ndbcluster_binlog_index_purge_file(THD *thd, const char *file)
{
  int error = 0;
  THD * save_thd= thd;
  DBUG_ENTER("ndbcluster_binlog_index_purge_file");
  DBUG_PRINT("enter", ("file: %s", file));

  if (!ndb_binlog_running || (thd && thd->slave_thread))
    DBUG_RETURN(0);

  /**
   * This function really really needs a THD object,
   *   new/delete one if not available...yuck!
   */
  if (thd == 0)
  {
    if ((thd = ndb_create_thd((char*)&save_thd)) == 0)
    {
      /**
       * TODO return proper error code here,
       * BUT! return code is not (currently) checked in
       *      log.cc : purge_index_entry() so we settle for warning printout
       */
      sql_print_warning("NDB: Unable to purge "
                        NDB_REP_DB "." NDB_REP_TABLE
                        " File=%s (failed to setup thd)", file);
      DBUG_RETURN(0);
    }
  }

  /*
    delete rows from mysql.ndb_binlog_index table for the given
    filename, if table does not exist ignore the error as it
    is a "consistent" behavior
  */
  Ndb_local_connection mysqld(thd);
  const bool ignore_no_such_table = true;
  if(mysqld.delete_rows(STRING_WITH_LEN("mysql"),
                        STRING_WITH_LEN("ndb_binlog_index"),
                        ignore_no_such_table,
                        "File='", file, "'", NULL))
  {
    // Failed to delete rows from table
    error = 1;
  }

  if (save_thd == 0)
  {
    thd->cleanup();
    delete thd;
  }

  DBUG_RETURN(error);
}


#ifndef NDB_WITHOUT_DIST_PRIV
// Determine if privilege tables are distributed, ie. stored in NDB
bool
Ndb_dist_priv_util::priv_tables_are_in_ndb(THD* thd)
{
  bool distributed= false;
  Ndb_dist_priv_util dist_priv;
  DBUG_ENTER("ndbcluster_distributed_privileges");

  Ndb *ndb= check_ndb_in_thd(thd);
  if (!ndb)
    DBUG_RETURN(false); // MAGNUS, error message?

  if (ndb->setDatabaseName(dist_priv.database()) != 0)
    DBUG_RETURN(false);

  const char* table_name;
  while((table_name= dist_priv.iter_next_table()))
  {
    DBUG_PRINT("info", ("table_name: %s", table_name));
    Ndb_table_guard ndbtab_g(ndb->getDictionary(), table_name);
    const NDBTAB *ndbtab= ndbtab_g.get_table();
    if (ndbtab)
    {
      distributed= true;
    }
    else if (distributed)
    {
      sql_print_error("NDB: Inconsistency detected in distributed "
                      "privilege tables. Table '%s.%s' is not distributed",
                      dist_priv.database(), table_name);
      DBUG_RETURN(false);
    }
  }
  DBUG_RETURN(distributed);
}
#endif

static void
ndbcluster_binlog_log_query(handlerton *hton, THD *thd, enum_binlog_command binlog_command,
                            const char *query, uint query_length,
                            const char *db, const char *table_name)
{
  DBUG_ENTER("ndbcluster_binlog_log_query");
  DBUG_PRINT("enter", ("db: %s  table_name: %s  query: %s",
                       db, table_name, query));
  enum SCHEMA_OP_TYPE type;
  int log= 0;
  uint32 table_id= 0, table_version= 0;
  /*
    Since databases aren't real ndb schema object
    they don't have any id/version

    But since that id/version is used to make sure that event's on SCHEMA_TABLE
    is correct, we set random numbers
  */
  table_id = (uint32)rand();
  table_version = (uint32)rand();
  switch (binlog_command)
  {
  case LOGCOM_CREATE_TABLE:
    type= SOT_CREATE_TABLE;
    DBUG_ASSERT(FALSE);
    break;
  case LOGCOM_ALTER_TABLE:
    type= SOT_ALTER_TABLE_COMMIT;
    //log= 1;
    break;
  case LOGCOM_RENAME_TABLE:
    type= SOT_RENAME_TABLE;
    DBUG_ASSERT(FALSE);
    break;
  case LOGCOM_DROP_TABLE:
    type= SOT_DROP_TABLE;
    DBUG_ASSERT(FALSE);
    break;
  case LOGCOM_CREATE_DB:
    type= SOT_CREATE_DB;
    log= 1;
    break;
  case LOGCOM_ALTER_DB:
    type= SOT_ALTER_DB;
    log= 1;
    break;
  case LOGCOM_DROP_DB:
    type= SOT_DROP_DB;
    DBUG_ASSERT(FALSE);
    break;
#ifndef NDB_WITHOUT_DIST_PRIV
  case LOGCOM_CREATE_USER:
    type= SOT_CREATE_USER;
    if (Ndb_dist_priv_util::priv_tables_are_in_ndb(thd))
    {
      DBUG_PRINT("info", ("Privilege tables have been distributed, logging statement"));
      log= 1;
    }
    break;
  case LOGCOM_DROP_USER:
    type= SOT_DROP_USER;
    if (Ndb_dist_priv_util::priv_tables_are_in_ndb(thd))
    {
      DBUG_PRINT("info", ("Privilege tables have been distributed, logging statement"));
      log= 1;
    }
    break;
  case LOGCOM_RENAME_USER:
    type= SOT_RENAME_USER;
    if (Ndb_dist_priv_util::priv_tables_are_in_ndb(thd))
    {
      DBUG_PRINT("info", ("Privilege tables have been distributed, logging statement"));
      log= 1;
    }
    break;
  case LOGCOM_GRANT:
    type= SOT_GRANT;
    if (Ndb_dist_priv_util::priv_tables_are_in_ndb(thd))
    {
      DBUG_PRINT("info", ("Privilege tables have been distributed, logging statement"));
      log= 1;
    }
    break;
  case LOGCOM_REVOKE:
    type= SOT_REVOKE;
    if (Ndb_dist_priv_util::priv_tables_are_in_ndb(thd))
    {
      DBUG_PRINT("info", ("Privilege tables have been distributed, logging statement"));
      log= 1;
    }
    break;
#endif
  }
  if (log)
  {
    ndbcluster_log_schema_op(thd, query, query_length,
                             db, table_name, table_id, table_version, type,
                             NULL, NULL);
  }
  DBUG_VOID_RETURN;
}


/*
  End use of the NDB Cluster binlog
   - wait for binlog thread to shutdown
*/

int ndbcluster_binlog_end(THD *thd)
{
  DBUG_ENTER("ndbcluster_binlog_end");

  if (ndb_util_thread.running > 0)
  {
    /*
      Wait for util thread to die (as this uses the injector mutex)
      There is a very small change that ndb_util_thread dies and the
      following mutex is freed before it's accessed. This shouldn't
      however be a likely case as the ndbcluster_binlog_end is supposed to
      be called before ndb_cluster_end().
    */
    sql_print_information("Stopping Cluster Utility thread");
    pthread_mutex_lock(&ndb_util_thread.LOCK);
    /* Ensure mutex are not freed if ndb_cluster_end is running at same time */
    ndb_util_thread.running++;
    ndbcluster_terminating= 1;
    pthread_cond_signal(&ndb_util_thread.COND);
    while (ndb_util_thread.running > 1)
      pthread_cond_wait(&ndb_util_thread.COND_ready, &ndb_util_thread.LOCK);
    ndb_util_thread.running--;
    pthread_mutex_unlock(&ndb_util_thread.LOCK);
  }

  if (ndb_index_stat_thread.running > 0)
  {
    /*
      Index stats thread blindly imitates util thread.  Following actually
      fixes some "[Warning] Plugin 'ndbcluster' will be forced to shutdown".
    */
    sql_print_information("Stopping Cluster Index Stats thread");
    pthread_mutex_lock(&ndb_index_stat_thread.LOCK);
    /* Ensure mutex are not freed if ndb_cluster_end is running at same time */
    ndb_index_stat_thread.running++;
    ndbcluster_terminating= 1;
    pthread_cond_signal(&ndb_index_stat_thread.COND);
    while (ndb_index_stat_thread.running > 1)
      pthread_cond_wait(&ndb_index_stat_thread.COND_ready,
                        &ndb_index_stat_thread.LOCK);
    ndb_index_stat_thread.running--;
    pthread_mutex_unlock(&ndb_index_stat_thread.LOCK);
  }

  if (ndbcluster_binlog_inited)
  {
    ndbcluster_binlog_inited= 0;
    if (ndb_binlog_thread_running)
    {
      /* wait for injector thread to finish */
      ndbcluster_binlog_terminating= 1;
      pthread_mutex_lock(&injector_mutex);
      pthread_cond_signal(&injector_cond);
      while (ndb_binlog_thread_running > 0)
        pthread_cond_wait(&injector_cond, &injector_mutex);
      pthread_mutex_unlock(&injector_mutex);
    }
    pthread_mutex_destroy(&injector_mutex);
    pthread_cond_destroy(&injector_cond);
    pthread_mutex_destroy(&ndb_schema_share_mutex);
  }

  DBUG_RETURN(0);
}

/*****************************************************************
  functions called from slave sql client threads
****************************************************************/
static void ndbcluster_reset_slave(THD *thd)
{
  int error = 0;
  if (!ndb_binlog_running)
    return;

  DBUG_ENTER("ndbcluster_reset_slave");

  /*
    delete all rows from mysql.ndb_apply_status table
    - if table does not exist ignore the error as it
      is a consistent behavior
  */
  Ndb_local_connection mysqld(thd);
  const bool ignore_no_such_table = true;
  if(mysqld.delete_rows(STRING_WITH_LEN("mysql"),
                        STRING_WITH_LEN("ndb_apply_status"),
                        ignore_no_such_table,
                        NULL))
  {
    // Failed to delete rows from table
    error = 1;
  }

  g_ndb_slave_state.atResetSlave();

  // pending fix for bug#59844 will make this function return int
  DBUG_VOID_RETURN;
}

/*
  Initialize the binlog part of the ndb handlerton
*/

/**
  Upon the sql command flush logs, we need to ensure that all outstanding
  ndb data to be logged has made it to the binary log to get a deterministic
  behavior on the rotation of the log.
 */
static bool ndbcluster_flush_logs(handlerton *hton)
{
  ndbcluster_binlog_wait(current_thd);
  return FALSE;
}


static int ndbcluster_binlog_func(handlerton *hton, THD *thd, 
                                  enum_binlog_func fn, 
                                  void *arg)
{
  DBUG_ENTER("ndbcluster_binlog_func");
  int res= 0;
  switch(fn)
  {
  case BFN_RESET_LOGS:
    res= ndbcluster_reset_logs(thd);
    break;
  case BFN_RESET_SLAVE:
    ndbcluster_reset_slave(thd);
    break;
  case BFN_BINLOG_WAIT:
    ndbcluster_binlog_wait(thd);
    break;
  case BFN_BINLOG_END:
    res= ndbcluster_binlog_end(thd);
    break;
  case BFN_BINLOG_PURGE_FILE:
    res= ndbcluster_binlog_index_purge_file(thd, (const char *)arg);
    break;
  }
  DBUG_RETURN(res);
}

void ndbcluster_binlog_init_handlerton()
{
  handlerton *h= ndbcluster_hton;
  h->flush_logs=       ndbcluster_flush_logs;
  h->binlog_func=      ndbcluster_binlog_func;
  h->binlog_log_query= ndbcluster_binlog_log_query;
}


/*
  Convert db and table name into a key to use for searching
  the ndbcluster_open_tables hash
*/
static size_t
ndb_open_tables__create_key(char* key_buf, size_t key_buf_length,
                            const char* db, size_t db_length,
                            const char* table, size_t table_length)
{
  size_t key_length =  my_snprintf(key_buf, key_buf_length,
                                   "./%*s/%*s", db_length, db,
                                   table_length, table) - 1;
  assert(key_length > 0);
  assert(key_length < key_buf_length);

  return key_length;
}


/*
  Check if table with given name is open, ie. is
  in ndbcluster_open_tables hash
*/
static bool
ndb_open_tables__is_table_open(const char* db, size_t db_length,
                               const char* table, size_t table_length)
{
  char key[FN_REFLEN + 1];
  size_t key_length = ndb_open_tables__create_key(key, sizeof(key),
                                                  db, db_length,
                                                  table, table_length);
  DBUG_ENTER("ndb_open_tables__is_table_open");
  DBUG_PRINT("enter", ("db: '%s', table: '%s', key: '%s'",
                       db, table, key));

  pthread_mutex_lock(&ndbcluster_mutex);
  bool result = my_hash_search(&ndbcluster_open_tables,
                               (const uchar*)key,
                               key_length) != NULL;
  pthread_mutex_unlock(&ndbcluster_mutex);

  DBUG_PRINT("exit", ("result: %d", result));
  DBUG_RETURN(result);
}


static bool
ndbcluster_check_ndb_schema_share()
{
  return ndb_open_tables__is_table_open(STRING_WITH_LEN("mysql"),
                                        STRING_WITH_LEN("ndb_schema"));
}


static bool
ndbcluster_check_ndb_apply_status_share()
{
  return ndb_open_tables__is_table_open(STRING_WITH_LEN("mysql"),
                                        STRING_WITH_LEN("ndb_apply_status"));
}


static bool
create_cluster_sys_table(THD *thd, const char* db, size_t db_length,
                         const char* table, size_t table_length,
                         const char* create_definitions,
                         const char* create_options)
{
  if (ndb_open_tables__is_table_open(db, db_length, table, table_length))
    return false;

  if (g_ndb_cluster_connection->get_no_ready() <= 0)
    return false;

  if (opt_ndb_extra_logging)
    sql_print_information("NDB: Creating %s.%s", db, table);

  Ndb_local_connection mysqld(thd);

  /*
    Check if table exists in MySQL "dictionary"(i.e on disk)
    if so, remove it since there is none in Ndb
  */
  {
    char path[FN_REFLEN + 1];
    build_table_filename(path, sizeof(path) - 1,
                         db, table, reg_ext, 0);
    if (my_delete(path, MYF(0)) == 0)
    {
      /*
        The .frm file existed and was deleted from disk.
        It's possible that someone has tried to use it and thus
        it might have been inserted in the table definition cache.
        It must be flushed to avoid that it exist only in the
        table definition cache.
      */
      if (opt_ndb_extra_logging)
        sql_print_information("NDB: Flushing %s.%s", db, table);

      /* Flush mysql.ndb_apply_status table, ignore all errors */
      (void)mysqld.flush_table(db, db_length,
                               table, table_length);
    }
  }

  const bool create_if_not_exists = true;
  const bool res = mysqld.create_sys_table(db, db_length,
                                           table, table_length,
                                           create_if_not_exists,
                                           create_definitions,
                                           create_options);
  return res;
}


static bool
ndb_apply_table__create(THD *thd)
{
  DBUG_ENTER("ndb_apply_table__create");

  /* NOTE! Updating this table schema must be reflected in ndb_restore */
  const bool res =
    create_cluster_sys_table(thd,
                             STRING_WITH_LEN("mysql"),
                             STRING_WITH_LEN("ndb_apply_status"),
                             // table_definition
                             "server_id INT UNSIGNED NOT NULL,"
                             "epoch BIGINT UNSIGNED NOT NULL, "
                             "log_name VARCHAR(255) BINARY NOT NULL, "
                             "start_pos BIGINT UNSIGNED NOT NULL, "
                             "end_pos BIGINT UNSIGNED NOT NULL, "
                             "PRIMARY KEY USING HASH (server_id)",
                             // table_options
                             "ENGINE=NDB CHARACTER SET latin1");
  DBUG_RETURN(res);
}


static bool
ndb_schema_table__create(THD *thd)
{
  DBUG_ENTER("ndb_schema_table__create");

  /* NOTE! Updating this table schema must be reflected in ndb_restore */
  const bool res =
    create_cluster_sys_table(thd,
                             STRING_WITH_LEN("mysql"),
                             STRING_WITH_LEN("ndb_schema"),
                             // table_definition
                             "db VARBINARY("
                             NDB_MAX_DDL_NAME_BYTESIZE_STR
                             ") NOT NULL,"
                             "name VARBINARY("
                             NDB_MAX_DDL_NAME_BYTESIZE_STR
                             ") NOT NULL,"
                             "slock BINARY(32) NOT NULL,"
                             "query BLOB NOT NULL,"
                             "node_id INT UNSIGNED NOT NULL,"
                             "epoch BIGINT UNSIGNED NOT NULL,"
                             "id INT UNSIGNED NOT NULL,"
                             "version INT UNSIGNED NOT NULL,"
                             "type INT UNSIGNED NOT NULL,"
                             "PRIMARY KEY USING HASH (db,name)",
                             // table_options
                             "ENGINE=NDB CHARACTER SET latin1");
  DBUG_RETURN(res);
}

class Thd_ndb_options_guard
{
public:
  Thd_ndb_options_guard(Thd_ndb *thd_ndb)
    : m_val(thd_ndb->options), m_save_val(thd_ndb->options) {}
  ~Thd_ndb_options_guard() { m_val= m_save_val; }
  void set(uint32 flag) { m_val|= flag; }
private:
  uint32 &m_val;
  uint32 m_save_val;
};

extern int ndb_setup_complete;
extern pthread_cond_t COND_ndb_setup_complete;

/*
   ndb_notify_tables_writable
   
   Called to notify any waiting threads that Ndb tables are
   now writable
*/ 
static void ndb_notify_tables_writable()
{
  pthread_mutex_lock(&ndbcluster_mutex);
  ndb_setup_complete= 1;
  pthread_cond_broadcast(&COND_ndb_setup_complete);
  pthread_mutex_unlock(&ndbcluster_mutex);
}

/*

 */

static void clean_away_stray_files(THD *thd)
{
  /*
    Clean-up any stray files for non-existing NDB tables
  */
  LOOKUP_FIELD_VALUES lookup_field_values;
  bool with_i_schema;
  List<LEX_STRING> db_names;
  List_iterator_fast<LEX_STRING> it(db_names);
  LEX_STRING *db_name;
  List<LEX_STRING> tab_names;
  char path[FN_REFLEN + 1];
 
  DBUG_ENTER("clean_away_stray_files");
  memset(&lookup_field_values, 0, sizeof(LOOKUP_FIELD_VALUES));
  if (make_db_list(thd, &db_names, &lookup_field_values, &with_i_schema))
  {
    thd->clear_error();
    DBUG_PRINT("info", ("Failed to find databases"));
    DBUG_VOID_RETURN;
  }
  it.rewind();
  while ((db_name= it++))
  {
    DBUG_PRINT("info", ("Found database %s", db_name->str));
    if (strcmp(NDB_REP_DB, db_name->str)) /* Skip system database */
    {
      sql_print_information("NDB: Cleaning stray tables from database '%s'",
                            db_name->str);
      build_table_filename(path, sizeof(path) - 1, db_name->str, "", "", 0);
      if (find_files(thd, &tab_names, db_name->str, path, NullS, 0)
          != FIND_FILES_OK)
      {
        thd->clear_error();
        DBUG_PRINT("info", ("Failed to find tables"));
      }
    }
  }
  DBUG_VOID_RETURN;
}

/*
  Ndb has no representation of the database schema objects.
  The mysql.ndb_schema table contains the latest schema operations
  done via a mysqld, and thus reflects databases created/dropped/altered
  while a mysqld was disconnected.  This function tries to recover
  the correct state w.r.t created databases using the information in
  that table.


*/
static int ndbcluster_find_all_databases(THD *thd)
{
  Ndb *ndb= check_ndb_in_thd(thd);
  Thd_ndb *thd_ndb= get_thd_ndb(thd);
  Thd_ndb_options_guard thd_ndb_options(thd_ndb);
  NDBDICT *dict= ndb->getDictionary();
  NdbTransaction *trans= NULL;
  NdbError ndb_error;
  int retries= 100;
  int retry_sleep= 30; /* 30 milliseconds, transaction */
  DBUG_ENTER("ndbcluster_find_all_databases");

  /*
    Function should only be called while ndbcluster_global_schema_lock
    is held, to ensure that ndb_schema table is not being updated while
    scanning.
  */
  if (!thd_ndb->has_required_global_schema_lock("ndbcluster_find_all_databases"))
    DBUG_RETURN(1);

  ndb->setDatabaseName(NDB_REP_DB);
  thd_ndb_options.set(TNO_NO_LOG_SCHEMA_OP);
  thd_ndb_options.set(TNO_NO_LOCK_SCHEMA_OP);
  while (1)
  {
    char db_buffer[FN_REFLEN];
    char *db= db_buffer+1;
    char name[FN_REFLEN];
    char query[64000];
    Ndb_table_guard ndbtab_g(dict, NDB_SCHEMA_TABLE);
    const NDBTAB *ndbtab= ndbtab_g.get_table();
    NdbScanOperation *op;
    NdbBlob *query_blob_handle;
    int r= 0;
    if (ndbtab == NULL)
    {
      ndb_error= dict->getNdbError();
      goto error;
    }
    trans= ndb->startTransaction();
    if (trans == NULL)
    {
      ndb_error= ndb->getNdbError();
      goto error;
    }
    op= trans->getNdbScanOperation(ndbtab);
    if (op == NULL)
    {
      ndb_error= trans->getNdbError();
      goto error;
    }

    op->readTuples(NdbScanOperation::LM_Read,
                   NdbScanOperation::SF_TupScan, 1);
    
    r|= op->getValue("db", db_buffer) == NULL;
    r|= op->getValue("name", name) == NULL;
    r|= (query_blob_handle= op->getBlobHandle("query")) == NULL;
    r|= query_blob_handle->getValue(query, sizeof(query));

    if (r)
    {
      ndb_error= op->getNdbError();
      goto error;
    }

    if (trans->execute(NdbTransaction::NoCommit))
    {
      ndb_error= trans->getNdbError();
      goto error;
    }

    while ((r= op->nextResult()) == 0)
    {
      unsigned db_len= db_buffer[0];
      unsigned name_len= name[0];
      /*
        name_len == 0 means no table name, hence the row
        is for a database
      */
      if (db_len > 0 && name_len == 0)
      {
        /* database found */
        db[db_len]= 0;

	/* find query */
        Uint64 query_length= 0;
        if (query_blob_handle->getLength(query_length))
        {
          ndb_error= query_blob_handle->getNdbError();
          goto error;
        }
        query[query_length]= 0;
        build_table_filename(name, sizeof(name), db, "", "", 0);
        int database_exists= !my_access(name, F_OK);
        if (strncasecmp("CREATE", query, 6) == 0)
        {
          /* Database should exist */
          if (!database_exists)
          {
            /* create missing database */
            sql_print_information("NDB: Discovered missing database '%s'", db);
            const int no_print_error[1]= {0};
            run_query(thd, query, query + query_length,
                      no_print_error);
          }
        }
        else if (strncasecmp("ALTER", query, 5) == 0)
        {
          /* Database should exist */
          if (!database_exists)
          {
            /* create missing database */
            sql_print_information("NDB: Discovered missing database '%s'", db);
            const int no_print_error[1]= {0};
            name_len= (unsigned)my_snprintf(name, sizeof(name), "CREATE DATABASE %s", db);
            run_query(thd, name, name + name_len,
                      no_print_error);
            run_query(thd, query, query + query_length,
                      no_print_error);
          }
        }
        else if (strncasecmp("DROP", query, 4) == 0)
        {
          /* Database should not exist */
          if (database_exists)
          {
            /* drop missing database */
            sql_print_information("NDB: Discovered remaining database '%s'", db);
          }
        }
      }
    }
    if (r == -1)
    {
      ndb_error= op->getNdbError();
      goto error;
    }
    ndb->closeTransaction(trans);
    trans= NULL;
    DBUG_RETURN(0); // success
  error:
    if (trans)
    {
      ndb->closeTransaction(trans);
      trans= NULL;
    }
    if (ndb_error.status == NdbError::TemporaryError && !thd->killed)
    {
      if (retries--)
      {
        sql_print_warning("NDB: ndbcluster_find_all_databases retry: %u - %s",
                          ndb_error.code,
                          ndb_error.message);
        do_retry_sleep(retry_sleep);
        continue; // retry
      }
    }
    if (!thd->killed)
    {
      sql_print_error("NDB: ndbcluster_find_all_databases fail: %u - %s",
                      ndb_error.code,
                      ndb_error.message);
    }

    DBUG_RETURN(1); // not temp error or too many retries
  }
}


/*
  find all tables in ndb and discover those needed
*/
static
int ndbcluster_find_all_files(THD *thd)
{
  Ndb* ndb;
  char key[FN_REFLEN + 1];
  NDBDICT *dict;
  int unhandled, retries= 5, skipped;
  DBUG_ENTER("ndbcluster_find_all_files");

  if (!(ndb= check_ndb_in_thd(thd)))
    DBUG_RETURN(HA_ERR_NO_CONNECTION);

  dict= ndb->getDictionary();

  LINT_INIT(unhandled);
  LINT_INIT(skipped);
  do
  {
    NdbDictionary::Dictionary::List list;
    if (dict->listObjects(list, NdbDictionary::Object::UserTable) != 0)
      DBUG_RETURN(1);
    unhandled= 0;
    skipped= 0;
    retries--;
    for (uint i= 0 ; i < list.count ; i++)
    {
      NDBDICT::List::Element& elmt= list.elements[i];
      if (IS_TMP_PREFIX(elmt.name) || IS_NDB_BLOB_PREFIX(elmt.name))
      {
        DBUG_PRINT("info", ("Skipping %s.%s in NDB", elmt.database, elmt.name));
        continue;
      }
      DBUG_PRINT("info", ("Found %s.%s in NDB", elmt.database, elmt.name));
      if (elmt.state != NDBOBJ::StateOnline &&
          elmt.state != NDBOBJ::StateBackup &&
          elmt.state != NDBOBJ::StateBuilding)
      {
        sql_print_information("NDB: skipping setup table %s.%s, in state %d",
                              elmt.database, elmt.name, elmt.state);
        skipped++;
        continue;
      }

      ndb->setDatabaseName(elmt.database);
      Ndb_table_guard ndbtab_g(dict, elmt.name);
      const NDBTAB *ndbtab= ndbtab_g.get_table();
      if (!ndbtab)
      {
        if (retries == 0)
          sql_print_error("NDB: failed to setup table %s.%s, error: %d, %s",
                          elmt.database, elmt.name,
                          dict->getNdbError().code,
                          dict->getNdbError().message);
        unhandled++;
        continue;
      }

      if (ndbtab->getFrmLength() == 0)
        continue;

      /* check if database exists */
      char *end= key +
        build_table_filename(key, sizeof(key) - 1, elmt.database, "", "", 0);
      if (my_access(key, F_OK))
      {
        /* no such database defined, skip table */
        continue;
      }
      /* finalize construction of path */
      end+= tablename_to_filename(elmt.name, end,
                                  (uint)(sizeof(key)-(end-key)));
      uchar *data= 0, *pack_data= 0;
      size_t length, pack_length;
      int discover= 0;
      if (readfrm(key, &data, &length) ||
          packfrm(data, length, &pack_data, &pack_length))
      {
        discover= 1;
        sql_print_information("NDB: missing frm for %s.%s, discovering...",
                              elmt.database, elmt.name);
      }
      else if (cmp_frm(ndbtab, pack_data, pack_length))
      {
        /* ndb_share reference temporary */
        NDB_SHARE *share= get_share(key, 0, FALSE);
        if (share)
        {
          DBUG_PRINT("NDB_SHARE", ("%s temporary  use_count: %u",
                                   share->key, share->use_count));
        }
        if (!share || get_ndb_share_state(share) != NSS_ALTERED)
        {
          discover= 1;
          sql_print_information("NDB: mismatch in frm for %s.%s,"
                                " discovering...",
                                elmt.database, elmt.name);
        }
        if (share)
        {
          /* ndb_share reference temporary free */
          DBUG_PRINT("NDB_SHARE", ("%s temporary free  use_count: %u",
                                   share->key, share->use_count));
          free_share(&share);
        }
      }
      my_free((char*) data, MYF(MY_ALLOW_ZERO_PTR));
      my_free((char*) pack_data, MYF(MY_ALLOW_ZERO_PTR));

      if (discover)
      {
        /* ToDo 4.1 database needs to be created if missing */
        if (ndb_create_table_from_engine(thd, elmt.database, elmt.name))
        {
          /* ToDo 4.1 handle error */
        }
      }
      else
      {
        /* set up replication for this table */
        ndbcluster_create_binlog_setup(thd, ndb, key, (uint)(end-key),
                                       elmt.database, elmt.name,
                                       0);
      }
    }
  }
  while (unhandled && retries);

  DBUG_RETURN(-(skipped + unhandled));
}


bool
ndb_binlog_setup(THD *thd)
{
  if (ndb_binlog_tables_inited)
    return true; // Already setup -> OK

  /*
    Take the global schema lock to make sure that
    the schema is not changed in the cluster while
    running setup.
  */
  Ndb_global_schema_lock_guard global_schema_lock_guard(thd);
  if (global_schema_lock_guard.lock(false, false))
    return false;

  if (!ndb_schema_share &&
      ndbcluster_check_ndb_schema_share() == 0)
  {
    ndb_create_table_from_engine(thd, NDB_REP_DB, NDB_SCHEMA_TABLE);
    if (!ndb_schema_share)
    {
      ndb_schema_table__create(thd);
      // always make sure we create the 'schema' first
      if (!ndb_schema_share)
        return false;
    }
  }
  if (!ndb_apply_status_share &&
      ndbcluster_check_ndb_apply_status_share() == 0)
  {
    ndb_create_table_from_engine(thd, NDB_REP_DB, NDB_APPLY_TABLE);
    if (!ndb_apply_status_share)
    {
      ndb_apply_table__create(thd);
      if (!ndb_apply_status_share)
        return false;
    }
  }

  clean_away_stray_files(thd);

  if (ndbcluster_find_all_databases(thd))
  {
    return false;
  }

  if (ndbcluster_find_all_files(thd))
  {
    return false;
  }

  ndb_binlog_tables_inited= TRUE;

  if (ndb_binlog_running && ndb_binlog_is_ready)
  {
    if (opt_ndb_extra_logging)
      sql_print_information("NDB Binlog: ndb tables writable");

    close_cached_tables(NULL, NULL, TRUE, FALSE, FALSE);

    /*
       Signal any waiting thread that ndb table setup is
       now complete
    */
    ndb_notify_tables_writable();
  }

  /* Signal injector thread that all is setup */
  pthread_cond_signal(&injector_cond);

  return true; // Setup completed -> OK
}

/*
  Defines and struct for schema table.
  Should reflect table definition above.
*/
#define SCHEMA_DB_I 0u
#define SCHEMA_NAME_I 1u
#define SCHEMA_SLOCK_I 2u
#define SCHEMA_QUERY_I 3u
#define SCHEMA_NODE_ID_I 4u
#define SCHEMA_EPOCH_I 5u
#define SCHEMA_ID_I 6u
#define SCHEMA_VERSION_I 7u
#define SCHEMA_TYPE_I 8u
#define SCHEMA_SIZE 9u
#define SCHEMA_SLOCK_SIZE 32u


/*
  log query in schema table
*/
static void ndb_report_waiting(const char *key,
                               int the_time,
                               const char *op,
                               const char *obj,
                               const MY_BITMAP * map)
{
  ulonglong ndb_latest_epoch= 0;
  const char *proc_info= "<no info>";
  pthread_mutex_lock(&injector_mutex);
  if (injector_ndb)
    ndb_latest_epoch= injector_ndb->getLatestGCI();
  if (injector_thd)
    proc_info= injector_thd->proc_info;
  pthread_mutex_unlock(&injector_mutex);
  if (map == 0)
  {
    sql_print_information("NDB %s:"
                          " waiting max %u sec for %s %s."
                          "  epochs: (%u/%u,%u/%u,%u/%u)"
                          "  injector proc_info: %s"
                          ,key, the_time, op, obj
                          ,(uint)(ndb_latest_handled_binlog_epoch >> 32)
                          ,(uint)(ndb_latest_handled_binlog_epoch)
                          ,(uint)(ndb_latest_received_binlog_epoch >> 32)
                          ,(uint)(ndb_latest_received_binlog_epoch)
                          ,(uint)(ndb_latest_epoch >> 32)
                          ,(uint)(ndb_latest_epoch)
                          ,proc_info
                          );
  }
  else
  {
    sql_print_information("NDB %s:"
                          " waiting max %u sec for %s %s."
                          "  epochs: (%u/%u,%u/%u,%u/%u)"
                          "  injector proc_info: %s map: %x%x"
                          ,key, the_time, op, obj
                          ,(uint)(ndb_latest_handled_binlog_epoch >> 32)
                          ,(uint)(ndb_latest_handled_binlog_epoch)
                          ,(uint)(ndb_latest_received_binlog_epoch >> 32)
                          ,(uint)(ndb_latest_received_binlog_epoch)
                          ,(uint)(ndb_latest_epoch >> 32)
                          ,(uint)(ndb_latest_epoch)
                          ,proc_info
                          ,map->bitmap[0]
                          ,map->bitmap[1]
                          );
  }
}


extern void update_slave_api_stats(Ndb*);

int ndbcluster_log_schema_op(THD *thd,
                             const char *query, int query_length,
                             const char *db, const char *table_name,
                             uint32 ndb_table_id,
                             uint32 ndb_table_version,
                             enum SCHEMA_OP_TYPE type,
                             const char *new_db, const char *new_table_name)
{
  DBUG_ENTER("ndbcluster_log_schema_op");
  Thd_ndb *thd_ndb= get_thd_ndb(thd);
  if (!thd_ndb)
  {
    if (!(thd_ndb= Thd_ndb::seize(thd)))
    {
      sql_print_error("Could not allocate Thd_ndb object");
      DBUG_RETURN(1);
    }
    thd_set_thd_ndb(thd, thd_ndb);
  }

  DBUG_PRINT("enter",
             ("query: %s  db: %s  table_name: %s  thd_ndb->options: %d",
              query, db, table_name, thd_ndb->options));
  if (!ndb_schema_share || thd_ndb->options & TNO_NO_LOG_SCHEMA_OP)
  {
    if (thd->slave_thread)
      update_slave_api_stats(thd_ndb->ndb);

    DBUG_RETURN(0);
  }

  char tmp_buf2[FN_REFLEN];
  const char *type_str;
  int also_internal= 0;
  uint32 log_type= (uint32)type;
  switch (type)
  {
  case SOT_DROP_TABLE:
    /* drop database command, do not log at drop table */
    if (thd->lex->sql_command ==  SQLCOM_DROP_DB)
      DBUG_RETURN(0);
    /* redo the drop table query as is may contain several tables */
    query= tmp_buf2;
    query_length= (uint) (strxmov(tmp_buf2, "drop table ",
                                  "`", db, "`", ".",
                                  "`", table_name, "`", NullS) - tmp_buf2);
    type_str= "drop table";
    break;
  case SOT_RENAME_TABLE_PREPARE:
    type_str= "rename table prepare";
    also_internal= 1;
    break;
  case SOT_RENAME_TABLE:
    /* redo the rename table query as is may contain several tables */
    query= tmp_buf2;
    query_length= (uint) (strxmov(tmp_buf2, "rename table ",
                                  "`", db, "`", ".",
                                  "`", table_name, "` to ",
                                  "`", new_db, "`", ".",
                                  "`", new_table_name, "`", NullS) - tmp_buf2);
    type_str= "rename table";
    break;
  case SOT_CREATE_TABLE:
    type_str= "create table";
    break;
  case SOT_ALTER_TABLE_COMMIT:
    type_str= "alter table";
    also_internal= 1;
    break;
  case SOT_ONLINE_ALTER_TABLE_PREPARE:
    type_str= "online alter table prepare";
    also_internal= 1;
    break;
  case SOT_ONLINE_ALTER_TABLE_COMMIT:
    type_str= "online alter table commit";
    also_internal= 1;
    break;
  case SOT_DROP_DB:
    type_str= "drop db";
    break;
  case SOT_CREATE_DB:
    type_str= "create db";
    break;
  case SOT_ALTER_DB:
    type_str= "alter db";
    break;
  case SOT_TABLESPACE:
    type_str= "tablespace";
    break;
  case SOT_LOGFILE_GROUP:
    type_str= "logfile group";
    break;
  case SOT_TRUNCATE_TABLE:
    type_str= "truncate table";
    break;
  case SOT_CREATE_USER:
    type_str= "create user";
    break;
  case SOT_DROP_USER:
    type_str= "drop user";
    break;
  case SOT_RENAME_USER:
    type_str= "rename user";
    break;
  case SOT_GRANT:
    type_str= "grant/revoke";
    break;
  case SOT_REVOKE:
    type_str= "revoke all";
    break;
  default:
    abort(); /* should not happen, programming error */
  }

  NDB_SCHEMA_OBJECT *ndb_schema_object;
  {
    char key[FN_REFLEN + 1];
    build_table_filename(key, sizeof(key) - 1, db, table_name, "", 0);
    ndb_schema_object= ndb_get_schema_object(key, true);
    ndb_schema_object->table_id= ndb_table_id;
    ndb_schema_object->table_version= ndb_table_version;
  }

  const NdbError *ndb_error= 0;
  uint32 node_id= g_ndb_cluster_connection->node_id();
  Uint64 epoch= 0;
  {
    int i;
    int no_storage_nodes= g_ndb_cluster_connection->no_db_nodes();

    /* begin protect ndb_schema_share */
    pthread_mutex_lock(&ndb_schema_share_mutex);
    if (ndb_schema_share == 0)
    {
      pthread_mutex_unlock(&ndb_schema_share_mutex);
      ndb_free_schema_object(&ndb_schema_object);
      DBUG_RETURN(0);    
    }
    pthread_mutex_lock(&ndb_schema_share->mutex);
    for (i= 0; i < no_storage_nodes; i++)
    {
      bitmap_union(&ndb_schema_object->slock_bitmap,
                   &ndb_schema_share->subscriber_bitmap[i]);
    }
    pthread_mutex_unlock(&ndb_schema_share->mutex);
    pthread_mutex_unlock(&ndb_schema_share_mutex);
    /* end protect ndb_schema_share */

    if (also_internal)
      bitmap_set_bit(&ndb_schema_object->slock_bitmap, node_id);
    else
      bitmap_clear_bit(&ndb_schema_object->slock_bitmap, node_id);

    DBUG_DUMP("schema_subscribers", (uchar*)&ndb_schema_object->slock,
              no_bytes_in_map(&ndb_schema_object->slock_bitmap));
  }

  Ndb *ndb= thd_ndb->ndb;
  char save_db[FN_REFLEN];
  strcpy(save_db, ndb->getDatabaseName());

  char tmp_buf[FN_REFLEN];
  NDBDICT *dict= ndb->getDictionary();
  ndb->setDatabaseName(NDB_REP_DB);
  Ndb_table_guard ndbtab_g(dict, NDB_SCHEMA_TABLE);
  const NDBTAB *ndbtab= ndbtab_g.get_table();
  NdbTransaction *trans= 0;
  int retries= 100;
  int retry_sleep= 30; /* 30 milliseconds, transaction */
  const NDBCOL *col[SCHEMA_SIZE];
  unsigned sz[SCHEMA_SIZE];

  if (ndbtab == 0)
  {
    if (strcmp(NDB_REP_DB, db) != 0 ||
        strcmp(NDB_SCHEMA_TABLE, table_name))
    {
      ndb_error= &dict->getNdbError();
    }
    goto end;
  }

  {
    uint i;
    for (i= 0; i < SCHEMA_SIZE; i++)
    {
      col[i]= ndbtab->getColumn(i);
      if (i != SCHEMA_QUERY_I)
      {
        sz[i]= col[i]->getLength();
        DBUG_ASSERT(sz[i] <= sizeof(tmp_buf));
      }
    }
  }

  while (1)
  {
    const char *log_db= db;
    const char *log_tab= table_name;
    const char *log_subscribers= (char*)ndb_schema_object->slock;
    if ((trans= ndb->startTransaction()) == 0)
      goto err;
    while (1)
    {
      NdbOperation *op= 0;
      int r= 0;
      r|= (op= trans->getNdbOperation(ndbtab)) == 0;
      DBUG_ASSERT(r == 0);
      r|= op->writeTuple();
      DBUG_ASSERT(r == 0);
      
      /* db */
      ndb_pack_varchar(col[SCHEMA_DB_I], tmp_buf, log_db, (int)strlen(log_db));
      r|= op->equal(SCHEMA_DB_I, tmp_buf);
      DBUG_ASSERT(r == 0);
      /* name */
      ndb_pack_varchar(col[SCHEMA_NAME_I], tmp_buf, log_tab,
                       (int)strlen(log_tab));
      r|= op->equal(SCHEMA_NAME_I, tmp_buf);
      DBUG_ASSERT(r == 0);
      /* slock */
      DBUG_ASSERT(sz[SCHEMA_SLOCK_I] ==
                  no_bytes_in_map(&ndb_schema_object->slock_bitmap));
      r|= op->setValue(SCHEMA_SLOCK_I, log_subscribers);
      DBUG_ASSERT(r == 0);
      /* query */
      {
        NdbBlob *ndb_blob= op->getBlobHandle(SCHEMA_QUERY_I);
        DBUG_ASSERT(ndb_blob != 0);
        uint blob_len= query_length;
        const char* blob_ptr= query;
        r|= ndb_blob->setValue(blob_ptr, blob_len);
        DBUG_ASSERT(r == 0);
      }
      /* node_id */
      r|= op->setValue(SCHEMA_NODE_ID_I, node_id);
      DBUG_ASSERT(r == 0);
      /* epoch */
      r|= op->setValue(SCHEMA_EPOCH_I, epoch);
      DBUG_ASSERT(r == 0);
      /* id */
      r|= op->setValue(SCHEMA_ID_I, ndb_table_id);
      DBUG_ASSERT(r == 0);
      /* version */
      r|= op->setValue(SCHEMA_VERSION_I, ndb_table_version);
      DBUG_ASSERT(r == 0);
      /* type */
      r|= op->setValue(SCHEMA_TYPE_I, log_type);
      DBUG_ASSERT(r == 0);
      /* any value */
      Uint32 anyValue = 0;
      if (! thd->slave_thread)
      {
        /* Schema change originating from this MySQLD, check SQL_LOG_BIN
         * variable and pass 'setting' to all logging MySQLDs via AnyValue  
         */
        if (thd_options(thd) & OPTION_BIN_LOG) /* e.g. SQL_LOG_BIN == on */
        {
          DBUG_PRINT("info", ("Schema event for binlogging"));
          ndbcluster_anyvalue_set_normal(anyValue);
        }
        else
        {
          DBUG_PRINT("info", ("Schema event not for binlogging")); 
          ndbcluster_anyvalue_set_nologging(anyValue);
        }
      }
      else
      {
        /* 
           Slave propagating replicated schema event in ndb_schema
           In case replicated serverId is composite 
           (server-id-bits < 31) we copy it into the 
           AnyValue as-is
           This is for 'future', as currently Schema operations
           do not have composite AnyValues.
           In future it may be useful to support *not* mapping composite
           AnyValues to/from Binlogged server-ids.
        */
        DBUG_PRINT("info", ("Replicated schema event with original server id %d",
                            thd->server_id));
        anyValue = thd_unmasked_server_id(thd);
      }

#ifndef DBUG_OFF
      /*
        MySQLD will set the user-portion of AnyValue (if any) to all 1s
        This tests code filtering ServerIds on the value of server-id-bits.
      */
      const char* p = getenv("NDB_TEST_ANYVALUE_USERDATA");
      if (p != 0  && *p != 0 && *p != '0' && *p != 'n' && *p != 'N')
      {
        dbug_ndbcluster_anyvalue_set_userbits(anyValue);
      }
#endif  

      r|= op->setAnyValue(anyValue);
      DBUG_ASSERT(r == 0);
      break;
    }
    if (trans->execute(NdbTransaction::Commit, NdbOperation::DefaultAbortOption,
                       1 /* force send */) == 0)
    {
      DBUG_PRINT("info", ("logged: %s", query));
      dict->forceGCPWait(1);
      break;
    }
err:
    const NdbError *this_error= trans ?
      &trans->getNdbError() : &ndb->getNdbError();
    if (this_error->status == NdbError::TemporaryError && !thd->killed)
    {
      if (retries--)
      {
        if (trans)
          ndb->closeTransaction(trans);
        do_retry_sleep(retry_sleep);
        continue; // retry
      }
    }
    ndb_error= this_error;
    break;
  }
end:
  if (ndb_error)
    push_warning_printf(thd, MYSQL_ERROR::WARN_LEVEL_WARN,
                        ER_GET_ERRMSG, ER(ER_GET_ERRMSG),
                        ndb_error->code,
                        ndb_error->message,
                        "Could not log query '%s' on other mysqld's");
          
  if (trans)
    ndb->closeTransaction(trans);
  ndb->setDatabaseName(save_db);

  if (opt_ndb_extra_logging > 19)
  {
    sql_print_information("NDB: distributed %s.%s(%u/%u) type: %s(%u) query: \'%s\' to %x%x",
                          db,
                          table_name,
                          ndb_table_id,
                          ndb_table_version,
                          get_schema_type_name(log_type),
                          log_type,
                          query,
                          ndb_schema_object->slock_bitmap.bitmap[0],
                          ndb_schema_object->slock_bitmap.bitmap[1]);
  }

  /*
    Wait for other mysqld's to acknowledge the table operation
  */
  if (ndb_error == 0 && !bitmap_is_clear_all(&ndb_schema_object->slock_bitmap))
  {
    int max_timeout= DEFAULT_SYNC_TIMEOUT;
    pthread_mutex_lock(&ndb_schema_object->mutex);
    while (1)
    {
      struct timespec abstime;
      int i;
      int no_storage_nodes= g_ndb_cluster_connection->no_db_nodes();
      set_timespec(abstime, 1);
      int ret= pthread_cond_timedwait(&injector_cond,
                                      &ndb_schema_object->mutex,
                                      &abstime);
      if (thd->killed)
        break;

      /* begin protect ndb_schema_share */
      pthread_mutex_lock(&ndb_schema_share_mutex);
      if (ndb_schema_share == 0)
      {
        pthread_mutex_unlock(&ndb_schema_share_mutex);
        break;
      }
      MY_BITMAP servers;
      bitmap_init(&servers, 0, 256, FALSE);
      bitmap_clear_all(&servers);
      bitmap_set_bit(&servers, node_id); // "we" are always alive
      pthread_mutex_lock(&ndb_schema_share->mutex);
      for (i= 0; i < no_storage_nodes; i++)
      {
        /* remove any unsubscribed from schema_subscribers */
        MY_BITMAP *tmp= &ndb_schema_share->subscriber_bitmap[i];
        bitmap_union(&servers, tmp);
      }
      pthread_mutex_unlock(&ndb_schema_share->mutex);
      pthread_mutex_unlock(&ndb_schema_share_mutex);
      /* end protect ndb_schema_share */

      /* remove any unsubscribed from ndb_schema_object->slock */
      bitmap_intersect(&ndb_schema_object->slock_bitmap, &servers);
      bitmap_free(&servers);

      if (bitmap_is_clear_all(&ndb_schema_object->slock_bitmap))
        break;

      if (ret)
      {
        max_timeout--;
        if (max_timeout == 0)
        {
          sql_print_error("NDB %s: distributing %s timed out. Ignoring...",
                          type_str, ndb_schema_object->key);
          DBUG_ASSERT(false);
          break;
        }
        if (opt_ndb_extra_logging)
          ndb_report_waiting(type_str, max_timeout,
                             "distributing", ndb_schema_object->key,
                             &ndb_schema_object->slock_bitmap);
      }
    }
    pthread_mutex_unlock(&ndb_schema_object->mutex);
  }
  else if (ndb_error)
  {
    sql_print_error("NDB %s: distributing %s err: %u",
                    type_str, ndb_schema_object->key,
                    ndb_error->code);
  }
  else if (opt_ndb_extra_logging > 19)
  {
    sql_print_information("NDB %s: not waiting for distributing %s",
                          type_str, ndb_schema_object->key);
  }

  ndb_free_schema_object(&ndb_schema_object);

  if (opt_ndb_extra_logging > 19)
  {
    sql_print_information("NDB: distribution of %s.%s(%u/%u) type: %s(%u) query: \'%s\'"
                          " - complete!",
                          db,
                          table_name,
                          ndb_table_id,
                          ndb_table_version,
                          get_schema_type_name(log_type),
                          log_type,
                          query);
  }

  if (thd->slave_thread)
    update_slave_api_stats(ndb);

  DBUG_RETURN(0);
}

/*
  Handle _non_ data events from the storage nodes
*/

static
int
ndb_handle_schema_change(THD *thd, Ndb *is_ndb, NdbEventOperation *pOp,
                         const Ndb_event_data *event_data)
{
  DBUG_ENTER("ndb_handle_schema_change");

  if (pOp->getEventType() == NDBEVENT::TE_ALTER)
  {
    DBUG_PRINT("exit", ("Event type is TE_ALTER"));
    DBUG_RETURN(0);
  }

  DBUG_ASSERT(event_data);
  DBUG_ASSERT(pOp->getEventType() == NDBEVENT::TE_DROP ||
              pOp->getEventType() == NDBEVENT::TE_CLUSTER_FAILURE);

  NDB_SHARE *share= event_data->share;
  TABLE *shadow_table= event_data->shadow_table;
  const char *tabname= shadow_table->s->table_name.str;
  const char *dbname= shadow_table->s->db.str;
  {
    Thd_ndb *thd_ndb= get_thd_ndb(thd);
    Ndb *ndb= thd_ndb->ndb;
    NDBDICT *dict= ndb->getDictionary();
    ndb->setDatabaseName(dbname);
    Ndb_table_guard ndbtab_g(dict, tabname);
    const NDBTAB *ev_tab= pOp->getTable();
    const NDBTAB *cache_tab= ndbtab_g.get_table();
    if (cache_tab &&
        cache_tab->getObjectId() == ev_tab->getObjectId() &&
        cache_tab->getObjectVersion() <= ev_tab->getObjectVersion())
      ndbtab_g.invalidate();
  }

  pthread_mutex_lock(&share->mutex);
  DBUG_ASSERT(share->state == NSS_DROPPED || 
              share->op == pOp || share->new_op == pOp);
  if (share->new_op)
  {
    share->new_op= 0;
  }
  if (share->op)
  {
    share->op= 0;
  }
  pthread_mutex_unlock(&share->mutex);

  /* Signal ha_ndbcluster::delete/rename_table that drop is done */
  DBUG_PRINT("info", ("signal that drop is done"));
  (void) pthread_cond_signal(&injector_cond);

  pthread_mutex_lock(&ndbcluster_mutex);
  /* ndb_share reference binlog free */
  DBUG_PRINT("NDB_SHARE", ("%s binlog free  use_count: %u",
                           share->key, share->use_count));
  free_share(&share, TRUE);

  bool do_close_cached_tables= FALSE;
  bool is_remote_change= !ndb_has_node_id(pOp->getReqNodeId());
  if (is_remote_change && share && share->state != NSS_DROPPED)
  {
    DBUG_PRINT("info", ("remote change"));
    ndbcluster_mark_share_dropped(share);
    if (share->use_count != 1)
    {
      /* open handler holding reference */
      /* wait with freeing create ndb_share to below */
      do_close_cached_tables= TRUE;
    }
    else
    {
      /* ndb_share reference create free */
      DBUG_PRINT("NDB_SHARE", ("%s create free  use_count: %u",
                               share->key, share->use_count));
      free_share(&share, TRUE);
      share= 0;
    }
  }
  else
    share= 0;
  pthread_mutex_unlock(&ndbcluster_mutex);

  DBUG_PRINT("info", ("Deleting event_data"));
  delete event_data;
  pOp->setCustomData(NULL);

  DBUG_PRINT("info", ("Dropping event operation"));
  pthread_mutex_lock(&injector_mutex);
  is_ndb->dropEventOperation(pOp);
  pthread_mutex_unlock(&injector_mutex);

  if (do_close_cached_tables)
  {
    TABLE_LIST table_list;
    memset(&table_list, 0, sizeof(table_list));
    table_list.db= (char *)dbname;
    table_list.alias= table_list.table_name= (char *)tabname;
    close_cached_tables(thd, &table_list, FALSE, FALSE, FALSE);
    /* ndb_share reference create free */
    DBUG_PRINT("NDB_SHARE", ("%s create free  use_count: %u",
                             share->key, share->use_count));
    free_share(&share);
  }
  DBUG_RETURN(0);
}


class Mutex_guard
{
public:
  Mutex_guard(pthread_mutex_t &mutex) : m_mutex(mutex)
  {
    pthread_mutex_lock(&m_mutex);
  };
  ~Mutex_guard()
  {
    pthread_mutex_unlock(&m_mutex);
  };
private:
  pthread_mutex_t &m_mutex;
};


#include "ndb_local_schema.h"

class Ndb_schema_event_handler {

  class Ndb_schema_op
  {
    // Unpack Ndb_schema_op from event_data pointer
    void unpack_event(const Ndb_event_data *event_data)
    {
      TABLE *table= event_data->shadow_table;
      Field **field;
      /* unpack blob values */
      uchar* blobs_buffer= 0;
      uint blobs_buffer_size= 0;
      my_bitmap_map *old_map= dbug_tmp_use_all_columns(table, table->read_set);
      {
        ptrdiff_t ptrdiff= 0;
        int ret= get_ndb_blobs_value(table, event_data->ndb_value[0],
                                     blobs_buffer, blobs_buffer_size,
                                     ptrdiff);
        if (ret != 0)
        {
          my_free(blobs_buffer, MYF(MY_ALLOW_ZERO_PTR));
          DBUG_PRINT("info", ("blob read error"));
          DBUG_ASSERT(FALSE);
        }
      }
      /* db varchar 1 length uchar */
      field= table->field;
      db_length= *(uint8*)(*field)->ptr;
      DBUG_ASSERT(db_length <= (*field)->field_length);
      DBUG_ASSERT((*field)->field_length + 1 == sizeof(db));
      memcpy(db, (*field)->ptr + 1, db_length);
      db[db_length]= 0;
      /* name varchar 1 length uchar */
      field++;
      name_length= *(uint8*)(*field)->ptr;
      DBUG_ASSERT(name_length <= (*field)->field_length);
      DBUG_ASSERT((*field)->field_length + 1 == sizeof(name));
      memcpy(name, (*field)->ptr + 1, name_length);
      name[name_length]= 0;
      /* slock fixed length */
      field++;
      slock_length= (*field)->field_length;
      DBUG_ASSERT((*field)->field_length == sizeof(slock_buf));
      memcpy(slock_buf, (*field)->ptr, slock_length);
      /* query blob */
      field++;
      {
        Field_blob *field_blob= (Field_blob*)(*field);
        uint blob_len= field_blob->get_length((*field)->ptr);
        uchar *blob_ptr= 0;
        field_blob->get_ptr(&blob_ptr);
        DBUG_ASSERT(blob_len == 0 || blob_ptr != 0);
        query_length= blob_len;
        query= sql_strmake((char*) blob_ptr, blob_len);
      }
      /* node_id */
      field++;
      node_id= (Uint32)((Field_long *)*field)->val_int();
      /* epoch */
      field++;
      epoch= ((Field_long *)*field)->val_int();
      /* id */
      field++;
      id= (Uint32)((Field_long *)*field)->val_int();
      /* version */
      field++;
      version= (Uint32)((Field_long *)*field)->val_int();
      /* type */
      field++;
      type= (Uint32)((Field_long *)*field)->val_int();
      /* free blobs buffer */
      my_free(blobs_buffer, MYF(MY_ALLOW_ZERO_PTR));
      dbug_tmp_restore_column_map(table->read_set, old_map);
    }

  public:
    uchar db_length;
    char db[64];
    uchar name_length;
    char name[64];
    uchar slock_length;
    uint32 slock_buf[SCHEMA_SLOCK_SIZE/4];
    MY_BITMAP slock;
    unsigned short query_length;
    char *query;
    Uint64 epoch;
    uint32 node_id;
    uint32 id;
    uint32 version;
    uint32 type;
    uint32 any_value;

    /**
      Create a Ndb_schema_op from event_data
    */
    static Ndb_schema_op*
    create(const Ndb_event_data* event_data,
           Uint32 any_value)
    {
      DBUG_ENTER("Ndb_schema_op::create");
      Ndb_schema_op* schema_op=
        (Ndb_schema_op*)sql_alloc(sizeof(Ndb_schema_op));
      bitmap_init(&schema_op->slock,
                  schema_op->slock_buf, 8*SCHEMA_SLOCK_SIZE, FALSE);
      schema_op->unpack_event(event_data);
      schema_op->any_value= any_value;
      DBUG_PRINT("exit", ("%s.%s: query: '%s'  type: %d",
                          schema_op->db, schema_op->name,
                          schema_op->query,
                          schema_op->type));
      DBUG_RETURN(schema_op);
    }
  };

  static void
  print_could_not_discover_error(THD *thd,
                                 const Ndb_schema_op *schema)
  {
    sql_print_error("NDB Binlog: Could not discover table '%s.%s' from "
                    "binlog schema event '%s' from node %d. "
                    "my_errno: %d",
                     schema->db, schema->name, schema->query,
                     schema->node_id, my_errno);
    thd_print_warning_list(thd, "NDB Binlog");
  }


  static void
  write_schema_op_to_binlog(THD *thd, Ndb_schema_op *schema)
  {

    if (!ndb_binlog_running)
    {
      // This mysqld is not writing a binlog
      return;
    }

    /* any_value == 0 means local cluster sourced change that
     * should be logged
     */
    if (ndbcluster_anyvalue_is_reserved(schema->any_value))
    {
      /* Originating SQL node did not want this query logged */
      if (!ndbcluster_anyvalue_is_nologging(schema->any_value))
        sql_print_warning("NDB: unknown value for binlog signalling 0x%X, "
                          "query not logged",
                          schema->any_value);
      return;
    }

    Uint32 queryServerId = ndbcluster_anyvalue_get_serverid(schema->any_value);
    /*
       Start with serverId as received AnyValue, in case it's a composite
       (server_id_bits < 31).
       This is for 'future', as currently schema ops do not have composite
       AnyValues.
       In future it may be useful to support *not* mapping composite
       AnyValues to/from Binlogged server-ids.
    */
    Uint32 loggedServerId = schema->any_value;

    if (queryServerId)
    {
      /*
         AnyValue has non-zero serverId, must be a query applied by a slave
         mysqld.
         TODO : Assert that we are running in the Binlog injector thread?
      */
      if (! g_ndb_log_slave_updates)
      {
        /* This MySQLD does not log slave updates */
        return;
      }
    }
    else
    {
      /* No ServerId associated with this query, mark it as ours */
      ndbcluster_anyvalue_set_serverid(loggedServerId, ::server_id);
    }

    uint32 thd_server_id_save= thd->server_id;
    DBUG_ASSERT(sizeof(thd_server_id_save) == sizeof(thd->server_id));
    char *thd_db_save= thd->db;
    thd->server_id = loggedServerId;
    thd->db= schema->db;
    int errcode = query_error_code(thd, thd->killed == THD::NOT_KILLED);
    thd->binlog_query(THD::STMT_QUERY_TYPE, schema->query,
                      schema->query_length, FALSE,
  #ifdef NDB_THD_BINLOG_QUERY_HAS_DIRECT
                      TRUE,
  #endif
                      schema->name[0] == 0 || thd->db[0] == 0,
                      errcode);
    thd->server_id= thd_server_id_save;
    thd->db= thd_db_save;
  }



  /*
    Acknowledge handling of schema operation
    - Inform the other nodes that schema op has
      been completed by this node (by updating the
      row for this op in ndb_schema table)
  */
  int
  ack_schema_op(const char *db, const char *table_name,
                uint32 table_id, uint32 table_version)
  {
    DBUG_ENTER("ack_schema_op");
    if (!ndb_schema_share)
    {
      DBUG_RETURN(0);
    }

    const NdbError *ndb_error= 0;
    Ndb *ndb= check_ndb_in_thd(m_thd);
    char save_db[FN_HEADLEN];
    strcpy(save_db, ndb->getDatabaseName());

    char tmp_buf[FN_REFLEN];
    NDBDICT *dict= ndb->getDictionary();
    ndb->setDatabaseName(NDB_REP_DB);
    Ndb_table_guard ndbtab_g(dict, NDB_SCHEMA_TABLE);
    const NDBTAB *ndbtab= ndbtab_g.get_table();
    NdbTransaction *trans= 0;
    int retries= 100;
    int retry_sleep= 30; /* 30 milliseconds, transaction */
    const NDBCOL *col[SCHEMA_SIZE];

    MY_BITMAP slock;
    uint32 bitbuf[SCHEMA_SLOCK_SIZE/4];
    bitmap_init(&slock, bitbuf, sizeof(bitbuf)*8, false);

    if (ndbtab == 0)
    {
      if (dict->getNdbError().code != 4009)
        abort();
      DBUG_RETURN(0);
    }

    {
      uint i;
      for (i= 0; i < SCHEMA_SIZE; i++)
      {
        col[i]= ndbtab->getColumn(i);
        if (i != SCHEMA_QUERY_I)
        {
          DBUG_ASSERT(col[i]->getLength() <= (int)sizeof(tmp_buf));
        }
      }
    }

    while (1)
    {
      if ((trans= ndb->startTransaction()) == 0)
        goto err;
      {
        NdbOperation *op= 0;
        int r= 0;

        /* read the bitmap exlusive */
        r|= (op= trans->getNdbOperation(ndbtab)) == 0;
        DBUG_ASSERT(r == 0);
        r|= op->readTupleExclusive();
        DBUG_ASSERT(r == 0);

        /* db */
        ndb_pack_varchar(col[SCHEMA_DB_I], tmp_buf, db, (int)strlen(db));
        r|= op->equal(SCHEMA_DB_I, tmp_buf);
        DBUG_ASSERT(r == 0);
        /* name */
        ndb_pack_varchar(col[SCHEMA_NAME_I], tmp_buf, table_name,
                         (int)strlen(table_name));
        r|= op->equal(SCHEMA_NAME_I, tmp_buf);
        DBUG_ASSERT(r == 0);
        /* slock */
        r|= op->getValue(SCHEMA_SLOCK_I, (char*)slock.bitmap) == 0;
        DBUG_ASSERT(r == 0);
      }
      if (trans->execute(NdbTransaction::NoCommit))
        goto err;

      if (opt_ndb_extra_logging > 19)
      {
        uint32 copy[SCHEMA_SLOCK_SIZE/4];
        memcpy(copy, bitbuf, sizeof(copy));
        bitmap_clear_bit(&slock, own_nodeid());
        sql_print_information("NDB: reply to %s.%s(%u/%u) from %x%x to %x%x",
                              db, table_name,
                              table_id, table_version,
                              copy[0], copy[1],
                              slock.bitmap[0],
                              slock.bitmap[1]);
      }
      else
      {
        bitmap_clear_bit(&slock, own_nodeid());
      }

      {
        NdbOperation *op= 0;
        int r= 0;

        /* now update the tuple */
        r|= (op= trans->getNdbOperation(ndbtab)) == 0;
        DBUG_ASSERT(r == 0);
        r|= op->updateTuple();
        DBUG_ASSERT(r == 0);

        /* db */
        ndb_pack_varchar(col[SCHEMA_DB_I], tmp_buf, db, (int)strlen(db));
        r|= op->equal(SCHEMA_DB_I, tmp_buf);
        DBUG_ASSERT(r == 0);
        /* name */
        ndb_pack_varchar(col[SCHEMA_NAME_I], tmp_buf, table_name,
                         (int)strlen(table_name));
        r|= op->equal(SCHEMA_NAME_I, tmp_buf);
        DBUG_ASSERT(r == 0);
        /* slock */
        r|= op->setValue(SCHEMA_SLOCK_I, (char*)slock.bitmap);
        DBUG_ASSERT(r == 0);
        /* node_id */
        r|= op->setValue(SCHEMA_NODE_ID_I, own_nodeid());
        DBUG_ASSERT(r == 0);
        /* type */
        r|= op->setValue(SCHEMA_TYPE_I, (uint32)SOT_CLEAR_SLOCK);
        DBUG_ASSERT(r == 0);
      }
      if (trans->execute(NdbTransaction::Commit,
                         NdbOperation::DefaultAbortOption, 1 /*force send*/) == 0)
      {
        DBUG_PRINT("info", ("node %d cleared lock on '%s.%s'",
                            own_nodeid(), db, table_name));
        dict->forceGCPWait(1);
        break;
      }
    err:
      const NdbError *this_error= trans ?
        &trans->getNdbError() : &ndb->getNdbError();
      if (this_error->status == NdbError::TemporaryError &&
          !thd_killed(m_thd))
      {
        if (retries--)
        {
          if (trans)
            ndb->closeTransaction(trans);
          do_retry_sleep(retry_sleep);
          continue; // retry
        }
      }
      ndb_error= this_error;
      break;
    }

    if (ndb_error)
    {
      sql_print_warning("NDB: Could not release slock on '%s.%s', "
                        "Error code: %d Message: %s",
                        db, table_name,
                        ndb_error->code, ndb_error->message);
    }
    if (trans)
      ndb->closeTransaction(trans);
    ndb->setDatabaseName(save_db);
    DBUG_RETURN(0);
  }


  bool check_is_ndb_schema_event(const Ndb_event_data* event_data) const
  {
    if (!event_data)
    {
      // Received event without event data pointer
      assert(false);
      return false;
    }

    NDB_SHARE *share= event_data->share;
    if (!share)
    {
      // Received event where the event_data is not properly initialized
      assert(false);
      return false;
    }
    assert(event_data->shadow_table);
    assert(event_data->ndb_value[0]);
    assert(event_data->ndb_value[1]);

    pthread_mutex_lock(&ndb_schema_share_mutex);
    if (share != ndb_schema_share)
    {
      // Received event from s_ndb not pointing at the ndb_schema_share
      pthread_mutex_unlock(&ndb_schema_share_mutex);
      assert(false);
      return false;
    }
    assert(!strncmp(share->db, STRING_WITH_LEN(NDB_REP_DB)));
    assert(!strncmp(share->table_name, STRING_WITH_LEN(NDB_SCHEMA_TABLE)));
    pthread_mutex_unlock(&ndb_schema_share_mutex);
    return true;
  }


  void
  handle_after_epoch(Ndb_schema_op* schema)
  {
    DBUG_ENTER("handle_after_epoch");
    DBUG_PRINT("info", ("Pushing Ndb_schema_op on list to be "
                        "handled after epoch"));
    assert(!is_post_epoch()); // Only before epoch
    m_post_epoch_handle_list.push_back(schema, m_mem_root);
    DBUG_VOID_RETURN;
  }


  void
  ack_after_epoch(Ndb_schema_op* schema)
  {
    DBUG_ENTER("ack_after_epoch");
    assert(!is_post_epoch()); // Only before epoch
    m_post_epoch_ack_list.push_back(schema, m_mem_root);
    DBUG_VOID_RETURN;
  }


  uint own_nodeid(void) const
  {
    return m_own_nodeid;
  }


  void
  ndbapi_invalidate_table(const char* db_name, const char* table_name) const
  {
    DBUG_ENTER("ndbapi_invalidate_table");
    Thd_ndb *thd_ndb= get_thd_ndb(m_thd);
    Ndb *ndb= thd_ndb->ndb;

    ndb->setDatabaseName(db_name);
    Ndb_table_guard ndbtab_g(ndb->getDictionary(), table_name);
    ndbtab_g.invalidate();
    DBUG_VOID_RETURN;
  }


  void
  mysqld_close_cached_table(const char* db_name, const char* table_name) const
  {
    DBUG_ENTER("mysqld_close_cached_table");
     // Just mark table as "need reopen"
    const bool wait_for_refresh = false;
    // Not waiting -> no timeout needed
    const ulong timeout = 0;

    TABLE_LIST table_list;
    memset(&table_list, 0, sizeof(table_list));
    table_list.db= (char*)db_name;
    table_list.alias= table_list.table_name= (char*)table_name;

    close_cached_tables(m_thd, &table_list,
                        wait_for_refresh, timeout);
    DBUG_VOID_RETURN;
  }


  void
  mysqld_write_frm_from_ndb(const char* db_name,
                            const char* table_name) const
  {
    DBUG_ENTER("mysqld_write_frm_from_ndb");
    Thd_ndb *thd_ndb= get_thd_ndb(m_thd);
    Ndb *ndb= thd_ndb->ndb;
    Ndb_table_guard ndbtab_g(ndb->getDictionary(), table_name);
    const NDBTAB *ndbtab= ndbtab_g.get_table();

    char key[FN_REFLEN];
    build_table_filename(key, sizeof(key)-1,
                         db_name, table_name, NullS, 0);

    uchar *data= 0, *pack_data= 0;
    size_t length, pack_length;

    if (readfrm(key, &data, &length) == 0 &&
        packfrm(data, length, &pack_data, &pack_length) == 0 &&
        cmp_frm(ndbtab, pack_data, pack_length))
    {
      DBUG_PRINT("info", ("Detected frm change of table %s.%s",
                          db_name, table_name));

      DBUG_DUMP("frm", (uchar*) ndbtab->getFrmData(),
                        ndbtab->getFrmLength());
      my_free(data);
      data= NULL;

      int error;
      if ((error= unpackfrm(&data, &length,
                            (const uchar*) ndbtab->getFrmData())) ||
          (error= writefrm(key, data, length)))
      {
        sql_print_error("NDB: Failed write frm for %s.%s, error %d",
                        db_name, table_name, error);
      }
    }
    my_free(data);
    my_free(pack_data);
    DBUG_VOID_RETURN;
  }


  NDB_SHARE* get_share(Ndb_schema_op* schema) const
  {
    DBUG_ENTER("get_share(Ndb_schema_op*)");
    char key[FN_REFLEN + 1];
    build_table_filename(key, sizeof(key) - 1,
                         schema->db, schema->name, "", 0);
    NDB_SHARE *share= ndbcluster_get_share(key, 0, FALSE, FALSE);
    if (share)
    {
      DBUG_PRINT("NDB_SHARE", ("%s temporary  use_count: %u",
                               share->key, share->use_count));
    }
    DBUG_RETURN(share);
  }


  bool
  check_if_local_tables_in_db(const char *dbname) const
  {
    DBUG_ENTER("check_if_local_tables_in_db");
    DBUG_PRINT("info", ("Looking for files in directory %s", dbname));
    List<LEX_STRING> files;
    char path[FN_REFLEN + 1];

    build_table_filename(path, sizeof(path) - 1, dbname, "", "", 0);
    if (find_files(m_thd, &files, dbname, path, NullS, 0) != FIND_FILES_OK)
    {
      m_thd->clear_error();
      DBUG_PRINT("info", ("Failed to find files"));
      DBUG_RETURN(true);
    }
    DBUG_PRINT("info",("found: %d files", files.elements));

    LEX_STRING *tabname;
    while ((tabname= files.pop()))
    {
      DBUG_PRINT("info", ("Found table %s", tabname->str));
      if (ndbcluster_check_if_local_table(dbname, tabname->str))
        DBUG_RETURN(true);
    }

    DBUG_RETURN(false);
  }


  bool is_local_table(const char* db_name, const char* table_name) const
  {
    return ndbcluster_check_if_local_table(db_name, table_name);
  }


  void handle_clear_slock(Ndb_schema_op* schema)
  {
    DBUG_ENTER("handle_clear_slock");

    assert(is_post_epoch());

    char key[FN_REFLEN + 1];
    build_table_filename(key, sizeof(key) - 1, schema->db, schema->name, "", 0);

    /* Ack to any SQL thread waiting for schema op to complete */
    NDB_SCHEMA_OBJECT *ndb_schema_object= ndb_get_schema_object(key, false);
    if (!ndb_schema_object)
    {
      /* Noone waiting for this schema op in this mysqld */
      if (opt_ndb_extra_logging > 19)
        sql_print_information("NDB: Discarding event...no obj: %s (%u/%u)",
                              key, schema->id, schema->version);
      DBUG_VOID_RETURN;
    }

    if (ndb_schema_object->table_id != schema->id ||
        ndb_schema_object->table_version != schema->version)
    {
      /* Someone waiting, but for another id/version... */
      if (opt_ndb_extra_logging > 19)
        sql_print_information("NDB: Discarding event...key: %s "
                              "non matching id/version [%u/%u] != [%u/%u]",
                              key,
                              ndb_schema_object->table_id,
                              ndb_schema_object->table_version,
                              schema->id,
                              schema->version);
      ndb_free_schema_object(&ndb_schema_object);
      DBUG_VOID_RETURN;
    }

    /*
      Copy the latest slock info into the ndb_schema_object so that
      waiter can check if all nodes it's waiting for has answered
    */
    pthread_mutex_lock(&ndb_schema_object->mutex);
    if (opt_ndb_extra_logging > 19)
    {
      sql_print_information("NDB: CLEAR_SLOCK key: %s(%u/%u) from"
                            " %x%x to %x%x",
                            key, schema->id, schema->version,
                            ndb_schema_object->slock[0],
                            ndb_schema_object->slock[1],
                            schema->slock_buf[0],
                            schema->slock_buf[1]);
    }
    memcpy(ndb_schema_object->slock, schema->slock_buf,
           sizeof(ndb_schema_object->slock));
    DBUG_DUMP("ndb_schema_object->slock_bitmap.bitmap",
              (uchar*)ndb_schema_object->slock_bitmap.bitmap,
              no_bytes_in_map(&ndb_schema_object->slock_bitmap));
    pthread_mutex_unlock(&ndb_schema_object->mutex);

    ndb_free_schema_object(&ndb_schema_object);

    /* Wake up the waiter */
    pthread_cond_signal(&injector_cond);

    DBUG_VOID_RETURN;
  }


  void
  handle_offline_alter_table_commit(Ndb_schema_op* schema)
  {
    DBUG_ENTER("handle_offline_alter_table_commit");

    assert(is_post_epoch()); // Always after epoch

    if (schema->node_id == own_nodeid())
      DBUG_VOID_RETURN;

    write_schema_op_to_binlog(m_thd, schema);
    ndbapi_invalidate_table(schema->db, schema->name);
    mysqld_close_cached_table(schema->db, schema->name);

    NDB_SHARE *share= get_share(schema);
    if (share)
    {
      pthread_mutex_lock(&share->mutex);
      if (share->op)
      {
        Ndb_event_data *event_data=
          (Ndb_event_data *) share->op->getCustomData();
        if (event_data)
          delete event_data;
        share->op->setCustomData(NULL);
        {
          Mutex_guard injector_mutex_g(injector_mutex);
          injector_ndb->dropEventOperation(share->op);
        }
        share->op= 0;
        free_share(&share);
      }
      pthread_mutex_unlock(&share->mutex);

      free_share(&share);
    }

    if (share)
    {
      /*
        Free the share pointer early, ndb_create_table_from_engine()
        may delete what share is pointing to as a sideeffect
      */
      DBUG_PRINT("NDB_SHARE", ("%s early free, use_count: %u",
                               share->key, share->use_count));
      free_share(&share);
    }

    if (is_local_table(schema->db, schema->name) &&
       !Ndb_dist_priv_util::is_distributed_priv_table(schema->db,
                                                      schema->name))
    {
      sql_print_error("NDB Binlog: Skipping locally defined table '%s.%s' "
                      "from binlog schema event '%s' from node %d.",
                      schema->db, schema->name, schema->query,
                      schema->node_id);
      DBUG_VOID_RETURN;
    }

    if (ndb_create_table_from_engine(m_thd, schema->db, schema->name))
    {
      print_could_not_discover_error(m_thd, schema);
    }
    DBUG_VOID_RETURN;
  }


  void
  handle_online_alter_table_prepare(Ndb_schema_op* schema)
  {
    assert(is_post_epoch()); // Always after epoch

    ndbapi_invalidate_table(schema->db, schema->name);
    mysqld_close_cached_table(schema->db, schema->name);

    if (schema->node_id != own_nodeid())
    {
      write_schema_op_to_binlog(m_thd, schema);
      if (!is_local_table(schema->db, schema->name))
      {
        mysqld_write_frm_from_ndb(schema->db, schema->name);
      }
    }
    NDB_SHARE *share= get_share(schema);
    if (share)
    {
      if (opt_ndb_extra_logging > 9)
        sql_print_information("NDB Binlog: handling online alter/rename");

      pthread_mutex_lock(&share->mutex);
      ndb_binlog_close_shadow_table(share);

      if (ndb_binlog_open_shadow_table(m_thd, share))
      {
        sql_print_error("NDB Binlog: Failed to re-open shadow table %s.%s",
                        schema->db, schema->name);
        pthread_mutex_unlock(&share->mutex);
      }
      else
      {
        /*
          Start subscribing to data changes to the new table definition
        */
        String event_name(INJECTOR_EVENT_LEN);
        ndb_rep_event_name(&event_name, schema->db, schema->name,
                           get_binlog_full(share));
        NdbEventOperation *tmp_op= share->op;
        share->new_op= 0;
        share->op= 0;

        Thd_ndb *thd_ndb= get_thd_ndb(m_thd);
        Ndb *ndb= thd_ndb->ndb;
        Ndb_table_guard ndbtab_g(ndb->getDictionary(), schema->name);
        const NDBTAB *ndbtab= ndbtab_g.get_table();
        if (ndbcluster_create_event_ops(m_thd, share, ndbtab,
                                        event_name.c_ptr()))
        {
          sql_print_error("NDB Binlog:"
                          "FAILED CREATE (DISCOVER) EVENT OPERATIONS Event: %s",
                          event_name.c_ptr());
        }
        else
        {
          share->new_op= share->op;
        }
        share->op= tmp_op;
        pthread_mutex_unlock(&share->mutex);

        if (opt_ndb_extra_logging > 9)
          sql_print_information("NDB Binlog: handling online "
                                "alter/rename done");
      }
    }
    if (share)
    {
      free_share(&share);
    }
  }


  void
  handle_online_alter_table_commit(Ndb_schema_op* schema)
  {
    assert(is_post_epoch()); // Always after epoch

    NDB_SHARE *share= get_share(schema);
    if (share)
    {
      pthread_mutex_lock(&share->mutex);
      if (share->op && share->new_op)
      {
        Ndb_event_data *event_data=
          (Ndb_event_data *) share->op->getCustomData();
        if (event_data)
          delete event_data;
        share->op->setCustomData(NULL);
        {
          Mutex_guard injector_mutex_g(injector_mutex);
          injector_ndb->dropEventOperation(share->op);
        }
        share->op= share->new_op;
        share->new_op= 0;
        free_share(&share);
      }
      pthread_mutex_unlock(&share->mutex);

      free_share(&share);
    }
  }


  void
  handle_drop_table(Ndb_schema_op* schema)
  {
    DBUG_ENTER("handle_drop_table");

    assert(is_post_epoch()); // Always after epoch

    if (schema->node_id == own_nodeid())
      DBUG_VOID_RETURN;

    write_schema_op_to_binlog(m_thd, schema);

    Ndb_local_schema::Table tab(m_thd, schema->db, schema->name);
    if (tab.is_local_table())
    {
      /* Table is not a NDB table in this mysqld -> leave it */
      sql_print_error("NDB Binlog: Skipping drop of locally "
                      "defined table '%s.%s' from binlog schema "
                      "event '%s' from node %d. ",
                      schema->db, schema->name, schema->query,
                      schema->node_id);

      // There should be no NDB_SHARE for this table
      assert(!get_share(schema));

      DBUG_VOID_RETURN;
    }

    tab.remove_table();

    NDB_SHARE *share= get_share(schema); // temporary ref.
    if (!share || !share->op)
    {
      ndbapi_invalidate_table(schema->db, schema->name);
      mysqld_close_cached_table(schema->db, schema->name);
    }
    if (share)
    {
      free_share(&share); // temporary ref.
      free_share(&share); // server ref.
    }

    ndbapi_invalidate_table(schema->db, schema->name);
    mysqld_close_cached_table(schema->db, schema->name);

    DBUG_VOID_RETURN;
  }


  /*
    The RENAME is performed in two steps.
    1) PREPARE_RENAME - sends the new table key to participants
    2) RENAME - perform the actual rename
  */

  void
  handle_rename_table_prepare(Ndb_schema_op* schema)
  {
    DBUG_ENTER("handle_rename_table_prepare");

    assert(is_post_epoch()); // Always after epoch

    if (schema->node_id == own_nodeid())
      DBUG_VOID_RETURN;

    const char* new_key_for_table= schema->query;
    DBUG_PRINT("info", ("new_key_for_table: '%s'", new_key_for_table));

    NDB_SHARE *share= get_share(schema); // temporary ref.
    if (!share)
     {
      // The RENAME_PREPARE needs the share as a place to
      // save the new key. Normally it should find the
      // share, but just to be safe... but for example
      // in ndb_share.test there are no share after restore
      // of backup
      // DBUG_ASSERT(share);
      DBUG_VOID_RETURN;
    }

    // Save the new key in the share and hope for the best(i.e
    // that it can be found later when the RENAME arrives)
    ndbcluster_prepare_rename_share(share, new_key_for_table);
    free_share(&share); // temporary ref.

    DBUG_VOID_RETURN;
  }


  void
  handle_rename_table(Ndb_schema_op* schema)
  {
    DBUG_ENTER("handle_rename_table");

    assert(is_post_epoch()); // Always after epoch

    if (schema->node_id == own_nodeid())
      DBUG_VOID_RETURN;

    write_schema_op_to_binlog(m_thd, schema);

    Ndb_local_schema::Table from(m_thd, schema->db, schema->name);
    if (from.is_local_table())
    {
      /* Tables exists as a local table, print error and leave it */
      sql_print_error("NDB Binlog: Skipping renaming locally "
                      "defined table '%s.%s' from binlog schema "
                      "event '%s' from node %d. ",
                      schema->db, schema->name, schema->query,
                      schema->node_id);
      DBUG_VOID_RETURN;
    }

    NDB_SHARE *share= get_share(schema); // temporary ref.
    if (!share || !share->op)
    {
      ndbapi_invalidate_table(schema->db, schema->name);
      mysqld_close_cached_table(schema->db, schema->name);
    }
    if (share)
      free_share(&share);  // temporary ref.

    share= get_share(schema);  // temporary ref.
    if (!share)
    {
      // The RENAME need to find share, since that's where
      // the RENAME_PREPARE has saved the new name
      DBUG_ASSERT(share);
      DBUG_VOID_RETURN;
    }

    const char* new_key_for_table= share->new_key;
    if (!new_key_for_table)
    {
      // The rename need the share to have new_key set
      // by a previous RENAME_PREPARE
      DBUG_ASSERT(new_key_for_table);
      DBUG_VOID_RETURN;
    }

    // Split the new key into db and table name
    char new_db[FN_REFLEN + 1], new_name[FN_REFLEN + 1];
    ha_ndbcluster::set_dbname(new_key_for_table, new_db);
    ha_ndbcluster::set_tabname(new_key_for_table, new_name);
    from.rename_table(new_db, new_name);
    ndbcluster_rename_share(m_thd, share);
    free_share(&share);  // temporary ref.

    ndbapi_invalidate_table(schema->db, schema->name);
    mysqld_close_cached_table(schema->db, schema->name);

    DBUG_VOID_RETURN;
  }


  void
  handle_drop_db(Ndb_schema_op* schema)
  {
    DBUG_ENTER("handle_drop_db");

    assert(is_post_epoch()); // Always after epoch

    if (schema->node_id == own_nodeid())
      DBUG_VOID_RETURN;

    write_schema_op_to_binlog(m_thd, schema);

    Thd_ndb *thd_ndb= get_thd_ndb(m_thd);
    Thd_ndb_options_guard thd_ndb_options(thd_ndb);
    // Set NO_LOCK_SCHEMA_OP before 'check_if_local_tables_indb'
    // until ndbcluster_find_files does not take GSL
    thd_ndb_options.set(TNO_NO_LOCK_SCHEMA_OP);

    if (check_if_local_tables_in_db(schema->db))
    {
      /* Tables exists as a local table, print error and leave it */
      sql_print_error("NDB Binlog: Skipping drop database '%s' since "
                      "it contained local tables "
                      "binlog schema event '%s' from node %d. ",
                      schema->db, schema->query,
                      schema->node_id);
      DBUG_VOID_RETURN;
    }

    const int no_print_error[1]= {0};
    run_query(m_thd, schema->query,
              schema->query + schema->query_length,
              no_print_error);

    DBUG_VOID_RETURN;
  }


  void
  handle_truncate_table(Ndb_schema_op* schema)
  {
    DBUG_ENTER("handle_truncate_table");

    assert(!is_post_epoch()); // Always directly

    if (schema->node_id == own_nodeid())
      DBUG_VOID_RETURN;

    write_schema_op_to_binlog(m_thd, schema);

    NDB_SHARE *share= get_share(schema);
    // invalidation already handled by binlog thread
    if (!share || !share->op)
    {
      ndbapi_invalidate_table(schema->db, schema->name);
      mysqld_close_cached_table(schema->db, schema->name);
    }
    if (share)
      free_share(&share);

    if (is_local_table(schema->db, schema->name))
    {
      sql_print_error("NDB Binlog: Skipping locally defined table "
                      "'%s.%s' from binlog schema event '%s' from "
                      "node %d. ",
                      schema->db, schema->name, schema->query,
                      schema->node_id);
      DBUG_VOID_RETURN;
    }

    if (ndb_create_table_from_engine(m_thd, schema->db, schema->name))
    {
      print_could_not_discover_error(m_thd, schema);
    }

    DBUG_VOID_RETURN;
  }


  void
  handle_create_table(Ndb_schema_op* schema)
  {
    DBUG_ENTER("handle_create_table");

    assert(!is_post_epoch()); // Always directly

    if (schema->node_id == own_nodeid())
      DBUG_VOID_RETURN;

    write_schema_op_to_binlog(m_thd, schema);

    if (is_local_table(schema->db, schema->name))
    {
      sql_print_error("NDB Binlog: Skipping locally defined table '%s.%s' from "
                          "binlog schema event '%s' from node %d. ",
                          schema->db, schema->name, schema->query,
                          schema->node_id);
      DBUG_VOID_RETURN;
    }

    if (ndb_create_table_from_engine(m_thd, schema->db, schema->name))
    {
      print_could_not_discover_error(m_thd, schema);
    }

    DBUG_VOID_RETURN;
  }


  void
  handle_create_db(Ndb_schema_op* schema)
  {
    DBUG_ENTER("handle_create_db");

    assert(!is_post_epoch()); // Always directly

    if (schema->node_id == own_nodeid())
      DBUG_VOID_RETURN;

    write_schema_op_to_binlog(m_thd, schema);

    Thd_ndb *thd_ndb= get_thd_ndb(m_thd);
    Thd_ndb_options_guard thd_ndb_options(thd_ndb);
    thd_ndb_options.set(TNO_NO_LOCK_SCHEMA_OP);
    const int no_print_error[1]= {0};
    run_query(m_thd, schema->query,
              schema->query + schema->query_length,
              no_print_error);

    DBUG_VOID_RETURN;
  }


  void
  handle_alter_db(Ndb_schema_op* schema)
  {
    DBUG_ENTER("handle_alter_db");

    assert(!is_post_epoch()); // Always directly

    if (schema->node_id == own_nodeid())
      DBUG_VOID_RETURN;

    write_schema_op_to_binlog(m_thd, schema);

    Thd_ndb *thd_ndb= get_thd_ndb(m_thd);
    Thd_ndb_options_guard thd_ndb_options(thd_ndb);
    thd_ndb_options.set(TNO_NO_LOCK_SCHEMA_OP);
    const int no_print_error[1]= {0};
    run_query(m_thd, schema->query,
              schema->query + schema->query_length,
              no_print_error);

    DBUG_VOID_RETURN;
  }


  void
  handle_grant_op(Ndb_schema_op* schema)
  {
    DBUG_ENTER("handle_grant_op");

    assert(!is_post_epoch()); // Always directly

    if (schema->node_id == own_nodeid())
      DBUG_VOID_RETURN;

    write_schema_op_to_binlog(m_thd, schema);

    if (opt_ndb_extra_logging > 9)
      sql_print_information("Got dist_priv event: %s, "
                            "flushing privileges",
                            get_schema_type_name(schema->type));

    Thd_ndb *thd_ndb= get_thd_ndb(m_thd);
    Thd_ndb_options_guard thd_ndb_options(thd_ndb);
    thd_ndb_options.set(TNO_NO_LOCK_SCHEMA_OP);
    const int no_print_error[1]= {0};
    char *cmd= (char *) "flush privileges";
    run_query(m_thd, cmd,
              cmd + strlen(cmd),
              no_print_error);

    DBUG_VOID_RETURN;
  }


  int
  handle_schema_op(Ndb_schema_op* schema)
  {
    DBUG_ENTER("handle_schema_op");
    {
      const SCHEMA_OP_TYPE schema_type= (SCHEMA_OP_TYPE)schema->type;

      if (opt_ndb_extra_logging > 19)
      {
        sql_print_information("NDB: got schema event on %s.%s(%u/%u) query: '%s' type: %s(%d) node: %u slock: %x%x",
                              schema->db, schema->name,
                              schema->id, schema->version,
                              schema->query,
                              get_schema_type_name(schema_type),
                              schema_type,
                              schema->node_id,
                              schema->slock.bitmap[0],
                              schema->slock.bitmap[1]);
      }

      if ((schema->db[0] == 0) && (schema->name[0] == 0))
      {
        /**
         * This happens if there is a schema event on a table (object)
         *   that this mysqld does not know about.
         *   E.g it had a local table shadowing a ndb table...
         */
        DBUG_RETURN(0);
      }

      switch (schema_type)
      {
      case SOT_CLEAR_SLOCK:
        /*
          handle slock after epoch is completed to ensure that
          schema events get inserted in the binlog after any data
          events
        */
        handle_after_epoch(schema);
        DBUG_RETURN(0);

      case SOT_ALTER_TABLE_COMMIT:
      case SOT_RENAME_TABLE_PREPARE:
      case SOT_ONLINE_ALTER_TABLE_PREPARE:
      case SOT_ONLINE_ALTER_TABLE_COMMIT:
      case SOT_RENAME_TABLE:
      case SOT_DROP_TABLE:
      case SOT_DROP_DB:
        handle_after_epoch(schema);
        ack_after_epoch(schema);
        DBUG_RETURN(0);

      case SOT_TRUNCATE_TABLE:
        handle_truncate_table(schema);
        break;

      case SOT_CREATE_TABLE:
        handle_create_table(schema);
        break;

      case SOT_CREATE_DB:
        handle_create_db(schema);
        break;

      case SOT_ALTER_DB:
        handle_alter_db(schema);
        break;

      case SOT_CREATE_USER:
      case SOT_DROP_USER:
      case SOT_RENAME_USER:
      case SOT_GRANT:
      case SOT_REVOKE:
        handle_grant_op(schema);
        break;

      case SOT_TABLESPACE:
      case SOT_LOGFILE_GROUP:
        if (schema->node_id == own_nodeid())
          break;
        write_schema_op_to_binlog(m_thd, schema);
        break;

      case SOT_RENAME_TABLE_NEW:
        /*
          Only very old MySQL Server connected to the cluster may
          send this schema operation, ignore it
        */
        sql_print_error("NDB schema: Skipping old schema operation"
                        "(RENAME_TABLE_NEW) on %s.%s",
                        schema->db, schema->name);
        DBUG_ASSERT(false);
        break;

      }

      /* signal that schema operation has been handled */
      DBUG_DUMP("slock", (uchar*) schema->slock_buf, schema->slock_length);
      if (bitmap_is_set(&schema->slock, own_nodeid()))
      {
        ack_schema_op(schema->db, schema->name,
                      schema->id, schema->version);
      }
    }
    DBUG_RETURN(0);
  }


  void
  handle_schema_op_post_epoch(Ndb_schema_op* schema)
  {
    DBUG_ENTER("handle_schema_op_post_epoch");
    DBUG_PRINT("enter", ("%s.%s: query: '%s'  type: %d",
                         schema->db, schema->name,
                         schema->query, schema->type));

    {
      const SCHEMA_OP_TYPE schema_type= (SCHEMA_OP_TYPE)schema->type;
      if (opt_ndb_extra_logging > 9)
        sql_print_information("%s - %s.%s",
                              get_schema_type_name(schema_type),
                              schema->db ? schema->db : "(null)",
                              schema->name ? schema->name : "(null)");

      switch (schema_type)
      {
      case SOT_CLEAR_SLOCK:
        handle_clear_slock(schema);
        break;

      case SOT_DROP_DB:
        handle_drop_db(schema);
        break;

      case SOT_DROP_TABLE:
        handle_drop_table(schema);
        break;

      case SOT_RENAME_TABLE_PREPARE:
        handle_rename_table_prepare(schema);
        break;

      case SOT_RENAME_TABLE:
        handle_rename_table(schema);
        break;

      case SOT_ALTER_TABLE_COMMIT:
        handle_offline_alter_table_commit(schema);
        break;

      case SOT_ONLINE_ALTER_TABLE_PREPARE:
        handle_online_alter_table_prepare(schema);
        break;

      case SOT_ONLINE_ALTER_TABLE_COMMIT:
        handle_online_alter_table_commit(schema);
        break;

      default:
        DBUG_ASSERT(FALSE);
      }
    }

    DBUG_VOID_RETURN;
  }

  THD* m_thd;
  MEM_ROOT* m_mem_root;
  uint m_own_nodeid;
  bool m_post_epoch;

  bool is_post_epoch(void) const { return m_post_epoch; };

  List<Ndb_schema_op> m_post_epoch_handle_list;
  List<Ndb_schema_op> m_post_epoch_ack_list;

public:
  Ndb_schema_event_handler(); // Not implemented
  Ndb_schema_event_handler(const Ndb_schema_event_handler&); // Not implemented

  Ndb_schema_event_handler(THD* thd, MEM_ROOT* mem_root, uint own_nodeid):
    m_thd(thd), m_mem_root(mem_root), m_own_nodeid(own_nodeid),
    m_post_epoch(false)
  {
  }


  ~Ndb_schema_event_handler()
  {
    // There should be no work left todo...
    DBUG_ASSERT(m_post_epoch_handle_list.elements == 0);
    DBUG_ASSERT(m_post_epoch_ack_list.elements == 0);
  }


  void handle_event(Ndb* s_ndb, NdbEventOperation *pOp)
  {
    DBUG_ENTER("handle_event");

    const Ndb_event_data *event_data=
      static_cast<const Ndb_event_data*>(pOp->getCustomData());

    if (!check_is_ndb_schema_event(event_data))
      DBUG_VOID_RETURN;

    const NDBEVENT::TableEvent ev_type= pOp->getEventType();
    switch (ev_type)
    {
    case NDBEVENT::TE_INSERT:
    case NDBEVENT::TE_UPDATE:
    {
      /* ndb_schema table, row INSERTed or UPDATEed*/
      Ndb_schema_op* schema_op=
        Ndb_schema_op::create(event_data, pOp->getAnyValue());
      handle_schema_op(schema_op);
      break;
    }

    case NDBEVENT::TE_DELETE:
      /* ndb_schema table, row DELETEd */
      break;

    case NDBEVENT::TE_CLUSTER_FAILURE:
      if (opt_ndb_extra_logging)
        sql_print_information("NDB Binlog: cluster failure for %s at epoch %u/%u.",
                              ndb_schema_share->key,
                              (uint)(pOp->getGCI() >> 32),
                              (uint)(pOp->getGCI()));
      // fall through
    case NDBEVENT::TE_DROP:
      /* ndb_schema table DROPped */
      if (opt_ndb_extra_logging &&
          ndb_binlog_tables_inited && ndb_binlog_running)
        sql_print_information("NDB Binlog: ndb tables initially "
                              "read only on reconnect.");

      /* release the ndb_schema_share */
      pthread_mutex_lock(&ndb_schema_share_mutex);
      free_share(&ndb_schema_share);
      ndb_schema_share= 0;
      ndb_binlog_tables_inited= FALSE;
      ndb_binlog_is_ready= FALSE;
      pthread_mutex_unlock(&ndb_schema_share_mutex);

      close_cached_tables(NULL, NULL, FALSE, FALSE, FALSE);
      // fall through
    case NDBEVENT::TE_ALTER:
      /* ndb_schema table ALTERed */
      ndb_handle_schema_change(m_thd, s_ndb, pOp, event_data);
      break;

    case NDBEVENT::TE_NODE_FAILURE:
    {
      /* Remove all subscribers for node from bitmap in ndb_schema_share */
      NDB_SHARE *tmp_share= event_data->share;
      uint8 node_id= g_node_id_map[pOp->getNdbdNodeId()];
      DBUG_ASSERT(node_id != 0xFF);
      pthread_mutex_lock(&tmp_share->mutex);
      bitmap_clear_all(&tmp_share->subscriber_bitmap[node_id]);
      DBUG_PRINT("info",("NODE_FAILURE UNSUBSCRIBE[%d]", node_id));
      if (opt_ndb_extra_logging)
      {
        sql_print_information("NDB Binlog: Node: %d, down,"
                              " Subscriber bitmask %x%x",
                              pOp->getNdbdNodeId(),
                              tmp_share->subscriber_bitmap[node_id].bitmap[1],
                              tmp_share->subscriber_bitmap[node_id].bitmap[0]);
      }
      pthread_mutex_unlock(&tmp_share->mutex);
      (void) pthread_cond_signal(&injector_cond);
      break;
    }

    case NDBEVENT::TE_SUBSCRIBE:
    {
      /* Add node as subscriber from bitmap in ndb_schema_share */
      NDB_SHARE *tmp_share= event_data->share;
      uint8 node_id= g_node_id_map[pOp->getNdbdNodeId()];
      uint8 req_id= pOp->getReqNodeId();
      DBUG_ASSERT(req_id != 0 && node_id != 0xFF);
      pthread_mutex_lock(&tmp_share->mutex);
      bitmap_set_bit(&tmp_share->subscriber_bitmap[node_id], req_id);
      DBUG_PRINT("info",("SUBSCRIBE[%d] %d", node_id, req_id));
      if (opt_ndb_extra_logging)
      {
        sql_print_information("NDB Binlog: Node: %d, subscribe from node %d,"
                              " Subscriber bitmask %x%x",
                              pOp->getNdbdNodeId(),
                              req_id,
                              tmp_share->subscriber_bitmap[node_id].bitmap[1],
                              tmp_share->subscriber_bitmap[node_id].bitmap[0]);
      }
      pthread_mutex_unlock(&tmp_share->mutex);
      (void) pthread_cond_signal(&injector_cond);
      break;
    }

    case NDBEVENT::TE_UNSUBSCRIBE:
    {
      /* Remove node as subscriber from bitmap in ndb_schema_share */
      NDB_SHARE *tmp_share= event_data->share;
      uint8 node_id= g_node_id_map[pOp->getNdbdNodeId()];
      uint8 req_id= pOp->getReqNodeId();
      DBUG_ASSERT(req_id != 0 && node_id != 0xFF);
      pthread_mutex_lock(&tmp_share->mutex);
      bitmap_clear_bit(&tmp_share->subscriber_bitmap[node_id], req_id);
      DBUG_PRINT("info",("UNSUBSCRIBE[%d] %d", node_id, req_id));
      if (opt_ndb_extra_logging)
      {
        sql_print_information("NDB Binlog: Node: %d, unsubscribe from node %d,"
                              " Subscriber bitmask %x%x",
                              pOp->getNdbdNodeId(),
                              req_id,
                              tmp_share->subscriber_bitmap[node_id].bitmap[1],
                              tmp_share->subscriber_bitmap[node_id].bitmap[0]);
      }
      pthread_mutex_unlock(&tmp_share->mutex);
      (void) pthread_cond_signal(&injector_cond);
      break;
    }

    default:
    {
      NDB_SHARE *tmp_share= event_data->share;
      sql_print_error("NDB Binlog: unknown non data event %d for %s. "
                      "Ignoring...", (unsigned) ev_type, tmp_share->key);
    }
<<<<<<< HEAD
    }
=======
  }
  DBUG_RETURN(0);
}

/*
  process any operations that should be done after
  the epoch is complete
*/
static void
ndb_binlog_thread_handle_schema_event_post_epoch(THD *thd,
                                                 List<Cluster_schema>
                                                 *post_epoch_log_list,
                                                 List<Cluster_schema>
                                                 *post_epoch_unlock_list)
{
  if (post_epoch_log_list->elements == 0)
    return;
  DBUG_ENTER("ndb_binlog_thread_handle_schema_event_post_epoch");
  Cluster_schema *schema;
  Thd_ndb *thd_ndb= get_thd_ndb(thd);
  Ndb *ndb= thd_ndb->ndb;
  NDBDICT *dict= ndb->getDictionary();
  while ((schema= post_epoch_log_list->pop()))
  {
    Thd_ndb_options_guard thd_ndb_options(thd_ndb);
    DBUG_PRINT("info",
               ("%s.%s: log query_length: %d  query: '%s'  type: %d",
                schema->db, schema->name,
                schema->query_length, schema->query,
                schema->type));
    int log_query= 0;
    {
      enum SCHEMA_OP_TYPE schema_type= (enum SCHEMA_OP_TYPE)schema->type;
      char key[FN_REFLEN + 1];
      build_table_filename(key, sizeof(key) - 1, schema->db, schema->name, "", 0);
      if (schema_type == SOT_CLEAR_SLOCK)
      {
        pthread_mutex_lock(&ndbcluster_mutex);
        NDB_SCHEMA_OBJECT *ndb_schema_object=
          (NDB_SCHEMA_OBJECT*) my_hash_search(&ndb_schema_objects,
                                              (const uchar*) key, strlen(key));
        if (ndb_schema_object &&
            (ndb_schema_object->table_id == schema->id &&
             ndb_schema_object->table_version == schema->version))
        {
          pthread_mutex_lock(&ndb_schema_object->mutex);
          if (opt_ndb_extra_logging > 19)
          {
            sql_print_information("NDB: CLEAR_SLOCK key: %s(%u/%u) from"
                                  " %x%x to %x%x",
                                  key, schema->id, schema->version,
                                  ndb_schema_object->slock[0],
                                  ndb_schema_object->slock[1],
                                  schema->slock[0],
                                  schema->slock[1]);
          }
          memcpy(ndb_schema_object->slock, schema->slock,
                 sizeof(ndb_schema_object->slock));
          DBUG_DUMP("ndb_schema_object->slock_bitmap.bitmap",
                    (uchar*)ndb_schema_object->slock_bitmap.bitmap,
                    no_bytes_in_map(&ndb_schema_object->slock_bitmap));
          pthread_mutex_unlock(&ndb_schema_object->mutex);
          pthread_cond_signal(&injector_cond);
        }
        else if (opt_ndb_extra_logging > 19)
        {
          if (ndb_schema_object == 0)
          {
            sql_print_information("NDB: Discarding event...no obj: %s (%u/%u)",
                                  key, schema->id, schema->version);
          }
          else
          {
            sql_print_information("NDB: Discarding event...key: %s "
                                  "non matching id/version [%u/%u] != [%u/%u]",
                                  key,
                                  ndb_schema_object->table_id,
                                  ndb_schema_object->table_version,
                                  schema->id,
                                  schema->version);
          }
        }
        pthread_mutex_unlock(&ndbcluster_mutex);
        continue;
      }
      /* ndb_share reference temporary, free below */
      NDB_SHARE *share= get_share(key, 0, FALSE, FALSE);
      if (share)
      {
        DBUG_PRINT("NDB_SHARE", ("%s temporary  use_count: %u",
                                 share->key, share->use_count));
      }
      switch (schema_type)
      {
      case SOT_DROP_DB:
        log_query= 1;
        break;
      case SOT_DROP_TABLE:
        if (opt_ndb_extra_logging > 9)
          sql_print_information("SOT_DROP_TABLE %s.%s", schema->db, schema->name);
        log_query= 1;
        {
          ndb->setDatabaseName(schema->db);
          Ndb_table_guard ndbtab_g(dict, schema->name);
          ndbtab_g.invalidate();
        }
        {
          TABLE_LIST table_list;
          bzero((char*) &table_list,sizeof(table_list));
          table_list.db= schema->db;
          table_list.alias= table_list.table_name= schema->name;
          close_cached_tables(thd, &table_list, FALSE, FALSE, FALSE);
        }
        break;
      case SOT_RENAME_TABLE:
        if (opt_ndb_extra_logging > 9)
          sql_print_information("SOT_RENAME_TABLE %s.%s", schema->db, schema->name);
        log_query= 1;
        if (share)
        {
          mysql_mutex_lock(&LOCK_open);
          ndbcluster_rename_share(thd, share);
          mysql_mutex_unlock(&LOCK_open);
        }
        break;
      case SOT_RENAME_TABLE_PREPARE:
        if (opt_ndb_extra_logging > 9)
          sql_print_information("SOT_RENAME_TABLE_PREPARE %s.%s -> %s",
                                schema->db, schema->name, schema->query);
        if (share &&
            schema->node_id != g_ndb_cluster_connection->node_id())
          ndbcluster_prepare_rename_share(share, schema->query);
        break;
      case SOT_ALTER_TABLE_COMMIT:
        if (opt_ndb_extra_logging > 9)
          sql_print_information("SOT_ALTER_TABLE_COMMIT %s.%s", schema->db, schema->name);
        if (schema->node_id == g_ndb_cluster_connection->node_id())
          break;
        log_query= 1;
        {
          ndb->setDatabaseName(schema->db);
          Ndb_table_guard ndbtab_g(dict, schema->name);
          ndbtab_g.invalidate();
        }
        {
          TABLE_LIST table_list;
          bzero((char*) &table_list,sizeof(table_list));
          table_list.db= schema->db;
          table_list.alias= table_list.table_name= schema->name;
          close_cached_tables(thd, &table_list, FALSE, FALSE, FALSE);
        }
        /**
         * Note about get_share() / free_share() referrences:
         *
         *  1) All shares have a ref count related to their 'discovery' by dictionary.
         *     (Until they are 'dropped')
         *  2) All shares are referred by the binlog thread if its DDL operations 
         *     should be replicated with schema events ('share->op != NULL')
         *  3) All shares are ref counted when they are temporarily referred
         *     inside a function. (see get_share() above)
         */
        if (share)
        {
          pthread_mutex_lock(&share->mutex);
          if (share->op)
          {
            Ndb_event_data *event_data= (Ndb_event_data *) share->op->getCustomData();
            if (event_data)
              delete event_data;
            share->op->setCustomData(NULL);
            {
              Mutex_guard injector_mutex_g(injector_mutex);
              injector_ndb->dropEventOperation(share->op);
            }
            share->op= 0;
            free_share(&share);   // Free binlog ref, 2)
            DBUG_ASSERT(share);   // Still ref'ed by 1) & 3)
          }
          pthread_mutex_unlock(&share->mutex);

          /*
            Free the share pointer early, ndb_create_table_from_engine()
            may delete what share is pointing to as a sideeffect
          */
          DBUG_PRINT("NDB_SHARE", ("%s early free, use_count: %u",
                                   share->key, share->use_count));
          free_share(&share);   // Free temporary ref, 3)
          DBUG_ASSERT(share);   // Still ref'ed by dict, 1)
          share= 0;             // ndb_create_table_from_engine() will delete
        }
>>>>>>> 41a7ea8a

    DBUG_VOID_RETURN;
  }


  void post_epoch()
  {
    if (unlikely(m_post_epoch_handle_list.elements > 0))
    {
      // Set the flag used to check that functions are called at correct time
      m_post_epoch= true;

<<<<<<< HEAD
      /*
       process any operations that should be done after
       the epoch is complete
      */
      Ndb_schema_op* schema;
      while ((schema= m_post_epoch_handle_list.pop()))
      {
        handle_schema_op_post_epoch(schema);
=======
          if (opt_ndb_extra_logging > 9)
            sql_print_information("NDB Binlog: handeling online alter/rename done");
        }
        break;
      }
      case SOT_ONLINE_ALTER_TABLE_COMMIT:
      {
        if (opt_ndb_extra_logging > 9)
          sql_print_information("SOT_ONLINE_ALTER_TABLE_COMMIT %s.%s", schema->db, schema->name);
        if (share)
        {
          pthread_mutex_lock(&share->mutex);
          if (share->op && share->new_op)
          {
            Ndb_event_data *event_data= (Ndb_event_data *) share->op->getCustomData();
            if (event_data)
              delete event_data;
            share->op->setCustomData(NULL);
            {
              Mutex_guard injector_mutex_g(injector_mutex);
              injector_ndb->dropEventOperation(share->op);
            }
            share->op= share->new_op;
            share->new_op= 0;
            free_share(&share);
            DBUG_ASSERT(share);   // Should still be ref'ed
          }
          pthread_mutex_unlock(&share->mutex);
        }
        break;
      }
      case SOT_RENAME_TABLE_NEW:
        if (opt_ndb_extra_logging > 9)
          sql_print_information("SOT_RENAME_TABLE_NEW %s.%s", schema->db, schema->name);
        log_query= 1;
        if (ndb_binlog_running && (!share || !share->op))
        {
          /*
            we need to free any share here as command below
            may need to call handle_trailing_share
          */
          if (share)
          {
            /* ndb_share reference temporary free */
            DBUG_PRINT("NDB_SHARE", ("%s temporary free  use_count: %u",
                                     share->key, share->use_count));
            free_share(&share);
            share= 0;
          }
          thd_ndb_options.set(TNO_NO_LOCK_SCHEMA_OP);
          mysql_mutex_lock(&LOCK_open);
          if (ndbcluster_check_if_local_table(schema->db, schema->name))
          {
            DBUG_PRINT("info", ("NDB Binlog: Skipping locally defined table '%s.%s'",
                                schema->db, schema->name));
            sql_print_error("NDB Binlog: Skipping locally defined table '%s.%s' from "
                            "binlog schema event '%s' from node %d. ",
                            schema->db, schema->name, schema->query,
                            schema->node_id);
          }
          else if (ndb_create_table_from_engine(thd, schema->db, schema->name))
          {
            print_could_not_discover_error(thd, schema);
          }
          mysql_mutex_unlock(&LOCK_open);
        }
        break;
      default:
        DBUG_ASSERT(FALSE);
>>>>>>> 41a7ea8a
      }

      /*
       process any operations that should be unlocked/acked after
       the epoch is complete
      */
      while ((schema= m_post_epoch_ack_list.pop()))
      {
        ack_schema_op(schema->db, schema->name,
                      schema->id, schema->version);
      }
    }
    // There should be no work left todo...
    DBUG_ASSERT(m_post_epoch_handle_list.elements == 0);
    DBUG_ASSERT(m_post_epoch_ack_list.elements == 0);
  }
};

/*********************************************************************
  Internal helper functions for handling of the cluster replication tables
  - ndb_binlog_index
  - ndb_apply_status
*********************************************************************/

/*
  struct to hold the data to be inserted into the
  ndb_binlog_index table
*/
struct ndb_binlog_index_row {
  ulonglong epoch;
  const char *start_master_log_file;
  ulonglong start_master_log_pos;
  ulong n_inserts;
  ulong n_updates;
  ulong n_deletes;
  ulong n_schemaops;

  ulong orig_server_id;
  ulonglong orig_epoch;

  ulong gci;

  const char *next_master_log_file;
  ulonglong next_master_log_pos;

  struct ndb_binlog_index_row *next;
};


/*
  Open the ndb_binlog_index table for writing
*/
static int
ndb_binlog_index_table__open(THD *thd,
                             TABLE **ndb_binlog_index)
{
  const char *save_proc_info=
    thd_proc_info(thd, "Opening " NDB_REP_DB "." NDB_REP_TABLE);

  TABLE_LIST tables;
  tables.init_one_table(STRING_WITH_LEN(NDB_REP_DB),    // db
                        STRING_WITH_LEN(NDB_REP_TABLE), // name
                        NDB_REP_TABLE,                  // alias
                        TL_WRITE);                      // for write

  /* Only allow real table to be opened */
  tables.required_type= FRMTYPE_TABLE;

  const bool derived = false;
  const uint flags =
    MYSQL_LOCK_IGNORE_TIMEOUT; /* Wait for lock "infinitely" */
  if (open_and_lock_tables(thd, &tables, derived, flags))
  {
    if (thd->killed)
      DBUG_PRINT("error", ("NDB Binlog: Opening ndb_binlog_index: killed"));
    else
      sql_print_error("NDB Binlog: Opening ndb_binlog_index: %d, '%s'",
                      thd_stmt_da(thd)->sql_errno(),
                      thd_stmt_da(thd)->message());
    thd_proc_info(thd, save_proc_info);
    return -1;
  }
  *ndb_binlog_index= tables.table;
  thd_proc_info(thd, save_proc_info);
  return 0;
}


/*
  Write rows to the ndb_binlog_index table
*/
static int
ndb_binlog_index_table__write_rows(THD *thd,
                                   ndb_binlog_index_row *row)
{
  int error= 0;
  ndb_binlog_index_row *first= row;
  TABLE *ndb_binlog_index= 0;

  /*
    Assume this function is not called with an error set in thd
    (but clear for safety in release version)
   */
  assert(!thd->is_error());
  thd->clear_error();

  /*
    Turn of binlogging to prevent the table changes to be written to
    the binary log.
  */
  tmp_disable_binlog(thd);

  if (ndb_binlog_index_table__open(thd, &ndb_binlog_index))
  {
    if (thd->killed)
      DBUG_PRINT("error", ("NDB Binlog: Unable to lock table ndb_binlog_index, killed"));
    else
      sql_print_error("NDB Binlog: Unable to lock table ndb_binlog_index");
    error= -1;
    goto add_ndb_binlog_index_err;
  }

  // Set all columns to be written
  ndb_binlog_index->use_all_columns();

  do
  {
    ulonglong epoch= 0, orig_epoch= 0;
    uint orig_server_id= 0;

    // Intialize ndb_binlog_index->record[0]
    empty_record(ndb_binlog_index);

    ndb_binlog_index->field[NBICOL_START_POS]
      ->store(first->start_master_log_pos, true);
    ndb_binlog_index->field[NBICOL_START_FILE]
      ->store(first->start_master_log_file,
              (uint)strlen(first->start_master_log_file),
              &my_charset_bin);
    ndb_binlog_index->field[NBICOL_EPOCH]
      ->store(epoch= first->epoch, true);
    if (ndb_binlog_index->s->fields > NBICOL_ORIG_SERVERID)
    {
      /* Table has ORIG_SERVERID / ORIG_EPOCH columns.
       * Write rows with different ORIG_SERVERID / ORIG_EPOCH
       * separately
       */
      ndb_binlog_index->field[NBICOL_NUM_INSERTS]
        ->store(row->n_inserts, true);
      ndb_binlog_index->field[NBICOL_NUM_UPDATES]
        ->store(row->n_updates, true);
      ndb_binlog_index->field[NBICOL_NUM_DELETES]
        ->store(row->n_deletes, true);
      ndb_binlog_index->field[NBICOL_NUM_SCHEMAOPS]
        ->store(row->n_schemaops, true);
      ndb_binlog_index->field[NBICOL_ORIG_SERVERID]
        ->store(orig_server_id= row->orig_server_id, true);
      ndb_binlog_index->field[NBICOL_ORIG_EPOCH]
        ->store(orig_epoch= row->orig_epoch, true);
      ndb_binlog_index->field[NBICOL_GCI]
        ->store(first->gci, true);

      if (ndb_binlog_index->s->fields > NBICOL_NEXT_POS)
      {
        /* Table has next log pos fields, fill them in */
        ndb_binlog_index->field[NBICOL_NEXT_POS]
          ->store(first->next_master_log_pos, true);
        ndb_binlog_index->field[NBICOL_NEXT_FILE]
          ->store(first->next_master_log_file,
                  (uint)strlen(first->next_master_log_file),
                  &my_charset_bin);
      }
      row= row->next;
    }
    else
    {
      /* Old schema : Table has no separate
       * ORIG_SERVERID / ORIG_EPOCH columns.
       * Merge operation counts and write one row
       */
      while ((row= row->next))
      {
        first->n_inserts+= row->n_inserts;
        first->n_updates+= row->n_updates;
        first->n_deletes+= row->n_deletes;
        first->n_schemaops+= row->n_schemaops;
      }
      ndb_binlog_index->field[NBICOL_NUM_INSERTS]
        ->store((ulonglong)first->n_inserts, true);
      ndb_binlog_index->field[NBICOL_NUM_UPDATES]
        ->store((ulonglong)first->n_updates, true);
      ndb_binlog_index->field[NBICOL_NUM_DELETES]
        ->store((ulonglong)first->n_deletes, true);
      ndb_binlog_index->field[NBICOL_NUM_SCHEMAOPS]
        ->store((ulonglong)first->n_schemaops, true);
    }

    if ((error= ndb_binlog_index->file->ha_write_row(ndb_binlog_index->record[0])))
    {
      char tmp[128];
      if (ndb_binlog_index->s->fields > NBICOL_ORIG_SERVERID)
        my_snprintf(tmp, sizeof(tmp), "%u/%u,%u,%u/%u",
                    uint(epoch >> 32), uint(epoch),
                    orig_server_id,
                    uint(orig_epoch >> 32), uint(orig_epoch));

      else
        my_snprintf(tmp, sizeof(tmp), "%u/%u", uint(epoch >> 32), uint(epoch));
      sql_print_error("NDB Binlog: Writing row (%s) to ndb_binlog_index: %d",
                      tmp, error);
      error= -1;
      goto add_ndb_binlog_index_err;
    }
  } while (row);

add_ndb_binlog_index_err:
  /*
    Explicitly commit or rollback the writes(although we normally
    use a non transactional engine for the ndb_binlog_index table)
  */
  thd->stmt_da->can_overwrite_status= TRUE;
  thd->is_error() ? trans_rollback_stmt(thd) : trans_commit_stmt(thd);
  thd->stmt_da->can_overwrite_status= FALSE;

  // Close the tables this thread has opened
  close_thread_tables(thd);

  // Release MDL locks on the opened table
  thd->mdl_context.release_transactional_locks();

  reenable_binlog(thd);
  return error;
}

/*********************************************************************
  Functions for start, stop, wait for ndbcluster binlog thread
*********************************************************************/

pthread_handler_t ndb_binlog_thread_func(void *arg);

int ndbcluster_binlog_start()
{
  DBUG_ENTER("ndbcluster_binlog_start");

  if (::server_id == 0)
  {
    sql_print_warning("NDB: server id set to zero - changes logged to "
                      "bin log with server id zero will be logged with "
                      "another server id by slave mysqlds");
  }

  /* 
     Check that ServerId is not using the reserved bit or bits reserved
     for application use
  */
  if ((::server_id & 0x1 << 31) ||                             // Reserved bit
      !ndbcluster_anyvalue_is_serverid_in_range(::server_id))  // server_id_bits
  {
    sql_print_error("NDB: server id provided is too large to be represented in "
                    "opt_server_id_bits or is reserved");
    DBUG_RETURN(-1);
  }

  /*
     Check that v2 events are enabled if log-transaction-id is set
  */
  if (opt_ndb_log_transaction_id &&
      log_bin_use_v1_row_events)
  {
    sql_print_error("NDB: --ndb-log-transaction-id requires v2 Binlog row events "
                    "but server is using v1.");
    DBUG_RETURN(-1);
  }

  pthread_mutex_init(&injector_mutex, MY_MUTEX_INIT_FAST);
  pthread_cond_init(&injector_cond, NULL);
  pthread_mutex_init(&ndb_schema_share_mutex, MY_MUTEX_INIT_FAST);

  /* Create injector thread */
  if (pthread_create(&ndb_binlog_thread, &connection_attrib,
                     ndb_binlog_thread_func, 0))
  {
    DBUG_PRINT("error", ("Could not create ndb injector thread"));
    pthread_cond_destroy(&injector_cond);
    pthread_mutex_destroy(&injector_mutex);
    DBUG_RETURN(-1);
  }

  ndbcluster_binlog_inited= 1;

  /* Wait for the injector thread to start */
  pthread_mutex_lock(&injector_mutex);
  while (!ndb_binlog_thread_running)
    pthread_cond_wait(&injector_cond, &injector_mutex);
  pthread_mutex_unlock(&injector_mutex);

  if (ndb_binlog_thread_running < 0)
    DBUG_RETURN(-1);

  DBUG_RETURN(0);
}


/**************************************************************
  Internal helper functions for creating/dropping ndb events
  used by the client sql threads
**************************************************************/
void
ndb_rep_event_name(String *event_name,const char *db, const char *tbl,
                   my_bool full)
{
  if (full)
    event_name->set_ascii("REPLF$", 6);
  else
    event_name->set_ascii("REPL$", 5);
  event_name->append(db);
#ifdef NDB_WIN32
  /*
   * Some bright spark decided that we should sometimes have backslashes.
   * This causes us pain as the event is db/table and not db\table so trying
   * to drop db\table when we meant db/table ends in the event lying around
   * after drop table, leading to all sorts of pain.
  */
  String backslash_sep(1);
  backslash_sep.set_ascii("\\",1);

  int bsloc;
  if((bsloc= event_name->strstr(backslash_sep,0))!=-1)
	  event_name->replace(bsloc, 1, "/", 1);
#endif
  if (tbl)
  {
    event_name->append('/');
    event_name->append(tbl);
  }
  DBUG_PRINT("info", ("ndb_rep_event_name: %s", event_name->c_ptr()));
}

#ifdef HAVE_NDB_BINLOG
static void 
set_binlog_flags(NDB_SHARE *share,
                 Ndb_binlog_type ndb_binlog_type)
{
  DBUG_ENTER("set_binlog_flags");
  switch (ndb_binlog_type)
  {
  case NBT_NO_LOGGING:
    DBUG_PRINT("info", ("NBT_NO_LOGGING"));
    set_binlog_nologging(share);
    DBUG_VOID_RETURN;
  case NBT_DEFAULT:
    DBUG_PRINT("info", ("NBT_DEFAULT"));
    if (opt_ndb_log_updated_only)
    {
      set_binlog_updated_only(share);
    }
    else
    {
      set_binlog_full(share);
    }
    if (opt_ndb_log_update_as_write)
    {
      set_binlog_use_write(share);
    }
    else
    {
      set_binlog_use_update(share);
    }
    break;
  case NBT_UPDATED_ONLY:
    DBUG_PRINT("info", ("NBT_UPDATED_ONLY"));
    set_binlog_updated_only(share);
    set_binlog_use_write(share);
    break;
  case NBT_USE_UPDATE:
    DBUG_PRINT("info", ("NBT_USE_UPDATE"));
  case NBT_UPDATED_ONLY_USE_UPDATE:
    DBUG_PRINT("info", ("NBT_UPDATED_ONLY_USE_UPDATE"));
    set_binlog_updated_only(share);
    set_binlog_use_update(share);
    break;
  case NBT_FULL:
    DBUG_PRINT("info", ("NBT_FULL"));
    set_binlog_full(share);
    set_binlog_use_write(share);
    break;
  case NBT_FULL_USE_UPDATE:
    DBUG_PRINT("info", ("NBT_FULL_USE_UPDATE"));
    set_binlog_full(share);
    set_binlog_use_update(share);
    break;
  }
  set_binlog_logging(share);
  DBUG_VOID_RETURN;
}


inline void slave_reset_conflict_fn(NDB_SHARE *share)
{
  NDB_CONFLICT_FN_SHARE *cfn_share= share->m_cfn_share;
  if (cfn_share)
  {
    memset(cfn_share, 0, sizeof(*cfn_share));
  }
}

static uint
slave_check_resolve_col_type(const NDBTAB *ndbtab,
                             uint field_index)
{
  DBUG_ENTER("slave_check_resolve_col_type");
  const NDBCOL *c= ndbtab->getColumn(field_index);
  uint sz= 0;
  switch (c->getType())
  {
  case  NDBCOL::Unsigned:
    sz= sizeof(Uint32);
    DBUG_PRINT("info", ("resolve column Uint32 %u",
                        field_index));
    break;
  case  NDBCOL::Bigunsigned:
    sz= sizeof(Uint64);
    DBUG_PRINT("info", ("resolve column Uint64 %u",
                        field_index));
    break;
  default:
    DBUG_PRINT("info", ("resolve column %u has wrong type",
                        field_index));
    break;
  }
  DBUG_RETURN(sz);
}

static int
slave_set_resolve_fn(THD *thd, NDB_SHARE *share,
                     const NDBTAB *ndbtab, uint field_index,
                     uint resolve_col_sz,
                     const st_conflict_fn_def* conflict_fn,
                     uint8 flags)
{
  DBUG_ENTER("slave_set_resolve_fn");

  Thd_ndb *thd_ndb= get_thd_ndb(thd);
  Ndb *ndb= thd_ndb->ndb;
  NDBDICT *dict= ndb->getDictionary();
  NDB_CONFLICT_FN_SHARE *cfn_share= share->m_cfn_share;
  if (cfn_share == NULL)
  {
    share->m_cfn_share= cfn_share= (NDB_CONFLICT_FN_SHARE*)
      alloc_root(&share->mem_root, sizeof(NDB_CONFLICT_FN_SHARE));
    slave_reset_conflict_fn(share);
  }
  cfn_share->m_conflict_fn= conflict_fn;

  /* Calculate resolve col stuff (if relevant) */
  cfn_share->m_resolve_size= resolve_col_sz;
  cfn_share->m_resolve_column= field_index;
  cfn_share->m_flags = flags;

  /* Init Exceptions Table Writer */
  new (&cfn_share->m_ex_tab_writer) ExceptionsTableWriter();
  {
    /* get exceptions table */
    char ex_tab_name[FN_REFLEN];
    strxnmov(ex_tab_name, sizeof(ex_tab_name), share->table_name,
             lower_case_table_names ? NDB_EXCEPTIONS_TABLE_SUFFIX_LOWER :
             NDB_EXCEPTIONS_TABLE_SUFFIX, NullS);
    ndb->setDatabaseName(share->db);
    Ndb_table_guard ndbtab_g(dict, ex_tab_name);
    const NDBTAB *ex_tab= ndbtab_g.get_table();
    if (ex_tab)
    {
      char msgBuf[ FN_REFLEN ];
      const char* msg = NULL;
      if (cfn_share->m_ex_tab_writer.init(ndbtab,
                                          ex_tab,
                                          msgBuf,
                                          sizeof(msgBuf),
                                          &msg) == 0)
      {
        /* Ok */
        /* Hold our table reference outside the table_guard scope */
        ndbtab_g.release();
        if (opt_ndb_extra_logging)
        {
          sql_print_information("NDB Slave: Table %s.%s logging exceptions to %s.%s",
                                share->db,
                                share->table_name,
                                share->db,
                                ex_tab_name);
        }
      }
      else
      {
        sql_print_warning("%s", msg);
      }
    } /* if (ex_tab) */
  }
  DBUG_RETURN(0);
}

/**
  CFT_NDB_OLD

  To perform conflict detection, an interpreted program is used to read
  the timestamp stored locally and compare to what was on the master.
  If timestamp is not equal, an error for this operation (9998) will be raised,
  and new row will not be applied. The error codes for the operations will
  be checked on return.  For this to work is is vital that the operation
  is run with ignore error option.

  As an independent feature, phase 2 also saves the
  conflicts into the table's exceptions table.
*/
int
row_conflict_fn_old(NDB_CONFLICT_FN_SHARE* cfn_share,
                    enum_conflicting_op_type op_type,
                    const NdbRecord* data_record,
                    const uchar* old_data,
                    const uchar* new_data,
                    const MY_BITMAP* write_set,
                    NdbInterpretedCode* code)
{
  DBUG_ENTER("row_conflict_fn_old");
  uint32 resolve_column= cfn_share->m_resolve_column;
  uint32 resolve_size= cfn_share->m_resolve_size;
  const uchar* field_ptr = (const uchar*)
    NdbDictionary::getValuePtr(data_record,
                               (const char*) old_data,
                               cfn_share->m_resolve_column);

  assert((resolve_size == 4) || (resolve_size == 8));

  if (unlikely(!bitmap_is_set(write_set, resolve_column)))
  {
    sql_print_information("NDB Slave: missing data for %s",
                          cfn_share->m_conflict_fn->name);
    DBUG_RETURN(1);
  }

  const uint label_0= 0;
  const Uint32 RegOldValue= 1, RegCurrentValue= 2;
  int r;

  DBUG_PRINT("info",
             ("Adding interpreted filter, existing value must eq event old value"));
  /*
   * read old value from record
   */
  union {
    uint32 old_value_32;
    uint64 old_value_64;
  };
  {
    if (resolve_size == 4)
    {
      memcpy(&old_value_32, field_ptr, resolve_size);
      DBUG_PRINT("info", ("  old_value_32: %u", old_value_32));
    }
    else
    {
      memcpy(&old_value_64, field_ptr, resolve_size);
      DBUG_PRINT("info", ("  old_value_64: %llu",
                          (unsigned long long) old_value_64));
    }
  }

  /*
   * Load registers RegOldValue and RegCurrentValue
   */
  if (resolve_size == 4)
    r= code->load_const_u32(RegOldValue, old_value_32);
  else
    r= code->load_const_u64(RegOldValue, old_value_64);
  DBUG_ASSERT(r == 0);
  r= code->read_attr(RegCurrentValue, resolve_column);
  DBUG_ASSERT(r == 0);
  /*
   * if RegOldValue == RegCurrentValue goto label_0
   * else raise error for this row
   */
  r= code->branch_eq(RegOldValue, RegCurrentValue, label_0);
  DBUG_ASSERT(r == 0);
  r= code->interpret_exit_nok(error_conflict_fn_violation);
  DBUG_ASSERT(r == 0);
  r= code->def_label(label_0);
  DBUG_ASSERT(r == 0);
  r= code->interpret_exit_ok();
  DBUG_ASSERT(r == 0);
  r= code->finalise();
  DBUG_ASSERT(r == 0);
  DBUG_RETURN(r);
}

int
row_conflict_fn_max_update_only(NDB_CONFLICT_FN_SHARE* cfn_share,
                                enum_conflicting_op_type op_type,
                                const NdbRecord* data_record,
                                const uchar* old_data,
                                const uchar* new_data,
                                const MY_BITMAP* write_set,
                                NdbInterpretedCode* code)
{
  DBUG_ENTER("row_conflict_fn_max_update_only");
  uint32 resolve_column= cfn_share->m_resolve_column;
  uint32 resolve_size= cfn_share->m_resolve_size;
  const uchar* field_ptr = (const uchar*)
    NdbDictionary::getValuePtr(data_record,
                               (const char*) new_data,
                               cfn_share->m_resolve_column);

  assert((resolve_size == 4) || (resolve_size == 8));

  if (unlikely(!bitmap_is_set(write_set, resolve_column)))
  {
    sql_print_information("NDB Slave: missing data for %s",
                          cfn_share->m_conflict_fn->name);
    DBUG_RETURN(1);
  }

  const uint label_0= 0;
  const Uint32 RegNewValue= 1, RegCurrentValue= 2;
  int r;

  DBUG_PRINT("info",
             ("Adding interpreted filter, existing value must be lt event new"));
  /*
   * read new value from record
   */
  union {
    uint32 new_value_32;
    uint64 new_value_64;
  };
  {
    if (resolve_size == 4)
    {
      memcpy(&new_value_32, field_ptr, resolve_size);
      DBUG_PRINT("info", ("  new_value_32: %u", new_value_32));
    }
    else
    {
      memcpy(&new_value_64, field_ptr, resolve_size);
      DBUG_PRINT("info", ("  new_value_64: %llu",
                          (unsigned long long) new_value_64));
    }
  }
  /*
   * Load registers RegNewValue and RegCurrentValue
   */
  if (resolve_size == 4)
    r= code->load_const_u32(RegNewValue, new_value_32);
  else
    r= code->load_const_u64(RegNewValue, new_value_64);
  DBUG_ASSERT(r == 0);
  r= code->read_attr(RegCurrentValue, resolve_column);
  DBUG_ASSERT(r == 0);
  /*
   * if RegNewValue > RegCurrentValue goto label_0
   * else raise error for this row
   */
  r= code->branch_gt(RegNewValue, RegCurrentValue, label_0);
  DBUG_ASSERT(r == 0);
  r= code->interpret_exit_nok(error_conflict_fn_violation);
  DBUG_ASSERT(r == 0);
  r= code->def_label(label_0);
  DBUG_ASSERT(r == 0);
  r= code->interpret_exit_ok();
  DBUG_ASSERT(r == 0);
  r= code->finalise();
  DBUG_ASSERT(r == 0);
  DBUG_RETURN(r);
}

/**
  CFT_NDB_MAX

  To perform conflict resolution, an interpreted program is used to read
  the timestamp stored locally and compare to what is going to be applied.
  If timestamp is lower, an error for this operation (9999) will be raised,
  and new row will not be applied. The error codes for the operations will
  be checked on return.  For this to work is is vital that the operation
  is run with ignore error option.

  Note that for delete, this algorithm reverts to the OLD algorithm.
*/
int
row_conflict_fn_max(NDB_CONFLICT_FN_SHARE* cfn_share,
                    enum_conflicting_op_type op_type,
                    const NdbRecord* data_record,
                    const uchar* old_data,
                    const uchar* new_data,
                    const MY_BITMAP* write_set,
                    NdbInterpretedCode* code)
{
  switch(op_type)
  {
  case WRITE_ROW:
    abort();
    return 1;
  case UPDATE_ROW:
    return row_conflict_fn_max_update_only(cfn_share,
                                           op_type,
                                           data_record,
                                           old_data,
                                           new_data,
                                           write_set,
                                           code);
  case DELETE_ROW:
    /* Can't use max of new image, as there's no new image
     * for DELETE
     * Use OLD instead
     */
    return row_conflict_fn_old(cfn_share,
                               op_type,
                               data_record,
                               old_data,
                               new_data,
                               write_set,
                               code);
  default:
    abort();
    return 1;
  }
}


/**
  CFT_NDB_MAX_DEL_WIN

  To perform conflict resolution, an interpreted program is used to read
  the timestamp stored locally and compare to what is going to be applied.
  If timestamp is lower, an error for this operation (9999) will be raised,
  and new row will not be applied. The error codes for the operations will
  be checked on return.  For this to work is is vital that the operation
  is run with ignore error option.

  In this variant, replicated DELETEs alway succeed - no filter is added
  to them.
*/

int
row_conflict_fn_max_del_win(NDB_CONFLICT_FN_SHARE* cfn_share,
                            enum_conflicting_op_type op_type,
                            const NdbRecord* data_record,
                            const uchar* old_data,
                            const uchar* new_data,
                            const MY_BITMAP* write_set,
                            NdbInterpretedCode* code)
{
  switch(op_type)
  {
  case WRITE_ROW:
    abort();
    return 1;
  case UPDATE_ROW:
    return row_conflict_fn_max_update_only(cfn_share,
                                           op_type,
                                           data_record,
                                           old_data,
                                           new_data,
                                           write_set,
                                           code);
  case DELETE_ROW:
    /* This variant always lets a received DELETE_ROW
     * succeed.
     */
    return 1;
  default:
    abort();
    return 1;
  }
};


/**
  CFT_NDB_EPOCH

*/

int
row_conflict_fn_epoch(NDB_CONFLICT_FN_SHARE* cfn_share,
                      enum_conflicting_op_type op_type,
                      const NdbRecord* data_record,
                      const uchar* old_data,
                      const uchar* new_data,
                      const MY_BITMAP* write_set,
                      NdbInterpretedCode* code)
{
  DBUG_ENTER("row_conflict_fn_epoch");
  switch(op_type)
  {
  case WRITE_ROW:
    abort();
    DBUG_RETURN(1);
  case UPDATE_ROW:
  case DELETE_ROW:
  {
    const uint label_0= 0;
    const Uint32
      RegAuthor= 1, RegZero= 2,
      RegMaxRepEpoch= 1, RegRowEpoch= 2;
    int r;

    r= code->load_const_u32(RegZero, 0);
    assert(r == 0);
    r= code->read_attr(RegAuthor, NdbDictionary::Column::ROW_AUTHOR);
    assert(r == 0);
    /* If last author was not local, assume no conflict */
    r= code->branch_ne(RegZero, RegAuthor, label_0);
    assert(r == 0);

    /*
     * Load registers RegMaxRepEpoch and RegRowEpoch
     */
    r= code->load_const_u64(RegMaxRepEpoch, g_ndb_slave_state.max_rep_epoch);
    assert(r == 0);
    r= code->read_attr(RegRowEpoch, NdbDictionary::Column::ROW_GCI64);
    assert(r == 0);

    /*
     * if RegRowEpoch <= RegMaxRepEpoch goto label_0
     * else raise error for this row
     */
    r= code->branch_le(RegRowEpoch, RegMaxRepEpoch, label_0);
    assert(r == 0);
    r= code->interpret_exit_nok(error_conflict_fn_violation);
    assert(r == 0);
    r= code->def_label(label_0);
    assert(r == 0);
    r= code->interpret_exit_ok();
    assert(r == 0);
    r= code->finalise();
    assert(r == 0);
    DBUG_RETURN(r);
  }
  default:
    abort();
    DBUG_RETURN(1);
  }
};

static const st_conflict_fn_arg_def resolve_col_args[]=
{
  /* Arg type              Optional */
  { CFAT_COLUMN_NAME,      false },
  { CFAT_END,              false }
};

static const st_conflict_fn_arg_def epoch_fn_args[]=
{
  /* Arg type              Optional */
  { CFAT_EXTRA_GCI_BITS,   true  },
  { CFAT_END,              false }
};

static const st_conflict_fn_def conflict_fns[]=
{
  { "NDB$MAX_DELETE_WIN", CFT_NDB_MAX_DEL_WIN,
    &resolve_col_args[0], row_conflict_fn_max_del_win, 0 },
  { "NDB$MAX",            CFT_NDB_MAX,
    &resolve_col_args[0], row_conflict_fn_max,         0 },
  { "NDB$OLD",            CFT_NDB_OLD,
    &resolve_col_args[0], row_conflict_fn_old,         0 },
  { "NDB$EPOCH_TRANS",    CFT_NDB_EPOCH_TRANS,
    &epoch_fn_args[0],    row_conflict_fn_epoch,       CF_TRANSACTIONAL},
  { "NDB$EPOCH",          CFT_NDB_EPOCH,
    &epoch_fn_args[0],    row_conflict_fn_epoch,       0 }
};

static unsigned n_conflict_fns=
  sizeof(conflict_fns) / sizeof(struct st_conflict_fn_def);


int
parse_conflict_fn_spec(const char* conflict_fn_spec,
                       const st_conflict_fn_def** conflict_fn,
                       st_conflict_fn_arg* args,
                       Uint32* max_args,
                       char *msg, uint msg_len)
{
  DBUG_ENTER("parse_conflict_fn_spec");

  Uint32 no_args = 0;
  const char *ptr= conflict_fn_spec;
  const char *error_str= "unknown conflict resolution function";
  /* remove whitespace */
  while (*ptr == ' ' && *ptr != '\0') ptr++;

  DBUG_PRINT("info", ("parsing %s", conflict_fn_spec));

  for (unsigned i= 0; i < n_conflict_fns; i++)
  {
    const st_conflict_fn_def &fn= conflict_fns[i];

    uint len= (uint)strlen(fn.name);
    if (strncmp(ptr, fn.name, len))
      continue;

    DBUG_PRINT("info", ("found function %s", fn.name));

    /* skip function name */
    ptr+= len;

    /* remove whitespace */
    while (*ptr == ' ' && *ptr != '\0') ptr++;

    /* next '(' */
    if (*ptr != '(')
    {
      error_str= "missing '('";
      DBUG_PRINT("info", ("parse error %s", error_str));
      break;
    }
    ptr++;

    /* find all arguments */
    for (;;)
    {
      if (no_args >= *max_args)
      {
        error_str= "too many arguments";
        DBUG_PRINT("info", ("parse error %s", error_str));
        break;
      }

      /* expected type */
      enum enum_conflict_fn_arg_type type=
        conflict_fns[i].arg_defs[no_args].arg_type;

      /* remove whitespace */
      while (*ptr == ' ' && *ptr != '\0') ptr++;

      if (type == CFAT_END)
      {
        args[no_args].type= type;
        error_str= NULL;
        break;
      }

      /* arg */
      /* Todo : Should support comma as an arg separator? */
      const char *start_arg= ptr;
      while (*ptr != ')' && *ptr != ' ' && *ptr != '\0') ptr++;
      const char *end_arg= ptr;

      bool optional_arg = conflict_fns[i].arg_defs[no_args].optional;
      /* any arg given? */
      if (start_arg == end_arg)
      {
        if (!optional_arg)
        {
          error_str= "missing function argument";
          DBUG_PRINT("info", ("parse error %s", error_str));
          break;
        }
        else
        {
          /* Arg was optional, and not present
           * Must be at end of args, finish parsing
           */
          args[no_args].type= CFAT_END;
          error_str= NULL;
          break;
        }
      }

      uint len= (uint)(end_arg - start_arg);
      args[no_args].type=    type;
 
      DBUG_PRINT("info", ("found argument %s %u", start_arg, len));

      bool arg_processing_error = false;
      switch (type)
      {
      case CFAT_COLUMN_NAME:
      {
        /* Copy column name out into argument's buffer */
        char* dest= &args[no_args].resolveColNameBuff[0];

        memcpy(dest, start_arg, (len < (uint) NAME_CHAR_LEN ?
                                 len :
                                 NAME_CHAR_LEN));
        dest[len]= '\0';
        break;
      }
      case CFAT_EXTRA_GCI_BITS:
      {
        /* Map string to number and check it's in range etc */
        char* end_of_arg = (char*) end_arg;
        Uint32 bits = strtoul(start_arg, &end_of_arg, 0);
        DBUG_PRINT("info", ("Using %u as the number of extra bits", bits));

        if (bits > 31)
        {
          arg_processing_error= true;
          error_str= "Too many extra Gci bits";
          DBUG_PRINT("info", ("%s", error_str));
          break;
        }
        /* Num bits seems ok */
        args[no_args].extraGciBits = bits;
        break;
      }
      case CFAT_END:
        abort();
      }

      if (arg_processing_error)
        break;
      no_args++;
    }

    if (error_str)
      break;

    /* remove whitespace */
    while (*ptr == ' ' && *ptr != '\0') ptr++;

    /* next ')' */
    if (*ptr != ')')
    {
      error_str= "missing ')'";
      break;
    }
    ptr++;

    /* remove whitespace */
    while (*ptr == ' ' && *ptr != '\0') ptr++;

    /* garbage in the end? */
    if (*ptr != '\0')
    {
      error_str= "garbage in the end";
      break;
    }

    /* Update ptrs to conflict fn + # of args */
    *conflict_fn = &conflict_fns[i];
    *max_args = no_args;

    DBUG_RETURN(0);
  }
  /* parse error */
  my_snprintf(msg, msg_len, "%s, %s at '%s'",
              conflict_fn_spec, error_str, ptr);
  DBUG_PRINT("info", ("%s", msg));
  DBUG_RETURN(-1);
}

static int
setup_conflict_fn(THD *thd, NDB_SHARE *share,
                  const NDBTAB *ndbtab,
                  char *msg, uint msg_len,
                  const st_conflict_fn_def* conflict_fn,
                  const st_conflict_fn_arg* args,
                  const Uint32 num_args)
{
  DBUG_ENTER("setup_conflict_fn");

  /* setup the function */
  switch (conflict_fn->type)
  {
  case CFT_NDB_MAX:
  case CFT_NDB_OLD:
  case CFT_NDB_MAX_DEL_WIN:
  {
    if (num_args != 1)
    {
      my_snprintf(msg, msg_len,
                  "Incorrect arguments to conflict function");
      DBUG_PRINT("info", ("%s", msg));
      DBUG_RETURN(-1);
    }

    /* Now try to find the column in the table */
    int colNum = -1;
    const char* resolveColName = args[0].resolveColNameBuff;
    int resolveColNameLen = (int)strlen(resolveColName);

    for (int j=0; j< ndbtab->getNoOfColumns(); j++)
    {
      const char* colName = ndbtab->getColumn(j)->getName();

      if (strncmp(colName,
                  resolveColName,
                  resolveColNameLen) == 0 &&
          colName[resolveColNameLen] == '\0')
      {
        colNum = j;
        break;
      }
    }
    if (colNum == -1)
    {
      my_snprintf(msg, msg_len,
                  "Could not find resolve column %s.",
                  resolveColName);
      DBUG_PRINT("info", ("%s", msg));
      DBUG_RETURN(-1);
    }

    uint resolve_col_sz= 0;

    if (0 == (resolve_col_sz =
              slave_check_resolve_col_type(ndbtab, colNum)))
    {
      /* wrong data type */
      slave_reset_conflict_fn(share);
      my_snprintf(msg, msg_len,
                  "Column '%s' has wrong datatype",
                  resolveColName);
      DBUG_PRINT("info", ("%s", msg));
      DBUG_RETURN(-1);
    }

    if (slave_set_resolve_fn(thd, share, ndbtab,
                             colNum, resolve_col_sz,
                             conflict_fn, CFF_NONE))
    {
      my_snprintf(msg, msg_len,
                  "Unable to setup conflict resolution using column '%s'",
                  resolveColName);
      DBUG_PRINT("info", ("%s", msg));
      DBUG_RETURN(-1);
    }

    /* Success, update message */
    my_snprintf(msg, msg_len,
                "NDB Slave: Table %s.%s using conflict_fn %s on attribute %s.",
                share->db,
                share->table_name,
                conflict_fn->name,
                resolveColName);
    break;
  }
  case CFT_NDB_EPOCH:
  case CFT_NDB_EPOCH_TRANS:
  {
    if (num_args > 1)
    {
      my_snprintf(msg, msg_len,
                  "Too many arguments to conflict function");
      DBUG_PRINT("info", ("%s", msg));
      DBUG_RETURN(-1);
    }

    /* Check that table doesn't have Blobs as we don't support that */
    if (share->flags & NSF_BLOB_FLAG)
    {
      my_snprintf(msg, msg_len, "Table has Blob column(s), not suitable for NDB$EPOCH[_TRANS].");
      DBUG_PRINT("info", ("%s", msg));
      DBUG_RETURN(-1);
    }

    /* Check that table has required extra meta-columns */
    /* Todo : Could warn if extra gcibits is insufficient to
     * represent SavePeriod/EpochPeriod
     */
    if (ndbtab->getExtraRowGciBits() == 0)
      sql_print_information("NDB Slave: Table %s.%s : CFT_NDB_EPOCH[_TRANS], low epoch resolution",
                            share->db,
                            share->table_name);

    if (ndbtab->getExtraRowAuthorBits() == 0)
    {
      my_snprintf(msg, msg_len, "No extra row author bits in table.");
      DBUG_PRINT("info", ("%s", msg));
      DBUG_RETURN(-1);
    }

    if (slave_set_resolve_fn(thd, share, ndbtab,
                             0, // field_no
                             0, // resolve_col_sz
                             conflict_fn, CFF_REFRESH_ROWS))
    {
      my_snprintf(msg, msg_len,
                  "unable to setup conflict resolution");
      DBUG_PRINT("info", ("%s", msg));
      DBUG_RETURN(-1);
    }
    /* Success, update message */
    my_snprintf(msg, msg_len,
                "NDB Slave: Table %s.%s using conflict_fn %s.",
                share->db,
                share->table_name,
                conflict_fn->name);

    break;
  }
  case CFT_NUMBER_OF_CFTS:
  case CFT_NDB_UNDEF:
    abort();
  }
  DBUG_RETURN(0);
}

/*
  ndbcluster_get_binlog_replication_info

  This function retrieves the data for the given table
  from the ndb_replication table.

  If the table is not found, or the table does not exist,
  then defaults are returned.
*/
int
ndbcluster_get_binlog_replication_info(THD *thd, Ndb *ndb,
                                       const char* db,
                                       const char* table_name,
                                       uint server_id,
                                       Uint32* binlog_flags,
                                       const st_conflict_fn_def** conflict_fn,
                                       st_conflict_fn_arg* args,
                                       Uint32* num_args)
{
  DBUG_ENTER("ndbcluster_get_binlog_replication_info");

  /* Override for ndb_apply_status when logging */
  if (opt_ndb_log_apply_status)
  {
    if (strcmp(db, NDB_REP_DB) == 0 &&
        strcmp(table_name, NDB_APPLY_TABLE) == 0)
    {
      /*
        Ensure that we get all columns from ndb_apply_status updates
        by forcing FULL event type
        Also, ensure that ndb_apply_status events are always logged as
        WRITES.
      */
      DBUG_PRINT("info", ("ndb_apply_status defaulting to FULL, USE_WRITE"));
      sql_print_information("NDB : ndb-log-apply-status forcing "
                            "%s.%s to FULL USE_WRITE",
                            NDB_REP_DB, NDB_APPLY_TABLE);
      *binlog_flags = NBT_FULL;
      *conflict_fn = NULL;
      *num_args = 0;
      DBUG_RETURN(0);
    }
  }

  Ndb_rep_tab_reader rep_tab_reader;

  int rc = rep_tab_reader.lookup(ndb,
                                 db,
                                 table_name,
                                 server_id);

  const char* msg = rep_tab_reader.get_warning_message();
  if (msg != NULL)
  {
    push_warning_printf(thd, MYSQL_ERROR::WARN_LEVEL_WARN,
                        ER_NDB_REPLICATION_SCHEMA_ERROR,
                        ER(ER_NDB_REPLICATION_SCHEMA_ERROR),
                        msg);
    sql_print_warning("NDB Binlog: %s",
                      msg);
  }

  if (rc != 0)
    DBUG_RETURN(ER_NDB_REPLICATION_SCHEMA_ERROR);

  *binlog_flags= rep_tab_reader.get_binlog_flags();
  const char* conflict_fn_spec= rep_tab_reader.get_conflict_fn_spec();

  if (conflict_fn_spec != NULL)
  {
    char msgbuf[ FN_REFLEN ];
    if (parse_conflict_fn_spec(conflict_fn_spec,
                               conflict_fn,
                               args,
                               num_args,
                               msgbuf,
                               sizeof(msgbuf)) != 0)
    {
        push_warning_printf(thd, MYSQL_ERROR::WARN_LEVEL_WARN,
                          ER_CONFLICT_FN_PARSE_ERROR,
                          ER(ER_CONFLICT_FN_PARSE_ERROR),
                          msgbuf);

      /*
        Log as well, useful for contexts where the thd's stack of
        warnings are ignored
      */
      if (opt_ndb_extra_logging)
      {
        sql_print_warning("NDB Slave: Table %s.%s : Parse error on conflict fn : %s",
                          db, table_name,
                          msgbuf);
      }

      DBUG_RETURN(ER_CONFLICT_FN_PARSE_ERROR);
    }
  }
  else
  {
    /* No conflict function specified */
    conflict_fn= NULL;
    num_args= 0;
  }

  DBUG_RETURN(0);
}

int
ndbcluster_apply_binlog_replication_info(THD *thd,
                                         NDB_SHARE *share,
                                         const NDBTAB* ndbtab,
                                         const st_conflict_fn_def* conflict_fn,
                                         const st_conflict_fn_arg* args,
                                         Uint32 num_args,
                                         bool do_set_binlog_flags,
                                         Uint32 binlog_flags)
{
  DBUG_ENTER("ndbcluster_apply_binlog_replication_info");
  char tmp_buf[FN_REFLEN];

  if (do_set_binlog_flags)
  {
    DBUG_PRINT("info", ("Setting binlog flags to %u", binlog_flags));
    set_binlog_flags(share, (enum Ndb_binlog_type)binlog_flags);
  }

  if (conflict_fn != NULL)
  {
    if (setup_conflict_fn(thd, share,
                          ndbtab,
                          tmp_buf, sizeof(tmp_buf),
                          conflict_fn,
                          args,
                          num_args) == 0)
    {
      if (opt_ndb_extra_logging)
      {
        sql_print_information("%s", tmp_buf);
      }
    }
    else
    {
      /*
        Dump setup failure message to error log
        for cases where thd warning stack is
        ignored
      */
      sql_print_warning("NDB Slave: Table %s.%s : %s",
                        share->db,
                        share->table_name,
                        tmp_buf);

      push_warning_printf(thd, MYSQL_ERROR::WARN_LEVEL_WARN,
                          ER_CONFLICT_FN_PARSE_ERROR,
                          ER(ER_CONFLICT_FN_PARSE_ERROR),
                          tmp_buf);

      DBUG_RETURN(-1);
    }
  }
  else
  {
    /* No conflict function specified */
    slave_reset_conflict_fn(share);
  }

  DBUG_RETURN(0);
}

int
ndbcluster_read_binlog_replication(THD *thd, Ndb *ndb,
                                   NDB_SHARE *share,
                                   const NDBTAB *ndbtab,
                                   uint server_id,
                                   bool do_set_binlog_flags)
{
  DBUG_ENTER("ndbcluster_read_binlog_replication");
  Uint32 binlog_flags;
  const st_conflict_fn_def* conflict_fn= NULL;
  st_conflict_fn_arg args[MAX_CONFLICT_ARGS];
  Uint32 num_args = MAX_CONFLICT_ARGS;

  if ((ndbcluster_get_binlog_replication_info(thd, ndb,
                                              share->db,
                                              share->table_name,
                                              server_id,
                                              &binlog_flags,
                                              &conflict_fn,
                                              args,
                                              &num_args) != 0) ||
      (ndbcluster_apply_binlog_replication_info(thd,
                                                share,
                                                ndbtab,
                                                conflict_fn,
                                                args,
                                                num_args,
                                                do_set_binlog_flags,
                                                binlog_flags) != 0))
  {
    DBUG_RETURN(-1);
  }

  DBUG_RETURN(0);
}
#endif /* HAVE_NDB_BINLOG */

bool
ndbcluster_check_if_local_table(const char *dbname, const char *tabname)
{
  char key[FN_REFLEN + 1];
  char ndb_file[FN_REFLEN + 1];

  DBUG_ENTER("ndbcluster_check_if_local_table");
  build_table_filename(key, sizeof(key)-1, dbname, tabname, reg_ext, 0);
  build_table_filename(ndb_file, sizeof(ndb_file)-1,
                       dbname, tabname, ha_ndb_ext, 0);
  /* Check that any defined table is an ndb table */
  DBUG_PRINT("info", ("Looking for file %s and %s", key, ndb_file));
  if ((! my_access(key, F_OK)) && my_access(ndb_file, F_OK))
  {
    DBUG_PRINT("info", ("table file %s not on disk, local table", ndb_file));   
  
  
    DBUG_RETURN(true);
  }

  DBUG_RETURN(false);
}


/*
  Common function for setting up everything for logging a table at
  create/discover.
*/
int ndbcluster_create_binlog_setup(THD *thd, Ndb *ndb, const char *key,
                                   uint key_len,
                                   const char *db,
                                   const char *table_name,
                                   TABLE * table)
{
  DBUG_ENTER("ndbcluster_create_binlog_setup");
  DBUG_PRINT("enter",("key: %s  key_len: %d  %s.%s",
                      key, key_len, db, table_name));
  DBUG_ASSERT(! IS_NDB_BLOB_PREFIX(table_name));
  DBUG_ASSERT(strlen(key) == key_len);

  NDB_SHARE* share= get_share(key, table, true, false);
  if (share == 0)
  {
    /**
     * Failed to create share
     */
    DBUG_RETURN(-1);
  }

  pthread_mutex_lock(&share->mutex);
  if (get_binlog_nologging(share) || share->op != 0 || share->new_op != 0)
  {
    pthread_mutex_unlock(&share->mutex);
    free_share(&share);
    DBUG_RETURN(0); // replication already setup, or should not
  }

  if (!share->need_events(ndb_binlog_running))
  {
    set_binlog_nologging(share);
    pthread_mutex_unlock(&share->mutex);
    DBUG_RETURN(0);
  }

  while (share && !IS_TMP_PREFIX(table_name))
  {
    /*
      ToDo make sanity check of share so that the table is actually the same
      I.e. we need to do open file from frm in this case
      Currently awaiting this to be fixed in the 4.1 tree in the general
      case
    */

    /* Create the event in NDB */
    ndb->setDatabaseName(db);

    NDBDICT *dict= ndb->getDictionary();
    Ndb_table_guard ndbtab_g(dict, table_name);
    const NDBTAB *ndbtab= ndbtab_g.get_table();
    if (ndbtab == 0)
    {
      if (opt_ndb_extra_logging)
        sql_print_information("NDB Binlog: Failed to get table %s from ndb: "
                              "%s, %d", key, dict->getNdbError().message,
                              dict->getNdbError().code);
      break; // error
    }
#ifdef HAVE_NDB_BINLOG
    /*
     */
    ndbcluster_read_binlog_replication(thd, ndb, share, ndbtab,
                                       ::server_id, TRUE);
#endif
    /*
      check if logging turned off for this table
    */
    if ((share->flags & NSF_HIDDEN_PK) &&
        (share->flags & NSF_BLOB_FLAG) &&
        !(share->flags & NSF_NO_BINLOG))
    {
      DBUG_PRINT("NDB_SHARE", ("NSF_HIDDEN_PK && NSF_BLOB_FLAG -> NSF_NO_BINLOG"));
      share->flags |= NSF_NO_BINLOG;
    }
    if (get_binlog_nologging(share))
    {
      if (opt_ndb_extra_logging)
        sql_print_information("NDB Binlog: NOT logging %s", share->key);
      pthread_mutex_unlock(&share->mutex);
      DBUG_RETURN(0);
    }

    String event_name(INJECTOR_EVENT_LEN);
    ndb_rep_event_name(&event_name, db, table_name, get_binlog_full(share));
    /*
      event should have been created by someone else,
      but let's make sure, and create if it doesn't exist
    */
    const NDBEVENT *ev= dict->getEvent(event_name.c_ptr());
    if (!ev)
    {
      if (ndbcluster_create_event(thd, ndb, ndbtab, event_name.c_ptr(), share))
      {
        sql_print_error("NDB Binlog: "
                        "FAILED CREATE (DISCOVER) TABLE Event: %s",
                        event_name.c_ptr());
        break; // error
      }
      if (opt_ndb_extra_logging)
        sql_print_information("NDB Binlog: "
                              "CREATE (DISCOVER) TABLE Event: %s",
                              event_name.c_ptr());
    }
    else
    {
      delete ev;
      if (opt_ndb_extra_logging)
        sql_print_information("NDB Binlog: DISCOVER TABLE Event: %s",
                              event_name.c_ptr());
    }

    /*
      create the event operations for receiving logging events
    */
    if (ndbcluster_create_event_ops(thd, share,
                                    ndbtab, event_name.c_ptr()))
    {
      sql_print_error("NDB Binlog:"
                      "FAILED CREATE (DISCOVER) EVENT OPERATIONS Event: %s",
                      event_name.c_ptr());
      /* a warning has been issued to the client */
      break;
    }
    pthread_mutex_unlock(&share->mutex);
    DBUG_RETURN(0);
  }

  pthread_mutex_unlock(&share->mutex);
  free_share(&share);
  DBUG_RETURN(-1);
}

int
ndbcluster_create_event(THD *thd, Ndb *ndb, const NDBTAB *ndbtab,
                        const char *event_name, NDB_SHARE *share,
                        int push_warning)
{
  DBUG_ENTER("ndbcluster_create_event");
  DBUG_PRINT("info", ("table=%s version=%d event=%s share=%s",
                      ndbtab->getName(), ndbtab->getObjectVersion(),
                      event_name, share ? share->key : "(nil)"));
  DBUG_ASSERT(! IS_NDB_BLOB_PREFIX(ndbtab->getName()));
  DBUG_ASSERT(share);

  if (get_binlog_nologging(share))
  {
    if (opt_ndb_extra_logging && ndb_binlog_running)
      sql_print_information("NDB Binlog: NOT logging %s", share->key);
    DBUG_PRINT("info", ("share->flags & NSF_NO_BINLOG, flags: %x %d",
                        share->flags, share->flags & NSF_NO_BINLOG));
    DBUG_RETURN(0);
  }

  ndb->setDatabaseName(share->db);
  NDBDICT *dict= ndb->getDictionary();
  NDBEVENT my_event(event_name);
  my_event.setTable(*ndbtab);
  my_event.addTableEvent(NDBEVENT::TE_ALL);
  if (share->flags & NSF_HIDDEN_PK)
  {
    if (share->flags & NSF_BLOB_FLAG)
    {
      sql_print_error("NDB Binlog: logging of table %s "
                      "with BLOB attribute and no PK is not supported",
                      share->key);
      if (push_warning)
        push_warning_printf(thd, MYSQL_ERROR::WARN_LEVEL_WARN,
                            ER_ILLEGAL_HA_CREATE_OPTION,
                            ER(ER_ILLEGAL_HA_CREATE_OPTION),
                            ndbcluster_hton_name,
                            "Binlog of table with BLOB attribute and no PK");

      share->flags|= NSF_NO_BINLOG;
      DBUG_RETURN(-1);
    }
    /* No primary key, subscribe for all attributes */
    my_event.setReport((NDBEVENT::EventReport)
                       (NDBEVENT::ER_ALL | NDBEVENT::ER_DDL));
    DBUG_PRINT("info", ("subscription all"));
  }
  else
  {
    if (strcmp(share->db, NDB_REP_DB) == 0 &&
        strcmp(share->table_name, NDB_SCHEMA_TABLE) == 0)
    {
      /**
       * ER_SUBSCRIBE is only needed on NDB_SCHEMA_TABLE
       */
      my_event.setReport((NDBEVENT::EventReport)
                         (NDBEVENT::ER_ALL |
                          NDBEVENT::ER_SUBSCRIBE |
                          NDBEVENT::ER_DDL));
      DBUG_PRINT("info", ("subscription all and subscribe"));
    }
    else
    {
      if (get_binlog_full(share))
      {
        my_event.setReport((NDBEVENT::EventReport)
                           (NDBEVENT::ER_ALL | NDBEVENT::ER_DDL));
        DBUG_PRINT("info", ("subscription all"));
      }
      else
      {
        my_event.setReport((NDBEVENT::EventReport)
                           (NDBEVENT::ER_UPDATED | NDBEVENT::ER_DDL));
        DBUG_PRINT("info", ("subscription only updated"));
      }
    }
  }
  if (share->flags & NSF_BLOB_FLAG)
    my_event.mergeEvents(TRUE);

  /* add all columns to the event */
  int n_cols= ndbtab->getNoOfColumns();
  for(int a= 0; a < n_cols; a++)
    my_event.addEventColumn(a);

  if (dict->createEvent(my_event)) // Add event to database
  {
    if (dict->getNdbError().classification != NdbError::SchemaObjectExists)
    {
      /*
        failed, print a warning
      */
      if (push_warning > 1)
        push_warning_printf(thd, MYSQL_ERROR::WARN_LEVEL_WARN,
                            ER_GET_ERRMSG, ER(ER_GET_ERRMSG),
                            dict->getNdbError().code,
                            dict->getNdbError().message, "NDB");
      sql_print_error("NDB Binlog: Unable to create event in database. "
                      "Event: %s  Error Code: %d  Message: %s", event_name,
                      dict->getNdbError().code, dict->getNdbError().message);
      DBUG_RETURN(-1);
    }

    /*
      try retrieving the event, if table version/id matches, we will get
      a valid event.  Otherwise we have a trailing event from before
    */
    const NDBEVENT *ev;
    if ((ev= dict->getEvent(event_name)))
    {
      delete ev;
      DBUG_RETURN(0);
    }

    /*
      trailing event from before; an error, but try to correct it
    */
    if (dict->getNdbError().code == NDB_INVALID_SCHEMA_OBJECT &&
        dict->dropEvent(my_event.getName(), 1))
    {
      if (push_warning > 1)
        push_warning_printf(thd, MYSQL_ERROR::WARN_LEVEL_WARN,
                            ER_GET_ERRMSG, ER(ER_GET_ERRMSG),
                            dict->getNdbError().code,
                            dict->getNdbError().message, "NDB");
      sql_print_error("NDB Binlog: Unable to create event in database. "
                      " Attempt to correct with drop failed. "
                      "Event: %s Error Code: %d Message: %s",
                      event_name,
                      dict->getNdbError().code,
                      dict->getNdbError().message);
      DBUG_RETURN(-1);
    }

    /*
      try to add the event again
    */
    if (dict->createEvent(my_event))
    {
      if (push_warning > 1)
        push_warning_printf(thd, MYSQL_ERROR::WARN_LEVEL_WARN,
                            ER_GET_ERRMSG, ER(ER_GET_ERRMSG),
                            dict->getNdbError().code,
                            dict->getNdbError().message, "NDB");
      sql_print_error("NDB Binlog: Unable to create event in database. "
                      " Attempt to correct with drop ok, but create failed. "
                      "Event: %s Error Code: %d Message: %s",
                      event_name,
                      dict->getNdbError().code,
                      dict->getNdbError().message);
      DBUG_RETURN(-1);
    }
#ifdef NDB_BINLOG_EXTRA_WARNINGS
    push_warning_printf(thd, MYSQL_ERROR::WARN_LEVEL_WARN,
                        ER_GET_ERRMSG, ER(ER_GET_ERRMSG),
                        0, "NDB Binlog: Removed trailing event",
                        "NDB");
#endif
  }

  DBUG_RETURN(0);
}

inline int is_ndb_compatible_type(Field *field)
{
  return
    !(field->flags & BLOB_FLAG) &&
    field->type() != MYSQL_TYPE_BIT &&
    field->pack_length() != 0;
}

/*
  - create eventOperations for receiving log events
  - setup ndb recattrs for reception of log event data
  - "start" the event operation

  used at create/discover of tables
*/
int
ndbcluster_create_event_ops(THD *thd, NDB_SHARE *share,
                            const NDBTAB *ndbtab, const char *event_name)
{
  /*
    we are in either create table or rename table so table should be
    locked, hence we can work with the share without locks
  */

  DBUG_ENTER("ndbcluster_create_event_ops");
  DBUG_PRINT("enter", ("table: %s event: %s", ndbtab->getName(), event_name));
  DBUG_ASSERT(! IS_NDB_BLOB_PREFIX(ndbtab->getName()));
  DBUG_ASSERT(share);

  if (get_binlog_nologging(share))
  {
    DBUG_PRINT("info", ("share->flags & NSF_NO_BINLOG, flags: %x",
                        share->flags));
    DBUG_RETURN(0);
  }

  // Don't allow event ops to be created on distributed priv tables
  // they are distributed via ndb_schema
  assert(!Ndb_dist_priv_util::is_distributed_priv_table(share->db,
                                                        share->table_name));

  int do_ndb_schema_share= 0, do_ndb_apply_status_share= 0;
#ifdef HAVE_NDB_BINLOG
  uint len= (int)strlen(share->table_name);
#endif
  if (!ndb_schema_share && strcmp(share->db, NDB_REP_DB) == 0 &&
      strcmp(share->table_name, NDB_SCHEMA_TABLE) == 0)
    do_ndb_schema_share= 1;
  else if (!ndb_apply_status_share && strcmp(share->db, NDB_REP_DB) == 0 &&
           strcmp(share->table_name, NDB_APPLY_TABLE) == 0)
    do_ndb_apply_status_share= 1;
  else
#ifdef HAVE_NDB_BINLOG
    if (!binlog_filter->db_ok(share->db) ||
        !ndb_binlog_running ||
        (len >= sizeof(NDB_EXCEPTIONS_TABLE_SUFFIX) &&
         strcmp(share->table_name+len-sizeof(NDB_EXCEPTIONS_TABLE_SUFFIX)+1,
                lower_case_table_names ? NDB_EXCEPTIONS_TABLE_SUFFIX_LOWER :
                NDB_EXCEPTIONS_TABLE_SUFFIX) == 0))
#endif
  {
    share->flags|= NSF_NO_BINLOG;
    DBUG_RETURN(0);
  }

  // Check that the share agrees
  DBUG_ASSERT(share->need_events(ndb_binlog_running));

  Ndb_event_data *event_data= share->event_data;
  if (share->op)
  {
    event_data= (Ndb_event_data *) share->op->getCustomData();
    assert(event_data->share == share);
    assert(share->event_data == 0);

    DBUG_ASSERT(share->use_count > 1);
    sql_print_error("NDB Binlog: discover reusing old ev op");
    /* ndb_share reference ToDo free */
    DBUG_PRINT("NDB_SHARE", ("%s ToDo free  use_count: %u",
                             share->key, share->use_count));
    free_share(&share); // old event op already has reference
    DBUG_RETURN(0);
  }

  DBUG_ASSERT(event_data != 0);
  TABLE *table= event_data->shadow_table;

  int retries= 100;
  /*
    100 milliseconds, temporary error on schema operation can
    take some time to be resolved
  */
  int retry_sleep= 100;
  while (1)
  {
    Mutex_guard injector_mutex_g(injector_mutex);
    Ndb *ndb= injector_ndb;
    if (do_ndb_schema_share)
      ndb= schema_ndb;

    if (ndb == 0)
      DBUG_RETURN(-1);

    NdbEventOperation* op;
    if (do_ndb_schema_share)
      op= ndb->createEventOperation(event_name);
    else
    {
      // set injector_ndb database/schema from table internal name
      int ret= ndb->setDatabaseAndSchemaName(ndbtab);
      assert(ret == 0); NDB_IGNORE_VALUE(ret);
      op= ndb->createEventOperation(event_name);
      // reset to catch errors
      ndb->setDatabaseName("");
    }
    if (!op)
    {
      sql_print_error("NDB Binlog: Creating NdbEventOperation failed for"
                      " %s",event_name);
      push_warning_printf(thd, MYSQL_ERROR::WARN_LEVEL_WARN,
                          ER_GET_ERRMSG, ER(ER_GET_ERRMSG),
                          ndb->getNdbError().code,
                          ndb->getNdbError().message,
                          "NDB");
      DBUG_RETURN(-1);
    }

    if (share->flags & NSF_BLOB_FLAG)
      op->mergeEvents(TRUE); // currently not inherited from event

    uint n_columns= ndbtab->getNoOfColumns();
    uint n_fields= table->s->fields;
    uint val_length= sizeof(NdbValue) * n_columns;

    /*
       Allocate memory globally so it can be reused after online alter table
    */
    if (my_multi_malloc(MYF(MY_WME),
                        &event_data->ndb_value[0],
                        val_length,
                        &event_data->ndb_value[1],
                        val_length,
                        NULL) == 0)
    {
      DBUG_PRINT("info", ("Failed to allocate records for event operation"));
      DBUG_RETURN(-1);
    }

    for (uint j= 0; j < n_columns; j++)
    {
      const char *col_name= ndbtab->getColumn(j)->getName();
      NdbValue attr0, attr1;
      if (j < n_fields)
      {
        Field *f= table->field[j];
        if (is_ndb_compatible_type(f))
        {
          DBUG_PRINT("info", ("%s compatible", col_name));
          attr0.rec= op->getValue(col_name, (char*) f->ptr);
          attr1.rec= op->getPreValue(col_name,
                                     (f->ptr - table->record[0]) +
                                     (char*) table->record[1]);
        }
        else if (! (f->flags & BLOB_FLAG))
        {
          DBUG_PRINT("info", ("%s non compatible", col_name));
          attr0.rec= op->getValue(col_name);
          attr1.rec= op->getPreValue(col_name);
        }
        else
        {
          DBUG_PRINT("info", ("%s blob", col_name));
          DBUG_ASSERT(share->flags & NSF_BLOB_FLAG);
          attr0.blob= op->getBlobHandle(col_name);
          attr1.blob= op->getPreBlobHandle(col_name);
          if (attr0.blob == NULL || attr1.blob == NULL)
          {
            sql_print_error("NDB Binlog: Creating NdbEventOperation"
                            " blob field %u handles failed (code=%d) for %s",
                            j, op->getNdbError().code, event_name);
            push_warning_printf(thd, MYSQL_ERROR::WARN_LEVEL_WARN,
                                ER_GET_ERRMSG, ER(ER_GET_ERRMSG),
                                op->getNdbError().code,
                                op->getNdbError().message,
                                "NDB");
            ndb->dropEventOperation(op);
            DBUG_RETURN(-1);
          }
        }
      }
      else
      {
        DBUG_PRINT("info", ("%s hidden key", col_name));
        attr0.rec= op->getValue(col_name);
        attr1.rec= op->getPreValue(col_name);
      }
      event_data->ndb_value[0][j].ptr= attr0.ptr;
      event_data->ndb_value[1][j].ptr= attr1.ptr;
      DBUG_PRINT("info", ("&event_data->ndb_value[0][%d]: 0x%lx  "
                          "event_data->ndb_value[0][%d]: 0x%lx",
                          j, (long) &event_data->ndb_value[0][j],
                          j, (long) attr0.ptr));
      DBUG_PRINT("info", ("&event_data->ndb_value[1][%d]: 0x%lx  "
                          "event_data->ndb_value[1][%d]: 0x%lx",
                          j, (long) &event_data->ndb_value[0][j],
                          j, (long) attr1.ptr));
    }
    op->setCustomData((void *) event_data); // set before execute
    share->event_data= 0;                   // take over event data
    share->op= op; // assign op in NDB_SHARE

    if (op->execute())
    {
      share->op= NULL;
      retries--;
      if (op->getNdbError().status != NdbError::TemporaryError &&
          op->getNdbError().code != 1407)
        retries= 0;
      if (retries == 0)
      {
        push_warning_printf(thd, MYSQL_ERROR::WARN_LEVEL_WARN,
                            ER_GET_ERRMSG, ER(ER_GET_ERRMSG), 
                            op->getNdbError().code, op->getNdbError().message,
                            "NDB");
        sql_print_error("NDB Binlog: ndbevent->execute failed for %s; %d %s",
                        event_name,
                        op->getNdbError().code, op->getNdbError().message);
      }
      share->event_data= event_data;
      op->setCustomData(NULL);
      ndb->dropEventOperation(op);
      if (retries && !thd->killed)
      {
        do_retry_sleep(retry_sleep);
        continue;
      }
      DBUG_RETURN(-1);
    }
    break;
  }

  /* ndb_share reference binlog */
  get_share(share);
  DBUG_PRINT("NDB_SHARE", ("%s binlog  use_count: %u",
                           share->key, share->use_count));
  if (do_ndb_apply_status_share)
  {
    /* ndb_share reference binlog extra */
    ndb_apply_status_share= get_share(share);
    DBUG_PRINT("NDB_SHARE", ("%s binlog extra  use_count: %u",
                             share->key, share->use_count));
    (void) pthread_cond_signal(&injector_cond);
  }
  else if (do_ndb_schema_share)
  {
    /* ndb_share reference binlog extra */
    ndb_schema_share= get_share(share);
    DBUG_PRINT("NDB_SHARE", ("%s binlog extra  use_count: %u",
                             share->key, share->use_count));
    (void) pthread_cond_signal(&injector_cond);
  }

  DBUG_PRINT("info",("%s share->op: 0x%lx  share->use_count: %u",
                     share->key, (long) share->op, share->use_count));

  if (opt_ndb_extra_logging)
    sql_print_information("NDB Binlog: logging %s (%s,%s)", share->key,
                          get_binlog_full(share) ? "FULL" : "UPDATED",
                          get_binlog_use_update(share) ? "USE_UPDATE" : "USE_WRITE");
  DBUG_RETURN(0);
}

int
ndbcluster_drop_event(THD *thd, Ndb *ndb, NDB_SHARE *share,
                      const char *type_str,
                      const char *dbname,
                      const char *tabname)
{
  DBUG_ENTER("ndbcluster_drop_event");
  /*
    There might be 2 types of events setup for the table, we cannot know
    which ones are supposed to be there as they may have been created
    differently for different mysqld's.  So we drop both
  */
  for (uint i= 0; i < 2; i++)
  {
    NDBDICT *dict= ndb->getDictionary();
    String event_name(INJECTOR_EVENT_LEN);
    ndb_rep_event_name(&event_name, dbname, tabname, i);
    
    if (!dict->dropEvent(event_name.c_ptr()))
      continue;

    if (dict->getNdbError().code != 4710 &&
        dict->getNdbError().code != 1419)
    {
      /* drop event failed for some reason, issue a warning */
      push_warning_printf(thd, MYSQL_ERROR::WARN_LEVEL_WARN,
                          ER_GET_ERRMSG, ER(ER_GET_ERRMSG),
                          dict->getNdbError().code,
                          dict->getNdbError().message, "NDB");
      /* error is not that the event did not exist */
      sql_print_error("NDB Binlog: Unable to drop event in database. "
                      "Event: %s Error Code: %d Message: %s",
                      event_name.c_ptr(),
                      dict->getNdbError().code,
                      dict->getNdbError().message);
      /* ToDo; handle error? */
      if (share && share->op &&
          share->op->getState() == NdbEventOperation::EO_EXECUTING &&
          dict->getNdbError().mysql_code != HA_ERR_NO_CONNECTION)
      {
        DBUG_ASSERT(FALSE);
        DBUG_RETURN(-1);
      }
    }
  }
  DBUG_RETURN(0);
}

/*
  when entering the calling thread should have a share lock id share != 0
  then the injector thread will have  one as well, i.e. share->use_count == 0
  (unless it has already dropped... then share->op == 0)
*/

int
ndbcluster_handle_drop_table(THD *thd, Ndb *ndb, NDB_SHARE *share,
                             const char *type_str,
                             const char * dbname, const char * tabname)
{
  DBUG_ENTER("ndbcluster_handle_drop_table");

  if (dbname && tabname)
  {
    if (ndbcluster_drop_event(thd, ndb, share, type_str, dbname, tabname))
      DBUG_RETURN(-1);
  }

  if (share == 0 || share->op == 0)
  {
    DBUG_RETURN(0);
  }

/*
  Syncronized drop between client thread and injector thread is
  neccessary in order to maintain ordering in the binlog,
  such that the drop occurs _after_ any inserts/updates/deletes.

  The penalty for this is that the drop table becomes slow.

  This wait is however not strictly neccessary to produce a binlog
  that is usable.  However the slave does not currently handle
  these out of order, thus we are keeping the SYNC_DROP_ defined
  for now.
*/
  const char *save_proc_info= thd->proc_info;
#define SYNC_DROP_
#ifdef SYNC_DROP_
  thd->proc_info= "Syncing ndb table schema operation and binlog";
  pthread_mutex_lock(&share->mutex);
  int max_timeout= DEFAULT_SYNC_TIMEOUT;
  while (share->op)
  {
    struct timespec abstime;
    set_timespec(abstime, 1);
    int ret= pthread_cond_timedwait(&injector_cond,
                                    &share->mutex,
                                    &abstime);
    if (thd->killed ||
        share->op == 0)
      break;
    if (ret)
    {
      max_timeout--;
      if (max_timeout == 0)
      {
        sql_print_error("NDB %s: %s timed out. Ignoring...",
                        type_str, share->key);
        DBUG_ASSERT(false);
        break;
      }
      if (opt_ndb_extra_logging)
        ndb_report_waiting(type_str, max_timeout,
                           type_str, share->key, 0);
    }
  }
  pthread_mutex_unlock(&share->mutex);
#else
  pthread_mutex_lock(&share->mutex);
  share->op= 0;
  pthread_mutex_unlock(&share->mutex);
#endif
  thd->proc_info= save_proc_info;

  DBUG_RETURN(0);
}


/********************************************************************
  Internal helper functions for differentd events from the stoarage nodes
  used by the ndb injector thread
********************************************************************/

/*
  Unpack a record read from NDB 

  SYNOPSIS
    ndb_unpack_record()
    buf                 Buffer to store read row

  NOTE
    The data for each row is read directly into the
    destination buffer. This function is primarily 
    called in order to check if any fields should be 
    set to null.
*/

static void ndb_unpack_record(TABLE *table, NdbValue *value,
                              MY_BITMAP *defined, uchar *buf)
{
  Field **p_field= table->field, *field= *p_field;
  my_ptrdiff_t row_offset= (my_ptrdiff_t) (buf - table->record[0]);
  my_bitmap_map *old_map= dbug_tmp_use_all_columns(table, table->write_set);
  DBUG_ENTER("ndb_unpack_record");

  /*
    Set the filler bits of the null byte, since they are
    not touched in the code below.
    
    The filler bits are the MSBs in the last null byte
  */ 
  if (table->s->null_bytes > 0)
       buf[table->s->null_bytes - 1]|= 256U - (1U <<
					       table->s->last_null_bit_pos);
  /*
    Set null flag(s)
  */
  for ( ; field;
       p_field++, value++, field= *p_field)
  {
    field->set_notnull(row_offset);       
    if ((*value).ptr)
    {
      if (!(field->flags & BLOB_FLAG))
      {
        int is_null= (*value).rec->isNULL();
        if (is_null)
        {
          if (is_null > 0)
          {
            DBUG_PRINT("info",("[%u] NULL", field->field_index));
            field->set_null(row_offset);
          }
          else
          {
            DBUG_PRINT("info",("[%u] UNDEFINED", field->field_index));
            bitmap_clear_bit(defined, field->field_index);
          }
        }
        else if (field->type() == MYSQL_TYPE_BIT)
        {
          Field_bit *field_bit= static_cast<Field_bit*>(field);

          /*
            Move internal field pointer to point to 'buf'.  Calling
            the correct member function directly since we know the
            type of the object.
           */
          field_bit->Field_bit::move_field_offset(row_offset);
          if (field->pack_length() < 5)
          {
            DBUG_PRINT("info", ("bit field H'%.8X", 
                                (*value).rec->u_32_value()));
            field_bit->Field_bit::store((longlong) (*value).rec->u_32_value(),
                                        TRUE);
          }
          else
          {
            DBUG_PRINT("info", ("bit field H'%.8X%.8X",
                                *(Uint32 *)(*value).rec->aRef(),
                                *((Uint32 *)(*value).rec->aRef()+1)));
#ifdef WORDS_BIGENDIAN
            /* lsw is stored first */
            Uint32 *buf= (Uint32 *)(*value).rec->aRef();
            field_bit->Field_bit::store((((longlong)*buf)
                                         & 0x00000000FFFFFFFFLL)
                                        |
                                        ((((longlong)*(buf+1)) << 32)
                                         & 0xFFFFFFFF00000000LL),
                                        TRUE);
#else
            field_bit->Field_bit::store((longlong)
                                        (*value).rec->u_64_value(), TRUE);
#endif
          }
          /*
            Move back internal field pointer to point to original
            value (usually record[0]).
           */
          field_bit->Field_bit::move_field_offset(-row_offset);
          DBUG_PRINT("info",("[%u] SET",
                             (*value).rec->getColumn()->getColumnNo()));
          DBUG_DUMP("info", (const uchar*) field->ptr, field->pack_length());
        }
        else
        {
          DBUG_PRINT("info",("[%u] SET",
                             (*value).rec->getColumn()->getColumnNo()));
          DBUG_DUMP("info", (const uchar*) field->ptr, field->pack_length());
        }
      }
      else
      {
        NdbBlob *ndb_blob= (*value).blob;
        uint col_no= field->field_index;
        int isNull;
        ndb_blob->getDefined(isNull);
        if (isNull == 1)
        {
          DBUG_PRINT("info",("[%u] NULL", col_no));
          field->set_null(row_offset);
        }
        else if (isNull == -1)
        {
          DBUG_PRINT("info",("[%u] UNDEFINED", col_no));
          bitmap_clear_bit(defined, col_no);
        }
        else
        {
#ifndef DBUG_OFF
          // pointer vas set in get_ndb_blobs_value
          Field_blob *field_blob= (Field_blob*)field;
          uchar* ptr;
          field_blob->get_ptr(&ptr, row_offset);
          uint32 len= field_blob->get_length(row_offset);
          DBUG_PRINT("info",("[%u] SET ptr: 0x%lx  len: %u",
                             col_no, (long) ptr, len));
#endif
        }
      }
    }
  }
  dbug_tmp_restore_column_map(table->write_set, old_map);
  DBUG_VOID_RETURN;
}

/*
  Handle error states on events from the storage nodes
*/
static int
handle_error(NdbEventOperation *pOp)
{
  Ndb_event_data *event_data= (Ndb_event_data *) pOp->getCustomData();
  NDB_SHARE *share= event_data->share;
  DBUG_ENTER("handle_error");

  int overrun= pOp->isOverrun();
  if (overrun)
  {
    /*
      ToDo: this error should rather clear the ndb_binlog_index...
      and continue
    */
    sql_print_error("NDB Binlog: Overrun in event buffer, "
                    "this means we have dropped events. Cannot "
                    "continue binlog for %s", share->key);
    pOp->clearError();
    DBUG_RETURN(-1);
  }

  if (!pOp->isConsistent())
  {
    /*
      ToDo: this error should rather clear the ndb_binlog_index...
      and continue
    */
    sql_print_error("NDB Binlog: Not Consistent. Cannot "
                    "continue binlog for %s. Error code: %d"
                    " Message: %s", share->key,
                    pOp->getNdbError().code,
                    pOp->getNdbError().message);
    pOp->clearError();
    DBUG_RETURN(-1);
  }
  sql_print_error("NDB Binlog: unhandled error %d for table %s",
                  pOp->hasError(), share->key);
  pOp->clearError();
  DBUG_RETURN(0);
}

static int
handle_non_data_event(THD *thd,
                      NdbEventOperation *pOp,
                      ndb_binlog_index_row &row)
{
  const Ndb_event_data* event_data=
    static_cast<const Ndb_event_data*>(pOp->getCustomData());
  NDB_SHARE *share= event_data->share;
  NDBEVENT::TableEvent type= pOp->getEventType();

  switch (type)
  {
  case NDBEVENT::TE_CLUSTER_FAILURE:
    if (opt_ndb_extra_logging)
      sql_print_information("NDB Binlog: cluster failure for %s at epoch %u/%u.",
                            share->key,
                            (uint)(pOp->getGCI() >> 32),
                            (uint)(pOp->getGCI()));
    if (ndb_apply_status_share == share)
    {
      if (opt_ndb_extra_logging &&
          ndb_binlog_tables_inited && ndb_binlog_running)
        sql_print_information("NDB Binlog: ndb tables initially "
                              "read only on reconnect.");
      /* ndb_share reference binlog extra free */
      DBUG_PRINT("NDB_SHARE", ("%s binlog extra free  use_count: %u",
                               share->key, share->use_count));
      free_share(&ndb_apply_status_share);
      ndb_apply_status_share= 0;
      ndb_binlog_tables_inited= FALSE;
    }
    DBUG_PRINT("error", ("CLUSTER FAILURE EVENT: "
                        "%s  received share: 0x%lx  op: 0x%lx  share op: 0x%lx  "
                        "new_op: 0x%lx",
                         share->key, (long) share, (long) pOp,
                         (long) share->op, (long) share->new_op));
    break;
  case NDBEVENT::TE_DROP:
    if (ndb_apply_status_share == share)
    {
      if (opt_ndb_extra_logging &&
          ndb_binlog_tables_inited && ndb_binlog_running)
        sql_print_information("NDB Binlog: ndb tables initially "
                              "read only on reconnect.");
      /* ndb_share reference binlog extra free */
      DBUG_PRINT("NDB_SHARE", ("%s binlog extra free  use_count: %u",
                               share->key, share->use_count));
      free_share(&ndb_apply_status_share);
      ndb_apply_status_share= 0;
      ndb_binlog_tables_inited= FALSE;
    }
    /* ToDo: remove printout */
    if (opt_ndb_extra_logging)
      sql_print_information("NDB Binlog: drop table %s.", share->key);
    // fall through
  case NDBEVENT::TE_ALTER:
    row.n_schemaops++;
    DBUG_PRINT("info", ("TABLE %s  EVENT: %s  received share: 0x%lx  op: 0x%lx  "
                        "share op: 0x%lx  new_op: 0x%lx",
                        type == NDBEVENT::TE_DROP ? "DROP" : "ALTER",
                        share->key, (long) share, (long) pOp,
                        (long) share->op, (long) share->new_op));
    break;

  case NDBEVENT::TE_NODE_FAILURE:
  case NDBEVENT::TE_SUBSCRIBE:
  case NDBEVENT::TE_UNSUBSCRIBE:
    /* ignore */
    return 0;

  default:
    sql_print_error("NDB Binlog: unknown non data event %d for %s. "
                    "Ignoring...", (unsigned) type, share->key);
    return 0;
  }

  ndb_handle_schema_change(thd, injector_ndb, pOp, event_data);
  return 0;
}

/*
  Handle data events from the storage nodes
*/
inline ndb_binlog_index_row *
ndb_find_binlog_index_row(ndb_binlog_index_row **rows,
                          uint orig_server_id, int flag)
{
  ndb_binlog_index_row *row= *rows;
  if (opt_ndb_log_orig)
  {
    ndb_binlog_index_row *first= row, *found_id= 0;
    for (;;)
    {
      if (row->orig_server_id == orig_server_id)
      {
        /* */
        if (!flag || !row->orig_epoch)
          return row;
        if (!found_id)
          found_id= row;
      }
      if (row->orig_server_id == 0)
        break;
      row= row->next;
      if (row == NULL)
      {
        row= (ndb_binlog_index_row*)sql_alloc(sizeof(ndb_binlog_index_row));
        memset(row, 0, sizeof(ndb_binlog_index_row));
        row->next= first;
        *rows= row;
        if (found_id)
        {
          /*
            If we found index_row with same server id already
            that row will contain the current stats.
            Copy stats over to new and reset old.
          */
          row->n_inserts= found_id->n_inserts;
          row->n_updates= found_id->n_updates;
          row->n_deletes= found_id->n_deletes;
          found_id->n_inserts= 0;
          found_id->n_updates= 0;
          found_id->n_deletes= 0;
        }
        /* keep track of schema ops only on "first" index_row */
        row->n_schemaops= first->n_schemaops;
        first->n_schemaops= 0;
        break;
      }
    }
    row->orig_server_id= orig_server_id;
  }
  return row;
}


static int
handle_data_event(THD* thd, Ndb *ndb, NdbEventOperation *pOp,
                  ndb_binlog_index_row **rows,
                  injector::transaction &trans,
                  unsigned &trans_row_count,
                  unsigned &trans_slave_row_count)
{
  Ndb_event_data *event_data= (Ndb_event_data *) pOp->getCustomData();
  TABLE *table= event_data->shadow_table;
  NDB_SHARE *share= event_data->share;
  if (pOp != share->op)
  {
    return 0;
  }

  uint32 anyValue= pOp->getAnyValue();
  if (ndbcluster_anyvalue_is_reserved(anyValue))
  {
    if (!ndbcluster_anyvalue_is_nologging(anyValue))
      sql_print_warning("NDB: unknown value for binlog signalling 0x%X, "
                        "event not logged",
                        anyValue);
    return 0;
  }
  uint32 originating_server_id= ndbcluster_anyvalue_get_serverid(anyValue);
  bool log_this_slave_update = g_ndb_log_slave_updates;
  bool count_this_event = true;

  if (share == ndb_apply_status_share)
  {
    /* 
       Note that option values are read without synchronisation w.r.t. 
       thread setting option variable or epoch boundaries.
    */
    if (opt_ndb_log_apply_status ||
        opt_ndb_log_orig)
    {
      Uint32 ndb_apply_status_logging_server_id= originating_server_id;
      Uint32 ndb_apply_status_server_id= 0;
      Uint64 ndb_apply_status_epoch= 0;
      bool event_has_data = false;

      switch(pOp->getEventType())
      {
      case NDBEVENT::TE_INSERT:
      case NDBEVENT::TE_UPDATE:
        event_has_data = true;
        break;

      case NDBEVENT::TE_DELETE:
        break;
      default:
        /* We should REALLY never get here */
        abort();
      }
      
      if (likely( event_has_data ))
      {
        /* unpack data to fetch orig_server_id and orig_epoch */
        uint n_fields= table->s->fields;
        MY_BITMAP b;
        uint32 bitbuf[128 / (sizeof(uint32) * 8)];
        bitmap_init(&b, bitbuf, n_fields, FALSE);
        bitmap_set_all(&b);
        ndb_unpack_record(table, event_data->ndb_value[0], &b, table->record[0]);
        ndb_apply_status_server_id= (uint)((Field_long *)table->field[0])->val_int();
        ndb_apply_status_epoch= ((Field_longlong *)table->field[1])->val_int();
        
        if (opt_ndb_log_apply_status)
        {
          /* 
             Determine if event came from our immediate Master server
             Ignore locally manually sourced and reserved events 
          */
          if ((ndb_apply_status_logging_server_id != 0) &&
              (! ndbcluster_anyvalue_is_reserved(ndb_apply_status_logging_server_id)))
          {
            bool isFromImmediateMaster = (ndb_apply_status_server_id ==
                                          ndb_apply_status_logging_server_id);
            
            if (isFromImmediateMaster)
            {
              /* 
                 We log this event with our server-id so that it 
                 propagates back to the originating Master (our
                 immediate Master)
              */
              assert(ndb_apply_status_logging_server_id != ::server_id);
              
              originating_server_id= 0; /* Will be set to our ::serverid below */
            }
          }
        }

        if (opt_ndb_log_orig)
        {
          /* store */
          ndb_binlog_index_row *row= ndb_find_binlog_index_row
            (rows, ndb_apply_status_server_id, 1);
          row->orig_epoch= ndb_apply_status_epoch;
        }
      }
    } // opt_ndb_log_apply_status || opt_ndb_log_orig)

    if (opt_ndb_log_apply_status)
    {
      /* We are logging ndb_apply_status changes
       * Don't count this event as making an epoch non-empty
       * Log this event in the Binlog
       */
      count_this_event = false;
      log_this_slave_update = true;
    }
    else
    {
      /* Not logging ndb_apply_status updates, discard this event now */
      return 0;
    }
  }
  
  if (originating_server_id == 0)
    originating_server_id= ::server_id;
  else 
  {
    /* Track that we received a replicated row event */
    if (likely( count_this_event ))
      trans_slave_row_count++;
    
    if (!log_this_slave_update)
    {
      /*
        This event comes from a slave applier since it has an originating
        server id set. Since option to log slave updates is not set, skip it.
      */
      return 0;
    }
  }

  /* 
     Start with logged_server_id as AnyValue in case it's a composite
     (server_id_bits < 31).  This way any user-values are passed-through
     to the Binlog in the high bits of the event's Server Id.
     In future it may be useful to support *not* mapping composite
     AnyValues to/from Binlogged server-ids.
  */
  uint32 logged_server_id= anyValue;
  ndbcluster_anyvalue_set_serverid(logged_server_id, originating_server_id);

  /*
     Get NdbApi transaction id for this event to put into Binlog
  */
  Ndb_binlog_extra_row_info extra_row_info;
  const uchar* extra_row_info_ptr = NULL;
  if (opt_ndb_log_transaction_id)
  {
    extra_row_info.setFlags(Ndb_binlog_extra_row_info::NDB_ERIF_TRANSID);
    extra_row_info.setTransactionId(pOp->getTransId());
    extra_row_info_ptr = extra_row_info.generateBuffer();
  }

  DBUG_ASSERT(trans.good());
  DBUG_ASSERT(table != 0);

  dbug_print_table("table", table);

  uint n_fields= table->s->fields;
  DBUG_PRINT("info", ("Assuming %u columns for table %s",
                      n_fields, table->s->table_name.str));
  MY_BITMAP b;
  /* Potential buffer for the bitmap */
  uint32 bitbuf[128 / (sizeof(uint32) * 8)];
  const bool own_buffer = n_fields <= sizeof(bitbuf) * 8;
  bitmap_init(&b, own_buffer ? bitbuf : NULL, n_fields, FALSE); 
  bitmap_set_all(&b);

  /*
   row data is already in table->record[0]
   As we told the NdbEventOperation to do this
   (saves moving data about many times)
  */

  /*
    for now malloc/free blobs buffer each time
    TODO if possible share single permanent buffer with handlers
   */
  uchar* blobs_buffer[2] = { 0, 0 };
  uint blobs_buffer_size[2] = { 0, 0 };

  ndb_binlog_index_row *row=
    ndb_find_binlog_index_row(rows, originating_server_id, 0);

  switch(pOp->getEventType())
  {
  case NDBEVENT::TE_INSERT:
    if (likely( count_this_event ))
    {
      row->n_inserts++;
      trans_row_count++;
    }
    DBUG_PRINT("info", ("INSERT INTO %s.%s",
                        table->s->db.str, table->s->table_name.str));
    {
      int ret;
      if (share->flags & NSF_BLOB_FLAG)
      {
        my_ptrdiff_t ptrdiff= 0;
        ret = get_ndb_blobs_value(table, event_data->ndb_value[0],
                                  blobs_buffer[0],
                                  blobs_buffer_size[0],
                                  ptrdiff);
        assert(ret == 0);
      }
      ndb_unpack_record(table, event_data->ndb_value[0], &b, table->record[0]);
      ret = trans.write_row(logged_server_id,
                            injector::transaction::table(table, true),
                            &b, n_fields, table->record[0],
                            extra_row_info_ptr);
      assert(ret == 0);
    }
    break;
  case NDBEVENT::TE_DELETE:
    if (likely( count_this_event ))
    {
      row->n_deletes++;
      trans_row_count++;
    }
    DBUG_PRINT("info",("DELETE FROM %s.%s",
                       table->s->db.str, table->s->table_name.str));
    {
      /*
        table->record[0] contains only the primary key in this case
        since we do not have an after image
      */
      int n;
      if (!get_binlog_full(share) && table->s->primary_key != MAX_KEY)
        n= 0; /*
                use the primary key only as it save time and space and
                it is the only thing needed to log the delete
              */
      else
        n= 1; /*
                we use the before values since we don't have a primary key
                since the mysql server does not handle the hidden primary
                key
              */

      int ret;
      if (share->flags & NSF_BLOB_FLAG)
      {
        my_ptrdiff_t ptrdiff= table->record[n] - table->record[0];
        ret = get_ndb_blobs_value(table, event_data->ndb_value[n],
                                  blobs_buffer[n],
                                  blobs_buffer_size[n],
                                  ptrdiff);
        assert(ret == 0);
      }
      ndb_unpack_record(table, event_data->ndb_value[n], &b, table->record[n]);
      DBUG_EXECUTE("info", print_records(table, table->record[n]););
      ret = trans.delete_row(logged_server_id,
                             injector::transaction::table(table, true),
                             &b, n_fields, table->record[n],
                             extra_row_info_ptr);
      assert(ret == 0);
    }
    break;
  case NDBEVENT::TE_UPDATE:
    if (likely( count_this_event ))
    {
      row->n_updates++;
      trans_row_count++;
    }
    DBUG_PRINT("info", ("UPDATE %s.%s",
                        table->s->db.str, table->s->table_name.str));
    {
      int ret;
      if (share->flags & NSF_BLOB_FLAG)
      {
        my_ptrdiff_t ptrdiff= 0;
        ret = get_ndb_blobs_value(table, event_data->ndb_value[0],
                                  blobs_buffer[0],
                                  blobs_buffer_size[0],
                                  ptrdiff);
        assert(ret == 0);
      }
      ndb_unpack_record(table, event_data->ndb_value[0],
                        &b, table->record[0]);
      DBUG_EXECUTE("info", print_records(table, table->record[0]););
      if (table->s->primary_key != MAX_KEY &&
          !get_binlog_use_update(share)) 
      {
        /*
          since table has a primary key, we can do a write
          using only after values
        */
        ret = trans.write_row(logged_server_id,
                              injector::transaction::table(table, true),
                              &b, n_fields, table->record[0],// after values
                              extra_row_info_ptr);
        assert(ret == 0);
      }
      else
      {
        /*
          mysql server cannot handle the ndb hidden key and
          therefore needs the before image as well
        */
        if (share->flags & NSF_BLOB_FLAG)
        {
          my_ptrdiff_t ptrdiff= table->record[1] - table->record[0];
          ret = get_ndb_blobs_value(table, event_data->ndb_value[1],
                                    blobs_buffer[1],
                                    blobs_buffer_size[1],
                                    ptrdiff);
          assert(ret == 0);
        }
        ndb_unpack_record(table, event_data->ndb_value[1], &b, table->record[1]);
        DBUG_EXECUTE("info", print_records(table, table->record[1]););
        ret = trans.update_row(logged_server_id,
                               injector::transaction::table(table, true),
                               &b, n_fields,
                               table->record[1], // before values
                               table->record[0], // after values
                               extra_row_info_ptr);
        assert(ret == 0);
      }
    }
    break;
  default:
    /* We should REALLY never get here. */
    DBUG_PRINT("info", ("default - uh oh, a brain exploded."));
    break;
  }

  if (share->flags & NSF_BLOB_FLAG)
  {
    my_free(blobs_buffer[0], MYF(MY_ALLOW_ZERO_PTR));
    my_free(blobs_buffer[1], MYF(MY_ALLOW_ZERO_PTR));
  }

  if (!own_buffer)
  {
    bitmap_free(&b);
  }

  return 0;
}


/****************************************************************
  Injector thread main loop
****************************************************************/

static void
remove_event_operations(Ndb* ndb)
{
  DBUG_ENTER("remove_event_operations");
  NdbEventOperation *op;
  while ((op= ndb->getEventOperation()))
  {
    DBUG_ASSERT(!IS_NDB_BLOB_PREFIX(op->getEvent()->getTable()->getName()));
    DBUG_PRINT("info", ("removing event operation on %s",
                        op->getEvent()->getName()));

    Ndb_event_data *event_data= (Ndb_event_data *) op->getCustomData();
    DBUG_ASSERT(event_data);

    NDB_SHARE *share= event_data->share;
    DBUG_ASSERT(share != NULL);
    DBUG_ASSERT(share->op == op || share->new_op == op);

    delete event_data;
    op->setCustomData(NULL);

    pthread_mutex_lock(&share->mutex);
    share->op= 0;
    share->new_op= 0;
    pthread_mutex_unlock(&share->mutex);

    DBUG_PRINT("NDB_SHARE", ("%s binlog free  use_count: %u",
                             share->key, share->use_count));
    free_share(&share);

    ndb->dropEventOperation(op);
  }
  DBUG_VOID_RETURN;
}

extern long long g_event_data_count;
extern long long g_event_nondata_count;
extern long long g_event_bytes_count;

void updateInjectorStats(Ndb* schemaNdb, Ndb* dataNdb)
{
  /* Update globals to sum of totals from each listening
   * Ndb object
   */
  g_event_data_count = 
    schemaNdb->getClientStat(Ndb::DataEventsRecvdCount) + 
    dataNdb->getClientStat(Ndb::DataEventsRecvdCount);
  g_event_nondata_count = 
    schemaNdb->getClientStat(Ndb::NonDataEventsRecvdCount) + 
    dataNdb->getClientStat(Ndb::NonDataEventsRecvdCount);
  g_event_bytes_count = 
    schemaNdb->getClientStat(Ndb::EventBytesRecvdCount) + 
    dataNdb->getClientStat(Ndb::EventBytesRecvdCount);
}

/**
   injectApplyStatusWriteRow

   Inject a WRITE_ROW event on the ndb_apply_status table into
   the Binlog.
   This contains our server_id and the supplied epoch number.
   When applied on the Slave it gives a transactional position
   marker
*/
static
bool
injectApplyStatusWriteRow(injector::transaction& trans,
                          ulonglong gci)
{
  DBUG_ENTER("injectApplyStatusWriteRow");
  if (ndb_apply_status_share == NULL)
  {
    sql_print_error("NDB: Could not get apply status share");
    DBUG_ASSERT(ndb_apply_status_share != NULL);
    DBUG_RETURN(false);
  }

  /* Build row buffer for generated ndb_apply_status
     WRITE_ROW event
     First get the relevant table structure.
  */
  DBUG_ASSERT(!ndb_apply_status_share->event_data);
  DBUG_ASSERT(ndb_apply_status_share->op);
  Ndb_event_data* event_data=
    (Ndb_event_data *) ndb_apply_status_share->op->getCustomData();
  DBUG_ASSERT(event_data);
  DBUG_ASSERT(event_data->shadow_table);
  TABLE* apply_status_table= event_data->shadow_table;

  /*
    Intialize apply_status_table->record[0]
  */
  empty_record(apply_status_table);

  apply_status_table->field[0]->store((longlong)::server_id, true);
  apply_status_table->field[1]->store((longlong)gci, true);
  apply_status_table->field[2]->store("", 0, &my_charset_bin);
  apply_status_table->field[3]->store((longlong)0, true);
  apply_status_table->field[4]->store((longlong)0, true);
#ifndef DBUG_OFF
  const LEX_STRING& name= apply_status_table->s->table_name;
  DBUG_PRINT("info", ("use_table: %.*s",
                      (int) name.length, name.str));
#endif
  injector::transaction::table tbl(apply_status_table, true);
  int ret = trans.use_table(::server_id, tbl);
  assert(ret == 0); NDB_IGNORE_VALUE(ret);

  ret= trans.write_row(::server_id,
                       injector::transaction::table(apply_status_table,
                                                    true),
                       &apply_status_table->s->all_set,
                       apply_status_table->s->fields,
                       apply_status_table->record[0]);

  assert(ret == 0);

  DBUG_RETURN(true);
}


extern ulong opt_ndb_report_thresh_binlog_epoch_slip;
extern ulong opt_ndb_report_thresh_binlog_mem_usage;

pthread_handler_t
ndb_binlog_thread_func(void *arg)
{
  THD *thd; /* needs to be first for thread_stack */
  Ndb *i_ndb= 0;
  Ndb *s_ndb= 0;
  Thd_ndb *thd_ndb=0;
  injector *inj= injector::instance();
  uint incident_id= 0;

  enum { BCCC_running, BCCC_exit, BCCC_restart } binlog_thread_state;

  /**
   * If we get error after having reported incident
   *   but before binlog started...we do "Restarting Cluster Binlog"
   *   in that case, don't report incident again
   */
  bool do_incident = true;

  pthread_mutex_lock(&injector_mutex);
  /*
    Set up the Thread
  */
  my_thread_init();
  DBUG_ENTER("ndb_binlog_thread");

  thd= new THD; /* note that contructor of THD uses DBUG_ */
  THD_CHECK_SENTRY(thd);

  /* We need to set thd->thread_id before thd->store_globals, or it will
     set an invalid value for thd->variables.pseudo_thread_id.
  */
  mysql_mutex_lock(&LOCK_thread_count);
  thd->thread_id= thread_id++;
  mysql_mutex_unlock(&LOCK_thread_count);

  thd->thread_stack= (char*) &thd; /* remember where our stack is */
  if (thd->store_globals())
  {
    thd->cleanup();
    delete thd;
    ndb_binlog_thread_running= -1;
    pthread_mutex_unlock(&injector_mutex);
    pthread_cond_signal(&injector_cond);

    DBUG_LEAVE;                               // Must match DBUG_ENTER()
    my_thread_end();
    pthread_exit(0);
    return NULL;                              // Avoid compiler warnings
  }
  lex_start(thd);

  thd->init_for_queries();
  thd_set_command(thd, COM_DAEMON);
  thd->system_thread= SYSTEM_THREAD_NDBCLUSTER_BINLOG;
#ifndef NDB_THD_HAS_NO_VERSION
  thd->version= refresh_version;
#endif
  thd->client_capabilities= 0;
  thd->security_ctx->skip_grants();
  my_net_init(&thd->net, 0);

  // Ndb binlog thread always use row format
  thd->set_current_stmt_binlog_format_row();

  /*
    Set up ndb binlog
  */
  sql_print_information("Starting Cluster Binlog Thread");

  pthread_detach_this_thread();
  thd->real_id= pthread_self();
  mysql_mutex_lock(&LOCK_thread_count);
  threads.append(thd);
  mysql_mutex_unlock(&LOCK_thread_count);
  thd->lex->start_transaction_opt= 0;


restart_cluster_failure:
  int have_injector_mutex_lock= 0;
  binlog_thread_state= BCCC_exit;

  if (!(thd_ndb= Thd_ndb::seize(thd)))
  {
    sql_print_error("Could not allocate Thd_ndb object");
    ndb_binlog_thread_running= -1;
    pthread_mutex_unlock(&injector_mutex);
    pthread_cond_signal(&injector_cond);
    goto err;
  }

  if (!(s_ndb= new Ndb(g_ndb_cluster_connection, NDB_REP_DB)) ||
      s_ndb->init())
  {
    sql_print_error("NDB Binlog: Getting Schema Ndb object failed");
    ndb_binlog_thread_running= -1;
    pthread_mutex_unlock(&injector_mutex);
    pthread_cond_signal(&injector_cond);
    goto err;
  }

  // empty database
  if (!(i_ndb= new Ndb(g_ndb_cluster_connection, "")) ||
      i_ndb->init())
  {
    sql_print_error("NDB Binlog: Getting Ndb object failed");
    ndb_binlog_thread_running= -1;
    pthread_mutex_unlock(&injector_mutex);
    pthread_cond_signal(&injector_cond);
    goto err;
  }

  /*
    Expose global reference to our ndb object.

    Used by both sql client thread and binlog thread to interact
    with the storage
    pthread_mutex_lock(&injector_mutex);
  */
  injector_thd= thd;
  injector_ndb= i_ndb;
  schema_ndb= s_ndb;

  if (opt_bin_log && opt_ndb_log_bin)
  {
    ndb_binlog_running= TRUE;
  }

  /* Thread start up completed  */
  ndb_binlog_thread_running= 1;
  pthread_mutex_unlock(&injector_mutex);
  pthread_cond_signal(&injector_cond);

  /*
    wait for mysql server to start (so that the binlog is started
    and thus can receive the first GAP event)
  */
  mysql_mutex_lock(&LOCK_server_started);
  while (!mysqld_server_started)
  {
    struct timespec abstime;
    set_timespec(abstime, 1);
    mysql_cond_timedwait(&COND_server_started, &LOCK_server_started,
                         &abstime);
    if (ndbcluster_terminating)
    {
      mysql_mutex_unlock(&LOCK_server_started);
      goto err;
    }
  }
  mysql_mutex_unlock(&LOCK_server_started);
  /*
    Main NDB Injector loop
  */
  while (do_incident && ndb_binlog_running)
  {
    /*
      check if it is the first log, if so we do not insert a GAP event
      as there is really no log to have a GAP in
    */
    if (incident_id == 0)
    {
      LOG_INFO log_info;
      mysql_bin_log.get_current_log(&log_info);
      int len=  (uint)strlen(log_info.log_file_name);
      uint no= 0;
      if ((sscanf(log_info.log_file_name + len - 6, "%u", &no) == 1) &&
          no == 1)
      {
        /* this is the fist log, so skip GAP event */
        break;
      }
    }

    /*
      Always insert a GAP event as we cannot know what has happened
      in the cluster while not being connected.
    */
    LEX_STRING const msg[2]=
      {
        { C_STRING_WITH_LEN("mysqld startup")    },
        { C_STRING_WITH_LEN("cluster disconnect")}
      };
    int ret = inj->record_incident(thd, INCIDENT_LOST_EVENTS,
                                   msg[incident_id]);
    assert(ret == 0); NDB_IGNORE_VALUE(ret);
    do_incident = false; // Don't report incident again, unless we get started
    break;
  }
  incident_id= 1;
  {
    thd->proc_info= "Waiting for ndbcluster to start";

    pthread_mutex_lock(&injector_mutex);
    while (!ndb_schema_share ||
           (ndb_binlog_running && !ndb_apply_status_share) ||
           !ndb_binlog_tables_inited)
    {
      if (!thd_ndb->valid_ndb())
      {
        /*
          Cluster has gone away before setup was completed.
          Keep lock on injector_mutex to prevent further
          usage of the injector_ndb, and restart binlog
          thread to get rid of any garbage on the ndb objects
        */
        have_injector_mutex_lock= 1;
        binlog_thread_state= BCCC_restart;
        goto err;
      }
      /* ndb not connected yet */
      struct timespec abstime;
      set_timespec(abstime, 1);
      pthread_cond_timedwait(&injector_cond, &injector_mutex, &abstime);
      if (ndbcluster_binlog_terminating)
      {
        pthread_mutex_unlock(&injector_mutex);
        goto err;
      }
    }
    pthread_mutex_unlock(&injector_mutex);

    DBUG_ASSERT(ndbcluster_hton->slot != ~(uint)0);
    thd_set_thd_ndb(thd, thd_ndb);
    thd_ndb->options|= TNO_NO_LOG_SCHEMA_OP;
    thd->query_id= 0; // to keep valgrind quiet
  }

  {
    // wait for the first event
    thd->proc_info= "Waiting for first event from ndbcluster";
    int schema_res, res;
    Uint64 schema_gci;
    do
    {
      DBUG_PRINT("info", ("Waiting for the first event"));

      if (ndbcluster_binlog_terminating)
        goto err;

      schema_res= s_ndb->pollEvents(100, &schema_gci);
    } while (schema_gci == 0 || ndb_latest_received_binlog_epoch == schema_gci);
    if (ndb_binlog_running)
    {
      Uint64 gci= i_ndb->getLatestGCI();
      while (gci < schema_gci || gci == ndb_latest_received_binlog_epoch)
      {
        if (ndbcluster_binlog_terminating)
          goto err;
        res= i_ndb->pollEvents(10, &gci);
      }
      if (gci > schema_gci)
      {
        schema_gci= gci;
      }
    }
    // now check that we have epochs consistant with what we had before the restart
    DBUG_PRINT("info", ("schema_res: %d  schema_gci: %u/%u", schema_res,
                        (uint)(schema_gci >> 32),
                        (uint)(schema_gci)));
    {
      i_ndb->flushIncompleteEvents(schema_gci);
      s_ndb->flushIncompleteEvents(schema_gci);
      if (schema_gci < ndb_latest_handled_binlog_epoch)
      {
        sql_print_error("NDB Binlog: cluster has been restarted --initial or with older filesystem. "
                        "ndb_latest_handled_binlog_epoch: %u/%u, while current epoch: %u/%u. "
                        "RESET MASTER should be issued. Resetting ndb_latest_handled_binlog_epoch.",
                        (uint)(ndb_latest_handled_binlog_epoch >> 32),
                        (uint)(ndb_latest_handled_binlog_epoch),
                        (uint)(schema_gci >> 32),
                        (uint)(schema_gci));
        ndb_set_latest_trans_gci(0);
        ndb_latest_handled_binlog_epoch= 0;
        ndb_latest_applied_binlog_epoch= 0;
        ndb_latest_received_binlog_epoch= 0;
        ndb_index_stat_restart();
      }
      else if (ndb_latest_applied_binlog_epoch > 0)
      {
        sql_print_warning("NDB Binlog: cluster has reconnected. "
                          "Changes to the database that occured while "
                          "disconnected will not be in the binlog");
      }
      if (opt_ndb_extra_logging)
      {
        sql_print_information("NDB Binlog: starting log at epoch %u/%u",
                              (uint)(schema_gci >> 32),
                              (uint)(schema_gci));
      }
    }
  }
  /*
    binlog thread is ready to receive events
    - client threads may now start updating data, i.e. tables are
    no longer read only
  */
  ndb_binlog_is_ready= TRUE;

  if (opt_ndb_extra_logging)
    sql_print_information("NDB Binlog: ndb tables writable");
  close_cached_tables((THD*) 0, (TABLE_LIST*) 0, FALSE, FALSE, FALSE);

  /* 
     Signal any waiting thread that ndb table setup is
     now complete
  */
  ndb_notify_tables_writable();

  {
    static char db[]= "";
    thd->db= db;
  }
  do_incident = true; // If we get disconnected again...do incident report
  binlog_thread_state= BCCC_running;
  for ( ; !((ndbcluster_binlog_terminating ||
             binlog_thread_state) &&
            ndb_latest_handled_binlog_epoch >= ndb_get_latest_trans_gci()) &&
          binlog_thread_state != BCCC_restart; )
  {
#ifndef DBUG_OFF
    if (binlog_thread_state)
    {
      DBUG_PRINT("info", ("binlog_thread_state: %d, "
                          "ndb_latest_handled_binlog_epoch: %u/%u, "
                          "*get_latest_trans_gci(): %u/%u",
                          binlog_thread_state,
                          (uint)(ndb_latest_handled_binlog_epoch >> 32),
                          (uint)(ndb_latest_handled_binlog_epoch),
                          (uint)(ndb_get_latest_trans_gci() >> 32),
                          (uint)(ndb_get_latest_trans_gci())));
    }
#endif

    /*
      now we don't want any events before next gci is complete
    */
    thd->proc_info= "Waiting for event from ndbcluster";
    thd->set_time();
    
    /* wait for event or 1000 ms */
    Uint64 gci= 0, schema_gci;
    int res= 0, tot_poll_wait= 1000;
    if (ndb_binlog_running)
    {
      res= i_ndb->pollEvents(tot_poll_wait, &gci);
      tot_poll_wait= 0;
    }
    int schema_res= s_ndb->pollEvents(tot_poll_wait, &schema_gci);
    ndb_latest_received_binlog_epoch= gci;

    while (gci > schema_gci && schema_res >= 0)
    {
      static char buf[64];
      thd->proc_info= "Waiting for schema epoch";
      my_snprintf(buf, sizeof(buf), "%s %u/%u(%u/%u)", thd->proc_info,
                  (uint)(schema_gci >> 32),
                  (uint)(schema_gci),
                  (uint)(gci >> 32),
                  (uint)(gci));
      thd->proc_info= buf;
      schema_res= s_ndb->pollEvents(10, &schema_gci);
    }

    if ((ndbcluster_binlog_terminating ||
         binlog_thread_state) &&
        (ndb_latest_handled_binlog_epoch >= ndb_get_latest_trans_gci() ||
         !ndb_binlog_running))
      break; /* Shutting down server */

    MEM_ROOT **root_ptr=
      my_pthread_getspecific_ptr(MEM_ROOT**, THR_MALLOC);
    MEM_ROOT *old_root= *root_ptr;
    MEM_ROOT mem_root;
    init_sql_alloc(&mem_root, 4096, 0);

    // The Ndb_schema_event_handler does not necessarily need
    // to use the same memroot(or vice versa)
    Ndb_schema_event_handler
      schema_event_handler(thd, &mem_root,
                           g_ndb_cluster_connection->node_id());

    *root_ptr= &mem_root;

    if (unlikely(schema_res > 0))
    {
      thd->proc_info= "Processing events from schema table";
      g_ndb_log_slave_updates= opt_log_slave_updates;
      s_ndb->
        setReportThreshEventGCISlip(opt_ndb_report_thresh_binlog_epoch_slip);
      s_ndb->
        setReportThreshEventFreeMem(opt_ndb_report_thresh_binlog_mem_usage);
      NdbEventOperation *pOp= s_ndb->nextEvent();
      while (pOp != NULL)
      {
        if (!pOp->hasError())
        {
          schema_event_handler.handle_event(s_ndb, pOp);

          DBUG_PRINT("info", ("s_ndb first: %s", s_ndb->getEventOperation() ?
                              s_ndb->getEventOperation()->getEvent()->getTable()->getName() :
                              "<empty>"));
          DBUG_PRINT("info", ("i_ndb first: %s", i_ndb->getEventOperation() ?
                              i_ndb->getEventOperation()->getEvent()->getTable()->getName() :
                              "<empty>"));
          if (i_ndb->getEventOperation() == NULL &&
              s_ndb->getEventOperation() == NULL &&
              binlog_thread_state == BCCC_running)
          {
            DBUG_PRINT("info", ("binlog_thread_state= BCCC_restart"));
            binlog_thread_state= BCCC_restart;
            if (ndb_latest_received_binlog_epoch < ndb_get_latest_trans_gci() && ndb_binlog_running)
            {
              sql_print_error("NDB Binlog: latest transaction in epoch %u/%u not in binlog "
                              "as latest received epoch is %u/%u",
                              (uint)(ndb_get_latest_trans_gci() >> 32),
                              (uint)(ndb_get_latest_trans_gci()),
                              (uint)(ndb_latest_received_binlog_epoch >> 32),
                              (uint)(ndb_latest_received_binlog_epoch));
            }
          }
        }
        else
          sql_print_error("NDB: error %lu (%s) on handling "
                          "binlog schema event",
                          (ulong) pOp->getNdbError().code,
                          pOp->getNdbError().message);
        pOp= s_ndb->nextEvent();
      }
      updateInjectorStats(s_ndb, i_ndb);
    }

    if (!ndb_binlog_running)
    {
      /*
        Just consume any events, not used if no binlogging
        e.g. node failure events
      */
      Uint64 tmp_gci;
      if (i_ndb->pollEvents(0, &tmp_gci))
      {
        NdbEventOperation *pOp;
        while ((pOp= i_ndb->nextEvent()))
        {
          if ((unsigned) pOp->getEventType() >=
              (unsigned) NDBEVENT::TE_FIRST_NON_DATA_EVENT)
          {
            ndb_binlog_index_row row;
            handle_non_data_event(thd, pOp, row);
          }
        }
        if (i_ndb->getEventOperation() == NULL &&
            s_ndb->getEventOperation() == NULL &&
            binlog_thread_state == BCCC_running)
        {
          DBUG_PRINT("info", ("binlog_thread_state= BCCC_restart"));
          binlog_thread_state= BCCC_restart;
        }
      }
      updateInjectorStats(s_ndb, i_ndb);
    }
    else if (res > 0 ||
             (ndb_log_empty_epochs() &&
              gci > ndb_latest_handled_binlog_epoch))
    {
      DBUG_PRINT("info", ("pollEvents res: %d", res));
      thd->proc_info= "Processing events";
      NdbEventOperation *pOp= i_ndb->nextEvent();
      ndb_binlog_index_row _row;
      ndb_binlog_index_row *rows= &_row;
      injector::transaction trans;
      unsigned trans_row_count= 0;
      unsigned trans_slave_row_count= 0;
      if (!pOp)
      {
        /*
          Must be an empty epoch since the condition
          (ndb_log_empty_epochs() &&
           gci > ndb_latest_handled_binlog_epoch)
          must be true we write empty epoch into
          ndb_binlog_index
        */
        DBUG_PRINT("info", ("Writing empty epoch for gci %llu", gci));
        DBUG_PRINT("info", ("Initializing transaction"));
        inj->new_trans(thd, &trans);
        rows= &_row;
        memset(&_row, 0, sizeof(_row));
        thd->variables.character_set_client= &my_charset_latin1;
        goto commit_to_binlog;
      }
      while (pOp != NULL)
      {
        rows= &_row;
        gci= pOp->getGCI();
        DBUG_PRINT("info", ("Handling gci: %u/%u",
                            (uint)(gci >> 32),
                            (uint)(gci)));
        // sometimes get TE_ALTER with invalid table
        DBUG_ASSERT(pOp->getEventType() == NdbDictionary::Event::TE_ALTER ||
                    ! IS_NDB_BLOB_PREFIX(pOp->getEvent()->getTable()->getName()));
        DBUG_ASSERT(gci <= ndb_latest_received_binlog_epoch);

        /* initialize some variables for this epoch */
        g_ndb_log_slave_updates= opt_log_slave_updates;
        i_ndb->
          setReportThreshEventGCISlip(opt_ndb_report_thresh_binlog_epoch_slip);
        i_ndb->setReportThreshEventFreeMem(opt_ndb_report_thresh_binlog_mem_usage);

        memset(&_row, 0, sizeof(_row));
        thd->variables.character_set_client= &my_charset_latin1;
        DBUG_PRINT("info", ("Initializing transaction"));
        inj->new_trans(thd, &trans);
        trans_row_count= 0;
        trans_slave_row_count= 0;
        // pass table map before epoch
        {
          Uint32 iter= 0;
          const NdbEventOperation *gci_op;
          Uint32 event_types;

          if (!i_ndb->isConsistentGCI(gci))
          {
            char errmsg[64];
            uint end= sprintf(&errmsg[0],
                              "Detected missing data in GCI %llu, "
                              "inserting GAP event", gci);
            errmsg[end]= '\0';
            DBUG_PRINT("info",
                       ("Detected missing data in GCI %llu, "
                        "inserting GAP event", gci));
            LEX_STRING const msg= { C_STRING_WITH_LEN(errmsg) };
            inj->record_incident(thd, INCIDENT_LOST_EVENTS, msg);
          }
          while ((gci_op= i_ndb->getGCIEventOperations(&iter, &event_types))
                 != NULL)
          {
            Ndb_event_data *event_data=
              (Ndb_event_data *) gci_op->getCustomData();
            NDB_SHARE *share= (event_data)?event_data->share:NULL;
            DBUG_PRINT("info", ("per gci_op: 0x%lx  share: 0x%lx  event_types: 0x%x",
                                (long) gci_op, (long) share, event_types));
            // workaround for interface returning TE_STOP events
            // which are normally filtered out below in the nextEvent loop
            if ((event_types & ~NdbDictionary::Event::TE_STOP) == 0)
            {
              DBUG_PRINT("info", ("Skipped TE_STOP on table %s",
                                  gci_op->getEvent()->getTable()->getName()));
              continue;
            }
            // this should not happen
            if (share == NULL || event_data->shadow_table == NULL)
            {
              DBUG_PRINT("info", ("no share or table %s!",
                                  gci_op->getEvent()->getTable()->getName()));
              continue;
            }
            if (share == ndb_apply_status_share)
            {
              // skip this table, it is handled specially
              continue;
            }
            TABLE *table= event_data->shadow_table;
#ifndef DBUG_OFF
            const LEX_STRING &name= table->s->table_name;
#endif
            if ((event_types & (NdbDictionary::Event::TE_INSERT |
                                NdbDictionary::Event::TE_UPDATE |
                                NdbDictionary::Event::TE_DELETE)) == 0)
            {
              DBUG_PRINT("info", ("skipping non data event table: %.*s",
                                  (int) name.length, name.str));
              continue;
            }
            if (!trans.good())
            {
              DBUG_PRINT("info",
                         ("Found new data event, initializing transaction"));
              inj->new_trans(thd, &trans);
            }
            DBUG_PRINT("info", ("use_table: %.*s, cols %u",
                                (int) name.length, name.str,
                                table->s->fields));
            injector::transaction::table tbl(table, true);
            int ret = trans.use_table(::server_id, tbl);
            assert(ret == 0); NDB_IGNORE_VALUE(ret);
          }
        }
        if (trans.good())
        {
          /* Inject ndb_apply_status WRITE_ROW event */
          if (!injectApplyStatusWriteRow(trans,
                                         gci))
          {
            sql_print_error("NDB Binlog: Failed to inject apply status write row");
          }
        }

        do
        {
          if (pOp->hasError() &&
              handle_error(pOp) < 0)
            goto err;

#ifndef DBUG_OFF
          {
            Ndb_event_data *event_data=
              (Ndb_event_data *) pOp->getCustomData();
            NDB_SHARE *share= (event_data)?event_data->share:NULL;
            DBUG_PRINT("info",
                       ("EVENT TYPE: %d  GCI: %u/%u last applied: %u/%u  "
                        "share: 0x%lx (%s.%s)", pOp->getEventType(),
                        (uint)(gci >> 32),
                        (uint)(gci),
                        (uint)(ndb_latest_applied_binlog_epoch >> 32),
                        (uint)(ndb_latest_applied_binlog_epoch),
                        (long) share,
                        share ? share->db :  "'NULL'",
                        share ? share->table_name : "'NULL'"));
            DBUG_ASSERT(share != 0);
          }
          // assert that there is consistancy between gci op list
          // and event list
          {
            Uint32 iter= 0;
            const NdbEventOperation *gci_op;
            Uint32 event_types;
            while ((gci_op= i_ndb->getGCIEventOperations(&iter, &event_types))
                   != NULL)
            {
              if (gci_op == pOp)
                break;
            }
            DBUG_ASSERT(gci_op == pOp);
            DBUG_ASSERT((event_types & pOp->getEventType()) != 0);
          }
#endif
          if ((unsigned) pOp->getEventType() <
              (unsigned) NDBEVENT::TE_FIRST_NON_DATA_EVENT)
            handle_data_event(thd, i_ndb, pOp, &rows, trans,
                              trans_row_count, trans_slave_row_count);
          else
          {
            handle_non_data_event(thd, pOp, *rows);
            DBUG_PRINT("info", ("s_ndb first: %s", s_ndb->getEventOperation() ?
                                s_ndb->getEventOperation()->getEvent()->getTable()->getName() :
                                "<empty>"));
            DBUG_PRINT("info", ("i_ndb first: %s", i_ndb->getEventOperation() ?
                                i_ndb->getEventOperation()->getEvent()->getTable()->getName() :
                                "<empty>"));
            if (i_ndb->getEventOperation() == NULL &&
                s_ndb->getEventOperation() == NULL &&
                binlog_thread_state == BCCC_running)
            {
              DBUG_PRINT("info", ("binlog_thread_state= BCCC_restart"));
              binlog_thread_state= BCCC_restart;
              if (ndb_latest_received_binlog_epoch < ndb_get_latest_trans_gci() && ndb_binlog_running)
              {
                sql_print_error("NDB Binlog: latest transaction in epoch %lu not in binlog "
                                "as latest received epoch is %lu",
                                (ulong) ndb_get_latest_trans_gci(),
                                (ulong) ndb_latest_received_binlog_epoch);
              }
            }
          }

          pOp= i_ndb->nextEvent();
        } while (pOp && pOp->getGCI() == gci);

         updateInjectorStats(s_ndb, i_ndb);
        
        /*
          note! pOp is not referring to an event in the next epoch
          or is == 0
        */

        while (trans.good())
        {
          if (!ndb_log_empty_epochs())
          {
            /*
              If 
                - We did not add any 'real' rows to the Binlog AND
                - We did not apply any slave row updates, only
                  ndb_apply_status updates
              THEN
                Don't write the Binlog transaction which just
                contains ndb_apply_status updates.
                (For cicular rep with log_apply_status, ndb_apply_status
                updates will propagate while some related, real update
                is propagating)
            */
            if ((trans_row_count == 0) &&
                (! (opt_ndb_log_apply_status &&
                    trans_slave_row_count) ))
            {
              /* nothing to commit, rollback instead */
              if (int r= trans.rollback())
              {
                sql_print_error("NDB Binlog: "
                                "Error during ROLLBACK of GCI %u/%u. Error: %d",
                                uint(gci >> 32), uint(gci), r);
                /* TODO: Further handling? */
              }
              break;
            }
          }
      commit_to_binlog:
          thd->proc_info= "Committing events to binlog";
          if (int r= trans.commit())
          {
            sql_print_error("NDB Binlog: "
                            "Error during COMMIT of GCI. Error: %d",
                            r);
            /* TODO: Further handling? */
          }
          injector::transaction::binlog_pos start= trans.start_pos();
          injector::transaction::binlog_pos next = trans.next_pos();
          rows->gci= (Uint32)(gci >> 32); // Expose gci hi/lo
          rows->epoch= gci;
          rows->start_master_log_file= start.file_name();
          rows->start_master_log_pos= start.file_pos();
          if ((next.file_pos() == 0) &&
              ndb_log_empty_epochs())
          {
            /* Empty transaction 'committed' due to log_empty_epochs
             * therefore no next position
             */
            rows->next_master_log_file= start.file_name();
            rows->next_master_log_pos= start.file_pos();
          }
          else
          {
            rows->next_master_log_file= next.file_name();
            rows->next_master_log_pos= next.file_pos();
          }

          DBUG_PRINT("info", ("COMMIT gci: %lu", (ulong) gci));
          if (opt_ndb_log_binlog_index)
          {
            if (ndb_binlog_index_table__write_rows(thd, rows))
            {
              /* 
                 Writing to ndb_binlog_index failed, check if we are
                 being killed and retry
              */
              if (thd->killed)
              {
                DBUG_PRINT("error", ("Failed to write to ndb_binlog_index at shutdown, retrying"));
                (void) mysql_mutex_lock(&LOCK_thread_count);
                volatile THD::killed_state killed= thd->killed;
                /* We are cleaning up, allow for flushing last epoch */
                thd->killed= THD::NOT_KILLED;
                /* also clear error from last failing write */
                thd->clear_error();
                ndb_binlog_index_table__write_rows(thd, rows);
                /* Restore kill flag */
                thd->killed= killed;
                (void) mysql_mutex_unlock(&LOCK_thread_count);
              }
            }
          }
          ndb_latest_applied_binlog_epoch= gci;
          break;
        }
        ndb_latest_handled_binlog_epoch= gci;
      }

      if(!i_ndb->isConsistent(gci))
      {
        char errmsg[64];
        uint end= sprintf(&errmsg[0],
                          "Detected missing data in GCI %llu, "
                          "inserting GAP event", gci);
        errmsg[end]= '\0';
        DBUG_PRINT("info",
                   ("Detected missing data in GCI %llu, "
                    "inserting GAP event", gci));
        LEX_STRING const msg= { C_STRING_WITH_LEN(errmsg) };
        inj->record_incident(thd, INCIDENT_LOST_EVENTS, msg);
      }
    }

    // Notify the schema event handler about post_epoch so it may finish
    // any outstanding business
    schema_event_handler.post_epoch();

    free_root(&mem_root, MYF(0));
    *root_ptr= old_root;
    ndb_latest_handled_binlog_epoch= ndb_latest_received_binlog_epoch;
  }
 err:
  if (binlog_thread_state != BCCC_restart)
  {
    sql_print_information("Stopping Cluster Binlog");
    DBUG_PRINT("info",("Shutting down cluster binlog thread"));
    thd->proc_info= "Shutting down";
  }
  else
  { 
    sql_print_information("Restarting Cluster Binlog");
    DBUG_PRINT("info",("Restarting cluster binlog thread"));
    thd->proc_info= "Restarting";
  }
  if (!have_injector_mutex_lock)
    pthread_mutex_lock(&injector_mutex);
  /* don't mess with the injector_ndb anymore from other threads */
  injector_thd= 0;
  injector_ndb= 0;
  schema_ndb= 0;
  pthread_mutex_unlock(&injector_mutex);
  thd->db= 0; // as not to try to free memory

  /*
    This will cause the util thread to start to try to initialize again
    via ndbcluster_setup_binlog_table_shares.  But since injector_ndb is
    set to NULL it will not succeed until injector_ndb is reinitialized.
  */
  ndb_binlog_tables_inited= FALSE;

  if (ndb_apply_status_share)
  {
    /* ndb_share reference binlog extra free */
    DBUG_PRINT("NDB_SHARE", ("%s binlog extra free  use_count: %u",
                             ndb_apply_status_share->key,
                             ndb_apply_status_share->use_count));
    free_share(&ndb_apply_status_share);
    ndb_apply_status_share= 0;
  }
  if (ndb_schema_share)
  {
    /* begin protect ndb_schema_share */
    pthread_mutex_lock(&ndb_schema_share_mutex);
    /* ndb_share reference binlog extra free */
    DBUG_PRINT("NDB_SHARE", ("%s binlog extra free  use_count: %u",
                             ndb_schema_share->key,
                             ndb_schema_share->use_count));
    free_share(&ndb_schema_share);
    ndb_schema_share= 0;
    pthread_mutex_unlock(&ndb_schema_share_mutex);
    /* end protect ndb_schema_share */
  }

  /* remove all event operations */
  if (s_ndb)
  {
    remove_event_operations(s_ndb);
    delete s_ndb;
    s_ndb= 0;
  }
  if (i_ndb)
  {
    remove_event_operations(i_ndb);
    delete i_ndb;
    i_ndb= 0;
  }

  if (thd_ndb)
  {
    Thd_ndb::release(thd_ndb);
    thd_set_thd_ndb(thd, NULL);
    thd_ndb= NULL;
  }

  /**
   * release all extra references from tables
   */
  {
    if (opt_ndb_extra_logging > 9)
      sql_print_information("NDB Binlog: Release extra share references");

    pthread_mutex_lock(&ndbcluster_mutex);
    for (uint i= 0; i < ndbcluster_open_tables.records;)
    {
      NDB_SHARE * share = (NDB_SHARE*)my_hash_element(&ndbcluster_open_tables,
                                                      i);
      if (share->state != NSS_DROPPED)
      {
        /*
          The share kept by the server has not been freed, free it
        */
        ndbcluster_mark_share_dropped(share);
        /* ndb_share reference create free */
        DBUG_PRINT("NDB_SHARE", ("%s create free  use_count: %u",
                                 share->key, share->use_count));
        free_share(&share, TRUE);

        /**
         * This might have altered hash table...not sure if it's stable..
         *   so we'll restart instead
         */
        i = 0;
      }
      else
      {
        i++;
      }
    }
    pthread_mutex_unlock(&ndbcluster_mutex);
  }

  close_cached_tables((THD*) 0, (TABLE_LIST*) 0, FALSE, FALSE, FALSE);
  if (opt_ndb_extra_logging > 15)
  {
    sql_print_information("NDB Binlog: remaining open tables: ");
    for (uint i= 0; i < ndbcluster_open_tables.records; i++)
    {
      NDB_SHARE* share = (NDB_SHARE*)my_hash_element(&ndbcluster_open_tables,i);
      sql_print_information("  %s.%s state: %u use_count: %u",
                            share->db,
                            share->table_name,
                            (uint)share->state,
                            share->use_count);
    }
  }

  if (binlog_thread_state == BCCC_restart)
  {
    pthread_mutex_lock(&injector_mutex);
    goto restart_cluster_failure;
  }

  net_end(&thd->net);
  thd->cleanup();
  delete thd;

  ndb_binlog_thread_running= -1;
  ndb_binlog_running= FALSE;
  (void) pthread_cond_signal(&injector_cond);

  DBUG_PRINT("exit", ("ndb_binlog_thread"));

  DBUG_LEAVE;                               // Must match DBUG_ENTER()
  my_thread_end();
  pthread_exit(0);
  return NULL;                              // Avoid compiler warnings
}

bool
ndbcluster_show_status_binlog(THD* thd, stat_print_fn *stat_print,
                              enum ha_stat_type stat_type)
{
  char buf[IO_SIZE];
  uint buflen;
  ulonglong ndb_latest_epoch= 0;
  DBUG_ENTER("ndbcluster_show_status_binlog");
  
  pthread_mutex_lock(&injector_mutex);
  if (injector_ndb)
  {
    char buff1[22],buff2[22],buff3[22],buff4[22],buff5[22];
    ndb_latest_epoch= injector_ndb->getLatestGCI();
    pthread_mutex_unlock(&injector_mutex);

    buflen= (uint)
      my_snprintf(buf, sizeof(buf),
                  "latest_epoch=%s, "
                  "latest_trans_epoch=%s, "
                  "latest_received_binlog_epoch=%s, "
                  "latest_handled_binlog_epoch=%s, "
                  "latest_applied_binlog_epoch=%s",
                  llstr(ndb_latest_epoch, buff1),
                  llstr(ndb_get_latest_trans_gci(), buff2),
                  llstr(ndb_latest_received_binlog_epoch, buff3),
                  llstr(ndb_latest_handled_binlog_epoch, buff4),
                  llstr(ndb_latest_applied_binlog_epoch, buff5));
    if (stat_print(thd, ndbcluster_hton_name, ndbcluster_hton_name_length,
                   "binlog", (uint)strlen("binlog"),
                   buf, buflen))
      DBUG_RETURN(TRUE);
  }
  else
    pthread_mutex_unlock(&injector_mutex);
  DBUG_RETURN(FALSE);
}


#ifdef NDB_WITHOUT_SERVER_ID_BITS

/* No --server-id-bits=<bits> -> implement constant opt_server_id_mask */
ulong opt_server_id_mask = ~0;

#endif

// #ifdef WITH_NDBCLUSTER_STORAGE_ENGINE
#endif<|MERGE_RESOLUTION|>--- conflicted
+++ resolved
@@ -2814,7 +2814,17 @@
     ndbapi_invalidate_table(schema->db, schema->name);
     mysqld_close_cached_table(schema->db, schema->name);
 
-    NDB_SHARE *share= get_share(schema);
+    /**
+     * Note about get_share() / free_share() referrences:
+     *
+     *  1) All shares have a ref count related to their 'discovery' by dictionary.
+     *     (Until they are 'dropped')
+     *  2) All shares are referred by the binlog thread if its DDL operations 
+     *     should be replicated with schema events ('share->op != NULL')
+     *  3) All shares are ref counted when they are temporarily referred
+     *     inside a function. (as below)
+     */
+    NDB_SHARE *share= get_share(schema);  // 3) Temporary pin 'share'
     if (share)
     {
       pthread_mutex_lock(&share->mutex);
@@ -2830,23 +2840,24 @@
           injector_ndb->dropEventOperation(share->op);
         }
         share->op= 0;
-        free_share(&share);
+        free_share(&share);   // Free binlog ref, 2)
+        DBUG_ASSERT(share);   // Still ref'ed by 1) & 3)
       }
       pthread_mutex_unlock(&share->mutex);
-
-      free_share(&share);
-    }
-
-    if (share)
-    {
-      /*
-        Free the share pointer early, ndb_create_table_from_engine()
-        may delete what share is pointing to as a sideeffect
-      */
-      DBUG_PRINT("NDB_SHARE", ("%s early free, use_count: %u",
-                               share->key, share->use_count));
-      free_share(&share);
-    }
+      free_share(&share);   // Free temporary ref, 3)
+      DBUG_ASSERT(share);   // Still ref'ed by dict, 1)
+
+      /**
+       * Finaly unref. from dictionary, 1). 
+       * If this was the last share ref, it will be deleted.
+       * If there are more (trailing) references, the share will remain as an
+       * unvisible instance in the share-hash until remaining references are dropped.
+       */
+      pthread_mutex_lock(&ndbcluster_mutex);
+      handle_trailing_share(m_thd, share); // Unref my 'share', and make any pending refs 'trailing'
+      share= 0;                            // It's gone
+      pthread_mutex_unlock(&ndbcluster_mutex);
+    } // if (share)
 
     if (is_local_table(schema->db, schema->name) &&
        !Ndb_dist_priv_util::is_distributed_priv_table(schema->db,
@@ -2859,6 +2870,7 @@
       DBUG_VOID_RETURN;
     }
 
+    // Instantiate a new 'share' for the altered table.
     if (ndb_create_table_from_engine(m_thd, schema->db, schema->name))
     {
       print_could_not_discover_error(m_thd, schema);
@@ -2932,9 +2944,6 @@
           sql_print_information("NDB Binlog: handling online "
                                 "alter/rename done");
       }
-    }
-    if (share)
-    {
       free_share(&share);
     }
   }
@@ -2963,6 +2972,7 @@
         share->op= share->new_op;
         share->new_op= 0;
         free_share(&share);
+        DBUG_ASSERT(share);   // Should still be ref'ed
       }
       pthread_mutex_unlock(&share->mutex);
 
@@ -3010,6 +3020,7 @@
     if (share)
     {
       free_share(&share); // temporary ref.
+      DBUG_ASSERT(share); // Should still be ref'ed
       free_share(&share); // server ref.
     }
 
@@ -3640,200 +3651,7 @@
       sql_print_error("NDB Binlog: unknown non data event %d for %s. "
                       "Ignoring...", (unsigned) ev_type, tmp_share->key);
     }
-<<<<<<< HEAD
-    }
-=======
-  }
-  DBUG_RETURN(0);
-}
-
-/*
-  process any operations that should be done after
-  the epoch is complete
-*/
-static void
-ndb_binlog_thread_handle_schema_event_post_epoch(THD *thd,
-                                                 List<Cluster_schema>
-                                                 *post_epoch_log_list,
-                                                 List<Cluster_schema>
-                                                 *post_epoch_unlock_list)
-{
-  if (post_epoch_log_list->elements == 0)
-    return;
-  DBUG_ENTER("ndb_binlog_thread_handle_schema_event_post_epoch");
-  Cluster_schema *schema;
-  Thd_ndb *thd_ndb= get_thd_ndb(thd);
-  Ndb *ndb= thd_ndb->ndb;
-  NDBDICT *dict= ndb->getDictionary();
-  while ((schema= post_epoch_log_list->pop()))
-  {
-    Thd_ndb_options_guard thd_ndb_options(thd_ndb);
-    DBUG_PRINT("info",
-               ("%s.%s: log query_length: %d  query: '%s'  type: %d",
-                schema->db, schema->name,
-                schema->query_length, schema->query,
-                schema->type));
-    int log_query= 0;
-    {
-      enum SCHEMA_OP_TYPE schema_type= (enum SCHEMA_OP_TYPE)schema->type;
-      char key[FN_REFLEN + 1];
-      build_table_filename(key, sizeof(key) - 1, schema->db, schema->name, "", 0);
-      if (schema_type == SOT_CLEAR_SLOCK)
-      {
-        pthread_mutex_lock(&ndbcluster_mutex);
-        NDB_SCHEMA_OBJECT *ndb_schema_object=
-          (NDB_SCHEMA_OBJECT*) my_hash_search(&ndb_schema_objects,
-                                              (const uchar*) key, strlen(key));
-        if (ndb_schema_object &&
-            (ndb_schema_object->table_id == schema->id &&
-             ndb_schema_object->table_version == schema->version))
-        {
-          pthread_mutex_lock(&ndb_schema_object->mutex);
-          if (opt_ndb_extra_logging > 19)
-          {
-            sql_print_information("NDB: CLEAR_SLOCK key: %s(%u/%u) from"
-                                  " %x%x to %x%x",
-                                  key, schema->id, schema->version,
-                                  ndb_schema_object->slock[0],
-                                  ndb_schema_object->slock[1],
-                                  schema->slock[0],
-                                  schema->slock[1]);
-          }
-          memcpy(ndb_schema_object->slock, schema->slock,
-                 sizeof(ndb_schema_object->slock));
-          DBUG_DUMP("ndb_schema_object->slock_bitmap.bitmap",
-                    (uchar*)ndb_schema_object->slock_bitmap.bitmap,
-                    no_bytes_in_map(&ndb_schema_object->slock_bitmap));
-          pthread_mutex_unlock(&ndb_schema_object->mutex);
-          pthread_cond_signal(&injector_cond);
-        }
-        else if (opt_ndb_extra_logging > 19)
-        {
-          if (ndb_schema_object == 0)
-          {
-            sql_print_information("NDB: Discarding event...no obj: %s (%u/%u)",
-                                  key, schema->id, schema->version);
-          }
-          else
-          {
-            sql_print_information("NDB: Discarding event...key: %s "
-                                  "non matching id/version [%u/%u] != [%u/%u]",
-                                  key,
-                                  ndb_schema_object->table_id,
-                                  ndb_schema_object->table_version,
-                                  schema->id,
-                                  schema->version);
-          }
-        }
-        pthread_mutex_unlock(&ndbcluster_mutex);
-        continue;
-      }
-      /* ndb_share reference temporary, free below */
-      NDB_SHARE *share= get_share(key, 0, FALSE, FALSE);
-      if (share)
-      {
-        DBUG_PRINT("NDB_SHARE", ("%s temporary  use_count: %u",
-                                 share->key, share->use_count));
-      }
-      switch (schema_type)
-      {
-      case SOT_DROP_DB:
-        log_query= 1;
-        break;
-      case SOT_DROP_TABLE:
-        if (opt_ndb_extra_logging > 9)
-          sql_print_information("SOT_DROP_TABLE %s.%s", schema->db, schema->name);
-        log_query= 1;
-        {
-          ndb->setDatabaseName(schema->db);
-          Ndb_table_guard ndbtab_g(dict, schema->name);
-          ndbtab_g.invalidate();
-        }
-        {
-          TABLE_LIST table_list;
-          bzero((char*) &table_list,sizeof(table_list));
-          table_list.db= schema->db;
-          table_list.alias= table_list.table_name= schema->name;
-          close_cached_tables(thd, &table_list, FALSE, FALSE, FALSE);
-        }
-        break;
-      case SOT_RENAME_TABLE:
-        if (opt_ndb_extra_logging > 9)
-          sql_print_information("SOT_RENAME_TABLE %s.%s", schema->db, schema->name);
-        log_query= 1;
-        if (share)
-        {
-          mysql_mutex_lock(&LOCK_open);
-          ndbcluster_rename_share(thd, share);
-          mysql_mutex_unlock(&LOCK_open);
-        }
-        break;
-      case SOT_RENAME_TABLE_PREPARE:
-        if (opt_ndb_extra_logging > 9)
-          sql_print_information("SOT_RENAME_TABLE_PREPARE %s.%s -> %s",
-                                schema->db, schema->name, schema->query);
-        if (share &&
-            schema->node_id != g_ndb_cluster_connection->node_id())
-          ndbcluster_prepare_rename_share(share, schema->query);
-        break;
-      case SOT_ALTER_TABLE_COMMIT:
-        if (opt_ndb_extra_logging > 9)
-          sql_print_information("SOT_ALTER_TABLE_COMMIT %s.%s", schema->db, schema->name);
-        if (schema->node_id == g_ndb_cluster_connection->node_id())
-          break;
-        log_query= 1;
-        {
-          ndb->setDatabaseName(schema->db);
-          Ndb_table_guard ndbtab_g(dict, schema->name);
-          ndbtab_g.invalidate();
-        }
-        {
-          TABLE_LIST table_list;
-          bzero((char*) &table_list,sizeof(table_list));
-          table_list.db= schema->db;
-          table_list.alias= table_list.table_name= schema->name;
-          close_cached_tables(thd, &table_list, FALSE, FALSE, FALSE);
-        }
-        /**
-         * Note about get_share() / free_share() referrences:
-         *
-         *  1) All shares have a ref count related to their 'discovery' by dictionary.
-         *     (Until they are 'dropped')
-         *  2) All shares are referred by the binlog thread if its DDL operations 
-         *     should be replicated with schema events ('share->op != NULL')
-         *  3) All shares are ref counted when they are temporarily referred
-         *     inside a function. (see get_share() above)
-         */
-        if (share)
-        {
-          pthread_mutex_lock(&share->mutex);
-          if (share->op)
-          {
-            Ndb_event_data *event_data= (Ndb_event_data *) share->op->getCustomData();
-            if (event_data)
-              delete event_data;
-            share->op->setCustomData(NULL);
-            {
-              Mutex_guard injector_mutex_g(injector_mutex);
-              injector_ndb->dropEventOperation(share->op);
-            }
-            share->op= 0;
-            free_share(&share);   // Free binlog ref, 2)
-            DBUG_ASSERT(share);   // Still ref'ed by 1) & 3)
-          }
-          pthread_mutex_unlock(&share->mutex);
-
-          /*
-            Free the share pointer early, ndb_create_table_from_engine()
-            may delete what share is pointing to as a sideeffect
-          */
-          DBUG_PRINT("NDB_SHARE", ("%s early free, use_count: %u",
-                                   share->key, share->use_count));
-          free_share(&share);   // Free temporary ref, 3)
-          DBUG_ASSERT(share);   // Still ref'ed by dict, 1)
-          share= 0;             // ndb_create_table_from_engine() will delete
-        }
->>>>>>> 41a7ea8a
+    }
 
     DBUG_VOID_RETURN;
   }
@@ -3846,7 +3664,6 @@
       // Set the flag used to check that functions are called at correct time
       m_post_epoch= true;
 
-<<<<<<< HEAD
       /*
        process any operations that should be done after
        the epoch is complete
@@ -3855,77 +3672,6 @@
       while ((schema= m_post_epoch_handle_list.pop()))
       {
         handle_schema_op_post_epoch(schema);
-=======
-          if (opt_ndb_extra_logging > 9)
-            sql_print_information("NDB Binlog: handeling online alter/rename done");
-        }
-        break;
-      }
-      case SOT_ONLINE_ALTER_TABLE_COMMIT:
-      {
-        if (opt_ndb_extra_logging > 9)
-          sql_print_information("SOT_ONLINE_ALTER_TABLE_COMMIT %s.%s", schema->db, schema->name);
-        if (share)
-        {
-          pthread_mutex_lock(&share->mutex);
-          if (share->op && share->new_op)
-          {
-            Ndb_event_data *event_data= (Ndb_event_data *) share->op->getCustomData();
-            if (event_data)
-              delete event_data;
-            share->op->setCustomData(NULL);
-            {
-              Mutex_guard injector_mutex_g(injector_mutex);
-              injector_ndb->dropEventOperation(share->op);
-            }
-            share->op= share->new_op;
-            share->new_op= 0;
-            free_share(&share);
-            DBUG_ASSERT(share);   // Should still be ref'ed
-          }
-          pthread_mutex_unlock(&share->mutex);
-        }
-        break;
-      }
-      case SOT_RENAME_TABLE_NEW:
-        if (opt_ndb_extra_logging > 9)
-          sql_print_information("SOT_RENAME_TABLE_NEW %s.%s", schema->db, schema->name);
-        log_query= 1;
-        if (ndb_binlog_running && (!share || !share->op))
-        {
-          /*
-            we need to free any share here as command below
-            may need to call handle_trailing_share
-          */
-          if (share)
-          {
-            /* ndb_share reference temporary free */
-            DBUG_PRINT("NDB_SHARE", ("%s temporary free  use_count: %u",
-                                     share->key, share->use_count));
-            free_share(&share);
-            share= 0;
-          }
-          thd_ndb_options.set(TNO_NO_LOCK_SCHEMA_OP);
-          mysql_mutex_lock(&LOCK_open);
-          if (ndbcluster_check_if_local_table(schema->db, schema->name))
-          {
-            DBUG_PRINT("info", ("NDB Binlog: Skipping locally defined table '%s.%s'",
-                                schema->db, schema->name));
-            sql_print_error("NDB Binlog: Skipping locally defined table '%s.%s' from "
-                            "binlog schema event '%s' from node %d. ",
-                            schema->db, schema->name, schema->query,
-                            schema->node_id);
-          }
-          else if (ndb_create_table_from_engine(thd, schema->db, schema->name))
-          {
-            print_could_not_discover_error(thd, schema);
-          }
-          mysql_mutex_unlock(&LOCK_open);
-        }
-        break;
-      default:
-        DBUG_ASSERT(FALSE);
->>>>>>> 41a7ea8a
       }
 
       /*
