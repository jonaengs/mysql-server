/* Copyright (c) 2000, 2013, Oracle and/or its affiliates. All rights reserved.

   This program is free software; you can redistribute it and/or modify
   it under the terms of the GNU General Public License as published by
   the Free Software Foundation; version 2 of the License.

   This program is distributed in the hope that it will be useful,
   but WITHOUT ANY WARRANTY; without even the implied warranty of
   MERCHANTABILITY or FITNESS FOR A PARTICULAR PURPOSE.  See the
   GNU General Public License for more details.

   You should have received a copy of the GNU General Public License
   along with this program; if not, write to the Free Software
   Foundation, Inc., 51 Franklin St, Fifth Floor, Boston, MA 02110-1301  USA */


/*
  The privileges are saved in the following tables:
  mysql/user	 ; super user who are allowed to do almost anything
  mysql/host	 ; host privileges. This is used if host is empty in mysql/db.
  mysql/db	 ; database privileges / user

  data in tables is sorted according to how many not-wild-cards there is
  in the relevant fields. Empty strings comes last.
*/


#include "my_global.h"                          /* NO_EMBEDDED_ACCESS_CHECKS */
#include "sql_priv.h"
#include "sql_acl.h"         // MYSQL_DB_FIELD_COUNT, ACL_ACCESS
#include "sql_base.h"                           // close_mysql_tables
#include "key.h"             // key_copy, key_cmp_if_same, key_restore
#include "sql_show.h"        // append_identifier
#include "sql_table.h"                         // build_table_filename
#include "hash_filo.h"
#include "sql_parse.h"                          // check_access
#include "sql_view.h"                           // VIEW_ANY_ACL
#include "records.h"              // READ_RECORD, read_record_info,
                                  // init_read_record, end_read_record
#include "rpl_filter.h"           // rpl_filter
#include <m_ctype.h>
#include <stdarg.h>
#include "sp_head.h"
#include "sp.h"
#include "transaction.h"
#include "lock.h"                               // MYSQL_LOCK_IGNORE_TIMEOUT
#include "records.h"             // init_read_record, end_read_record
#include <sql_common.h>
#include <mysql/plugin_auth.h>
#include "sql_connect.h"
#include "hostname.h"
#include "sql_db.h"
#include <mysql/plugin_validate_password.h>
#include "password.h"
#include "crypt_genhash_impl.h"

#if defined(HAVE_OPENSSL) && !defined(HAVE_YASSL)
#include <openssl/rsa.h>
#include <openssl/pem.h>
#include <openssl/err.h>
#endif

using std::min;
using std::max;

bool mysql_user_table_is_in_short_password_format= false;
my_bool disconnect_on_expired_password= TRUE;
bool auth_plugin_is_built_in(const char *plugin_name);
bool auth_plugin_supports_expiration(const char *plugin_name);
void optimize_plugin_compare_by_pointer(LEX_STRING *plugin_name);

static const
TABLE_FIELD_TYPE mysql_db_table_fields[MYSQL_DB_FIELD_COUNT] = {
  {
    { C_STRING_WITH_LEN("Host") },            
    { C_STRING_WITH_LEN("char(60)") },
    {NULL, 0}
  }, 
  {
    { C_STRING_WITH_LEN("Db") },            
    { C_STRING_WITH_LEN("char(64)") },
    {NULL, 0}
  }, 
  {
    { C_STRING_WITH_LEN("User") },
    { C_STRING_WITH_LEN("char(16)") },
    {NULL, 0}
  },
  {
    { C_STRING_WITH_LEN("Select_priv") },
    { C_STRING_WITH_LEN("enum('N','Y')") },
    { C_STRING_WITH_LEN("utf8") }
  },
  {
    { C_STRING_WITH_LEN("Insert_priv") },
    { C_STRING_WITH_LEN("enum('N','Y')") },
    { C_STRING_WITH_LEN("utf8") }
  },
  {
    { C_STRING_WITH_LEN("Update_priv") },
    { C_STRING_WITH_LEN("enum('N','Y')") },
    { C_STRING_WITH_LEN("utf8") }
  },
  {
    { C_STRING_WITH_LEN("Delete_priv") },
    { C_STRING_WITH_LEN("enum('N','Y')") },
    { C_STRING_WITH_LEN("utf8") }
  },
  {
    { C_STRING_WITH_LEN("Create_priv") },
    { C_STRING_WITH_LEN("enum('N','Y')") },
    { C_STRING_WITH_LEN("utf8") }
  },
  {
    { C_STRING_WITH_LEN("Drop_priv") },
    { C_STRING_WITH_LEN("enum('N','Y')") },
    { C_STRING_WITH_LEN("utf8") }
  },
  {
    { C_STRING_WITH_LEN("Grant_priv") },
    { C_STRING_WITH_LEN("enum('N','Y')") },
    { C_STRING_WITH_LEN("utf8") }
  },
  {
    { C_STRING_WITH_LEN("References_priv") },
    { C_STRING_WITH_LEN("enum('N','Y')") },
    { C_STRING_WITH_LEN("utf8") }
  },
  {
    { C_STRING_WITH_LEN("Index_priv") },
    { C_STRING_WITH_LEN("enum('N','Y')") },
    { C_STRING_WITH_LEN("utf8") }
  },
  {
    { C_STRING_WITH_LEN("Alter_priv") },
    { C_STRING_WITH_LEN("enum('N','Y')") },
    { C_STRING_WITH_LEN("utf8") }
  },
  {
    { C_STRING_WITH_LEN("Create_tmp_table_priv") },
    { C_STRING_WITH_LEN("enum('N','Y')") },
    { C_STRING_WITH_LEN("utf8") }
  },
  {
    { C_STRING_WITH_LEN("Lock_tables_priv") },
    { C_STRING_WITH_LEN("enum('N','Y')") },
    { C_STRING_WITH_LEN("utf8") }
  },
  {
    { C_STRING_WITH_LEN("Create_view_priv") },
    { C_STRING_WITH_LEN("enum('N','Y')") },
    { C_STRING_WITH_LEN("utf8") }
  },
  {
    { C_STRING_WITH_LEN("Show_view_priv") },
    { C_STRING_WITH_LEN("enum('N','Y')") },
    { C_STRING_WITH_LEN("utf8") }
  },
  {
    { C_STRING_WITH_LEN("Create_routine_priv") },
    { C_STRING_WITH_LEN("enum('N','Y')") },
    { C_STRING_WITH_LEN("utf8") }
  },
  {
    { C_STRING_WITH_LEN("Alter_routine_priv") },
    { C_STRING_WITH_LEN("enum('N','Y')") },
    { C_STRING_WITH_LEN("utf8") }
  },
  {
    { C_STRING_WITH_LEN("Execute_priv") },
    { C_STRING_WITH_LEN("enum('N','Y')") },
    { C_STRING_WITH_LEN("utf8") }
  },
  {
    { C_STRING_WITH_LEN("Event_priv") },
    { C_STRING_WITH_LEN("enum('N','Y')") },
    { C_STRING_WITH_LEN("utf8") }
  },
  {
    { C_STRING_WITH_LEN("Trigger_priv") },
    { C_STRING_WITH_LEN("enum('N','Y')") },
    { C_STRING_WITH_LEN("utf8") }
  }
};

static const
TABLE_FIELD_TYPE mysql_user_table_fields[MYSQL_USER_FIELD_COUNT] = {
  {
    { C_STRING_WITH_LEN("Host") },            
    { C_STRING_WITH_LEN("char(60)") },
    { NULL, 0 }
  },
  {
    { C_STRING_WITH_LEN("User") },            
    { C_STRING_WITH_LEN("char(16)") },
    { NULL, 0 }
  },
  {
    { C_STRING_WITH_LEN("Password") },            
    { C_STRING_WITH_LEN("char(41)") },
    { C_STRING_WITH_LEN("latin1") }
  }, 
  {
    { C_STRING_WITH_LEN("Select_priv") },
    { C_STRING_WITH_LEN("enum('N','Y')") },
    { C_STRING_WITH_LEN("utf8") }
  },
  {
    { C_STRING_WITH_LEN("Insert_priv") },
    { C_STRING_WITH_LEN("enum('N','Y')") },
    { C_STRING_WITH_LEN("utf8") }
  },
  {
    { C_STRING_WITH_LEN("Update_priv") },
    { C_STRING_WITH_LEN("enum('N','Y')") },
    { C_STRING_WITH_LEN("utf8") }
  },
  {
    { C_STRING_WITH_LEN("Delete_priv") },
    { C_STRING_WITH_LEN("enum('N','Y')") },
    { C_STRING_WITH_LEN("utf8") }
  },
  {
    { C_STRING_WITH_LEN("Create_priv") },
    { C_STRING_WITH_LEN("enum('N','Y')") },
    { C_STRING_WITH_LEN("utf8") }
  },
  {
    { C_STRING_WITH_LEN("Drop_priv") },
    { C_STRING_WITH_LEN("enum('N','Y')") },
    { C_STRING_WITH_LEN("utf8") }
  },
  {
    { C_STRING_WITH_LEN("Reload_priv") },
    { C_STRING_WITH_LEN("enum('N','Y')") },
    { C_STRING_WITH_LEN("utf8") }
  },
  {
    { C_STRING_WITH_LEN("Shutdown_priv") },
    { C_STRING_WITH_LEN("enum('N','Y')") },
    { C_STRING_WITH_LEN("utf8") }
  },
  { 
    { C_STRING_WITH_LEN("Process_priv") },
    { C_STRING_WITH_LEN("enum('N','Y')") },
    { C_STRING_WITH_LEN("utf8") }
  },
  { 
    { C_STRING_WITH_LEN("File_priv") },
    { C_STRING_WITH_LEN("enum('N','Y')") },
    { C_STRING_WITH_LEN("utf8") }
  },
  { 
    { C_STRING_WITH_LEN("Grant_priv") },
    { C_STRING_WITH_LEN("enum('N','Y')") },
    { C_STRING_WITH_LEN("utf8") }
  },
  { 
    { C_STRING_WITH_LEN("References_priv") },
    { C_STRING_WITH_LEN("enum('N','Y')") },
    { C_STRING_WITH_LEN("utf8") }
  },
  { 
    { C_STRING_WITH_LEN("Index_priv") },
    { C_STRING_WITH_LEN("enum('N','Y')") },
    { C_STRING_WITH_LEN("utf8") }
  },
  { 
    { C_STRING_WITH_LEN("Alter_priv") },
    { C_STRING_WITH_LEN("enum('N','Y')") },
    { C_STRING_WITH_LEN("utf8") }
  },
  { 
    { C_STRING_WITH_LEN("Show_db_priv") },
    { C_STRING_WITH_LEN("enum('N','Y')") },
    { C_STRING_WITH_LEN("utf8") }
  },
  { 
    { C_STRING_WITH_LEN("Super_priv") },
    { C_STRING_WITH_LEN("enum('N','Y')") },
    { C_STRING_WITH_LEN("utf8") }
  },
  { 
    { C_STRING_WITH_LEN("Create_tmp_table_priv") },
    { C_STRING_WITH_LEN("enum('N','Y')") },
    { C_STRING_WITH_LEN("utf8") }
  },
  { 
    { C_STRING_WITH_LEN("Lock_tables_priv") },
    { C_STRING_WITH_LEN("enum('N','Y')") },
    { C_STRING_WITH_LEN("utf8") }
  },
  { 
    { C_STRING_WITH_LEN("Execute_priv") },
    { C_STRING_WITH_LEN("enum('N','Y')") },
    { C_STRING_WITH_LEN("utf8") }
  },
  { 
    { C_STRING_WITH_LEN("Repl_slave_priv") },
    { C_STRING_WITH_LEN("enum('N','Y')") },
    { C_STRING_WITH_LEN("utf8") }
  },
  { 
    { C_STRING_WITH_LEN("Repl_client_priv") },
    { C_STRING_WITH_LEN("enum('N','Y')") },
    { C_STRING_WITH_LEN("utf8") }
  },
  { 
    { C_STRING_WITH_LEN("Create_view_priv") },
    { C_STRING_WITH_LEN("enum('N','Y')") },
    { C_STRING_WITH_LEN("utf8") }
  },
  { 
    { C_STRING_WITH_LEN("Show_view_priv") },
    { C_STRING_WITH_LEN("enum('N','Y')") },
    { C_STRING_WITH_LEN("utf8") }
  },
  { 
    { C_STRING_WITH_LEN("Create_routine_priv") },
    { C_STRING_WITH_LEN("enum('N','Y')") },
    { C_STRING_WITH_LEN("utf8") }
  },
  { 
    { C_STRING_WITH_LEN("Alter_routine_priv") },
    { C_STRING_WITH_LEN("enum('N','Y')") },
    { C_STRING_WITH_LEN("utf8") }
  },
  { 
    { C_STRING_WITH_LEN("Create_user_priv") },
    { C_STRING_WITH_LEN("enum('N','Y')") },
    { C_STRING_WITH_LEN("utf8") }
  },
  { 
    { C_STRING_WITH_LEN("Event_priv") },
    { C_STRING_WITH_LEN("enum('N','Y')") },
    { C_STRING_WITH_LEN("utf8") }
  },
  { 
    { C_STRING_WITH_LEN("Trigger_priv") },
    { C_STRING_WITH_LEN("enum('N','Y')") },
    { C_STRING_WITH_LEN("utf8") }
  },
  { 
    { C_STRING_WITH_LEN("Create_tablespace_priv") },
    { C_STRING_WITH_LEN("enum('N','Y')") },
    { C_STRING_WITH_LEN("utf8") }
  },
  { 
    { C_STRING_WITH_LEN("ssl_type") },
    { C_STRING_WITH_LEN("enum('','ANY','X509','SPECIFIED')") },
    { C_STRING_WITH_LEN("utf8") }
  },
  { 
    { C_STRING_WITH_LEN("ssl_cipher") },
    { C_STRING_WITH_LEN("blob") },
    { NULL, 0 }
  },
  { 
    { C_STRING_WITH_LEN("x509_issuer") },
    { C_STRING_WITH_LEN("blob") },
    { NULL, 0 }
  },
  { 
    { C_STRING_WITH_LEN("x509_subject") },
    { C_STRING_WITH_LEN("blob") },
    { NULL, 0 }
  },
  { 
    { C_STRING_WITH_LEN("max_questions") },
    { C_STRING_WITH_LEN("int(11)") },
    { NULL, 0 }
  },
  { 
    { C_STRING_WITH_LEN("max_updates") },
    { C_STRING_WITH_LEN("int(11)") },
    { NULL, 0 }
  },
  { 
    { C_STRING_WITH_LEN("max_connections") },
    { C_STRING_WITH_LEN("int(11)") },
    { NULL, 0 }
  },
  { 
    { C_STRING_WITH_LEN("plugin") },
    { C_STRING_WITH_LEN("char(64)") },
    { NULL, 0 }
  },
  { 
    { C_STRING_WITH_LEN("authentication_string") },
    { C_STRING_WITH_LEN("text") },
    { NULL, 0 }
  } 
};

const TABLE_FIELD_DEF
  mysql_db_table_def= {MYSQL_DB_FIELD_COUNT, mysql_db_table_fields};

const TABLE_FIELD_DEF
  mysql_user_table_def= {MYSQL_USER_FIELD_COUNT, mysql_user_table_fields};

static LEX_STRING native_password_plugin_name= {
  C_STRING_WITH_LEN("mysql_native_password")
};
  
static LEX_STRING old_password_plugin_name= {
  C_STRING_WITH_LEN("mysql_old_password")
};

LEX_STRING sha256_password_plugin_name= {
  C_STRING_WITH_LEN("sha256_password")
};

static LEX_STRING validate_password_plugin_name= {
  C_STRING_WITH_LEN("validate_password")
};
  
LEX_STRING default_auth_plugin_name;

#ifndef NO_EMBEDDED_ACCESS_CHECKS
static plugin_ref old_password_plugin;
#endif
static plugin_ref native_password_plugin;

#define WARN_DEPRECATED_41_PWD_HASH(thd) \
  WARN_DEPRECATED(thd, "pre-4.1 password hash", "post-4.1 password hash")

/* Classes */

class ACL_HOST_AND_IP
{
  char *hostname;
  uint hostname_length;
  long ip, ip_mask; // Used with masked ip:s

  const char *calc_ip(const char *ip_arg, long *val, char end)
  {
    long ip_val,tmp;
    if (!(ip_arg=str2int(ip_arg,10,0,255,&ip_val)) || *ip_arg != '.')
      return 0;
    ip_val<<=24;
    if (!(ip_arg=str2int(ip_arg+1,10,0,255,&tmp)) || *ip_arg != '.')
      return 0;
    ip_val+=tmp<<16;
    if (!(ip_arg=str2int(ip_arg+1,10,0,255,&tmp)) || *ip_arg != '.')
      return 0;
    ip_val+=tmp<<8;
    if (!(ip_arg=str2int(ip_arg+1,10,0,255,&tmp)) || *ip_arg != end)
      return 0;
    *val=ip_val+tmp;
    return ip_arg;
  }

public:
  const char *get_host() const { return hostname; }
  int get_host_len() { return hostname_length; }

  bool has_wildcard()
  {
    return (strchr(hostname,wild_many) ||
            strchr(hostname,wild_one)  || ip_mask );
  }

  bool check_allow_all_hosts()
  {
    return (!hostname ||
            (hostname[0] == wild_many && !hostname[1]));
  }

  /**
    @brief Update the hostname. Updates ip and ip_mask accordingly.

    @param host_arg	Value to be stored
  */
  void update_hostname(const char *host_arg)
  {
    hostname=(char*) host_arg;     // This will not be modified!
    hostname_length= hostname ? strlen( hostname ) : 0;
    if (!host_arg ||
        (!(host_arg=(char*) calc_ip(host_arg,&ip,'/')) ||
         !(host_arg=(char*) calc_ip(host_arg+1,&ip_mask,'\0'))))
    {
      ip= ip_mask=0;               // Not a masked ip
    }
  }

  /*
    @brief Comparing of hostnames

    @param  host_arg    Hostname to be compared with
    @param  ip_arg      IP address to be compared with
  
    @notes
    A hostname may be of type:
      1) hostname   (May include wildcards);   monty.pp.sci.fi
      2) ip	   (May include wildcards);   192.168.0.0
      3) ip/netmask			      192.168.0.0/255.255.255.0
    A net mask of 0.0.0.0 is not allowed.

   @return
     true   if matched
     false  if not matched
  */

  bool compare_hostname(const char *host_arg, const char *ip_arg)
  {
    long tmp;
    if (ip_mask && ip_arg && calc_ip(ip_arg,&tmp,'\0'))
    {
      return (tmp & ip_mask) == ip;
    }
    return (!hostname ||
  	    (host_arg &&
             !wild_case_compare(system_charset_info, host_arg, hostname)) ||
  	    (ip_arg && !wild_compare(ip_arg, hostname, 0)));
  }

};

class ACL_ACCESS {
public:
  ACL_HOST_AND_IP host;
  ulong sort;
  ulong access;
};

/* ACL_HOST is used if no host is specified */

class ACL_HOST :public ACL_ACCESS
{
public:
  char *db;
};

class ACL_USER :public ACL_ACCESS
{
public:
  USER_RESOURCES user_resource;
  char *user;
  /**
    The salt variable is used as the password hash for
    native_password_authetication and old_password_authentication.
  */
  uint8 salt[SCRAMBLE_LENGTH + 1];       // scrambled password in binary form
  /**
    In the old protocol the salt_len indicated what type of autnetication
    protocol was used: 0 - no password, 4 - 3.20, 8 - 4.0,  20 - 4.1.1
  */
  uint8 salt_len;
  enum SSL_type ssl_type;
  const char *ssl_cipher, *x509_issuer, *x509_subject;
  LEX_STRING plugin;
  LEX_STRING auth_string;
  bool password_expired;

  ACL_USER *copy(MEM_ROOT *root)
  {
    ACL_USER *dst= (ACL_USER *) alloc_root(root, sizeof(ACL_USER));
    if (!dst)
      return 0;
    *dst= *this;
    dst->user= safe_strdup_root(root, user);
    dst->ssl_cipher= safe_strdup_root(root, ssl_cipher);
    dst->x509_issuer= safe_strdup_root(root, x509_issuer);
    dst->x509_subject= safe_strdup_root(root, x509_subject);
    /*
      If the plugin is built in we don't need to reallocate the name of the
      plugin.
    */
    if (auth_plugin_is_built_in(dst->plugin.str))
      dst->plugin= plugin;
    else
    {
      dst->plugin.str= strmake_root(root, plugin.str, plugin.length);
      dst->plugin.length= plugin.length;
    }
    dst->auth_string.str= safe_strdup_root(root, auth_string.str);
    dst->host.update_hostname(safe_strdup_root(root, host.get_host()));
    return dst;
  }
};

class ACL_DB :public ACL_ACCESS
{
public:
  char *user,*db;
};


#ifndef NO_EMBEDDED_ACCESS_CHECKS
static void validate_user_plugin_records();

static ulong get_sort(uint count,...);
static bool show_proxy_grants (THD *thd, LEX_USER *user,
                               char *buff, size_t buffsize);


class ACL_PROXY_USER :public ACL_ACCESS
{
  const char *user;
  ACL_HOST_AND_IP proxied_host;
  const char *proxied_user;
  bool with_grant;

  typedef enum { 
    MYSQL_PROXIES_PRIV_HOST, 
    MYSQL_PROXIES_PRIV_USER, 
    MYSQL_PROXIES_PRIV_PROXIED_HOST,
    MYSQL_PROXIES_PRIV_PROXIED_USER, 
    MYSQL_PROXIES_PRIV_WITH_GRANT,
    MYSQL_PROXIES_PRIV_GRANTOR,
    MYSQL_PROXIES_PRIV_TIMESTAMP } old_acl_proxy_users;
public:
  ACL_PROXY_USER () {};

  void init(const char *host_arg, const char *user_arg,
       const char *proxied_host_arg, const char *proxied_user_arg,
       bool with_grant_arg)
  {
    user= (user_arg && *user_arg) ? user_arg : NULL;
    host.update_hostname ((host_arg && *host_arg) ? host_arg : NULL);
    proxied_user= (proxied_user_arg && *proxied_user_arg) ? 
      proxied_user_arg : NULL;
    proxied_host.update_hostname ((proxied_host_arg && *proxied_host_arg) ?
                     proxied_host_arg : NULL);
    with_grant= with_grant_arg;
    sort= get_sort(4, host.get_host(), user,
                   proxied_host.get_host(), proxied_user);
  }

  void init(MEM_ROOT *mem, const char *host_arg, const char *user_arg,
       const char *proxied_host_arg, const char *proxied_user_arg,
       bool with_grant_arg)
  {
    init ((host_arg && *host_arg) ? strdup_root (mem, host_arg) : NULL,
          (user_arg && *user_arg) ? strdup_root (mem, user_arg) : NULL,
          (proxied_host_arg && *proxied_host_arg) ? 
            strdup_root (mem, proxied_host_arg) : NULL,
          (proxied_user_arg && *proxied_user_arg) ? 
            strdup_root (mem, proxied_user_arg) : NULL,
          with_grant_arg);
  }

  void init(TABLE *table, MEM_ROOT *mem)
  {
    init (get_field(mem, table->field[MYSQL_PROXIES_PRIV_HOST]),
          get_field(mem, table->field[MYSQL_PROXIES_PRIV_USER]),
          get_field(mem, table->field[MYSQL_PROXIES_PRIV_PROXIED_HOST]),
          get_field(mem, table->field[MYSQL_PROXIES_PRIV_PROXIED_USER]),
          table->field[MYSQL_PROXIES_PRIV_WITH_GRANT]->val_int() != 0);
  }

  bool get_with_grant() { return with_grant; }
  const char *get_user() { return user; }
  const char *get_proxied_user() { return proxied_user; }
  const char *get_proxied_host() { return proxied_host.get_host(); }
  void set_user(MEM_ROOT *mem, const char *user_arg) 
  { 
    user= user_arg && *user_arg ? strdup_root(mem, user_arg) : NULL;
  }

  bool check_validity(bool check_no_resolve)
  {
    if (check_no_resolve && 
        (hostname_requires_resolving(host.get_host()) ||
         hostname_requires_resolving(proxied_host.get_host())))
    {
      sql_print_warning("'proxies_priv' entry '%s@%s %s@%s' "
                        "ignored in --skip-name-resolve mode.",
                        proxied_user ? proxied_user : "",
                        proxied_host.get_host() ? proxied_host.get_host() : "",
                        user ? user : "",
                        host.get_host() ? host.get_host() : "");
      return TRUE;
    }
    return FALSE;
  }

  bool matches(const char *host_arg, const char *user_arg, const char *ip_arg,
                const char *proxied_user_arg)
  {
    DBUG_ENTER("ACL_PROXY_USER::matches");
    DBUG_PRINT("info", ("compare_hostname(%s,%s,%s) &&"
                        "compare_hostname(%s,%s,%s) &&"
                        "wild_compare (%s,%s) &&"
                        "wild_compare (%s,%s)",
                        host.get_host() ? host.get_host() : "<NULL>",
                        host_arg ? host_arg : "<NULL>",
                        ip_arg ? ip_arg : "<NULL>",
                        proxied_host.get_host() ? proxied_host.get_host() : "<NULL>",
                        host_arg ? host_arg : "<NULL>",
                        ip_arg ? ip_arg : "<NULL>",
                        user_arg ? user_arg : "<NULL>",
                        user ? user : "<NULL>",
                        proxied_user_arg ? proxied_user_arg : "<NULL>",
                        proxied_user ? proxied_user : "<NULL>"));
    DBUG_RETURN(host.compare_hostname(host_arg, ip_arg) &&
                proxied_host.compare_hostname(host_arg, ip_arg) &&
                (!user ||
                 (user_arg && !wild_compare(user_arg, user, TRUE))) &&
                (!proxied_user || 
                 (proxied_user && !wild_compare(proxied_user_arg, 
                                                proxied_user, TRUE))));
  }


  inline static bool auth_element_equals(const char *a, const char *b)
  {
    return (a == b || (a != NULL && b != NULL && !strcmp(a,b)));
  }


  bool pk_equals(ACL_PROXY_USER *grant)
  {
    DBUG_ENTER("pk_equals");
    DBUG_PRINT("info", ("strcmp(%s,%s) &&"
                        "strcmp(%s,%s) &&"
                        "wild_compare (%s,%s) &&"
                        "wild_compare (%s,%s)",
                        user ? user : "<NULL>",
                        grant->user ? grant->user : "<NULL>",
                        proxied_user ? proxied_user : "<NULL>",
                        grant->proxied_user ? grant->proxied_user : "<NULL>",
                        host.get_host() ? host.get_host() : "<NULL>",
                        grant->host.get_host() ? grant->host.get_host() : "<NULL>",
                        proxied_host.get_host() ? proxied_host.get_host() : "<NULL>",
                        grant->proxied_host.get_host() ? 
                        grant->proxied_host.get_host() : "<NULL>"));

    DBUG_RETURN(auth_element_equals(user, grant->user) &&
                auth_element_equals(proxied_user, grant->proxied_user) &&
                auth_element_equals(host.get_host(), grant->host.get_host()) &&
                auth_element_equals(proxied_host.get_host(), 
                                    grant->proxied_host.get_host()));
  }


  bool granted_on(const char *host_arg, const char *user_arg)
  {
    return (((!user && (!user_arg || !user_arg[0])) ||
             (user && user_arg && !strcmp(user, user_arg))) &&
            ((!host.get_host() && (!host_arg || !host_arg[0])) ||
             (host.get_host() && host_arg && !strcmp(host.get_host(), host_arg))));
  }


  void print_grant(String *str)
  {
    str->append(STRING_WITH_LEN("GRANT PROXY ON '"));
    if (proxied_user)
      str->append(proxied_user, strlen(proxied_user));
    str->append(STRING_WITH_LEN("'@'"));
    if (proxied_host.get_host())
      str->append(proxied_host.get_host(), strlen(proxied_host.get_host()));
    str->append(STRING_WITH_LEN("' TO '"));
    if (user)
      str->append(user, strlen(user));
    str->append(STRING_WITH_LEN("'@'"));
    if (host.get_host())
      str->append(host.get_host(), strlen(host.get_host()));
    str->append(STRING_WITH_LEN("'"));
    if (with_grant)
      str->append(STRING_WITH_LEN(" WITH GRANT OPTION"));
  }

  void set_data(ACL_PROXY_USER *grant)
  {
    with_grant= grant->with_grant;
  }

  static int store_pk(TABLE *table, 
                      const LEX_STRING *host, 
                      const LEX_STRING *user,
                      const LEX_STRING *proxied_host, 
                      const LEX_STRING *proxied_user)
  {
    DBUG_ENTER("ACL_PROXY_USER::store_pk");
    DBUG_PRINT("info", ("host=%s, user=%s, proxied_host=%s, proxied_user=%s",
                        host->str ? host->str : "<NULL>",
                        user->str ? user->str : "<NULL>",
                        proxied_host->str ? proxied_host->str : "<NULL>",
                        proxied_user->str ? proxied_user->str : "<NULL>"));
    if (table->field[MYSQL_PROXIES_PRIV_HOST]->store(host->str, 
                                                   host->length,
                                                   system_charset_info))
      DBUG_RETURN(TRUE);
    if (table->field[MYSQL_PROXIES_PRIV_USER]->store(user->str, 
                                                   user->length,
                                                   system_charset_info))
      DBUG_RETURN(TRUE);
    if (table->field[MYSQL_PROXIES_PRIV_PROXIED_HOST]->store(proxied_host->str,
                                                           proxied_host->length,
                                                           system_charset_info))
      DBUG_RETURN(TRUE);
    if (table->field[MYSQL_PROXIES_PRIV_PROXIED_USER]->store(proxied_user->str,
                                                           proxied_user->length,
                                                           system_charset_info))
      DBUG_RETURN(TRUE);

    DBUG_RETURN(FALSE);
  }

  static int store_data_record(TABLE *table,
                               const LEX_STRING *host,
                               const LEX_STRING *user,
                               const LEX_STRING *proxied_host,
                               const LEX_STRING *proxied_user,
                               bool with_grant,
                               const char *grantor)
  {
    DBUG_ENTER("ACL_PROXY_USER::store_pk");
    if (store_pk(table,  host, user, proxied_host, proxied_user))
      DBUG_RETURN(TRUE);
    DBUG_PRINT("info", ("with_grant=%s", with_grant ? "TRUE" : "FALSE"));
    if (table->field[MYSQL_PROXIES_PRIV_WITH_GRANT]->store(with_grant ? 1 : 0, 
                                                         TRUE))
      DBUG_RETURN(TRUE);
    if (table->field[MYSQL_PROXIES_PRIV_GRANTOR]->store(grantor, 
                                                        strlen(grantor),
                                                        system_charset_info))
      DBUG_RETURN(TRUE);

    DBUG_RETURN(FALSE);
  }
};

#define FIRST_NON_YN_FIELD 26

class acl_entry :public hash_filo_element
{
public:
  ulong access;
  uint16 length;
  char key[1];					// Key will be stored here
};


static uchar* acl_entry_get_key(acl_entry *entry, size_t *length,
                                my_bool not_used __attribute__((unused)))
{
  *length=(uint) entry->length;
  return (uchar*) entry->key;
}

#define IP_ADDR_STRLEN (3 + 1 + 3 + 1 + 3 + 1 + 3)
#define ACL_KEY_LENGTH (IP_ADDR_STRLEN + 1 + NAME_LEN + \
                        1 + USERNAME_LENGTH + 1)

/** Size of the header fields of an authentication packet. */
#define AUTH_PACKET_HEADER_SIZE_PROTO_41    32
#define AUTH_PACKET_HEADER_SIZE_PROTO_40    5  

static DYNAMIC_ARRAY acl_users, acl_dbs, acl_proxy_users;
static MEM_ROOT global_acl_memory, memex;
static bool initialized=0;
static bool allow_all_hosts=1;
static HASH acl_check_hosts, column_priv_hash, proc_priv_hash, func_priv_hash;
static DYNAMIC_ARRAY acl_wild_hosts;
static hash_filo *acl_cache;
static uint grant_version=0; /* Version of priv tables. incremented by acl_load */
static ulong get_access(TABLE *form,uint fieldnr, uint *next_field=0);
static int acl_compare(ACL_ACCESS *a,ACL_ACCESS *b);
static ulong get_sort(uint count,...);
static void init_check_host(void);
static void rebuild_check_host(void);
static ACL_USER *find_acl_user(const char *host, const char *user,
                               my_bool exact);
static bool update_user_table(THD *, TABLE *table, const char *host,
                              const char *user,
                              const char *new_password,
                              uint new_password_len,
                              enum mysql_user_table_field password_field,
                              bool password_expired, bool is_user_table_positioned);
static my_bool acl_load(THD *thd, TABLE_LIST *tables);
static my_bool grant_load(THD *thd, TABLE_LIST *tables);
static inline void get_grantor(THD *thd, char* grantor);
/*
 Enumeration of various ACL's and Hashes used in handle_grant_struct()
*/
enum enum_acl_lists
{
  USER_ACL= 0,
  DB_ACL,
  COLUMN_PRIVILEGES_HASH,
  PROC_PRIVILEGES_HASH,
  FUNC_PRIVILEGES_HASH,
  PROXY_USERS_ACL
};

/**
  Convert scrambled password to binary form, according to scramble type, 
  Binary form is stored in user.salt.
  
  @param acl_user The object where to store the salt
  @param password The password hash containing the salt
  @param password_len The length of the password hash
   
  Despite the name of the function it is used when loading ACLs from disk
  to store the password hash in the ACL_USER object.
  Note that it works only for native and "old" mysql authentication built-in
  plugins.
  
  Assumption : user's authentication plugin information is available.

  @return Password hash validation
    @retval false Hash is of suitable length
    @retval true Hash is of wrong length or format
*/

static 
bool
set_user_salt(ACL_USER *acl_user, const char *password, uint password_len)
{
  bool result= false;
  /* Using old password protocol */
  if (password_len == SCRAMBLED_PASSWORD_CHAR_LENGTH)
  {
    get_salt_from_password(acl_user->salt, password);
    acl_user->salt_len= SCRAMBLE_LENGTH;
  }
  else if (password_len == SCRAMBLED_PASSWORD_CHAR_LENGTH_323)
  {
    get_salt_from_password_323((ulong *) acl_user->salt, password);
    acl_user->salt_len= SCRAMBLE_LENGTH_323;
  }
  else if (password_len == 0 || password == NULL)
  {
    /* This account doesn't use a password */
    acl_user->salt_len= 0;
  }
  else if (acl_user->plugin.str == native_password_plugin_name.str ||
           acl_user->plugin.str == old_password_plugin_name.str)
  {
    /* Unexpected format of the hash; login will probably be impossible */
    result= true;
  }

  /*
    Since we're changing the password for the user we need to reset the
    expiration flag.
  */
  acl_user->password_expired= false;
  
  return result;
}

/*
  Initialize structures responsible for user/db-level privilege checking and
  load privilege information for them from tables in the 'mysql' database.

  SYNOPSIS
    acl_init()
      dont_read_acl_tables  TRUE if we want to skip loading data from
                            privilege tables and disable privilege checking.

  NOTES
    This function is mostly responsible for preparatory steps, main work
    on initialization and grants loading is done in acl_reload().

  RETURN VALUES
    0	ok
    1	Could not initialize grant's
*/

my_bool acl_init(bool dont_read_acl_tables)
{
  THD  *thd;
  my_bool return_val;
  DBUG_ENTER("acl_init");

  acl_cache= new hash_filo(ACL_CACHE_SIZE, 0, 0,
                           (my_hash_get_key) acl_entry_get_key,
                           (my_hash_free_key) free,
                           &my_charset_utf8_bin);

  /*
    cache built-in native authentication plugins,
    to avoid hash searches and a global mutex lock on every connect
  */
  native_password_plugin= my_plugin_lock_by_name(0,
           &native_password_plugin_name, MYSQL_AUTHENTICATION_PLUGIN);
  old_password_plugin= my_plugin_lock_by_name(0,
           &old_password_plugin_name, MYSQL_AUTHENTICATION_PLUGIN);

  if (!native_password_plugin || !old_password_plugin)
    DBUG_RETURN(1);

  if (dont_read_acl_tables)
  {
    DBUG_RETURN(0); /* purecov: tested */
  }

  /*
    To be able to run this from boot, we allocate a temporary THD
  */
  if (!(thd=new THD))
    DBUG_RETURN(1); /* purecov: inspected */
  thd->thread_stack= (char*) &thd;
  thd->store_globals();
  /*
    It is safe to call acl_reload() since acl_* arrays and hashes which
    will be freed there are global static objects and thus are initialized
    by zeros at startup.
  */
  return_val= acl_reload(thd);
  delete thd;
  /* Remember that we don't have a THD */
  my_pthread_setspecific_ptr(THR_THD,  0);
  DBUG_RETURN(return_val);
}

/*
  Initialize structures responsible for user/db-level privilege checking
  and load information about grants from open privilege tables.

  SYNOPSIS
    acl_load()
      thd     Current thread
      tables  List containing open "mysql.host", "mysql.user",
              "mysql.db" and "mysql.proxies_priv" tables in that order.

  RETURN VALUES
    FALSE  Success
    TRUE   Error
*/

static my_bool acl_load(THD *thd, TABLE_LIST *tables)
{
  TABLE *table;
  READ_RECORD read_record_info;
  my_bool return_val= TRUE;
  bool check_no_resolve= specialflag & SPECIAL_NO_RESOLVE;
  char tmp_name[NAME_LEN+1];
  int password_length;
  char *password;
  uint password_len;
  sql_mode_t old_sql_mode= thd->variables.sql_mode;
  bool password_expired= false;
  DBUG_ENTER("acl_load");

  thd->variables.sql_mode&= ~MODE_PAD_CHAR_TO_FULL_LENGTH;

  grant_version++; /* Privileges updated */

  
  acl_cache->clear(1);				// Clear locked hostname cache

  init_sql_alloc(&global_acl_memory, ACL_ALLOC_BLOCK_SIZE, 0);
  /*
    Prepare reading from the mysql.user table
  */
  if (init_read_record(&read_record_info, thd, table=tables[0].table,
                       NULL, 1, 1, FALSE))
    goto end;
  table->use_all_columns();
  (void) my_init_dynamic_array(&acl_users,sizeof(ACL_USER),50,100);
  
  allow_all_hosts=0;
  while (!(read_record_info.read_record(&read_record_info)))
  {
    password_expired= false;
    /* Reading record from mysql.user */
    ACL_USER user;
    memset(&user, 0, sizeof(user));
    user.host.update_hostname(get_field(&global_acl_memory,
                                        table->field[MYSQL_USER_FIELD_HOST]));
    user.user= get_field(&global_acl_memory,
                         table->field[MYSQL_USER_FIELD_USER]);
    if (check_no_resolve && hostname_requires_resolving(user.host.get_host()))
    {
      sql_print_warning("'user' entry '%s@%s' "
                        "ignored in --skip-name-resolve mode.",
			user.user ? user.user : "",
			user.host.get_host() ? user.host.get_host() : "");
      continue;
    }

    /* Read legacy password */
    password= get_field(&global_acl_memory,
                        table->field[MYSQL_USER_FIELD_PASSWORD]);
    password_len= password ? strlen(password) : 0;
    user.auth_string.str= password ? password : const_cast<char*>("");
    user.auth_string.length= password_len;

    {
      uint next_field;
      user.access= get_access(table,3,&next_field) & GLOBAL_ACLS;
      /*
        if it is pre 5.0.1 privilege table then map CREATE privilege on
        CREATE VIEW & SHOW VIEW privileges
      */
      if (table->s->fields <= 31 && (user.access & CREATE_ACL))
        user.access|= (CREATE_VIEW_ACL | SHOW_VIEW_ACL);

      /*
        if it is pre 5.0.2 privilege table then map CREATE/ALTER privilege on
        CREATE PROCEDURE & ALTER PROCEDURE privileges
      */
      if (table->s->fields <= 33 && (user.access & CREATE_ACL))
        user.access|= CREATE_PROC_ACL;
      if (table->s->fields <= 33 && (user.access & ALTER_ACL))
        user.access|= ALTER_PROC_ACL;

      /*
        pre 5.0.3 did not have CREATE_USER_ACL
      */
      if (table->s->fields <= 36 && (user.access & GRANT_ACL))
        user.access|= CREATE_USER_ACL;


      /*
        if it is pre 5.1.6 privilege table then map CREATE privilege on
        CREATE|ALTER|DROP|EXECUTE EVENT
      */
      if (table->s->fields <= 37 && (user.access & SUPER_ACL))
        user.access|= EVENT_ACL;

      /*
        if it is pre 5.1.6 privilege then map TRIGGER privilege on CREATE.
      */
      if (table->s->fields <= 38 && (user.access & SUPER_ACL))
        user.access|= TRIGGER_ACL;

      user.sort= get_sort(2,user.host.get_host(),user.user);

      /* Starting from 4.0.2 we have more fields */
      if (table->s->fields >= 31)
      {
        char *ssl_type=
          get_field(thd->mem_root, table->field[MYSQL_USER_FIELD_SSL_TYPE]);
        if (!ssl_type)
          user.ssl_type=SSL_TYPE_NONE;
        else if (!strcmp(ssl_type, "ANY"))
          user.ssl_type=SSL_TYPE_ANY;
        else if (!strcmp(ssl_type, "X509"))
          user.ssl_type=SSL_TYPE_X509;
        else  /* !strcmp(ssl_type, "SPECIFIED") */
          user.ssl_type=SSL_TYPE_SPECIFIED;

        user.ssl_cipher= 
          get_field(&global_acl_memory, table->field[MYSQL_USER_FIELD_SSL_CIPHER]);
        user.x509_issuer=
          get_field(&global_acl_memory, table->field[MYSQL_USER_FIELD_X509_ISSUER]);
        user.x509_subject=
          get_field(&global_acl_memory, table->field[MYSQL_USER_FIELD_X509_SUBJECT]);

        char *ptr= get_field(thd->mem_root,
                             table->field[MYSQL_USER_FIELD_MAX_QUESTIONS]);
        user.user_resource.questions=ptr ? atoi(ptr) : 0;
        ptr= get_field(thd->mem_root,
                       table->field[MYSQL_USER_FIELD_MAX_UPDATES]);
        user.user_resource.updates=ptr ? atoi(ptr) : 0;
        ptr= get_field(thd->mem_root,
                       table->field[MYSQL_USER_FIELD_MAX_CONNECTIONS]);
        user.user_resource.conn_per_hour= ptr ? atoi(ptr) : 0;
        if (user.user_resource.questions || user.user_resource.updates ||
            user.user_resource.conn_per_hour)
          mqh_used=1;

        if (table->s->fields > MYSQL_USER_FIELD_MAX_USER_CONNECTIONS)
        {
          /* Starting from 5.0.3 we have max_user_connections field */
          ptr= get_field(thd->mem_root,
                         table->field[MYSQL_USER_FIELD_MAX_USER_CONNECTIONS]);
          user.user_resource.user_conn= ptr ? atoi(ptr) : 0;
        }

        if (table->s->fields >= 41)
        {
          /* We may have plugin & auth_String fields */
          char *tmpstr= get_field(&global_acl_memory,
                                  table->field[MYSQL_USER_FIELD_PLUGIN]);
          if (tmpstr)
          {
            /*
              By comparing the plugin with the built in plugins it is possible
              to optimize the string allocation and comparision.
            */
            if (my_strcasecmp(system_charset_info, tmpstr,
                              native_password_plugin_name.str) == 0)
              user.plugin= native_password_plugin_name;
            else
              if (my_strcasecmp(system_charset_info, tmpstr,
                                old_password_plugin_name.str) == 0)
                user.plugin= old_password_plugin_name;
#if defined(HAVE_OPENSSL)
            else
              if (my_strcasecmp(system_charset_info, tmpstr,
                                sha256_password_plugin_name.str) == 0)
                user.plugin= sha256_password_plugin_name;
#endif
            else
              {
                user.plugin.str= tmpstr;
                user.plugin.length= strlen(tmpstr);
              }
            if (user.auth_string.length &&
                user.plugin.str != native_password_plugin_name.str &&
                user.plugin.str != old_password_plugin_name.str)
            {
              sql_print_warning("'user' entry '%s@%s' has both a password "
                                "and an authentication plugin specified. The "
                                "password will be ignored.",
                                user.user ? user.user : "",
                                user.host.get_host() ? user.host.get_host() : "");
            }
            user.auth_string.str=
              get_field(&global_acl_memory,
                        table->field[MYSQL_USER_FIELD_AUTHENTICATION_STRING]);
            if (!user.auth_string.str)
              user.auth_string.str= const_cast<char*>("");
            user.auth_string.length= strlen(user.auth_string.str);
          }
          else /* skip auth_string if there's no plugin */
            next_field++;
        }

        if (table->s->fields > MYSQL_USER_FIELD_PASSWORD_EXPIRED)
        {
          char *tmpstr= get_field(&global_acl_memory,
                                  table->field[MYSQL_USER_FIELD_PASSWORD_EXPIRED]);
          if (tmpstr && (*tmpstr == 'Y' || *tmpstr == 'y'))
          {
            user.password_expired= true;

            if (!auth_plugin_supports_expiration(user.plugin.str))
            {
              sql_print_warning("'user' entry '%s@%s' has the password ignore "
                                "flag raised, but its authentication plugin "
                                "doesn't support password expiration. "
                                "The user id will be ignored.",
                                user.user ? user.user : "",
                                user.host.get_host() ? user.host.get_host() : "");
              continue;
            }
            password_expired= true;
          }
        }
      } // end if (table->s->fields >= 31)
      else
      {
        user.ssl_type=SSL_TYPE_NONE;
#ifndef TO_BE_REMOVED
        if (table->s->fields <= 13)
        {						// Without grant
          if (user.access & CREATE_ACL)
            user.access|=REFERENCES_ACL | INDEX_ACL | ALTER_ACL;
        }
        /* Convert old privileges */
        user.access|= LOCK_TABLES_ACL | CREATE_TMP_ACL | SHOW_DB_ACL;
        if (user.access & FILE_ACL)
          user.access|= REPL_CLIENT_ACL | REPL_SLAVE_ACL;
        if (user.access & PROCESS_ACL)
          user.access|= SUPER_ACL | EXECUTE_ACL;
#endif
      }
      if (!user.plugin.length)
      {
        /*
           Set plugin deduced from password length.
           We can reach here in two cases:
           1. mysql.user doesn't have plugin field
           2. Plugin field is empty
         */
        user.plugin= native_password_plugin_name;
        if (password_len == SCRAMBLED_PASSWORD_CHAR_LENGTH_323)
          user.plugin= old_password_plugin_name;
  
      }
      /*
         Transform hex to octets and adjust the format.
       */
      if (set_user_salt(&user, password, password_len))
      {
        sql_print_warning("Found invalid password for user: '%s@%s'; "
                          "Ignoring user", user.user ? user.user : "",
                          user.host.get_host() ? user.host.get_host() : "");
        continue;
      }

      /* set_user_salt resets expiration flag so restore it */
      user.password_expired= password_expired;

      (void) push_dynamic(&acl_users,(uchar*) &user);
      if (user.host.check_allow_all_hosts())
        allow_all_hosts=1;			// Anyone can connect
    }
  } // END while reading records from the mysql.user table
  
  my_qsort((uchar*) dynamic_element(&acl_users,0,ACL_USER*),acl_users.elements,
	   sizeof(ACL_USER),(qsort_cmp) acl_compare);
  end_read_record(&read_record_info);
  freeze_size(&acl_users);

  /* Legacy password integrity checks ----------------------------------------*/
  { 
    password_length= table->field[MYSQL_USER_FIELD_PASSWORD]->field_length /
      table->field[MYSQL_USER_FIELD_PASSWORD]->charset()->mbmaxlen;
    if (password_length < SCRAMBLED_PASSWORD_CHAR_LENGTH_323)
    {
      sql_print_error("Fatal error: mysql.user table is damaged or in "
                      "unsupported 3.20 format.");
      goto end;
    }
  
    DBUG_PRINT("info",("user table fields: %d, password length: %d",
  		     table->s->fields, password_length));

    mysql_mutex_lock(&LOCK_global_system_variables);
    if (password_length < SCRAMBLED_PASSWORD_CHAR_LENGTH)
    { 
      if (opt_secure_auth)
      {
        mysql_mutex_unlock(&LOCK_global_system_variables);
        sql_print_error("Fatal error: mysql.user table is in old format, "
                        "but server started with --secure-auth option.");
        goto end;
      }
      mysql_user_table_is_in_short_password_format= true;
      if (global_system_variables.old_passwords)
        mysql_mutex_unlock(&LOCK_global_system_variables);
      else
      {
        global_system_variables.old_passwords= 1;
        mysql_mutex_unlock(&LOCK_global_system_variables);
        sql_print_warning("mysql.user table is not updated to new password format; "
                          "Disabling new password usage until "
                          "mysql_fix_privilege_tables is run");
      }
      thd->variables.old_passwords= 1;
    }
    else
    {
      mysql_user_table_is_in_short_password_format= false;
      mysql_mutex_unlock(&LOCK_global_system_variables);
    }
  } /* End legacy password integrity checks ----------------------------------*/
  
  /*
    Prepare reading from the mysql.db table
  */
  if (init_read_record(&read_record_info, thd, table=tables[1].table,
                       NULL, 1, 1, FALSE))
    goto end;
  table->use_all_columns();
  (void) my_init_dynamic_array(&acl_dbs,sizeof(ACL_DB),50,100);
  while (!(read_record_info.read_record(&read_record_info)))
  {
    /* Reading record in mysql.db */
    ACL_DB db;
    db.host.update_hostname(get_field(&global_acl_memory, 
                            table->field[MYSQL_DB_FIELD_HOST]));
    db.db=get_field(&global_acl_memory, table->field[MYSQL_DB_FIELD_DB]);
    if (!db.db)
    {
      sql_print_warning("Found an entry in the 'db' table with empty database name; Skipped");
      continue;
    }
    db.user=get_field(&global_acl_memory, table->field[MYSQL_DB_FIELD_USER]);
    if (check_no_resolve && hostname_requires_resolving(db.host.get_host()))
    {
      sql_print_warning("'db' entry '%s %s@%s' "
		        "ignored in --skip-name-resolve mode.",
		        db.db,
			db.user ? db.user : "",
			db.host.get_host() ? db.host.get_host() : "");
      continue;
    }
    db.access=get_access(table,3);
    db.access=fix_rights_for_db(db.access);
    if (lower_case_table_names)
    {
      /*
        convert db to lower case and give a warning if the db wasn't
        already in lower case
      */
      (void)strmov(tmp_name, db.db);
      my_casedn_str(files_charset_info, db.db);
      if (strcmp(db.db, tmp_name) != 0)
      {
        sql_print_warning("'db' entry '%s %s@%s' had database in mixed "
                          "case that has been forced to lowercase because "
                          "lower_case_table_names is set. It will not be "
                          "possible to remove this privilege using REVOKE.",
		          db.db,
			  db.user ? db.user : "",
			  db.host.get_host() ? db.host.get_host() : "");
      }
    }
    db.sort=get_sort(3,db.host.get_host(),db.db,db.user);
#ifndef TO_BE_REMOVED
    if (table->s->fields <=  9)
    {						// Without grant
      if (db.access & CREATE_ACL)
	db.access|=REFERENCES_ACL | INDEX_ACL | ALTER_ACL;
    }
#endif
    (void) push_dynamic(&acl_dbs,(uchar*) &db);
  } // END reading records from mysql.db tables
  
  my_qsort((uchar*) dynamic_element(&acl_dbs,0,ACL_DB*),acl_dbs.elements,
	   sizeof(ACL_DB),(qsort_cmp) acl_compare);
  end_read_record(&read_record_info);
  freeze_size(&acl_dbs);

  /* Prepare to read records from the mysql.proxies_priv table */
  (void) my_init_dynamic_array(&acl_proxy_users, sizeof(ACL_PROXY_USER), 
                               50, 100);
  if (tables[2].table)
  {
    if (init_read_record(&read_record_info, thd, table= tables[2].table,
                         NULL, 1, 1, FALSE))
      goto end;
    table->use_all_columns();
    while (!(read_record_info.read_record(&read_record_info)))
    {
      /* Reading record in mysql.proxies_priv */
      ACL_PROXY_USER proxy;
      proxy.init(table, &global_acl_memory);
      if (proxy.check_validity(check_no_resolve))
        continue;
      if (push_dynamic(&acl_proxy_users, (uchar*) &proxy))
      {
        end_read_record(&read_record_info);
        goto end;
      }
    } // END reading records from the mysql.proxies_priv table

    my_qsort((uchar*) dynamic_element(&acl_proxy_users, 0, ACL_PROXY_USER*),
             acl_proxy_users.elements,
             sizeof(ACL_PROXY_USER), (qsort_cmp) acl_compare);
    end_read_record(&read_record_info);
  }
  else
  {
    sql_print_error("Missing system table mysql.proxies_priv; "
                    "please run mysql_upgrade to create it");
  }
  freeze_size(&acl_proxy_users);

  validate_user_plugin_records();
  init_check_host();

  initialized=1;
  return_val= FALSE;

end:
  thd->variables.sql_mode= old_sql_mode;
  DBUG_RETURN(return_val);
}


void acl_free(bool end)
{
  free_root(&global_acl_memory,MYF(0));
  delete_dynamic(&acl_users);
  delete_dynamic(&acl_dbs);
  delete_dynamic(&acl_wild_hosts);
  delete_dynamic(&acl_proxy_users);
  my_hash_free(&acl_check_hosts);
  plugin_unlock(0, native_password_plugin);
  plugin_unlock(0, old_password_plugin);
  if (!end)
    acl_cache->clear(1); /* purecov: inspected */
  else
  {
    delete acl_cache;
    acl_cache=0;
  }
}


/**
  A helper function to commit statement transaction and close
  ACL tables after reading some data from them as part of FLUSH
  PRIVILEGES statement or during server initialization.

  @note We assume that we have only read from the tables so commit
        can't fail. @sa close_mysql_tables().

  @note This function also rollbacks the transaction if rollback was
        requested (e.g. as result of deadlock).
*/

void close_acl_tables(THD *thd)
{
  /* Transaction rollback request by SE is unlikely. Still we handle it. */
  if (thd->transaction_rollback_request)
  {
    trans_rollback_stmt(thd);
    trans_rollback_implicit(thd);
  }
  else
  {
#ifndef DBUG_OFF
    bool res=
#endif
      trans_commit_stmt(thd);
    DBUG_ASSERT(res == false);
  }

  close_mysql_tables(thd);
}


/**
  Commit ACL statement (and transaction) ignoring the fact that it might have
  ended with an error, close tables which it has opened and release metadata
  locks.

  @note In case of failure to commit transaction we try to restore correct
        state of in-memory structures by reloading privileges.

  @retval False - Success.
  @retval True  - Error.
*/

static bool acl_trans_commit_and_close_tables(THD *thd)
{
  bool result;
  bool rollback= false;

  /*
    Try to commit a transaction even if we had some failures.

    Without this step changes to privilege tables will be rolled back at the
    end of mysql_execute_command() in the presence of error, leaving on-disk
    and in-memory descriptions of privileges out of sync and making behavior
    of ACL statements for transactional tables incompatible with legacy
    behavior.

    We need to commit both statement and normal transaction to make behavior
    consistent with both autocommit on and off.

    It is safe to do so since ACL statement always do implicit commit at the
    end of statement.
  */
  DBUG_ASSERT(stmt_causes_implicit_commit(thd, CF_IMPLICIT_COMMIT_END));

  if (thd->transaction_rollback_request)
  {
    /*
      Transaction rollback request by SE is unlikely. Still let us
      handle it and also do ACL reload if it happens.
    */
    result= trans_rollback_stmt(thd);
    result|= trans_rollback_implicit(thd);
    rollback= true;
  }
  else
  {
    result= trans_commit_stmt(thd);
    result|= trans_commit_implicit(thd);
  }
  close_thread_tables(thd);
  thd->mdl_context.release_transactional_locks();

  if (result || rollback)
  {
    /*
      Try to bring in-memory structures back in sync with on-disk data if we
      have failed to commit our changes.
    */
    (void) acl_reload(thd);
    (void) grant_reload(thd);
  }

  return result;
}


/*
  Forget current user/db-level privileges and read new privileges
  from the privilege tables.

  SYNOPSIS
    acl_reload()
      thd  Current thread

  NOTE
    All tables of calling thread which were open and locked by LOCK TABLES
    statement will be unlocked and closed.
    This function is also used for initialization of structures responsible
    for user/db-level privilege checking.

  RETURN VALUE
    FALSE  Success
    TRUE   Failure
*/

my_bool acl_reload(THD *thd)
{
  TABLE_LIST tables[3];
  DYNAMIC_ARRAY old_acl_users, old_acl_dbs, old_acl_proxy_users;
  MEM_ROOT old_mem;
  bool old_initialized;
  my_bool return_val= TRUE;
  DBUG_ENTER("acl_reload");

  /*
    To avoid deadlocks we should obtain table locks before
    obtaining acl_cache->lock mutex.
  */
  tables[0].init_one_table(C_STRING_WITH_LEN("mysql"),
                           C_STRING_WITH_LEN("user"), "user", TL_READ);
  tables[1].init_one_table(C_STRING_WITH_LEN("mysql"),
                           C_STRING_WITH_LEN("db"), "db", TL_READ);
  tables[2].init_one_table(C_STRING_WITH_LEN("mysql"),
                           C_STRING_WITH_LEN("proxies_priv"), 
                           "proxies_priv", TL_READ);
  tables[0].next_local= tables[0].next_global= tables + 1;
  tables[1].next_local= tables[1].next_global= tables + 2;
  tables[0].open_type= tables[1].open_type= tables[2].open_type= OT_BASE_ONLY;
  tables[2].open_strategy= TABLE_LIST::OPEN_IF_EXISTS;

  if (open_and_lock_tables(thd, tables, FALSE, MYSQL_LOCK_IGNORE_TIMEOUT))
  {
    /*
      Execution might have been interrupted; only print the error message
      if a user error condition has been raised.
    */
    if (thd->get_stmt_da()->is_error())
    {
      sql_print_error("Fatal error: Can't open and lock privilege tables: %s",
                      thd->get_stmt_da()->message());
    }
    goto end;
  }

  if ((old_initialized=initialized))
    mysql_mutex_lock(&acl_cache->lock);

  old_acl_users= acl_users;
  old_acl_proxy_users= acl_proxy_users;
  old_acl_dbs= acl_dbs;
  old_mem= global_acl_memory;
  delete_dynamic(&acl_wild_hosts);
  my_hash_free(&acl_check_hosts);

  if ((return_val= acl_load(thd, tables)))
  {					// Error. Revert to old list
    DBUG_PRINT("error",("Reverting to old privileges"));
    acl_free();				/* purecov: inspected */
    acl_users= old_acl_users;
    acl_proxy_users= old_acl_proxy_users;
    acl_dbs= old_acl_dbs;
    global_acl_memory= old_mem;
    init_check_host();
  }
  else
  {
    free_root(&old_mem,MYF(0));
    delete_dynamic(&old_acl_users);
    delete_dynamic(&old_acl_proxy_users);
    delete_dynamic(&old_acl_dbs);
  }
  if (old_initialized)
    mysql_mutex_unlock(&acl_cache->lock);
end:
  close_acl_tables(thd);
  DBUG_RETURN(return_val);
}


/*
  Get all access bits from table after fieldnr

  IMPLEMENTATION
  We know that the access privileges ends when there is no more fields
  or the field is not an enum with two elements.

  SYNOPSIS
    get_access()
    form        an open table to read privileges from.
                The record should be already read in table->record[0]
    fieldnr     number of the first privilege (that is ENUM('N','Y') field
    next_field  on return - number of the field next to the last ENUM
                (unless next_field == 0)

  RETURN VALUE
    privilege mask
*/

static ulong get_access(TABLE *form, uint fieldnr, uint *next_field)
{
  ulong access_bits=0,bit;
  char buff[2];
  String res(buff,sizeof(buff),&my_charset_latin1);
  Field **pos;

  for (pos=form->field+fieldnr, bit=1;
       *pos && (*pos)->real_type() == MYSQL_TYPE_ENUM &&
	 ((Field_enum*) (*pos))->typelib->count == 2 ;
       pos++, fieldnr++, bit<<=1)
  {
    (*pos)->val_str(&res);
    if (my_toupper(&my_charset_latin1, res[0]) == 'Y')
      access_bits|= bit;
  }
  if (next_field)
    *next_field=fieldnr;
  return access_bits;
}


/*
  Return a number which, if sorted 'desc', puts strings in this order:
    no wildcards
    wildcards
    empty string
*/

static ulong get_sort(uint count,...)
{
  va_list args;
  va_start(args,count);
  ulong sort=0;

  /* Should not use this function with more than 4 arguments for compare. */
  DBUG_ASSERT(count <= 4);

  while (count--)
  {
    char *start, *str= va_arg(args,char*);
    uint chars= 0;
    uint wild_pos= 0;           /* first wildcard position */

    if ((start= str))
    {
      for (; *str ; str++)
      {
        if (*str == wild_prefix && str[1])
          str++;
        else if (*str == wild_many || *str == wild_one)
        {
          wild_pos= (uint) (str - start) + 1;
          break;
        }
        chars= 128;                             // Marker that chars existed
      }
    }
    sort= (sort << 8) + (wild_pos ? min(wild_pos, 127U) : chars);
  }
  va_end(args);
  return sort;
}


static int acl_compare(ACL_ACCESS *a,ACL_ACCESS *b)
{
  if (a->sort > b->sort)
    return -1;
  if (a->sort < b->sort)
    return 1;
  return 0;
}


/*
  Gets user credentials without authentication and resource limit checks.

  SYNOPSIS
    acl_getroot()
      sctx               Context which should be initialized
      user               user name
      host               host name
      ip                 IP
      db                 current data base name

  RETURN
    FALSE  OK
    TRUE   Error
*/

bool acl_getroot(Security_context *sctx, char *user, char *host,
                 char *ip, char *db)
{
  int res= 1;
  uint i;
  ACL_USER *acl_user= 0;
  DBUG_ENTER("acl_getroot");

  DBUG_PRINT("enter", ("Host: '%s', Ip: '%s', User: '%s', db: '%s'",
                       (host ? host : "(NULL)"), (ip ? ip : "(NULL)"),
                       user, (db ? db : "(NULL)")));
  sctx->user= user;
  sctx->set_host(host);
  sctx->set_ip(ip);
  sctx->host_or_ip= host ? host : (ip ? ip : "");

  if (!initialized)
  {
    /*
      here if mysqld's been started with --skip-grant-tables option.
    */
    sctx->skip_grants();
    DBUG_RETURN(FALSE);
  }

  mysql_mutex_lock(&acl_cache->lock);

  sctx->master_access= 0;
  sctx->db_access= 0;
  *sctx->priv_user= *sctx->priv_host= 0;

  /*
     Find acl entry in user database.
     This is specially tailored to suit the check we do for CALL of
     a stored procedure; user is set to what is actually a
     priv_user, which can be ''.
  */
  for (i=0 ; i < acl_users.elements ; i++)
  {
    ACL_USER *acl_user_tmp= dynamic_element(&acl_users,i,ACL_USER*);
    if ((!acl_user_tmp->user && !user[0]) ||
        (acl_user_tmp->user && strcmp(user, acl_user_tmp->user) == 0))
    {
      if (acl_user_tmp->host.compare_hostname(host, ip))
      {
        acl_user= acl_user_tmp;
        res= 0;
        break;
      }
    }
  }

  if (acl_user)
  {
    for (i=0 ; i < acl_dbs.elements ; i++)
    {
      ACL_DB *acl_db= dynamic_element(&acl_dbs, i, ACL_DB*);
      if (!acl_db->user ||
	  (user && user[0] && !strcmp(user, acl_db->user)))
      {
	if (acl_db->host.compare_hostname(host, ip))
	{
	  if (!acl_db->db || (db && !wild_compare(db, acl_db->db, 0)))
	  {
	    sctx->db_access= acl_db->access;
	    break;
	  }
	}
      }
    }
    sctx->master_access= acl_user->access;

    if (acl_user->user)
      strmake(sctx->priv_user, user, USERNAME_LENGTH);
    else
      *sctx->priv_user= 0;

    if (acl_user->host.get_host())
      strmake(sctx->priv_host, acl_user->host.get_host(), MAX_HOSTNAME - 1);
    else
      *sctx->priv_host= 0;

    sctx->password_expired= acl_user->password_expired;
  }
  mysql_mutex_unlock(&acl_cache->lock);
  DBUG_RETURN(res);
}

static uchar* check_get_key(ACL_USER *buff, size_t *length,
                            my_bool not_used __attribute__((unused)))
{
  *length=buff->host.get_host_len();
  return (uchar*) buff->host.get_host();
}


static void acl_update_user(const char *user, const char *host,
			    const char *password, uint password_len,
			    enum SSL_type ssl_type,
			    const char *ssl_cipher,
			    const char *x509_issuer,
			    const char *x509_subject,
			    USER_RESOURCES  *mqh,
			    ulong privileges,
			    const LEX_STRING *plugin,
			    const LEX_STRING *auth)
{
  DBUG_ENTER("acl_update_user");
  mysql_mutex_assert_owner(&acl_cache->lock);
  for (uint i=0 ; i < acl_users.elements ; i++)
  {
    ACL_USER *acl_user=dynamic_element(&acl_users,i,ACL_USER*);
    if ((!acl_user->user && !user[0]) ||
	(acl_user->user && !strcmp(user,acl_user->user)))
    {
      if ((!acl_user->host.get_host() && !host[0]) ||
	  (acl_user->host.get_host() &&
	  !my_strcasecmp(system_charset_info, host, acl_user->host.get_host())))
      {
        if (plugin->length > 0)
        {
          acl_user->plugin= *plugin;
          optimize_plugin_compare_by_pointer(&acl_user->plugin);
          if (!auth_plugin_is_built_in(acl_user->plugin.str))
            acl_user->plugin.str= strmake_root(&global_acl_memory, plugin->str, plugin->length);
          acl_user->auth_string.str= auth->str ?
            strmake_root(&global_acl_memory, auth->str,
                         auth->length) : const_cast<char*>("");
          acl_user->auth_string.length= auth->length;
        }
	acl_user->access=privileges;
	if (mqh->specified_limits & USER_RESOURCES::QUERIES_PER_HOUR)
	  acl_user->user_resource.questions=mqh->questions;
	if (mqh->specified_limits & USER_RESOURCES::UPDATES_PER_HOUR)
	  acl_user->user_resource.updates=mqh->updates;
	if (mqh->specified_limits & USER_RESOURCES::CONNECTIONS_PER_HOUR)
	  acl_user->user_resource.conn_per_hour= mqh->conn_per_hour;
	if (mqh->specified_limits & USER_RESOURCES::USER_CONNECTIONS)
	  acl_user->user_resource.user_conn= mqh->user_conn;
	if (ssl_type != SSL_TYPE_NOT_SPECIFIED)
	{
	  acl_user->ssl_type= ssl_type;
	  acl_user->ssl_cipher= (ssl_cipher ? strdup_root(&global_acl_memory,
                                                    ssl_cipher) :	0);
	  acl_user->x509_issuer= (x509_issuer ? strdup_root(&global_acl_memory,
                                                      x509_issuer) : 0);
	  acl_user->x509_subject= (x509_subject ?
				   strdup_root(&global_acl_memory, x509_subject) : 0);
	}
  
  
        if (password)
        {
          /*
            We just assert the hash is valid here since it's already
            checked in replace_user_table().
          */
          int hash_not_ok= set_user_salt(acl_user, password, password_len);

          DBUG_ASSERT(hash_not_ok == 0);
          /* dummy addition to fool the compiler */
          password_len+= hash_not_ok;
        }
        /* search complete: */
	break;
      }
    }
  }
  DBUG_VOID_RETURN;
}


static void acl_insert_user(const char *user, const char *host,
			    const char *password, uint password_len,
			    enum SSL_type ssl_type,
			    const char *ssl_cipher,
			    const char *x509_issuer,
			    const char *x509_subject,
			    USER_RESOURCES *mqh,
			    ulong privileges,
			    const LEX_STRING *plugin,
			    const LEX_STRING *auth)
{
  DBUG_ENTER("acl_insert_user");
  ACL_USER acl_user;
  int hash_not_ok;

  mysql_mutex_assert_owner(&acl_cache->lock);

  acl_user.user= *user ? strdup_root(&global_acl_memory,user) : 0;
  acl_user.host.update_hostname(*host ? strdup_root(&global_acl_memory, host) : 0);
  if (plugin->str[0])
  {
    acl_user.plugin= *plugin;
    optimize_plugin_compare_by_pointer(&acl_user.plugin);
    if (!auth_plugin_is_built_in(acl_user.plugin.str))
      acl_user.plugin.str= strmake_root(&global_acl_memory, plugin->str, plugin->length);
    acl_user.auth_string.str= auth->str ?
      strmake_root(&global_acl_memory, auth->str,
                   auth->length) : const_cast<char*>("");
    acl_user.auth_string.length= auth->length;

    optimize_plugin_compare_by_pointer(&acl_user.plugin);
  }
  else
  {
    acl_user.plugin= password_len == SCRAMBLED_PASSWORD_CHAR_LENGTH_323 ?
      old_password_plugin_name : native_password_plugin_name;
    acl_user.auth_string.str= const_cast<char*>("");
    acl_user.auth_string.length= 0;
  }

  acl_user.access= privileges;
  acl_user.user_resource= *mqh;
  acl_user.sort= get_sort(2,acl_user.host.get_host(), acl_user.user);
  //acl_user.hostname_length=(uint) strlen(host);
  acl_user.ssl_type=
    (ssl_type != SSL_TYPE_NOT_SPECIFIED ? ssl_type : SSL_TYPE_NONE);
  acl_user.ssl_cipher=
    ssl_cipher ? strdup_root(&global_acl_memory, ssl_cipher) : 0;
  acl_user.x509_issuer=
    x509_issuer ? strdup_root(&global_acl_memory, x509_issuer) : 0;
  acl_user.x509_subject=
    x509_subject ? strdup_root(&global_acl_memory, x509_subject) : 0;

  hash_not_ok= set_user_salt(&acl_user, password, password_len);
  DBUG_ASSERT(hash_not_ok == 0);
  /* dummy addition to fool the compiler */
  password_len+= hash_not_ok;
  

  (void) push_dynamic(&acl_users,(uchar*) &acl_user);
  if (acl_user.host.check_allow_all_hosts())
    allow_all_hosts=1;		// Anyone can connect /* purecov: tested */
  my_qsort((uchar*) dynamic_element(&acl_users,0,ACL_USER*),acl_users.elements,
	   sizeof(ACL_USER),(qsort_cmp) acl_compare);

  /* Rebuild 'acl_check_hosts' since 'acl_users' has been modified */
  rebuild_check_host();
  DBUG_VOID_RETURN;
}


static void acl_update_db(const char *user, const char *host, const char *db,
			  ulong privileges)
{
  mysql_mutex_assert_owner(&acl_cache->lock);

  for (uint i=0 ; i < acl_dbs.elements ; i++)
  {
    ACL_DB *acl_db=dynamic_element(&acl_dbs,i,ACL_DB*);
    if ((!acl_db->user && !user[0]) ||
	(acl_db->user &&
	!strcmp(user,acl_db->user)))
    {
      if ((!acl_db->host.get_host() && !host[0]) ||
	  (acl_db->host.get_host() &&
          !strcmp(host, acl_db->host.get_host())))
      {
	if ((!acl_db->db && !db[0]) ||
	    (acl_db->db && !strcmp(db,acl_db->db)))
	{
	  if (privileges)
	    acl_db->access=privileges;
	  else
	    delete_dynamic_element(&acl_dbs,i);
	}
      }
    }
  }
}


/*
  Insert a user/db/host combination into the global acl_cache

  SYNOPSIS
    acl_insert_db()
    user		User name
    host		Host name
    db			Database name
    privileges		Bitmap of privileges

  NOTES
    acl_cache->lock must be locked when calling this
*/

static void acl_insert_db(const char *user, const char *host, const char *db,
			  ulong privileges)
{
  ACL_DB acl_db;
  mysql_mutex_assert_owner(&acl_cache->lock);
  acl_db.user= strdup_root(&global_acl_memory,user);
  acl_db.host.update_hostname(*host ? strdup_root(&global_acl_memory, host) : 0);
  acl_db.db= strdup_root(&global_acl_memory, db);
  acl_db.access= privileges;
  acl_db.sort= get_sort(3,acl_db.host.get_host(), acl_db.db, acl_db.user);
  (void) push_dynamic(&acl_dbs, (uchar*) &acl_db);
  my_qsort((uchar*) dynamic_element(&acl_dbs, 0, ACL_DB*), acl_dbs.elements,
	         sizeof(ACL_DB),(qsort_cmp) acl_compare);
}



/*
  Get privilege for a host, user and db combination

  as db_is_pattern changes the semantics of comparison,
  acl_cache is not used if db_is_pattern is set.
*/

ulong acl_get(const char *host, const char *ip,
              const char *user, const char *db, my_bool db_is_pattern)
{
  ulong host_access= ~(ulong)0, db_access= 0;
  uint i;
  size_t key_length, copy_length;
  char key[ACL_KEY_LENGTH],*tmp_db,*end;
  acl_entry *entry;
  DBUG_ENTER("acl_get");

  copy_length= (size_t) (strlen(ip ? ip : "") +
                 strlen(user ? user : "") +
                 strlen(db ? db : ""));
  /*
    Make sure that strmov() operations do not result in buffer overflow.
  */
  if (copy_length >= ACL_KEY_LENGTH)
    DBUG_RETURN(0);

  mysql_mutex_lock(&acl_cache->lock);
  end=strmov((tmp_db=strmov(strmov(key, ip ? ip : "")+1,user)+1),db);
  if (lower_case_table_names)
  {
    my_casedn_str(files_charset_info, tmp_db);
    db=tmp_db;
  }
  key_length= (size_t) (end-key);
  if (!db_is_pattern && (entry=(acl_entry*) acl_cache->search((uchar*) key,
                                                              key_length)))
  {
    db_access=entry->access;
    mysql_mutex_unlock(&acl_cache->lock);
    DBUG_PRINT("exit", ("access: 0x%lx", db_access));
    DBUG_RETURN(db_access);
  }

  /*
    Check if there are some access rights for database and user
  */
  for (i=0 ; i < acl_dbs.elements ; i++)
  {
    ACL_DB *acl_db=dynamic_element(&acl_dbs,i,ACL_DB*);
    if (!acl_db->user || !strcmp(user,acl_db->user))
    {
      if (acl_db->host.compare_hostname(host,ip))
      {
	if (!acl_db->db || !wild_compare(db,acl_db->db,db_is_pattern))
	{
	  db_access=acl_db->access;
	  if (acl_db->host.get_host())
	    goto exit;				// Fully specified. Take it
	  break; /* purecov: tested */
	}
      }
    }
  }
  if (!db_access)
    goto exit;					// Can't be better

exit:
  /* Save entry in cache for quick retrieval */
  if (!db_is_pattern &&
      (entry= (acl_entry*) malloc(sizeof(acl_entry)+key_length)))
  {
    entry->access=(db_access & host_access);
    entry->length=key_length;
    memcpy((uchar*) entry->key,key,key_length);
    acl_cache->add(entry);
  }
  mysql_mutex_unlock(&acl_cache->lock);
  DBUG_PRINT("exit", ("access: 0x%lx", db_access & host_access));
  DBUG_RETURN(db_access & host_access);
}

/*
  Check if there are any possible matching entries for this host

  NOTES
    All host names without wild cards are stored in a hash table,
    entries with wildcards are stored in a dynamic array
*/

static void init_check_host(void)
{
  DBUG_ENTER("init_check_host");
  (void) my_init_dynamic_array(&acl_wild_hosts,sizeof(class ACL_HOST_AND_IP),
			  acl_users.elements,1);
  (void) my_hash_init(&acl_check_hosts,system_charset_info,
                      acl_users.elements, 0, 0,
                      (my_hash_get_key) check_get_key, 0, 0);
  if (!allow_all_hosts)
  {
    for (uint i=0 ; i < acl_users.elements ; i++)
    {
      ACL_USER *acl_user=dynamic_element(&acl_users,i,ACL_USER*);
      if (acl_user->host.has_wildcard())
      {						// Has wildcard
	uint j;
	for (j=0 ; j < acl_wild_hosts.elements ; j++)
	{					// Check if host already exists
	  ACL_HOST_AND_IP *acl=dynamic_element(&acl_wild_hosts,j,
					       ACL_HOST_AND_IP *);
	  if (!my_strcasecmp(system_charset_info,
                             acl_user->host.get_host(), acl->get_host()))
	    break;				// already stored
	}
	if (j == acl_wild_hosts.elements)	// If new
	  (void) push_dynamic(&acl_wild_hosts,(uchar*) &acl_user->host);
      }
      else if (!my_hash_search(&acl_check_hosts,(uchar*)
                               acl_user->host.get_host(),
                               strlen(acl_user->host.get_host())))
      {
	if (my_hash_insert(&acl_check_hosts,(uchar*) acl_user))
	{					// End of memory
	  allow_all_hosts=1;			// Should never happen
	  DBUG_VOID_RETURN;
	}
      }
    }
  }
  freeze_size(&acl_wild_hosts);
  freeze_size(&acl_check_hosts.array);
  DBUG_VOID_RETURN;
}


/*
  Rebuild lists used for checking of allowed hosts

  We need to rebuild 'acl_check_hosts' and 'acl_wild_hosts' after adding,
  dropping or renaming user, since they contain pointers to elements of
  'acl_user' array, which are invalidated by drop operation, and use
  ACL_USER::host::hostname as a key, which is changed by rename.
*/
void rebuild_check_host(void)
{
  delete_dynamic(&acl_wild_hosts);
  my_hash_free(&acl_check_hosts);
  init_check_host();
}


/* Return true if there is no users that can match the given host */

bool acl_check_host(const char *host, const char *ip)
{
  if (allow_all_hosts)
    return 0;
  mysql_mutex_lock(&acl_cache->lock);

  if ((host && my_hash_search(&acl_check_hosts,(uchar*) host,strlen(host))) ||
      (ip && my_hash_search(&acl_check_hosts,(uchar*) ip, strlen(ip))))
  {
    mysql_mutex_unlock(&acl_cache->lock);
    return 0;					// Found host
  }
  for (uint i=0 ; i < acl_wild_hosts.elements ; i++)
  {
    ACL_HOST_AND_IP *acl=dynamic_element(&acl_wild_hosts,i,ACL_HOST_AND_IP*);
    if (acl->compare_hostname(host, ip))
    {
      mysql_mutex_unlock(&acl_cache->lock);
      return 0;					// Host ok
    }
  }
  mysql_mutex_unlock(&acl_cache->lock);
  if (ip != NULL)
  {
    /* Increment HOST_CACHE.COUNT_HOST_ACL_ERRORS. */
    Host_errors errors;
    errors.m_host_acl= 1;
    inc_host_errors(ip, &errors);
  }
  return 1;					// Host is not allowed
}


/**
  Check if the user is allowed to change password

 @param thd THD
 @param host Hostname for the user
 @param user User name
 @param new_password new password

 new_password cannot be NULL

 @return Error status
   @retval 0 OK
   @retval 1 ERROR; In this case the error is sent to the client.
*/

int check_change_password(THD *thd, const char *host, const char *user,
                           char *new_password, uint new_password_len)
{
  if (!initialized)
  {
    my_error(ER_OPTION_PREVENTS_STATEMENT, MYF(0), "--skip-grant-tables");
    return(1);
  }
  if (!thd->slave_thread &&
      (strcmp(thd->security_ctx->user, user) ||
       my_strcasecmp(system_charset_info, host,
                     thd->security_ctx->priv_host)))
  {
    if (check_access(thd, UPDATE_ACL, "mysql", NULL, NULL, 1, 0))
      return(1);
  }
  if (!thd->slave_thread && !thd->security_ctx->user[0])
  {
    my_message(ER_PASSWORD_ANONYMOUS_USER, ER(ER_PASSWORD_ANONYMOUS_USER),
               MYF(0));
    return(1);
  }

  return(0);
}


/**
  Update the security context when updating the user

  Helper function.
  Update only if the security context is pointing to the same user.
  And return true if the update happens (i.e. we're operating on the
  user account of the current user).
  Normalize the names for a safe compare.

  @param sctx           The security context to update
  @param acl_user_ptr   User account being updated
  @param expired        new value of the expiration flag
  @return               did the update happen ?
 */
static bool
update_sctx_cache(Security_context *sctx, ACL_USER *acl_user_ptr, bool expired)
{
  const char *acl_host= acl_user_ptr->host.get_host();
  const char *acl_user= acl_user_ptr->user;
  const char *sctx_user= sctx->priv_user;
  const char *sctx_host= sctx->priv_host;

  if (!acl_host)
    acl_host= "";
  if(!acl_user)
    acl_user= "";
  if (!sctx_host)
    sctx_host= "";
  if (!sctx_user)
    sctx_user= "";

  if (!strcmp(acl_user, sctx_user) && !strcmp(acl_host, sctx_host))
  {
    sctx->password_expired= expired;
    return true;
  }

  return false;
}



/**
  Change a password hash for a user.

  @param thd Thread handle
  @param host Hostname
  @param user User name
  @param new_password New password hash for host@user
 
  Note : it will also reset the change_password flag.
  This is safe to do unconditionally since the simple userless form
  SET PASSWORD = PASSWORD('text') will be the only allowed form when
  this flag is on. So we don't need to check user names here.


  @see set_var_password::update(THD *thd)

  @return Error code
   @retval 0 ok
   @retval 1 ERROR; In this case the error is sent to the client.
*/

bool change_password(THD *thd, const char *host, const char *user,
		     char *new_password)
{
  TABLE_LIST tables;
  TABLE *table;
  /* Buffer should be extended when password length is extended. */
  char buff[512];
  ulong query_length;
  bool save_binlog_row_based;
  uchar user_key[MAX_KEY_LENGTH];
  char *plugin_temp= NULL;
  bool plugin_empty;
  uint new_password_len= (uint) strlen(new_password);
  bool result= 1;
  enum mysql_user_table_field password_field= MYSQL_USER_FIELD_PASSWORD;
  DBUG_ENTER("change_password");
  DBUG_PRINT("enter",("host: '%s'  user: '%s'  new_password: '%s'",
		      host,user,new_password));
  DBUG_ASSERT(host != 0);			// Ensured by parent

  if (check_change_password(thd, host, user, new_password, new_password_len))
    DBUG_RETURN(1);

  tables.init_one_table("mysql", 5, "user", 4, "user", TL_WRITE);

#ifdef HAVE_REPLICATION
  /*
    GRANT and REVOKE are applied the slave in/exclusion rules as they are
    some kind of updates to the mysql.% tables.
  */
  if (thd->slave_thread && rpl_filter->is_on())
  {
    /*
      The tables must be marked "updating" so that tables_ok() takes them into
      account in tests.  It's ok to leave 'updating' set after tables_ok.
    */
    tables.updating= 1;
    /* Thanks to memset, tables.next==0 */
    if (!(thd->sp_runtime_ctx || rpl_filter->tables_ok(0, &tables)))
      DBUG_RETURN(0);
  }
#endif
  if (!(table= open_ltable(thd, &tables, TL_WRITE, MYSQL_LOCK_IGNORE_TIMEOUT)))
    DBUG_RETURN(1);

  if (!table->key_info)
  {
    my_error(ER_TABLE_CORRUPT, MYF(0), table->s->db.str,
             table->s->table_name.str);
    DBUG_RETURN(1);
  }

  /*
    This statement will be replicated as a statement, even when using
    row-based replication.  The flag will be reset at the end of the
    statement.
  */
  if ((save_binlog_row_based= thd->is_current_stmt_binlog_format_row()))
    thd->clear_current_stmt_binlog_format_row();

  mysql_mutex_lock(&acl_cache->lock);
  ACL_USER *acl_user;
  if (!(acl_user= find_acl_user(host, user, TRUE)))
  {
    mysql_mutex_unlock(&acl_cache->lock);
    my_message(ER_PASSWORD_NO_MATCH, ER(ER_PASSWORD_NO_MATCH), MYF(0));
    goto end;
  }
  mysql_mutex_assert_owner(&acl_cache->lock);
  table->use_all_columns();
  DBUG_ASSERT(host != '\0');
  table->field[MYSQL_USER_FIELD_HOST]->store(host, strlen(host),
                                             system_charset_info);
  table->field[MYSQL_USER_FIELD_USER]->store(user, strlen(user),
                                             system_charset_info);

  key_copy((uchar *) user_key, table->record[0], table->key_info,
           table->key_info->key_length);
  if (!table->file->ha_index_read_idx_map(table->record[0], 0, user_key,
                                          HA_WHOLE_KEY,
                                          HA_READ_KEY_EXACT))
    plugin_temp= (table->s->fields > MYSQL_USER_FIELD_PLUGIN) ?
                 get_field(&global_acl_memory, table->field[MYSQL_USER_FIELD_PLUGIN]) : NULL;
  else
    DBUG_ASSERT(FALSE);

  plugin_empty= plugin_temp ? false: true;

  if (acl_user->plugin.length == 0)
  {
    acl_user->plugin.length= default_auth_plugin_name.length;
    acl_user->plugin.str= default_auth_plugin_name.str;
  }

  if (new_password_len == 0)
  {
    String *password_str= new (thd->mem_root) String(new_password,
                                                     thd->variables.
                                                     character_set_client);
    if (check_password_policy(password_str))
    {
      result= 1;
      mysql_mutex_unlock(&acl_cache->lock);
      goto end;
    }
  }
  
#if defined(HAVE_OPENSSL)
  /*
    update loaded acl entry:
    TODO Should password depend on @@old_variables here?
    - Probably not if the user exists and have a plugin set already.
  */
  if (my_strcasecmp(system_charset_info, acl_user->plugin.str,
                    sha256_password_plugin_name.str) == 0)
  {
    /*
     Accept empty passwords
    */
    if (new_password_len == 0)
      acl_user->auth_string= empty_lex_str;
    /*
     Check if password begins with correct magic number
    */
    else if (new_password[0] == '$' &&
             new_password[1] == '5' &&
             new_password[2] == '$')
    {
      password_field= MYSQL_USER_FIELD_AUTHENTICATION_STRING;
      if (new_password_len < CRYPT_MAX_PASSWORD_SIZE + 1)
      {
        /*
          Since we're changing the password for the user we need to reset the
          expiration flag.
        */
        if (!update_sctx_cache(thd->security_ctx, acl_user, false) &&
            thd->security_ctx->password_expired)
        {
          /* the current user is not the same as the user we operate on */
          my_error(ER_MUST_CHANGE_PASSWORD, MYF(0));
          result= 1;
          mysql_mutex_unlock(&acl_cache->lock);
          goto end;
        }

        acl_user->password_expired= false;
        /* copy string including \0 */
        acl_user->auth_string.str= (char *) memdup_root(&global_acl_memory,
                                                       new_password,
                                                       new_password_len + 1);
        acl_user->auth_string.length= new_password_len;
      }
    } else
    {
      /*
        Password format is unexpected. The user probably is using the wrong
        password algorithm with the PASSWORD() function.
      */
      my_error(ER_PASSWORD_FORMAT, MYF(0));
      result= 1;
      mysql_mutex_unlock(&acl_cache->lock);
      goto end;
    }
  }
  else
#endif
  if (my_strcasecmp(system_charset_info, acl_user->plugin.str,
                    native_password_plugin_name.str) == 0 ||
      my_strcasecmp(system_charset_info, acl_user->plugin.str,
                    old_password_plugin_name.str) == 0)
  {
    password_field= MYSQL_USER_FIELD_PASSWORD;
    
    /*
      Legacy code produced an error if the password hash didn't match the
      expectations.
    */
    if (new_password_len != 0)
    {
      if (plugin_empty)
      {
        if (new_password_len == SCRAMBLED_PASSWORD_CHAR_LENGTH)
          acl_user->plugin= native_password_plugin_name;
        else if (new_password_len == SCRAMBLED_PASSWORD_CHAR_LENGTH_323)
          acl_user->plugin= old_password_plugin_name;
        else
        {
          my_error(ER_PASSWD_LENGTH, MYF(0), SCRAMBLED_PASSWORD_CHAR_LENGTH);
          result= 1;
          mysql_mutex_unlock(&acl_cache->lock);
          goto end;
        }
      }
      else
      {
        if (my_strcasecmp(system_charset_info, acl_user->plugin.str,
                          native_password_plugin_name.str) == 0 &&
            new_password_len != SCRAMBLED_PASSWORD_CHAR_LENGTH)
        {
          my_error(ER_PASSWD_LENGTH, MYF(0), SCRAMBLED_PASSWORD_CHAR_LENGTH);
          result= 1;
          mysql_mutex_unlock(&acl_cache->lock);
          goto end;
        }
        else if (my_strcasecmp(system_charset_info, acl_user->plugin.str,
                               old_password_plugin_name.str) == 0 &&
                 new_password_len != SCRAMBLED_PASSWORD_CHAR_LENGTH_323)
        {
          my_error(ER_PASSWD_LENGTH, MYF(0), SCRAMBLED_PASSWORD_CHAR_LENGTH_323);
          result= 1;
          mysql_mutex_unlock(&acl_cache->lock);
          goto end;
        }
      }
    }
    else if (plugin_empty)
      acl_user->plugin= native_password_plugin_name;

    /*
      Update loaded acl entry in memory.
      set_user_salt() stores a binary (compact) representation of the password
      in memory (acl_user->salt and salt_len).
      set_user_plugin() sets the appropriate plugin based on password length and
      if the length doesn't match a warning is issued.
    */
    if (set_user_salt(acl_user, new_password, new_password_len))
    {
      my_error(ER_PASSWORD_FORMAT, MYF(0));
      result= 1;
      mysql_mutex_unlock(&acl_cache->lock);
      goto end;
    }
    if (!update_sctx_cache(thd->security_ctx, acl_user, false) &&
        thd->security_ctx->password_expired)
    {
      my_error(ER_MUST_CHANGE_PASSWORD, MYF(0));
      result= 1;
      mysql_mutex_unlock(&acl_cache->lock);
      goto end;
    }
  }
  else
  {
     push_warning(thd, Sql_condition::WARN_LEVEL_NOTE,
                  ER_SET_PASSWORD_AUTH_PLUGIN, ER(ER_SET_PASSWORD_AUTH_PLUGIN));
     /*
       An undefined password factory could very well mean that the password
       field is empty.
     */
     new_password_len= 0;
  }

  if (update_user_table(thd, table,
                        acl_user->host.get_host() ? acl_user->host.get_host() : "",
                        acl_user->user ? acl_user->user : "",
                        new_password, new_password_len, password_field, false, true))
  {
    mysql_mutex_unlock(&acl_cache->lock); /* purecov: deadcode */
    goto end;
  }

  acl_cache->clear(1);				// Clear locked hostname cache
  mysql_mutex_unlock(&acl_cache->lock);
  result= 0;
  query_length= sprintf(buff, "SET PASSWORD FOR '%-.120s'@'%-.120s'='%-.120s'",
                        acl_user->user ? acl_user->user : "",
                        acl_user->host.get_host() ? acl_user->host.get_host() : "",
                        new_password);
  result= write_bin_log(thd, true, buff, query_length,
                        table->file->has_transactions());
end:
  result|= acl_trans_commit_and_close_tables(thd);

  /* Restore the state of binlog format */
  DBUG_ASSERT(!thd->is_current_stmt_binlog_format_row());
  if (save_binlog_row_based)
    thd->set_current_stmt_binlog_format_row();

  DBUG_RETURN(result);
}


/*
  Find user in ACL

  SYNOPSIS
    is_acl_user()
    host                 host name
    user                 user name

  RETURN
   FALSE  user not fond
   TRUE   there are such user
*/

bool is_acl_user(const char *host, const char *user)
{
  bool res;

  /* --skip-grants */
  if (!initialized)
    return TRUE;

  mysql_mutex_lock(&acl_cache->lock);
  res= find_acl_user(host, user, TRUE) != NULL;
  mysql_mutex_unlock(&acl_cache->lock);
  return res;
}


/*
  Find first entry that matches the current user
*/

static ACL_USER *
find_acl_user(const char *host, const char *user, my_bool exact)
{
  DBUG_ENTER("find_acl_user");
  DBUG_PRINT("enter",("host: '%s'  user: '%s'",host,user));

  mysql_mutex_assert_owner(&acl_cache->lock);

  for (uint i=0 ; i < acl_users.elements ; i++)
  {
    ACL_USER *acl_user=dynamic_element(&acl_users,i,ACL_USER*);
    DBUG_PRINT("info",("strcmp('%s','%s'), compare_hostname('%s','%s'),",
                       user, acl_user->user ? acl_user->user : "",
                       host,
                       acl_user->host.get_host() ? acl_user->host.get_host() :
                       ""));
    if ((!acl_user->user && !user[0]) ||
	(acl_user->user && !strcmp(user,acl_user->user)))
    {
      if (exact ? !my_strcasecmp(system_charset_info, host,
                                 acl_user->host.get_host() ?
				 acl_user->host.get_host() : "") :
          acl_user->host.compare_hostname(host,host))
      {
	DBUG_RETURN(acl_user);
      }
    }
  }
  DBUG_RETURN(0);
}

/**
  Check if the given host name needs to be resolved or not.
  Host name has to be resolved if it actually contains *name*.

  For example:
    192.168.1.1               --> FALSE
    192.168.1.0/255.255.255.0 --> FALSE
    %                         --> FALSE
    192.168.1.%               --> FALSE
    AB%                       --> FALSE

    AAAAFFFF                  --> TRUE (Hostname)
    AAAA:FFFF:1234:5678       --> FALSE
    ::1                       --> FALSE

  This function does not check if the given string is a valid host name or
  not. It assumes that the argument is a valid host name.

  @param hostname   the string to check.

  @return a flag telling if the argument needs to be resolved or not.
  @retval TRUE the argument is a host name and needs to be resolved.
  @retval FALSE the argument is either an IP address, or a patter and
          should not be resolved.
*/

bool hostname_requires_resolving(const char *hostname)
{
  if (!hostname)
    return FALSE;

  /* Check if hostname is the localhost. */

  size_t hostname_len= strlen(hostname);
  size_t localhost_len= strlen(my_localhost);

  if (hostname == my_localhost ||
      (hostname_len == localhost_len &&
       !my_strnncoll(system_charset_info,
                     (const uchar *) hostname,  hostname_len,
                     (const uchar *) my_localhost, strlen(my_localhost))))
  {
    return FALSE;
  }

  /*
    If the string contains any of {':', '%', '_', '/'}, it is definitely
    not a host name:
      - ':' means that the string is an IPv6 address;
      - '%' or '_' means that the string is a pattern;
      - '/' means that the string is an IPv4 network address;
  */

  for (const char *p= hostname; *p; ++p)
  {
    switch (*p) {
      case ':':
      case '%':
      case '_':
      case '/':
        return FALSE;
    }
  }

  /*
    Now we have to tell a host name (ab.cd, 12.ab) from an IPv4 address
    (12.34.56.78). The assumption is that if the string contains only
    digits and dots, it is an IPv4 address. Otherwise -- a host name.
  */

  for (const char *p= hostname; *p; ++p)
  {
    if (*p != '.' && !my_isdigit(&my_charset_latin1, *p))
      return TRUE; /* a "letter" has been found. */
  }

  return FALSE; /* all characters are either dots or digits. */
}


/**
  Update record for user in mysql.user privilege table with new password.

  @param table Pointer to TABLE object for open mysql.user table
  @param host Hostname
  @param user Username
  @param new_password New password hash
  @param new_password_len Length of new password hash
  @param password_field The password field to use 
  @param password_expired Password expiration flag

  @see change_password

*/

static bool
update_user_table(THD *thd, TABLE *table,
                  const char *host, const char *user,
                  const char *new_password, uint new_password_len,
                  enum mysql_user_table_field password_field,
                  bool password_expired, bool is_user_table_positioned)
{
  char user_key[MAX_KEY_LENGTH];
  int error;
  DBUG_ENTER("update_user_table");
  DBUG_PRINT("enter",("user: %s  host: %s",user,host));

  /* ALTER USER PASSWORD EXPIRE makes no sense on old system tables */
  if (table->s->fields <= MYSQL_USER_FIELD_PASSWORD_EXPIRED &&
      password_expired)
  {
    my_error(ER_BAD_FIELD_ERROR, MYF(0), "password_expired", "mysql.user");
    DBUG_RETURN(1);
  }

  /* 
    If this function is reached through change_password, the user record is 
    already available and hence need not be read again.
  */

  if (!is_user_table_positioned)
  {
    table->use_all_columns();
    DBUG_ASSERT(host != '\0');
    table->field[MYSQL_USER_FIELD_HOST]->store(host, (uint) strlen(host),
					       system_charset_info);
    table->field[MYSQL_USER_FIELD_USER]->store(user, (uint) strlen(user),
					       system_charset_info);
    key_copy((uchar *) user_key, table->record[0], table->key_info,
	     table->key_info->key_length);

    if (table->file->ha_index_read_idx_map(table->record[0], 0,
					   (uchar *) user_key, HA_WHOLE_KEY,
					   HA_READ_KEY_EXACT))
    {
      my_message(ER_PASSWORD_NO_MATCH, ER(ER_PASSWORD_NO_MATCH),
		 MYF(0));	/* purecov: deadcode */
      DBUG_RETURN(1);		/* purecov: deadcode */
    }
  }
  store_record(table,record[1]);
 
  /* 
    When the flag is on we're inside ALTER TABLE ... PASSWORD EXPIRE and we 
    have no password to update.
  */
  if (!password_expired)
  {
    table->field[(int) password_field]->store(new_password, new_password_len,
                                              system_charset_info);
    if (new_password_len == SCRAMBLED_PASSWORD_CHAR_LENGTH_323 &&
        password_field == MYSQL_USER_FIELD_PASSWORD)
    {
      WARN_DEPRECATED_41_PWD_HASH(thd);
    }
  }

  if (table->s->fields > MYSQL_USER_FIELD_PASSWORD_EXPIRED)
  {
    /* update password_expired if present */
    table->field[MYSQL_USER_FIELD_PASSWORD_EXPIRED]->store(password_expired ?
                                                           "Y" : "N", 1,
                                                           system_charset_info);
  }

  if ((error=table->file->ha_update_row(table->record[1],table->record[0])) &&
       error != HA_ERR_RECORD_IS_THE_SAME)
  {
    table->file->print_error(error,MYF(0));	/* purecov: deadcode */
    DBUG_RETURN(1);
  }

  DBUG_RETURN(0);
}


/*
  Return 1 if we are allowed to create new users
  the logic here is: INSERT_ACL is sufficient.
  It's also a requirement in opt_safe_user_create,
  otherwise CREATE_USER_ACL is enough.
*/

static bool test_if_create_new_users(THD *thd)
{
  Security_context *sctx= thd->security_ctx;
  bool create_new_users= test(sctx->master_access & INSERT_ACL) ||
                         (!opt_safe_user_create &&
                          test(sctx->master_access & CREATE_USER_ACL));
  if (!create_new_users)
  {
    TABLE_LIST tl;
    ulong db_access;
    tl.init_one_table(C_STRING_WITH_LEN("mysql"),
                      C_STRING_WITH_LEN("user"), "user", TL_WRITE);
    create_new_users= 1;

    db_access=acl_get(sctx->get_host()->ptr(), sctx->get_ip()->ptr(),
		      sctx->priv_user, tl.db, 0);
    if (!(db_access & INSERT_ACL))
    {
      if (check_grant(thd, INSERT_ACL, &tl, FALSE, UINT_MAX, TRUE))
	create_new_users=0;
    }
  }
  return create_new_users;
}


/**
  Only the plugins that are known to use the mysql.user table 
  to store their passwords support password expiration atm.
  TODO: create a service and extend the plugin API to support
  password expiration for external plugins.

  @retval      false  expiration not supported
  @retval      true   expiration supported
*/
bool auth_plugin_supports_expiration(const char *plugin_name)
{
 return (!plugin_name || !*plugin_name ||
         plugin_name == native_password_plugin_name.str ||
#if defined(HAVE_OPENSSL)
         plugin_name == sha256_password_plugin_name.str ||
#endif
         plugin_name == old_password_plugin_name.str);
}


/****************************************************************************
  Handle GRANT commands
****************************************************************************/

static int replace_user_table(THD *thd, TABLE *table, LEX_USER *combo,
			      ulong rights, bool revoke_grant,
			      bool can_create_user, bool no_auto_create)
{
  int error = -1;
  bool old_row_exists=0;
  char *password= empty_c_string;
  uint password_len= 0;
  char what= (revoke_grant) ? 'N' : 'Y';
  uchar user_key[MAX_KEY_LENGTH];
  LEX *lex= thd->lex;
  DBUG_ENTER("replace_user_table");

  mysql_mutex_assert_owner(&acl_cache->lock);
  
  if (!table->key_info)
  {
    my_error(ER_TABLE_CORRUPT, MYF(0), table->s->db.str,
             table->s->table_name.str);
    goto end;
  }
 
  table->use_all_columns();
  DBUG_ASSERT(combo->host.str != '\0');
  table->field[MYSQL_USER_FIELD_HOST]->store(combo->host.str,combo->host.length,
                                             system_charset_info);
  table->field[MYSQL_USER_FIELD_USER]->store(combo->user.str,combo->user.length,
                                             system_charset_info);
  key_copy(user_key, table->record[0], table->key_info,
           table->key_info->key_length);

  if (table->file->ha_index_read_idx_map(table->record[0], 0, user_key,
                                         HA_WHOLE_KEY,
                                         HA_READ_KEY_EXACT))
  {
    /*
      The user record wasn't found; if the intention was to revoke privileges
      (indicated by what == 'N') then execution must fail now.
    */
    if (what == 'N')
    {
      my_error(ER_NONEXISTING_GRANT, MYF(0), combo->user.str, combo->host.str);
      goto end;
    }
    
    /* 1. Unresolved plugins become default plugin */
    if (!combo->uses_identified_with_clause)
    {
      combo->plugin.str= default_auth_plugin_name.str;
      combo->plugin.length= default_auth_plugin_name.length;
    }
    /* 2. Digest password if needed (plugin must have been resolved) */
    if (combo->uses_identified_by_clause)
    {
      if (digest_password(thd, combo))
      {
        my_error(ER_OUTOFMEMORY, MYF(ME_FATALERROR), CRYPT_MAX_PASSWORD_SIZE);
        error= 1;
        goto end;
      }
    }
    password= combo->password.str;
    password_len= combo->password.length;
    /*
      There are four options which affect the process of creation of
      a new user (mysqld option --safe-create-user, 'insert' privilege
      on 'mysql.user' table, using 'GRANT' with 'IDENTIFIED BY' and
      SQL_MODE flag NO_AUTO_CREATE_USER). Below is the simplified rule
      how it should work.
      if (safe-user-create && ! INSERT_priv) => reject
      else if (identified_by) => create
      else if (no_auto_create_user) => reject
      else create

      see also test_if_create_new_users()
    */
    if (!password_len &&
        auth_plugin_is_built_in(combo->plugin.str) && 
        no_auto_create)
    {
      my_error(ER_PASSWORD_NO_MATCH, MYF(0), combo->user.str, combo->host.str);
      goto end;
    }
    else if (!can_create_user)
    {
      my_error(ER_CANT_CREATE_USER_WITH_GRANT, MYF(0));
      goto end;
    }
    else if (combo->plugin.str[0])
    {
      if (!plugin_is_ready(&combo->plugin, MYSQL_AUTHENTICATION_PLUGIN))
      {
        my_error(ER_PLUGIN_IS_NOT_LOADED, MYF(0), combo->plugin.str);
        goto end;
      }
    }

    old_row_exists = 0;
    restore_record(table,s->default_values);
    DBUG_ASSERT(combo->host.str != '\0');
    table->field[MYSQL_USER_FIELD_HOST]->store(combo->host.str,combo->host.length,
                                               system_charset_info);
    table->field[MYSQL_USER_FIELD_USER]->store(combo->user.str,combo->user.length,
                                               system_charset_info);
#if defined(HAVE_OPENSSL)
    if (combo->plugin.str == sha256_password_plugin_name.str)
    {
      /* Use the authentication_string field */
      combo->auth.str= password;
      combo->auth.length= password_len;
      if (password_len > 0)
        table->
          field[MYSQL_USER_FIELD_AUTHENTICATION_STRING]->
            store(password, password_len, &my_charset_utf8_bin);
      /* Assert that the proper plugin is set */
      table->
        field[MYSQL_USER_FIELD_PLUGIN]->
          store(sha256_password_plugin_name.str,
                sha256_password_plugin_name.length,
                system_charset_info);

    }
    else
#endif
    {
      /* Use the legacy Password field */
      table->field[MYSQL_USER_FIELD_PASSWORD]->store(password, password_len,
                                                     system_charset_info);
      table->field[MYSQL_USER_FIELD_AUTHENTICATION_STRING]->store("\0", 0,
                                                     &my_charset_utf8_bin);
    }
  }
  else // if (table->file->ha_index_read_idx_map [..]
  {
    /*
      There is a matching user record ------------------------------------------
     */

    old_row_exists = 1;
    store_record(table,record[1]);			// Save copy for update

    /*
      GRANT statement using IDENTIFIED WITH clause can be used only to create
      user and apply privileges to it. Hence it throws an error when used on
      existing users.
    */
    if (combo->uses_identified_with_clause)
    {
      error= 1;
      my_error(ER_GRANT_PLUGIN_USER_EXISTS, MYF(0), combo->user.length,
	       combo->user.str);
      goto end;
    }
    
    /* 1. resolve plugins in the LEX_USER struct if needed */
    LEX_STRING old_plugin;

    /*
      Get old plugin value from storage.
    */

    old_plugin.str=
      get_field(thd->mem_root, table->field[MYSQL_USER_FIELD_PLUGIN]);

    /* 
      It is important not to include the trailing '\0' in the string length 
      because otherwise the plugin hash search will fail.
    */
    if (old_plugin.str)
    {
      old_plugin.length= strlen(old_plugin.str);

      /*
        Optimize for pointer comparision of built-in plugin name
      */

      optimize_plugin_compare_by_pointer(&old_plugin);

      /*
        Disable plugin change for existing rows with anything but
        the built in plugins.
        The idea is that all built in plugins support
        IDENTIFIED BY ... and none of the external ones currently do.
      */
      if ((combo->uses_identified_by_clause ||
	   combo->uses_identified_by_password_clause) &&
	  !auth_plugin_is_built_in(old_plugin.str))
      {
	const char *new_plugin= (combo->plugin.str && combo->plugin.str[0]) ?
	  combo->plugin.str : default_auth_plugin_name.str;

	if (my_strcasecmp(system_charset_info, new_plugin, old_plugin.str))
	{
	  push_warning(thd, Sql_condition::WARN_LEVEL_WARN, 
	    ER_SET_PASSWORD_AUTH_PLUGIN, ER(ER_SET_PASSWORD_AUTH_PLUGIN));
	}
      }
    }
    old_plugin.length= 0;
    combo->plugin= old_plugin;

    /*
      If the plugin value in user table is found to be null or an empty
      string, the following steps are followed:

      * If GRANT is used with IDENTIFIED BY PASSWORD clause, and the hash
        is found to be of mysql_native_password or mysql_old_password
        type, the statement passes without an error and the password field
        is updated accordingly.
      * If GRANT is used with IDENTIFIED BY clause and the password is
        provided as a plain string, hashing of the string is done according
        to the value of old_passwords variable in the following way.

         if old_passwords == 0, mysql_native hashing is used.
	 if old_passwords == 1, mysql_old hashing is used.
	 if old_passwords == 2, error.
      * An empty password is considered to be of mysql_native type.
    */
    
    if (combo->plugin.str == NULL || combo->plugin.str == '\0')
    {
      if (combo->uses_identified_by_password_clause)
      {
	if ((combo->password.length == SCRAMBLED_PASSWORD_CHAR_LENGTH) ||
	    (combo->password.length == 0))
	{
	  combo->plugin.str= native_password_plugin_name.str;
	  combo->plugin.length= native_password_plugin_name.length;
	}
	else if (combo->password.length == SCRAMBLED_PASSWORD_CHAR_LENGTH_323)
	{
	  combo->plugin.str= old_password_plugin_name.str;
	  combo->plugin.length= old_password_plugin_name.length;
	}
	else
	{
	  /*
	    If hash length doesn't match either with mysql_native hash length or
	    mysql_old hash length, throw an error.
	  */
	  my_error(ER_PASSWORD_FORMAT, MYF(0));
	  error= 1;
	  goto end;
	}
      }
      else
      {
	/*
	  Handling of combo->plugin when IDENTIFIED BY PASSWORD clause is not
	  used, i.e. when the password hash is not provided within the GRANT
	  query.
	*/
	if ((thd->variables.old_passwords == 1) && (combo->password.length != 0))
	{
	  combo->plugin.str= old_password_plugin_name.str;
	  combo->plugin.length= old_password_plugin_name.length;
	}
	else if ((thd->variables.old_passwords == 0) || 
		 (combo->password.length == 0))
	{
	  combo->plugin.str= native_password_plugin_name.str;
	  combo->plugin.length= native_password_plugin_name.length;
	}
	else
	{
	  /* If old_passwords variable is neither 0 nor 1, throw an error. */
	  my_error(ER_PASSWORD_FORMAT, MYF(0));
	  error= 1;
	  goto end;
	}
      }
    }
    
    if (!combo->uses_authentication_string_clause)
    {
      combo->auth.str= get_field(thd->mem_root,
        table->field[MYSQL_USER_FIELD_AUTHENTICATION_STRING]);
      if (combo->auth.str)
        combo->auth.length= strlen(combo->auth.str);
      else
        combo->auth.length= 0;
    }
    
    /* 2. Digest password if needed (plugin must have been resolved */
    if (combo->uses_identified_by_clause)
    {
      if (digest_password(thd, combo))
      {
        error= 1;
        goto end;
      }
    }
    password= combo->password.str;
    password_len= combo->password.length;

    if (password_len > 0)
    {
#if defined(HAVE_OPENSSL)
      if (combo->plugin.str == sha256_password_plugin_name.str)
      {
        table->field[MYSQL_USER_FIELD_AUTHENTICATION_STRING]->
          store(password, password_len, &my_charset_utf8_bin);
        combo->auth.str= password;
        combo->auth.length= password_len;
      }
      else
#endif
      {
        table->field[MYSQL_USER_FIELD_PASSWORD]->
          store(password, password_len, system_charset_info);
        table->field[MYSQL_USER_FIELD_AUTHENTICATION_STRING]->
          store("\0", 0, &my_charset_utf8_bin);
      }
    }
    else if (!rights && !revoke_grant &&
             lex->ssl_type == SSL_TYPE_NOT_SPECIFIED &&
             !lex->mqh.specified_limits)
    {
     
      DBUG_PRINT("info", ("Proxy user exit path"));
      DBUG_RETURN(0);
    }
  }

  /* error checks on password */
  if (password_len > 0)
  {
    /*
     We need to check for hash validity here since later, when
     set_user_salt() is executed it will be too late to signal
     an error.
    */
    if ((combo->plugin.str == native_password_plugin_name.str &&
         password_len != SCRAMBLED_PASSWORD_CHAR_LENGTH) ||
        (combo->plugin.str == old_password_plugin_name.str &&
         password_len != SCRAMBLED_PASSWORD_CHAR_LENGTH_323))
    {
      my_error(ER_PASSWORD_FORMAT, MYF(0));
      error= 1;
      goto end;
    }
    /* The legacy Password field is used */
    if (combo->plugin.str == old_password_plugin_name.str)
      WARN_DEPRECATED_41_PWD_HASH(thd);
  }

  /* Update table columns with new privileges */

  Field **tmp_field;
  ulong priv;
  uint next_field;
  for (tmp_field= table->field+3, priv = SELECT_ACL;
       *tmp_field && (*tmp_field)->real_type() == MYSQL_TYPE_ENUM &&
	 ((Field_enum*) (*tmp_field))->typelib->count == 2 ;
       tmp_field++, priv <<= 1)
  {
    if (priv & rights)				 // set requested privileges
      (*tmp_field)->store(&what, 1, &my_charset_latin1);
  }
  rights= get_access(table, 3, &next_field);
  DBUG_PRINT("info",("table fields: %d",table->s->fields));
  if (table->s->fields >= 31)		/* From 4.0.0 we have more fields */
  {
    /* We write down SSL related ACL stuff */
    switch (lex->ssl_type) {
    case SSL_TYPE_ANY:
      table->field[MYSQL_USER_FIELD_SSL_TYPE]->store(STRING_WITH_LEN("ANY"),
                                      &my_charset_latin1);
      table->field[MYSQL_USER_FIELD_SSL_CIPHER]->
        store("", 0, &my_charset_latin1);
      table->field[MYSQL_USER_FIELD_X509_ISSUER]->store("", 0, &my_charset_latin1);
      table->field[MYSQL_USER_FIELD_X509_SUBJECT]->store("", 0, &my_charset_latin1);
      break;
    case SSL_TYPE_X509:
      table->field[MYSQL_USER_FIELD_SSL_TYPE]->store(STRING_WITH_LEN("X509"),
                                      &my_charset_latin1);
      table->field[MYSQL_USER_FIELD_SSL_CIPHER]->
        store("", 0, &my_charset_latin1);
      table->field[MYSQL_USER_FIELD_X509_ISSUER]->store("", 0, &my_charset_latin1);
      table->field[MYSQL_USER_FIELD_X509_SUBJECT]->store("", 0, &my_charset_latin1);
      break;
    case SSL_TYPE_SPECIFIED:
      table->field[MYSQL_USER_FIELD_SSL_TYPE]->store(STRING_WITH_LEN("SPECIFIED"),
                                      &my_charset_latin1);
      table->field[MYSQL_USER_FIELD_SSL_CIPHER]->store("", 0, &my_charset_latin1);
      table->field[MYSQL_USER_FIELD_X509_ISSUER]->store("", 0, &my_charset_latin1);
      table->field[MYSQL_USER_FIELD_X509_SUBJECT]->store("", 0, &my_charset_latin1);
      if (lex->ssl_cipher)
        table->field[MYSQL_USER_FIELD_SSL_CIPHER]->store(lex->ssl_cipher,
                                strlen(lex->ssl_cipher), system_charset_info);
      if (lex->x509_issuer)
        table->field[MYSQL_USER_FIELD_X509_ISSUER]->store(lex->x509_issuer,
                                strlen(lex->x509_issuer), system_charset_info);
      if (lex->x509_subject)
        table->field[MYSQL_USER_FIELD_X509_SUBJECT]->store(lex->x509_subject,
                                strlen(lex->x509_subject), system_charset_info);
      break;
    case SSL_TYPE_NOT_SPECIFIED:
      break;
    case SSL_TYPE_NONE:
      table->field[MYSQL_USER_FIELD_SSL_TYPE]->store("", 0, &my_charset_latin1);
      table->field[MYSQL_USER_FIELD_SSL_CIPHER]->store("", 0, &my_charset_latin1);
      table->field[MYSQL_USER_FIELD_X509_ISSUER]->store("", 0, &my_charset_latin1);
      table->field[MYSQL_USER_FIELD_X509_SUBJECT]->store("", 0, &my_charset_latin1);
      break;
    }
    next_field+=4;

    USER_RESOURCES mqh= lex->mqh;
    if (mqh.specified_limits & USER_RESOURCES::QUERIES_PER_HOUR)
      table->field[MYSQL_USER_FIELD_MAX_QUESTIONS]->
        store((longlong) mqh.questions, TRUE);
    if (mqh.specified_limits & USER_RESOURCES::UPDATES_PER_HOUR)
      table->field[MYSQL_USER_FIELD_MAX_UPDATES]->
        store((longlong) mqh.updates, TRUE);
    if (mqh.specified_limits & USER_RESOURCES::CONNECTIONS_PER_HOUR)
      table->field[MYSQL_USER_FIELD_MAX_CONNECTIONS]->
        store((longlong) mqh.conn_per_hour, TRUE);
    if (table->s->fields >= 36 &&
        (mqh.specified_limits & USER_RESOURCES::USER_CONNECTIONS))
      table->field[MYSQL_USER_FIELD_MAX_USER_CONNECTIONS]->
        store((longlong) mqh.user_conn, TRUE);
    mqh_used= mqh_used || mqh.questions || mqh.updates || mqh.conn_per_hour;

    next_field+= 4;
    if (combo->plugin.length > 0 && !old_row_exists)
    {
      if (table->s->fields >= 41)
      {
        table->field[MYSQL_USER_FIELD_PLUGIN]->
          store(combo->plugin.str, combo->plugin.length, system_charset_info);
        table->field[MYSQL_USER_FIELD_PLUGIN]->set_notnull();
        table->field[MYSQL_USER_FIELD_AUTHENTICATION_STRING]->
          store(combo->auth.str, combo->auth.length, &my_charset_utf8_bin);
        table->field[MYSQL_USER_FIELD_AUTHENTICATION_STRING]->set_notnull();
      }
      else
      {
        my_error(ER_BAD_FIELD_ERROR, MYF(0), "plugin", "mysql.user");
        goto end;
      }
    }

    /* if we have a password supplied we update the expiration field */
    if (table->s->fields > MYSQL_USER_FIELD_PASSWORD_EXPIRED &&
        password_len > 0)
      table->field[MYSQL_USER_FIELD_PASSWORD_EXPIRED]->store("N", 1,
                                                             system_charset_info);
  }

  if (old_row_exists)
  {   
    /*
      We should NEVER delete from the user table, as a uses can still
      use mysqld even if he doesn't have any privileges in the user table!
    */
    if (cmp_record(table,record[1]))
    {
      if ((error=
           table->file->ha_update_row(table->record[1],table->record[0])) &&
          error != HA_ERR_RECORD_IS_THE_SAME)
      {						// This should never happen
        table->file->print_error(error,MYF(0));	/* purecov: deadcode */
        error= -1;				/* purecov: deadcode */
        goto end;				/* purecov: deadcode */
      }
      else
        error= 0;
    }
  }
  else if ((error=table->file->ha_write_row(table->record[0]))) // insert
  {						// This should never happen
    if (table->file->is_fatal_error(error, HA_CHECK_DUP))
    {
      table->file->print_error(error,MYF(0));	/* purecov: deadcode */
      error= -1;				/* purecov: deadcode */
      goto end;					/* purecov: deadcode */
    }
  }
  error=0;					// Privileges granted / revoked

end:
  if (!error)
  {
    acl_cache->clear(1);			// Clear privilege cache
    if (old_row_exists)
      acl_update_user(combo->user.str, combo->host.str,
                      combo->password.str, password_len,
		      lex->ssl_type,
		      lex->ssl_cipher,
		      lex->x509_issuer,
		      lex->x509_subject,
		      &lex->mqh,
		      rights,
		      &combo->plugin,
		      &combo->auth);
    else
      acl_insert_user(combo->user.str, combo->host.str, password, password_len,
		      lex->ssl_type,
		      lex->ssl_cipher,
		      lex->x509_issuer,
		      lex->x509_subject,
		      &lex->mqh,
		      rights,
		      &combo->plugin,
		      &combo->auth);
  }
  DBUG_RETURN(error);
}


/*
  change grants in the mysql.db table
*/

static int replace_db_table(TABLE *table, const char *db,
			    const LEX_USER &combo,
			    ulong rights, bool revoke_grant)
{
  uint i;
  ulong priv,store_rights;
  bool old_row_exists=0;
  int error;
  char what= (revoke_grant) ? 'N' : 'Y';
  uchar user_key[MAX_KEY_LENGTH];
  DBUG_ENTER("replace_db_table");

  if (!initialized)
  {
    my_error(ER_OPTION_PREVENTS_STATEMENT, MYF(0), "--skip-grant-tables");
    DBUG_RETURN(-1);
  }

  /* Check if there is such a user in user table in memory? */
  if (!find_acl_user(combo.host.str,combo.user.str, FALSE))
  {
    my_message(ER_PASSWORD_NO_MATCH, ER(ER_PASSWORD_NO_MATCH), MYF(0));
    DBUG_RETURN(-1);
  }

  table->use_all_columns();
  table->field[0]->store(combo.host.str,combo.host.length,
                         system_charset_info);
  table->field[1]->store(db,(uint) strlen(db), system_charset_info);
  table->field[2]->store(combo.user.str,combo.user.length,
                         system_charset_info);
  key_copy(user_key, table->record[0], table->key_info,
           table->key_info->key_length);

  if (table->file->ha_index_read_idx_map(table->record[0],0, user_key,
                                         HA_WHOLE_KEY,
                                         HA_READ_KEY_EXACT))
  {
    if (what == 'N')
    { // no row, no revoke
      my_error(ER_NONEXISTING_GRANT, MYF(0), combo.user.str, combo.host.str);
      goto abort;
    }
    old_row_exists = 0;
    restore_record(table, s->default_values);
    table->field[0]->store(combo.host.str,combo.host.length,
                           system_charset_info);
    table->field[1]->store(db,(uint) strlen(db), system_charset_info);
    table->field[2]->store(combo.user.str,combo.user.length,
                           system_charset_info);
  }
  else
  {
    old_row_exists = 1;
    store_record(table,record[1]);
  }

  store_rights=get_rights_for_db(rights);
  for (i= 3, priv= 1; i < table->s->fields; i++, priv <<= 1)
  {
    if (priv & store_rights)			// do it if priv is chosen
      table->field [i]->store(&what,1, &my_charset_latin1);// set requested privileges
  }
  rights=get_access(table,3);
  rights=fix_rights_for_db(rights);

  if (old_row_exists)
  {
    /* update old existing row */
    if (rights)
    {
      if ((error= table->file->ha_update_row(table->record[1],
                                             table->record[0])) &&
          error != HA_ERR_RECORD_IS_THE_SAME)
	goto table_error;			/* purecov: deadcode */
    }
    else	/* must have been a revoke of all privileges */
    {
      if ((error= table->file->ha_delete_row(table->record[1])))
	goto table_error;			/* purecov: deadcode */
    }
  }
  else if (rights && (error= table->file->ha_write_row(table->record[0])))
  {
    if (table->file->is_fatal_error(error, HA_CHECK_DUP_KEY))
      goto table_error; /* purecov: deadcode */
  }

  acl_cache->clear(1);				// Clear privilege cache
  if (old_row_exists)
    acl_update_db(combo.user.str,combo.host.str,db,rights);
  else
  if (rights)
    acl_insert_db(combo.user.str,combo.host.str,db,rights);
  DBUG_RETURN(0);

  /* This could only happen if the grant tables got corrupted */
table_error:
  table->file->print_error(error,MYF(0));	/* purecov: deadcode */

abort:
  DBUG_RETURN(-1);
}


static void  
acl_update_proxy_user(ACL_PROXY_USER *new_value, bool is_revoke)
{
  mysql_mutex_assert_owner(&acl_cache->lock);

  DBUG_ENTER("acl_update_proxy_user");
  for (uint i= 0; i < acl_proxy_users.elements; i++)
  {
    ACL_PROXY_USER *acl_user= 
      dynamic_element(&acl_proxy_users, i, ACL_PROXY_USER *);

    if (acl_user->pk_equals(new_value))
    {
      if (is_revoke)
      {
        DBUG_PRINT("info", ("delting ACL_PROXY_USER"));
        delete_dynamic_element(&acl_proxy_users, i);
      }
      else
      {
        DBUG_PRINT("info", ("updating ACL_PROXY_USER"));
        acl_user->set_data(new_value);
      }
      break;
    }
  }
  DBUG_VOID_RETURN;
}


static void  
acl_insert_proxy_user(ACL_PROXY_USER *new_value)
{
  DBUG_ENTER("acl_insert_proxy_user");
  mysql_mutex_assert_owner(&acl_cache->lock);
  (void) push_dynamic(&acl_proxy_users, (uchar *) new_value);
  my_qsort((uchar*) dynamic_element(&acl_proxy_users, 0, ACL_PROXY_USER *),
           acl_proxy_users.elements,
           sizeof(ACL_PROXY_USER), (qsort_cmp) acl_compare);
  DBUG_VOID_RETURN;
}


static int 
replace_proxies_priv_table(THD *thd, TABLE *table, const LEX_USER *user,
                         const LEX_USER *proxied_user, bool with_grant_arg, 
                         bool revoke_grant)
{
  bool old_row_exists= 0;
  int error;
  uchar user_key[MAX_KEY_LENGTH];
  ACL_PROXY_USER new_grant;
  char grantor[USER_HOST_BUFF_SIZE];

  DBUG_ENTER("replace_proxies_priv_table");

  if (!initialized)
  {
    my_error(ER_OPTION_PREVENTS_STATEMENT, MYF(0), "--skip-grant-tables");
    DBUG_RETURN(-1);
  }

  /* Check if there is such a user in user table in memory? */
  if (!find_acl_user(user->host.str,user->user.str, FALSE))
  {
    my_message(ER_PASSWORD_NO_MATCH, ER(ER_PASSWORD_NO_MATCH), MYF(0));
    DBUG_RETURN(-1);
  }

  table->use_all_columns();
  ACL_PROXY_USER::store_pk (table, &user->host, &user->user, 
                            &proxied_user->host, &proxied_user->user);

  key_copy(user_key, table->record[0], table->key_info,
           table->key_info->key_length);

  get_grantor(thd, grantor);

  if ((error= table->file->ha_index_init(0, 1)))
  {
    table->file->print_error(error, MYF(0));
    DBUG_PRINT("info", ("ha_index_init error"));
    DBUG_RETURN(-1);
  }

  if (table->file->ha_index_read_map(table->record[0], user_key,
                                     HA_WHOLE_KEY,
                                     HA_READ_KEY_EXACT))
  {
    DBUG_PRINT ("info", ("Row not found"));
    if (revoke_grant)
    { // no row, no revoke
      my_error(ER_NONEXISTING_GRANT, MYF(0), user->user.str, user->host.str);
      goto abort;
    }
    old_row_exists= 0;
    restore_record(table, s->default_values);
    ACL_PROXY_USER::store_data_record(table, &user->host, &user->user,
                                      &proxied_user->host,
                                      &proxied_user->user,
                                      with_grant_arg,
                                      grantor);
  }
  else
  {
    DBUG_PRINT("info", ("Row found"));
    old_row_exists= 1;
    store_record(table, record[1]);
  }

  if (old_row_exists)
  {
    /* update old existing row */
    if (!revoke_grant)
    {
      if ((error= table->file->ha_update_row(table->record[1],
                                             table->record[0])) &&
          error != HA_ERR_RECORD_IS_THE_SAME)
	goto table_error;			/* purecov: inspected */
    }
    else
    {
      if ((error= table->file->ha_delete_row(table->record[1])))
	goto table_error;			/* purecov: inspected */
    }
  }
  else if ((error= table->file->ha_write_row(table->record[0])))
  {
    DBUG_PRINT("info", ("error inserting the row"));
    if (table->file->is_fatal_error(error, HA_CHECK_DUP_KEY))
      goto table_error; /* purecov: inspected */
  }

  acl_cache->clear(1);				// Clear privilege cache
  if (old_row_exists)
  {
    new_grant.init(user->host.str, user->user.str,
                   proxied_user->host.str, proxied_user->user.str,
                   with_grant_arg);
    acl_update_proxy_user(&new_grant, revoke_grant);
  }
  else
  {
    new_grant.init(&global_acl_memory, user->host.str, user->user.str,
                   proxied_user->host.str, proxied_user->user.str,
                   with_grant_arg);
    acl_insert_proxy_user(&new_grant);
  }

  table->file->ha_index_end();
  DBUG_RETURN(0);

  /* This could only happen if the grant tables got corrupted */
table_error:
  DBUG_PRINT("info", ("table error"));
  table->file->print_error(error, MYF(0));	/* purecov: inspected */

abort:
  DBUG_PRINT("info", ("aborting replace_proxies_priv_table"));
  table->file->ha_index_end();
  DBUG_RETURN(-1);
}


class GRANT_COLUMN :public Sql_alloc
{
public:
  char *column;
  ulong rights;
  uint key_length;
  GRANT_COLUMN(String &c,  ulong y) :rights (y)
  {
    column= (char*) memdup_root(&memex,c.ptr(), key_length=c.length());
  }
};


static uchar* get_key_column(GRANT_COLUMN *buff, size_t *length,
			    my_bool not_used __attribute__((unused)))
{
  *length=buff->key_length;
  return (uchar*) buff->column;
}


class GRANT_NAME :public Sql_alloc
{
public:
  ACL_HOST_AND_IP host;
  char *db, *user, *tname, *hash_key;
  ulong privs;
  ulong sort;
  size_t key_length;
  GRANT_NAME(const char *h, const char *d,const char *u,
             const char *t, ulong p, bool is_routine);
  GRANT_NAME (TABLE *form, bool is_routine);
  virtual ~GRANT_NAME() {};
  virtual bool ok() { return privs != 0; }
  void set_user_details(const char *h, const char *d,
                        const char *u, const char *t,
                        bool is_routine);
};


class GRANT_TABLE :public GRANT_NAME
{
public:
  ulong cols;
  HASH hash_columns;

  GRANT_TABLE(const char *h, const char *d,const char *u,
              const char *t, ulong p, ulong c);
  GRANT_TABLE (TABLE *form, TABLE *col_privs);
  ~GRANT_TABLE();
  bool ok() { return privs != 0 || cols != 0; }
};


void GRANT_NAME::set_user_details(const char *h, const char *d,
                                  const char *u, const char *t,
                                  bool is_routine)
{
  /* Host given by user */
  host.update_hostname(strdup_root(&memex, h));
  if (db != d)
  {
    db= strdup_root(&memex, d);
    if (lower_case_table_names)
      my_casedn_str(files_charset_info, db);
  }
  user = strdup_root(&memex,u);
  sort=  get_sort(3,host.get_host(),db,user);
  if (tname != t)
  {
    tname= strdup_root(&memex, t);
    if (lower_case_table_names || is_routine)
      my_casedn_str(files_charset_info, tname);
  }
  key_length= strlen(d) + strlen(u)+ strlen(t)+3;
  hash_key=   (char*) alloc_root(&memex,key_length);
  strmov(strmov(strmov(hash_key,user)+1,db)+1,tname);
}

GRANT_NAME::GRANT_NAME(const char *h, const char *d,const char *u,
                       const char *t, ulong p, bool is_routine)
  :db(0), tname(0), privs(p)
{
  set_user_details(h, d, u, t, is_routine);
}

GRANT_TABLE::GRANT_TABLE(const char *h, const char *d,const char *u,
                	 const char *t, ulong p, ulong c)
  :GRANT_NAME(h,d,u,t,p, FALSE), cols(c)
{
  (void) my_hash_init2(&hash_columns,4,system_charset_info,
                   0,0,0, (my_hash_get_key) get_key_column,0,0);
}


GRANT_NAME::GRANT_NAME(TABLE *form, bool is_routine)
{
  host.update_hostname(get_field(&memex, form->field[0]));
  db=    get_field(&memex,form->field[1]);
  user=  get_field(&memex,form->field[2]);
  if (!user)
    user= (char*) "";
  sort=  get_sort(3, host.get_host(), db, user);
  tname= get_field(&memex,form->field[3]);
  if (!db || !tname) {
    /* Wrong table row; Ignore it */
    privs= 0;
    return;					/* purecov: inspected */
  }
  if (lower_case_table_names)
  {
    my_casedn_str(files_charset_info, db);
  }
  if (lower_case_table_names || is_routine)
  {
    my_casedn_str(files_charset_info, tname);
  }
  key_length= (strlen(db) + strlen(user) + strlen(tname) + 3);
  hash_key=   (char*) alloc_root(&memex, key_length);
  strmov(strmov(strmov(hash_key,user)+1,db)+1,tname);
  privs = (ulong) form->field[6]->val_int();
  privs = fix_rights_for_table(privs);
}


GRANT_TABLE::GRANT_TABLE(TABLE *form, TABLE *col_privs)
  :GRANT_NAME(form, FALSE)
{
  uchar key[MAX_KEY_LENGTH];

  if (!db || !tname)
  {
    /* Wrong table row; Ignore it */
    my_hash_clear(&hash_columns);               /* allow for destruction */
    cols= 0;
    return;
  }
  cols= (ulong) form->field[7]->val_int();
  cols =  fix_rights_for_column(cols);

  (void) my_hash_init2(&hash_columns,4,system_charset_info,
                   0,0,0, (my_hash_get_key) get_key_column,0,0);
  if (cols)
  {
    uint key_prefix_len;
    KEY_PART_INFO *key_part= col_privs->key_info->key_part;
    col_privs->field[0]->store(host.get_host(),
                               host.get_host() ? (uint) host.get_host_len() : 0,
                               system_charset_info);
    col_privs->field[1]->store(db,(uint) strlen(db), system_charset_info);
    col_privs->field[2]->store(user,(uint) strlen(user), system_charset_info);
    col_privs->field[3]->store(tname,(uint) strlen(tname), system_charset_info);

    key_prefix_len= (key_part[0].store_length +
                     key_part[1].store_length +
                     key_part[2].store_length +
                     key_part[3].store_length);
    key_copy(key, col_privs->record[0], col_privs->key_info, key_prefix_len);
    col_privs->field[4]->store("",0, &my_charset_latin1);

    if (col_privs->file->ha_index_init(0, 1))
    {
      cols= 0;
      return;
    }

    if (col_privs->file->ha_index_read_map(col_privs->record[0], (uchar*) key,
                                           (key_part_map)15, HA_READ_KEY_EXACT))
    {
      cols = 0; /* purecov: deadcode */
      col_privs->file->ha_index_end();
      return;
    }
    do
    {
      String *res,column_name;
      GRANT_COLUMN *mem_check;
      /* As column name is a string, we don't have to supply a buffer */
      res=col_privs->field[4]->val_str(&column_name);
      ulong priv= (ulong) col_privs->field[6]->val_int();
      if (!(mem_check = new GRANT_COLUMN(*res,
                                         fix_rights_for_column(priv))))
      {
        /* Don't use this entry */
        privs = cols = 0;			/* purecov: deadcode */
        return;				/* purecov: deadcode */
      }
      if (my_hash_insert(&hash_columns, (uchar *) mem_check))
      {
        /* Invalidate this entry */
        privs= cols= 0;
        return;
      }
    } while (!col_privs->file->ha_index_next(col_privs->record[0]) &&
             !key_cmp_if_same(col_privs,key,0,key_prefix_len));
    col_privs->file->ha_index_end();
  }
}


GRANT_TABLE::~GRANT_TABLE()
{
  my_hash_free(&hash_columns);
}


static uchar* get_grant_table(GRANT_NAME *buff, size_t *length,
			     my_bool not_used __attribute__((unused)))
{
  *length=buff->key_length;
  return (uchar*) buff->hash_key;
}


void free_grant_table(GRANT_TABLE *grant_table)
{
  my_hash_free(&grant_table->hash_columns);
}


/* Search after a matching grant. Prefer exact grants before not exact ones */

static GRANT_NAME *name_hash_search(HASH *name_hash,
                                    const char *host,const char* ip,
                                    const char *db,
                                    const char *user, const char *tname,
                                    bool exact, bool name_tolower)
{
  char helping [NAME_LEN*2+USERNAME_LENGTH+3], *name_ptr;
  uint len;
  GRANT_NAME *grant_name,*found=0;
  HASH_SEARCH_STATE state;

  name_ptr= strmov(strmov(helping, user) + 1, db) + 1;
  len  = (uint) (strmov(name_ptr, tname) - helping) + 1;
  if (name_tolower)
    my_casedn_str(files_charset_info, name_ptr);
  for (grant_name= (GRANT_NAME*) my_hash_first(name_hash, (uchar*) helping,
                                               len, &state);
       grant_name ;
       grant_name= (GRANT_NAME*) my_hash_next(name_hash,(uchar*) helping,
                                              len, &state))
  {
    if (exact)
    {
      if (!grant_name->host.get_host() ||
          (host &&
	   !my_strcasecmp(system_charset_info, host,
                          grant_name->host.get_host())) ||
	  (ip && !strcmp(ip, grant_name->host.get_host())))
	return grant_name;
    }
    else
    {
      if (grant_name->host.compare_hostname(host, ip) &&
          (!found || found->sort < grant_name->sort))
	found=grant_name;					// Host ok
    }
  }
  return found;
}


inline GRANT_NAME *
routine_hash_search(const char *host, const char *ip, const char *db,
                 const char *user, const char *tname, bool proc, bool exact)
{
  return (GRANT_TABLE*)
    name_hash_search(proc ? &proc_priv_hash : &func_priv_hash,
		     host, ip, db, user, tname, exact, TRUE);
}


inline GRANT_TABLE *
table_hash_search(const char *host, const char *ip, const char *db,
		  const char *user, const char *tname, bool exact)
{
  return (GRANT_TABLE*) name_hash_search(&column_priv_hash, host, ip, db,
					 user, tname, exact, FALSE);
}


inline GRANT_COLUMN *
column_hash_search(GRANT_TABLE *t, const char *cname, uint length)
{
  return (GRANT_COLUMN*) my_hash_search(&t->hash_columns,
                                        (uchar*) cname, length);
}


static int replace_column_table(GRANT_TABLE *g_t,
				TABLE *table, const LEX_USER &combo,
				List <LEX_COLUMN> &columns,
				const char *db, const char *table_name,
				ulong rights, bool revoke_grant)
{
  int result=0;
  uchar key[MAX_KEY_LENGTH];
  uint key_prefix_length;
  DBUG_ENTER("replace_column_table");

  if (!table->key_info)
  {
    my_error(ER_TABLE_CORRUPT, MYF(0), table->s->db.str,
             table->s->table_name.str);
    DBUG_RETURN(-1);
  }

  KEY_PART_INFO *key_part= table->key_info->key_part;

  table->use_all_columns();
  table->field[0]->store(combo.host.str,combo.host.length,
                         system_charset_info);
  table->field[1]->store(db,(uint) strlen(db),
                         system_charset_info);
  table->field[2]->store(combo.user.str,combo.user.length,
                         system_charset_info);
  table->field[3]->store(table_name,(uint) strlen(table_name),
                         system_charset_info);

  /* Get length of 4 first key parts */
  key_prefix_length= (key_part[0].store_length + key_part[1].store_length +
                      key_part[2].store_length + key_part[3].store_length);
  key_copy(key, table->record[0], table->key_info, key_prefix_length);

  rights&= COL_ACLS;				// Only ACL for columns

  /* first fix privileges for all columns in column list */

  List_iterator <LEX_COLUMN> iter(columns);
  class LEX_COLUMN *column;
  int error= table->file->ha_index_init(0, 1);
  if (error)
  {
    table->file->print_error(error, MYF(0));
    DBUG_RETURN(-1);
  }

  while ((column= iter++))
  {
    ulong privileges= column->rights;
    bool old_row_exists=0;
    uchar user_key[MAX_KEY_LENGTH];

    key_restore(table->record[0],key,table->key_info,
                key_prefix_length);
    table->field[4]->store(column->column.ptr(), column->column.length(),
                           system_charset_info);
    /* Get key for the first 4 columns */
    key_copy(user_key, table->record[0], table->key_info,
             table->key_info->key_length);

    if (table->file->ha_index_read_map(table->record[0], user_key, HA_WHOLE_KEY,
                                       HA_READ_KEY_EXACT))
    {
      if (revoke_grant)
      {
	my_error(ER_NONEXISTING_TABLE_GRANT, MYF(0),
                 combo.user.str, combo.host.str,
                 table_name);                   /* purecov: inspected */
	result= -1;                             /* purecov: inspected */
	continue;                               /* purecov: inspected */
      }
      old_row_exists = 0;
      restore_record(table, s->default_values);		// Get empty record
      key_restore(table->record[0],key,table->key_info,
                  key_prefix_length);
      table->field[4]->store(column->column.ptr(),column->column.length(),
                             system_charset_info);
    }
    else
    {
      ulong tmp= (ulong) table->field[6]->val_int();
      tmp=fix_rights_for_column(tmp);

      if (revoke_grant)
	privileges = tmp & ~(privileges | rights);
      else
	privileges |= tmp;
      old_row_exists = 1;
      store_record(table,record[1]);			// copy original row
    }

    table->field[6]->store((longlong) get_rights_for_column(privileges), TRUE);

    if (old_row_exists)
    {
      GRANT_COLUMN *grant_column;
      if (privileges)
	error=table->file->ha_update_row(table->record[1],table->record[0]);
      else
	error=table->file->ha_delete_row(table->record[1]);
      if (error && error != HA_ERR_RECORD_IS_THE_SAME)
      {
	table->file->print_error(error,MYF(0)); /* purecov: inspected */
	result= -1;				/* purecov: inspected */
	goto end;				/* purecov: inspected */
      }
      else
        error= 0;
      grant_column= column_hash_search(g_t, column->column.ptr(),
                                       column->column.length());
      if (grant_column)				// Should always be true
	grant_column->rights= privileges;	// Update hash
    }
    else					// new grant
    {
      GRANT_COLUMN *grant_column;
      if ((error=table->file->ha_write_row(table->record[0])))
      {
	table->file->print_error(error,MYF(0)); /* purecov: inspected */
	result= -1;				/* purecov: inspected */
	goto end;				/* purecov: inspected */
      }
      grant_column= new GRANT_COLUMN(column->column,privileges);
      if (my_hash_insert(&g_t->hash_columns,(uchar*) grant_column))
      {
        result= -1;
        goto end;
      }
    }
  }

  /*
    If revoke of privileges on the table level, remove all such privileges
    for all columns
  */

  if (revoke_grant)
  {
    uchar user_key[MAX_KEY_LENGTH];
    key_copy(user_key, table->record[0], table->key_info,
             key_prefix_length);

    if (table->file->ha_index_read_map(table->record[0], user_key,
                                       (key_part_map)15,
                                       HA_READ_KEY_EXACT))
      goto end;

    /* Scan through all rows with the same host,db,user and table */
    do
    {
      ulong privileges = (ulong) table->field[6]->val_int();
      privileges=fix_rights_for_column(privileges);
      store_record(table,record[1]);

      if (privileges & rights)	// is in this record the priv to be revoked ??
      {
	GRANT_COLUMN *grant_column = NULL;
	char  colum_name_buf[HOSTNAME_LENGTH+1];
	String column_name(colum_name_buf,sizeof(colum_name_buf),
                           system_charset_info);

	privileges&= ~rights;
	table->field[6]->store((longlong)
			       get_rights_for_column(privileges), TRUE);
	table->field[4]->val_str(&column_name);
	grant_column = column_hash_search(g_t,
					  column_name.ptr(),
					  column_name.length());
	if (privileges)
	{
	  int tmp_error;
	  if ((tmp_error=table->file->ha_update_row(table->record[1],
						    table->record[0])) &&
              tmp_error != HA_ERR_RECORD_IS_THE_SAME)
	  {					/* purecov: deadcode */
	    table->file->print_error(tmp_error,MYF(0)); /* purecov: deadcode */
	    result= -1;				/* purecov: deadcode */
	    goto end;				/* purecov: deadcode */
	  }
	  if (grant_column)
	    grant_column->rights  = privileges; // Update hash
	}
	else
	{
	  int tmp_error;
	  if ((tmp_error = table->file->ha_delete_row(table->record[1])))
	  {					/* purecov: deadcode */
	    table->file->print_error(tmp_error,MYF(0)); /* purecov: deadcode */
	    result= -1;				/* purecov: deadcode */
	    goto end;				/* purecov: deadcode */
	  }
	  if (grant_column)
	    my_hash_delete(&g_t->hash_columns,(uchar*) grant_column);
	}
      }
    } while (!table->file->ha_index_next(table->record[0]) &&
	     !key_cmp_if_same(table, key, 0, key_prefix_length));
  }

end:
  table->file->ha_index_end();
  DBUG_RETURN(result);
}

static inline void get_grantor(THD *thd, char *grantor)
{
  const char *user= thd->security_ctx->user;
  const char *host= thd->security_ctx->host_or_ip;

#if defined(HAVE_REPLICATION)
  if (thd->slave_thread && thd->has_invoker())
  {
    user= thd->get_invoker_user().str;
    host= thd->get_invoker_host().str;
  }
#endif
  strxmov(grantor, user, "@", host, NullS);
}

static int replace_table_table(THD *thd, GRANT_TABLE *grant_table,
			       TABLE *table, const LEX_USER &combo,
			       const char *db, const char *table_name,
			       ulong rights, ulong col_rights,
			       bool revoke_grant)
{
  char grantor[USER_HOST_BUFF_SIZE];
  int old_row_exists = 1;
  int error=0;
  ulong store_table_rights, store_col_rights;
  uchar user_key[MAX_KEY_LENGTH];
  DBUG_ENTER("replace_table_table");

  get_grantor(thd, grantor);
  /*
    The following should always succeed as new users are created before
    this function is called!
  */
  if (!find_acl_user(combo.host.str,combo.user.str, FALSE))
  {
    my_message(ER_PASSWORD_NO_MATCH, ER(ER_PASSWORD_NO_MATCH),
               MYF(0));	/* purecov: deadcode */
    DBUG_RETURN(-1);				/* purecov: deadcode */
  }

  table->use_all_columns();
  restore_record(table, s->default_values);     // Get empty record
  table->field[0]->store(combo.host.str,combo.host.length,
                         system_charset_info);
  table->field[1]->store(db,(uint) strlen(db), system_charset_info);
  table->field[2]->store(combo.user.str,combo.user.length,
                         system_charset_info);
  table->field[3]->store(table_name,(uint) strlen(table_name),
                         system_charset_info);
  store_record(table,record[1]);			// store at pos 1
  key_copy(user_key, table->record[0], table->key_info,
           table->key_info->key_length);

  if (table->file->ha_index_read_idx_map(table->record[0], 0, user_key,
                                         HA_WHOLE_KEY,
                                         HA_READ_KEY_EXACT))
  {
    /*
      The following should never happen as we first check the in memory
      grant tables for the user.  There is however always a small change that
      the user has modified the grant tables directly.
    */
    if (revoke_grant)
    { // no row, no revoke
      my_error(ER_NONEXISTING_TABLE_GRANT, MYF(0),
               combo.user.str, combo.host.str,
               table_name);		        /* purecov: deadcode */
      DBUG_RETURN(-1);				/* purecov: deadcode */
    }
    old_row_exists = 0;
    restore_record(table,record[1]);			// Get saved record
  }

  store_table_rights= get_rights_for_table(rights);
  store_col_rights=   get_rights_for_column(col_rights);
  if (old_row_exists)
  {
    ulong j,k;
    store_record(table,record[1]);
    j = (ulong) table->field[6]->val_int();
    k = (ulong) table->field[7]->val_int();

    if (revoke_grant)
    {
      /* column rights are already fixed in mysql_table_grant */
      store_table_rights=j & ~store_table_rights;
    }
    else
    {
      store_table_rights|= j;
      store_col_rights|=   k;
    }
  }

  table->field[4]->store(grantor,(uint) strlen(grantor), system_charset_info);
  table->field[6]->store((longlong) store_table_rights, TRUE);
  table->field[7]->store((longlong) store_col_rights, TRUE);
  rights=fix_rights_for_table(store_table_rights);
  col_rights=fix_rights_for_column(store_col_rights);

  if (old_row_exists)
  {
    if (store_table_rights || store_col_rights)
    {
      if ((error=table->file->ha_update_row(table->record[1],
                                            table->record[0])) &&
          error != HA_ERR_RECORD_IS_THE_SAME)
	goto table_error;			/* purecov: deadcode */
    }
    else if ((error = table->file->ha_delete_row(table->record[1])))
      goto table_error;				/* purecov: deadcode */
  }
  else
  {
    error=table->file->ha_write_row(table->record[0]);
    if (table->file->is_fatal_error(error, HA_CHECK_DUP_KEY))
      goto table_error;				/* purecov: deadcode */
  }

  if (rights | col_rights)
  {
    grant_table->privs= rights;
    grant_table->cols=	col_rights;
  }
  else
  {
    my_hash_delete(&column_priv_hash,(uchar*) grant_table);
  }
  DBUG_RETURN(0);

  /* This should never happen */
table_error:
  table->file->print_error(error,MYF(0)); /* purecov: deadcode */
  DBUG_RETURN(-1); /* purecov: deadcode */
}


/**
  @retval       0  success
  @retval      -1  error
*/
static int replace_routine_table(THD *thd, GRANT_NAME *grant_name,
			      TABLE *table, const LEX_USER &combo,
			      const char *db, const char *routine_name,
			      bool is_proc, ulong rights, bool revoke_grant)
{
  char grantor[USER_HOST_BUFF_SIZE];
  int old_row_exists= 1;
  int error=0;
  ulong store_proc_rights;
  DBUG_ENTER("replace_routine_table");

  if (!initialized)
  {
    my_error(ER_OPTION_PREVENTS_STATEMENT, MYF(0), "--skip-grant-tables");
    DBUG_RETURN(-1);
  }

  get_grantor(thd, grantor);
  /*
    New users are created before this function is called.

    There may be some cases where a routine's definer is removed but the
    routine remains.
  */

  table->use_all_columns();
  restore_record(table, s->default_values);		// Get empty record
  table->field[0]->store(combo.host.str,combo.host.length, &my_charset_latin1);
  table->field[1]->store(db,(uint) strlen(db), &my_charset_latin1);
  table->field[2]->store(combo.user.str,combo.user.length, &my_charset_latin1);
  table->field[3]->store(routine_name,(uint) strlen(routine_name),
                         &my_charset_latin1);
  table->field[4]->store((longlong)(is_proc ?
                                    SP_TYPE_PROCEDURE : SP_TYPE_FUNCTION),
                         TRUE);
  store_record(table,record[1]);			// store at pos 1

  if (table->file->ha_index_read_idx_map(table->record[0], 0,
                                         (uchar*) table->field[0]->ptr,
                                         HA_WHOLE_KEY,
                                         HA_READ_KEY_EXACT))
  {
    /*
      The following should never happen as we first check the in memory
      grant tables for the user.  There is however always a small change that
      the user has modified the grant tables directly.
    */
    if (revoke_grant)
    { // no row, no revoke
      my_error(ER_NONEXISTING_PROC_GRANT, MYF(0),
               combo.user.str, combo.host.str, routine_name);
      DBUG_RETURN(-1);
    }
    old_row_exists= 0;
    restore_record(table,record[1]);			// Get saved record
  }

  store_proc_rights= get_rights_for_procedure(rights);
  if (old_row_exists)
  {
    ulong j;
    store_record(table,record[1]);
    j= (ulong) table->field[6]->val_int();

    if (revoke_grant)
    {
      /* column rights are already fixed in mysql_table_grant */
      store_proc_rights=j & ~store_proc_rights;
    }
    else
    {
      store_proc_rights|= j;
    }
  }

  table->field[5]->store(grantor,(uint) strlen(grantor), &my_charset_latin1);
  table->field[6]->store((longlong) store_proc_rights, TRUE);
  rights=fix_rights_for_procedure(store_proc_rights);

  if (old_row_exists)
  {
    if (store_proc_rights)
    {
      if ((error=table->file->ha_update_row(table->record[1],
                                            table->record[0])) &&
          error != HA_ERR_RECORD_IS_THE_SAME)
	goto table_error;
    }
    else if ((error= table->file->ha_delete_row(table->record[1])))
      goto table_error;
  }
  else
  {
    error=table->file->ha_write_row(table->record[0]);
    if (table->file->is_fatal_error(error, HA_CHECK_DUP_KEY))
      goto table_error;
  }

  if (rights)
  {
    grant_name->privs= rights;
  }
  else
  {
    my_hash_delete(is_proc ? &proc_priv_hash : &func_priv_hash,(uchar*)
                   grant_name);
  }
  DBUG_RETURN(0);

  /* This should never happen */
table_error:
  table->file->print_error(error,MYF(0));
  DBUG_RETURN(-1);
}


/*
  Store table level and column level grants in the privilege tables

  SYNOPSIS
    mysql_table_grant()
    thd			Thread handle
    table_list		List of tables to give grant
    user_list		List of users to give grant
    columns		List of columns to give grant
    rights		Table level grant
    revoke_grant	Set to 1 if this is a REVOKE command

  RETURN
    FALSE ok
    TRUE  error
*/

int mysql_table_grant(THD *thd, TABLE_LIST *table_list,
		      List <LEX_USER> &user_list,
		      List <LEX_COLUMN> &columns, ulong rights,
		      bool revoke_grant)
{
  ulong column_priv= 0;
  List_iterator <LEX_USER> str_list (user_list);
  LEX_USER *Str, *tmp_Str;
  TABLE_LIST tables[3];
  bool create_new_users=0;
  char *db_name, *table_name;
  bool save_binlog_row_based;
  bool transactional_tables;
  DBUG_ENTER("mysql_table_grant");

  if (!initialized)
  {
    my_error(ER_OPTION_PREVENTS_STATEMENT, MYF(0),
             "--skip-grant-tables");	/* purecov: inspected */
    DBUG_RETURN(TRUE);				/* purecov: inspected */
  }
  if (rights & ~TABLE_ACLS)
  {
    my_message(ER_ILLEGAL_GRANT_FOR_TABLE, ER(ER_ILLEGAL_GRANT_FOR_TABLE),
               MYF(0));
    DBUG_RETURN(TRUE);
  }

  if (!revoke_grant)
  {
    if (columns.elements)
    {
      class LEX_COLUMN *column;
      List_iterator <LEX_COLUMN> column_iter(columns);

      if (open_normal_and_derived_tables(thd, table_list, 0))
        DBUG_RETURN(TRUE);

      while ((column = column_iter++))
      {
        uint unused_field_idx= NO_CACHED_FIELD_INDEX;
        TABLE_LIST *dummy;
        Field *f=find_field_in_table_ref(thd, table_list, column->column.ptr(),
                                         column->column.length(),
                                         column->column.ptr(), NULL, NULL,
                                         NULL, TRUE, FALSE,
                                         &unused_field_idx, FALSE, &dummy);
        if (f == (Field*)0)
        {
          my_error(ER_BAD_FIELD_ERROR, MYF(0),
                   column->column.c_ptr(), table_list->alias);
          DBUG_RETURN(TRUE);
        }
        if (f == (Field *)-1)
          DBUG_RETURN(TRUE);
        column_priv|= column->rights;
      }
      close_mysql_tables(thd);
    }
    else
    {
      if (!(rights & CREATE_ACL))
      {
        char buf[FN_REFLEN + 1];
        build_table_filename(buf, sizeof(buf) - 1, table_list->db,
                             table_list->table_name, reg_ext, 0);
        fn_format(buf, buf, "", "", MY_UNPACK_FILENAME  | MY_RESOLVE_SYMLINKS |
                                    MY_RETURN_REAL_PATH | MY_APPEND_EXT);
        if (access(buf,F_OK))
        {
          my_error(ER_NO_SUCH_TABLE, MYF(0), table_list->db, table_list->alias);
          DBUG_RETURN(TRUE);
        }
      }
      if (table_list->grant.want_privilege)
      {
        char command[128];
        get_privilege_desc(command, sizeof(command),
                           table_list->grant.want_privilege);
        my_error(ER_TABLEACCESS_DENIED_ERROR, MYF(0),
                 command, thd->security_ctx->priv_user,
                 thd->security_ctx->host_or_ip, table_list->alias);
        DBUG_RETURN(-1);
      }
    }
  }

  /* open the mysql.tables_priv and mysql.columns_priv tables */

  tables[0].init_one_table(C_STRING_WITH_LEN("mysql"),
                           C_STRING_WITH_LEN("user"), "user", TL_WRITE);
  tables[1].init_one_table(C_STRING_WITH_LEN("mysql"),
                           C_STRING_WITH_LEN("tables_priv"),
                           "tables_priv", TL_WRITE);
  tables[2].init_one_table(C_STRING_WITH_LEN("mysql"),
                           C_STRING_WITH_LEN("columns_priv"),
                           "columns_priv", TL_WRITE);
  tables[0].next_local= tables[0].next_global= tables+1;
  /* Don't open column table if we don't need it ! */
  if (column_priv || (revoke_grant && ((rights & COL_ACLS) || columns.elements)))
    tables[1].next_local= tables[1].next_global= tables+2;

  /*
    This statement will be replicated as a statement, even when using
    row-based replication.  The flag will be reset at the end of the
    statement.
  */
  if ((save_binlog_row_based= thd->is_current_stmt_binlog_format_row()))
    thd->clear_current_stmt_binlog_format_row();

#ifdef HAVE_REPLICATION
  /*
    GRANT and REVOKE are applied the slave in/exclusion rules as they are
    some kind of updates to the mysql.% tables.
  */
  if (thd->slave_thread && rpl_filter->is_on())
  {
    /*
      The tables must be marked "updating" so that tables_ok() takes them into
      account in tests.
    */
    tables[0].updating= tables[1].updating= tables[2].updating= 1;
    if (!(thd->sp_runtime_ctx || rpl_filter->tables_ok(0, tables)))
    {
      /* Restore the state of binlog format */
      DBUG_ASSERT(!thd->is_current_stmt_binlog_format_row());
      if (save_binlog_row_based)
        thd->set_current_stmt_binlog_format_row();
      DBUG_RETURN(FALSE);
    }
  }
#endif

  /* 
    The lock api is depending on the thd->lex variable which needs to be
    re-initialized.
  */
  Query_tables_list backup;
  thd->lex->reset_n_backup_query_tables_list(&backup);
  /*
    Restore Query_tables_list::sql_command value, which was reset
    above, as the code writing query to the binary log assumes that
    this value corresponds to the statement being executed.
  */
  thd->lex->sql_command= backup.sql_command;
  if (open_and_lock_tables(thd, tables, FALSE, MYSQL_LOCK_IGNORE_TIMEOUT))
  {						// Should never happen
    /* Restore the state of binlog format */
    DBUG_ASSERT(!thd->is_current_stmt_binlog_format_row());
    thd->lex->restore_backup_query_tables_list(&backup);
    if (save_binlog_row_based)
      thd->set_current_stmt_binlog_format_row();
    DBUG_RETURN(TRUE);				/* purecov: deadcode */
  }

  transactional_tables= (tables[0].table->file->has_transactions() ||
                         tables[1].table->file->has_transactions() ||
                         (tables[2].table &&
                          tables[2].table->file->has_transactions()));

  if (!revoke_grant)
    create_new_users= test_if_create_new_users(thd);
  bool result= FALSE;
  mysql_rwlock_wrlock(&LOCK_grant);
  mysql_mutex_lock(&acl_cache->lock);
  MEM_ROOT *old_root= thd->mem_root;
  thd->mem_root= &memex;
  grant_version++;

  while ((tmp_Str = str_list++))
  {
    int error;
    GRANT_TABLE *grant_table;
    if (!(Str= get_current_user(thd, tmp_Str)))
    {
      result= TRUE;
      continue;
    }

    /*
      No User, but a password?
      They did GRANT ... TO CURRENT_USER() IDENTIFIED BY ... !
      Get the current user, and shallow-copy the new password to them!
    */
    if (!tmp_Str->user.str && tmp_Str->password.str)
      Str->password= tmp_Str->password;
    
    /* Create user if needed */
    error=replace_user_table(thd, tables[0].table, Str,
			     0, revoke_grant, create_new_users,
                             test(thd->variables.sql_mode &
                                  MODE_NO_AUTO_CREATE_USER));
    if (error)
    {
      result= TRUE;				// Remember error
      continue;					// Add next user
    }

    db_name= table_list->get_db_name();
    thd->add_to_binlog_accessed_dbs(db_name); // collecting db:s for MTS
    table_name= table_list->get_table_name();

    /* Find/create cached table grant */
    grant_table= table_hash_search(Str->host.str, NullS, db_name,
				   Str->user.str, table_name, 1);
    if (!grant_table)
    {
      if (revoke_grant)
      {
	my_error(ER_NONEXISTING_TABLE_GRANT, MYF(0),
                 Str->user.str, Str->host.str, table_list->table_name);
	result= TRUE;
	continue;
      }
      grant_table = new GRANT_TABLE (Str->host.str, db_name,
				     Str->user.str, table_name,
				     rights,
				     column_priv);
      if (!grant_table ||
        my_hash_insert(&column_priv_hash,(uchar*) grant_table))
      {
	result= TRUE;				/* purecov: deadcode */
	continue;				/* purecov: deadcode */
      }
    }

    /* If revoke_grant, calculate the new column privilege for tables_priv */
    if (revoke_grant)
    {
      class LEX_COLUMN *column;
      List_iterator <LEX_COLUMN> column_iter(columns);
      GRANT_COLUMN *grant_column;

      /* Fix old grants */
      while ((column = column_iter++))
      {
	grant_column = column_hash_search(grant_table,
					  column->column.ptr(),
					  column->column.length());
	if (grant_column)
	  grant_column->rights&= ~(column->rights | rights);
      }
      /* scan trough all columns to get new column grant */
      column_priv= 0;
      for (uint idx=0 ; idx < grant_table->hash_columns.records ; idx++)
      {
        grant_column= (GRANT_COLUMN*)
          my_hash_element(&grant_table->hash_columns, idx);
	grant_column->rights&= ~rights;		// Fix other columns
	column_priv|= grant_column->rights;
      }
    }
    else
    {
      column_priv|= grant_table->cols;
    }


    /* update table and columns */

    if (replace_table_table(thd, grant_table, tables[1].table, *Str,
			    db_name, table_name,
			    rights, column_priv, revoke_grant))
    {
      /* Should only happen if table is crashed */
      result= TRUE;			       /* purecov: deadcode */
    }
    else if (tables[2].table)
    {
      if ((replace_column_table(grant_table, tables[2].table, *Str,
				columns,
				db_name, table_name,
				rights, revoke_grant)))
      {
	result= TRUE;
      }
    }
  }
  thd->mem_root= old_root;
  mysql_mutex_unlock(&acl_cache->lock);

  /*
    We only log "complete" successful commands, because partially
    failed REVOKE/GRANTS that fail because of insufficient privileges
    on the master, will succeed on the slave due to SQL thread SUPER
    privilege. Even though replication will stop (the error code from
    the master will mismatch the error code on the slave), the
    operation will already be executed (thence revoking or granting
    additional privileges on the slave).
    When some error happens, even partial, a incident event is logged
    instead stating that manual reconciliation is needed.
  */
  if (result)
    mysql_bin_log.write_incident(thd, true /* need_lock_log=true */);
  else
    result= result |
            write_bin_log(thd, FALSE, thd->query(), thd->query_length(),
                          transactional_tables);

  mysql_rwlock_unlock(&LOCK_grant);

  result|= acl_trans_commit_and_close_tables(thd);

  if (!result) /* success */
    my_ok(thd);

  thd->lex->restore_backup_query_tables_list(&backup);
  /* Restore the state of binlog format */
  DBUG_ASSERT(!thd->is_current_stmt_binlog_format_row());
  if (save_binlog_row_based)
    thd->set_current_stmt_binlog_format_row();
  DBUG_RETURN(result);
}


/**
  Store routine level grants in the privilege tables

  @param thd Thread handle
  @param table_list List of routines to give grant
  @param is_proc Is this a list of procedures?
  @param user_list List of users to give grant
  @param rights Table level grant
  @param revoke_grant Is this is a REVOKE command?

  @return
    @retval FALSE Success.
    @retval TRUE An error occurred.
*/

bool mysql_routine_grant(THD *thd, TABLE_LIST *table_list, bool is_proc,
			 List <LEX_USER> &user_list, ulong rights,
			 bool revoke_grant, bool write_to_binlog)
{
  List_iterator <LEX_USER> str_list (user_list);
  LEX_USER *Str, *tmp_Str;
  TABLE_LIST tables[2];
  bool create_new_users=0, result=0;
  char *db_name, *table_name;
  bool save_binlog_row_based;
  bool transactional_tables;
  DBUG_ENTER("mysql_routine_grant");

  if (!initialized)
  {
    my_error(ER_OPTION_PREVENTS_STATEMENT, MYF(0),
             "--skip-grant-tables");
    DBUG_RETURN(TRUE);
  }
  if (rights & ~PROC_ACLS)
  {
    my_message(ER_ILLEGAL_GRANT_FOR_TABLE, ER(ER_ILLEGAL_GRANT_FOR_TABLE),
               MYF(0));
    DBUG_RETURN(TRUE);
  }

  if (!revoke_grant)
  {
    if (sp_exist_routines(thd, table_list, is_proc))
      DBUG_RETURN(TRUE);
  }

  /* open the mysql.user and mysql.procs_priv tables */

  tables[0].init_one_table(C_STRING_WITH_LEN("mysql"),
                           C_STRING_WITH_LEN("user"), "user", TL_WRITE);
  tables[1].init_one_table(C_STRING_WITH_LEN("mysql"),
                           C_STRING_WITH_LEN("procs_priv"), "procs_priv", TL_WRITE);
  tables[0].next_local= tables[0].next_global= tables+1;

  /*
    This statement will be replicated as a statement, even when using
    row-based replication.  The flag will be reset at the end of the
    statement.
  */
  if ((save_binlog_row_based= thd->is_current_stmt_binlog_format_row()))
    thd->clear_current_stmt_binlog_format_row();

#ifdef HAVE_REPLICATION
  /*
    GRANT and REVOKE are applied the slave in/exclusion rules as they are
    some kind of updates to the mysql.% tables.
  */
  if (thd->slave_thread && rpl_filter->is_on())
  {
    /*
      The tables must be marked "updating" so that tables_ok() takes them into
      account in tests.
    */
    tables[0].updating= tables[1].updating= 1;
    if (!(thd->sp_runtime_ctx || rpl_filter->tables_ok(0, tables)))
    {
      /* Restore the state of binlog format */
      DBUG_ASSERT(!thd->is_current_stmt_binlog_format_row());
      if (save_binlog_row_based)
        thd->set_current_stmt_binlog_format_row();
      DBUG_RETURN(FALSE);
    }
  }
#endif

  if (open_and_lock_tables(thd, tables, FALSE, MYSQL_LOCK_IGNORE_TIMEOUT))
  {						// Should never happen
    /* Restore the state of binlog format */
    DBUG_ASSERT(!thd->is_current_stmt_binlog_format_row());
    if (save_binlog_row_based)
      thd->set_current_stmt_binlog_format_row();
    DBUG_RETURN(TRUE);
  }

  transactional_tables= (tables[0].table->file->has_transactions() ||
                         tables[1].table->file->has_transactions());

  if (!revoke_grant)
    create_new_users= test_if_create_new_users(thd);
  mysql_rwlock_wrlock(&LOCK_grant);
  mysql_mutex_lock(&acl_cache->lock);
  MEM_ROOT *old_root= thd->mem_root;
  thd->mem_root= &memex;

  DBUG_PRINT("info",("now time to iterate and add users"));

  while ((tmp_Str= str_list++))
  {
    int error;
    GRANT_NAME *grant_name;
    if (!(Str= get_current_user(thd, tmp_Str)))
    {
      result= TRUE;
      continue;
    }
    
    /* Create user if needed */
    error=replace_user_table(thd, tables[0].table, Str,
			     0, revoke_grant, create_new_users,
                             test(thd->variables.sql_mode &
                                  MODE_NO_AUTO_CREATE_USER));
    if (error)
    {
      result= TRUE;				// Remember error
      continue;					// Add next user
    }

    db_name= table_list->db;
    if (write_to_binlog)
      thd->add_to_binlog_accessed_dbs(db_name);
    table_name= table_list->table_name;
    grant_name= routine_hash_search(Str->host.str, NullS, db_name,
                                    Str->user.str, table_name, is_proc, 1);
    if (!grant_name)
    {
      if (revoke_grant)
      {
        my_error(ER_NONEXISTING_PROC_GRANT, MYF(0),
	         Str->user.str, Str->host.str, table_name);
	result= TRUE;
	continue;
      }
      grant_name= new GRANT_NAME(Str->host.str, db_name,
				 Str->user.str, table_name,
				 rights, TRUE);
      if (!grant_name ||
        my_hash_insert(is_proc ?
                       &proc_priv_hash : &func_priv_hash,(uchar*) grant_name))
      {
        result= TRUE;
	continue;
      }
    }

    if (replace_routine_table(thd, grant_name, tables[1].table, *Str,
                              db_name, table_name, is_proc, rights, 
                              revoke_grant) != 0)
    {
      result= TRUE;
      continue;
    }
  }
  thd->mem_root= old_root;
  mysql_mutex_unlock(&acl_cache->lock);

  if (write_to_binlog)
  {
    if (result)
      mysql_bin_log.write_incident(thd, true /* need_lock_log=true */);
    else
    {
      /*
        For performance reasons, we don't rewrite the query if we don't have to.
        If that was the case, write the original query.
      */
      if (!thd->rewritten_query.length())
      {
        if (write_bin_log(thd, false, thd->query(), thd->query_length(),
                          transactional_tables))
          result= TRUE;
      }
      else
      {
        if (write_bin_log(thd, false,
                          thd->rewritten_query.c_ptr_safe(),
                          thd->rewritten_query.length(),
                          transactional_tables))
          result= TRUE;
      }
    }
  }

  mysql_rwlock_unlock(&LOCK_grant);

  result|= acl_trans_commit_and_close_tables(thd);

  /* Restore the state of binlog format */
  DBUG_ASSERT(!thd->is_current_stmt_binlog_format_row());
  if (save_binlog_row_based)
    thd->set_current_stmt_binlog_format_row();
 
  DBUG_RETURN(result);
}


/**
  Allocates a new buffer and calculates digested password hash based on plugin
  and old_passwords. The old buffer containing the clear text password is
  simply discarded as this memory belongs to the LEX will be freed when the
  session ends.
 
  @param THD the tread handler used for allocating memory
  @param user_record[in, out] The user record
 
  @return Failure state
  @retval 0 OK
  @retval 1 ERROR
*/

int digest_password(THD *thd, LEX_USER *user_record)
{
  /* Empty passwords stay empty */
  if (user_record->password.length == 0)
    return 0;

#if defined(HAVE_OPENSSL)
  /*
    Transform password into a password hash 
  */
  if (user_record->plugin.str == sha256_password_plugin_name.str)
  {
    char *buff=  (char *) thd->alloc(CRYPT_MAX_PASSWORD_SIZE+1);
    if (buff == NULL)
      return 1;

    my_make_scrambled_password(buff, user_record->password.str,
                               user_record->password.length);
    user_record->password.str= buff;
    user_record->password.length= strlen(buff)+1;
  }
  else
#endif
  if (user_record->plugin.str == native_password_plugin_name.str ||
      user_record->plugin.str == old_password_plugin_name.str)
  {
    if (thd->variables.old_passwords == 1)
    {
      char *buff= 
        (char *) thd->alloc(SCRAMBLED_PASSWORD_CHAR_LENGTH_323+1);
      if (buff == NULL)
        return 1;

      my_make_scrambled_password_323(buff, user_record->password.str,
                                     user_record->password.length);
      user_record->password.str= buff;
      user_record->password.length= SCRAMBLED_PASSWORD_CHAR_LENGTH_323;
    }
    else
    {
      char *buff= 
        (char *) thd->alloc(SCRAMBLED_PASSWORD_CHAR_LENGTH+1);
      if (buff == NULL)
        return 1;

      my_make_scrambled_password_sha1(buff, user_record->password.str,
                                      user_record->password.length);
      user_record->password.str= buff;
      user_record->password.length= SCRAMBLED_PASSWORD_CHAR_LENGTH;
    }
  } // end if native_password_plugin_name || old_password_plugin_name
  else
  {
    user_record->password.str= 0;
    user_record->password.length= 0;
  }
  return 0;
}

bool mysql_grant(THD *thd, const char *db, List <LEX_USER> &list,
                 ulong rights, bool revoke_grant, bool is_proxy)
{
  List_iterator <LEX_USER> str_list (list);
  LEX_USER *Str, *tmp_Str, *proxied_user= NULL;
  char tmp_db[NAME_LEN+1];
  bool create_new_users=0;
  TABLE_LIST tables[2];
  bool save_binlog_row_based;
  bool transactional_tables;
  DBUG_ENTER("mysql_grant");
  if (!initialized)
  {
    my_error(ER_OPTION_PREVENTS_STATEMENT, MYF(0),
             "--skip-grant-tables");	/* purecov: tested */
    DBUG_RETURN(TRUE);				/* purecov: tested */
  }

  if (lower_case_table_names && db)
  {
    strnmov(tmp_db,db,NAME_LEN);
    tmp_db[NAME_LEN]= '\0';
    my_casedn_str(files_charset_info, tmp_db);
    db=tmp_db;
  }

  if (is_proxy)
  {
    DBUG_ASSERT(!db);
    proxied_user= str_list++;
  }

  /* open the mysql.user and mysql.db or mysql.proxies_priv tables */
  tables[0].init_one_table(C_STRING_WITH_LEN("mysql"),
                           C_STRING_WITH_LEN("user"), "user", TL_WRITE);
  if (is_proxy)

    tables[1].init_one_table(C_STRING_WITH_LEN("mysql"),
                             C_STRING_WITH_LEN("proxies_priv"),
                             "proxies_priv", 
                             TL_WRITE);
  else
    tables[1].init_one_table(C_STRING_WITH_LEN("mysql"),
                             C_STRING_WITH_LEN("db"), 
                             "db", 
                             TL_WRITE);
  tables[0].next_local= tables[0].next_global= tables+1;

  /*
    This statement will be replicated as a statement, even when using
    row-based replication.  The flag will be reset at the end of the
    statement.
  */
  if ((save_binlog_row_based= thd->is_current_stmt_binlog_format_row()))
    thd->clear_current_stmt_binlog_format_row();

#ifdef HAVE_REPLICATION
  /*
    GRANT and REVOKE are applied the slave in/exclusion rules as they are
    some kind of updates to the mysql.% tables.
  */
  if (thd->slave_thread && rpl_filter->is_on())
  {
    /*
      The tables must be marked "updating" so that tables_ok() takes them into
      account in tests.
    */
    tables[0].updating= tables[1].updating= 1;
    if (!(thd->sp_runtime_ctx || rpl_filter->tables_ok(0, tables)))
    {
      /* Restore the state of binlog format */
      DBUG_ASSERT(!thd->is_current_stmt_binlog_format_row());
      if (save_binlog_row_based)
        thd->set_current_stmt_binlog_format_row();
      DBUG_RETURN(FALSE);
    }
  }
#endif

  if (open_and_lock_tables(thd, tables, FALSE, MYSQL_LOCK_IGNORE_TIMEOUT))
  {						// This should never happen
    /* Restore the state of binlog format */
    DBUG_ASSERT(!thd->is_current_stmt_binlog_format_row());
    if (save_binlog_row_based)
      thd->set_current_stmt_binlog_format_row();
    DBUG_RETURN(TRUE);				/* purecov: deadcode */
  }

  transactional_tables= (tables[0].table->file->has_transactions() ||
                         tables[1].table->file->has_transactions());

  if (!revoke_grant)
    create_new_users= test_if_create_new_users(thd);

  /* go through users in user_list */
  mysql_rwlock_wrlock(&LOCK_grant);
  mysql_mutex_lock(&acl_cache->lock);
  grant_version++;

  int result=0;
  while ((tmp_Str = str_list++))
  {
    if (!(Str= get_current_user(thd, tmp_Str)))
    {
      result= TRUE;
      continue;
    }

    /*
      No User, but a password?
      They did GRANT ... TO CURRENT_USER() IDENTIFIED BY ... !
      Get the current user, and shallow-copy the new password to them!
    */
    if (!tmp_Str->user.str && tmp_Str->password.str)
      Str->password= tmp_Str->password;
 
    if (replace_user_table(thd, tables[0].table, Str,
                           (!db ? rights : 0), revoke_grant, create_new_users,
                           test(thd->variables.sql_mode &
                                MODE_NO_AUTO_CREATE_USER)))
      result= -1;
    else if (db)
    {
      ulong db_rights= rights & DB_ACLS;
      if (db_rights  == rights)
      {
	if (replace_db_table(tables[1].table, db, *Str, db_rights,
			     revoke_grant))
	  result= -1;
      }
      else
      {
	my_error(ER_WRONG_USAGE, MYF(0), "DB GRANT", "GLOBAL PRIVILEGES");
	result= -1;
      }
      thd->add_to_binlog_accessed_dbs(db);
    }
    else if (is_proxy)
    {
      if (replace_proxies_priv_table (thd, tables[1].table, Str, proxied_user,
                                    rights & GRANT_ACL ? TRUE : FALSE, 
                                    revoke_grant))
        result= -1;
    }
  }
  mysql_mutex_unlock(&acl_cache->lock);

  if (result)
    mysql_bin_log.write_incident(thd, true /* need_lock_log=true */);
  else
  {
    if (thd->rewritten_query.length())
      result= result |
          write_bin_log(thd, FALSE,
                        thd->rewritten_query.c_ptr_safe(),
                        thd->rewritten_query.length(),
                        transactional_tables);
    else
      result= result |
              write_bin_log(thd, FALSE, thd->query(), thd->query_length(),
                            transactional_tables);
  }

  mysql_rwlock_unlock(&LOCK_grant);

  result|= acl_trans_commit_and_close_tables(thd);
  
  if (!result)
    my_ok(thd);

  /* Restore the state of binlog format */
  DBUG_ASSERT(!thd->is_current_stmt_binlog_format_row());
  if (save_binlog_row_based)
    thd->set_current_stmt_binlog_format_row();

  DBUG_RETURN(result);
}


/* Free grant array if possible */

void  grant_free(void)
{
  DBUG_ENTER("grant_free");
  my_hash_free(&column_priv_hash);
  my_hash_free(&proc_priv_hash);
  my_hash_free(&func_priv_hash);
  free_root(&memex,MYF(0));
  DBUG_VOID_RETURN;
}


/**
  @brief Initialize structures responsible for table/column-level privilege
   checking and load information for them from tables in the 'mysql' database.

  @return Error status
    @retval 0 OK
    @retval 1 Could not initialize grant subsystem.
*/

my_bool grant_init()
{
  THD  *thd;
  my_bool return_val;
  DBUG_ENTER("grant_init");

  if (!(thd= new THD))
    DBUG_RETURN(1);				/* purecov: deadcode */
  thd->thread_stack= (char*) &thd;
  thd->store_globals();
  return_val=  grant_reload(thd);
  delete thd;
  /* Remember that we don't have a THD */
  my_pthread_setspecific_ptr(THR_THD,  0);
  DBUG_RETURN(return_val);
}


/**
  @brief Helper function to grant_reload_procs_priv

  Reads the procs_priv table into memory hash.

  @param table A pointer to the procs_priv table structure.

  @see grant_reload
  @see grant_reload_procs_priv

  @return Error state
    @retval TRUE An error occurred
    @retval FALSE Success
*/

static my_bool grant_load_procs_priv(TABLE *p_table)
{
  MEM_ROOT *memex_ptr;
  my_bool return_val= 1;
  bool check_no_resolve= specialflag & SPECIAL_NO_RESOLVE;
  MEM_ROOT **save_mem_root_ptr= my_pthread_getspecific_ptr(MEM_ROOT**,
                                                           THR_MALLOC);
  DBUG_ENTER("grant_load_procs_priv");
  (void) my_hash_init(&proc_priv_hash, &my_charset_utf8_bin,
                      0,0,0, (my_hash_get_key) get_grant_table,
                      0,0);
  (void) my_hash_init(&func_priv_hash, &my_charset_utf8_bin,
                      0,0,0, (my_hash_get_key) get_grant_table,
                      0,0);
  if (p_table->file->ha_index_init(0, 1))
    DBUG_RETURN(TRUE);
  p_table->use_all_columns();

  if (!p_table->file->ha_index_first(p_table->record[0]))
  {
    memex_ptr= &memex;
    my_pthread_setspecific_ptr(THR_MALLOC, &memex_ptr);
    do
    {
      GRANT_NAME *mem_check;
      HASH *hash;
      if (!(mem_check=new (memex_ptr) GRANT_NAME(p_table, TRUE)))
      {
        /* This could only happen if we are out memory */
        goto end_unlock;
      }

      if (check_no_resolve)
      {
	if (hostname_requires_resolving(mem_check->host.get_host()))
	{
          sql_print_warning("'procs_priv' entry '%s %s@%s' "
                            "ignored in --skip-name-resolve mode.",
                            mem_check->tname, mem_check->user,
                            mem_check->host.get_host() ?
                            mem_check->host.get_host() : "");
          continue;
        }
      }
      if (p_table->field[4]->val_int() == SP_TYPE_PROCEDURE)
      {
        hash= &proc_priv_hash;
      }
      else
      if (p_table->field[4]->val_int() == SP_TYPE_FUNCTION)
      {
        hash= &func_priv_hash;
      }
      else
      {
        sql_print_warning("'procs_priv' entry '%s' "
                          "ignored, bad routine type",
                          mem_check->tname);
        continue;
      }

      mem_check->privs= fix_rights_for_procedure(mem_check->privs);
      if (! mem_check->ok())
        delete mem_check;
      else if (my_hash_insert(hash, (uchar*) mem_check))
      {
        delete mem_check;
        goto end_unlock;
      }
    }
    while (!p_table->file->ha_index_next(p_table->record[0]));
  }
  /* Return ok */
  return_val= 0;

end_unlock:
  p_table->file->ha_index_end();
  my_pthread_setspecific_ptr(THR_MALLOC, save_mem_root_ptr);
  DBUG_RETURN(return_val);
}


/**
  @brief Initialize structures responsible for table/column-level privilege
    checking and load information about grants from open privilege tables.

  @param thd Current thread
  @param tables List containing open "mysql.tables_priv" and
    "mysql.columns_priv" tables.

  @see grant_reload

  @return Error state
    @retval FALSE Success
    @retval TRUE Error
*/

static my_bool grant_load(THD *thd, TABLE_LIST *tables)
{
  MEM_ROOT *memex_ptr;
  my_bool return_val= 1;
  TABLE *t_table= 0, *c_table= 0;
  bool check_no_resolve= specialflag & SPECIAL_NO_RESOLVE;
  MEM_ROOT **save_mem_root_ptr= my_pthread_getspecific_ptr(MEM_ROOT**,
                                                           THR_MALLOC);
  sql_mode_t old_sql_mode= thd->variables.sql_mode;
  DBUG_ENTER("grant_load");

  thd->variables.sql_mode&= ~MODE_PAD_CHAR_TO_FULL_LENGTH;

  (void) my_hash_init(&column_priv_hash, &my_charset_utf8_bin,
                      0,0,0, (my_hash_get_key) get_grant_table,
                      (my_hash_free_key) free_grant_table,0);

  t_table = tables[0].table;
  c_table = tables[1].table;
  if (t_table->file->ha_index_init(0, 1))
    goto end_index_init;
  t_table->use_all_columns();
  c_table->use_all_columns();

  if (!t_table->file->ha_index_first(t_table->record[0]))
  {
    memex_ptr= &memex;
    my_pthread_setspecific_ptr(THR_MALLOC, &memex_ptr);
    do
    {
      GRANT_TABLE *mem_check;
      if (!(mem_check=new (memex_ptr) GRANT_TABLE(t_table,c_table)))
      {
	/* This could only happen if we are out memory */
	goto end_unlock;
      }

      if (check_no_resolve)
      {
	if (hostname_requires_resolving(mem_check->host.get_host()))
	{
          sql_print_warning("'tables_priv' entry '%s %s@%s' "
                            "ignored in --skip-name-resolve mode.",
                            mem_check->tname,
                            mem_check->user ? mem_check->user : "",
                            mem_check->host.get_host() ?
                            mem_check->host.get_host() : "");
	  continue;
	}
      }

      if (! mem_check->ok())
	delete mem_check;
      else if (my_hash_insert(&column_priv_hash,(uchar*) mem_check))
      {
	delete mem_check;
	goto end_unlock;
      }
    }
    while (!t_table->file->ha_index_next(t_table->record[0]));
  }

  return_val=0;					// Return ok

end_unlock:
  t_table->file->ha_index_end();
  my_pthread_setspecific_ptr(THR_MALLOC, save_mem_root_ptr);
end_index_init:
  thd->variables.sql_mode= old_sql_mode;
  DBUG_RETURN(return_val);
}


/**
  @brief Helper function to grant_reload. Reloads procs_priv table is it
    exists.

  @param thd A pointer to the thread handler object.

  @see grant_reload

  @return Error state
    @retval FALSE Success
    @retval TRUE An error has occurred.
*/

static my_bool grant_reload_procs_priv(THD *thd)
{
  HASH old_proc_priv_hash, old_func_priv_hash;
  TABLE_LIST table;
  my_bool return_val= FALSE;
  DBUG_ENTER("grant_reload_procs_priv");

  table.init_one_table("mysql", 5, "procs_priv",
                       strlen("procs_priv"), "procs_priv",
                       TL_READ);
  table.open_type= OT_BASE_ONLY;

  if (open_and_lock_tables(thd, &table, FALSE, MYSQL_LOCK_IGNORE_TIMEOUT))
    DBUG_RETURN(TRUE);

  mysql_rwlock_wrlock(&LOCK_grant);
  /* Save a copy of the current hash if we need to undo the grant load */
  old_proc_priv_hash= proc_priv_hash;
  old_func_priv_hash= func_priv_hash;

  if ((return_val= grant_load_procs_priv(table.table)))
  {
    /* Error; Reverting to old hash */
    DBUG_PRINT("error",("Reverting to old privileges"));
    grant_free();
    proc_priv_hash= old_proc_priv_hash;
    func_priv_hash= old_func_priv_hash;
  }
  else
  {
    my_hash_free(&old_proc_priv_hash);
    my_hash_free(&old_func_priv_hash);
  }
  mysql_rwlock_unlock(&LOCK_grant);

  DBUG_RETURN(return_val);
}


/**
  @brief Reload information about table and column level privileges if possible

  @param thd Current thread

  Locked tables are checked by acl_reload() and doesn't have to be checked
  in this call.
  This function is also used for initialization of structures responsible
  for table/column-level privilege checking.

  @return Error state
    @retval FALSE Success
    @retval TRUE  Error
*/

my_bool grant_reload(THD *thd)
{
  TABLE_LIST tables[2];
  HASH old_column_priv_hash;
  MEM_ROOT old_mem;
  my_bool return_val= 1;
  DBUG_ENTER("grant_reload");

  /* Don't do anything if running with --skip-grant-tables */
  if (!initialized)
    DBUG_RETURN(0);

  tables[0].init_one_table(C_STRING_WITH_LEN("mysql"),
                           C_STRING_WITH_LEN("tables_priv"),
                           "tables_priv", TL_READ);
  tables[1].init_one_table(C_STRING_WITH_LEN("mysql"),
                           C_STRING_WITH_LEN("columns_priv"),
                           "columns_priv", TL_READ);
  tables[0].next_local= tables[0].next_global= tables+1;
  tables[0].open_type= tables[1].open_type= OT_BASE_ONLY;

  /*
    To avoid deadlocks we should obtain table locks before
    obtaining LOCK_grant rwlock.
  */
  if (open_and_lock_tables(thd, tables, FALSE, MYSQL_LOCK_IGNORE_TIMEOUT))
    goto end;

  mysql_rwlock_wrlock(&LOCK_grant);
  old_column_priv_hash= column_priv_hash;

  /*
    Create a new memory pool but save the current memory pool to make an undo
    opertion possible in case of failure.
  */
  old_mem= memex;
  init_sql_alloc(&memex, ACL_ALLOC_BLOCK_SIZE, 0);

  if ((return_val= grant_load(thd, tables)))
  {						// Error. Revert to old hash
    DBUG_PRINT("error",("Reverting to old privileges"));
    grant_free();				/* purecov: deadcode */
    column_priv_hash= old_column_priv_hash;	/* purecov: deadcode */
    memex= old_mem;				/* purecov: deadcode */
  }
  else
  {
    my_hash_free(&old_column_priv_hash);
    free_root(&old_mem,MYF(0));
  }
  mysql_rwlock_unlock(&LOCK_grant);
  close_acl_tables(thd);

  /*
    It is OK failing to load procs_priv table because we may be
    working with 4.1 privilege tables.
  */
  if (grant_reload_procs_priv(thd))
    return_val= 1;

  mysql_rwlock_wrlock(&LOCK_grant);
  grant_version++;
  mysql_rwlock_unlock(&LOCK_grant);

end:
  close_acl_tables(thd);
  DBUG_RETURN(return_val);
}


/**
  @brief Check table level grants

  @param thd          Thread handler
  @param want_access  Bits of privileges user needs to have.
  @param tables       List of tables to check. The user should have
                      'want_access' to all tables in list.
  @param any_combination_will_do TRUE if it's enough to have any privilege for
    any combination of the table columns.
  @param number       Check at most this number of tables.
  @param no_errors    TRUE if no error should be sent directly to the client.

  If table->grant.want_privilege != 0 then the requested privileges where
  in the set of COL_ACLS but access was not granted on the table level. As
  a consequence an extra check of column privileges is required.

  Specifically if this function returns FALSE the user has some kind of
  privilege on a combination of columns in each table.

  This function is usually preceeded by check_access which establish the
  User-, Db- and Host access rights.

  @see check_access
  @see check_table_access

  @note This functions assumes that either number of tables to be inspected
     by it is limited explicitly (i.e. is is not UINT_MAX) or table list
     used and thd->lex->query_tables_own_last value correspond to each
     other (the latter should be either 0 or point to next_global member
     of one of elements of this table list).

   @return Access status
     @retval FALSE Access granted; But column privileges might need to be
      checked.
     @retval TRUE The user did not have the requested privileges on any of the
      tables.

*/

bool check_grant(THD *thd, ulong want_access, TABLE_LIST *tables,
                 bool any_combination_will_do, uint number, bool no_errors)
{
  TABLE_LIST *tl;
  TABLE_LIST *first_not_own_table= thd->lex->first_not_own_table();
  Security_context *sctx= thd->security_ctx;
  uint i;
  ulong orig_want_access= want_access;
  DBUG_ENTER("check_grant");
  DBUG_ASSERT(number > 0);

  /*
    Walk through the list of tables that belong to the query and save the
    requested access (orig_want_privilege) to be able to use it when
    checking access rights to the underlying tables of a view. Our grant
    system gradually eliminates checked bits from want_privilege and thus
    after all checks are done we can no longer use it.
    The check that first_not_own_table is not reached is for the case when
    the given table list refers to the list for prelocking (contains tables
    of other queries). For simple queries first_not_own_table is 0.
  */
  for (i= 0, tl= tables;
       i < number  && tl != first_not_own_table;
       tl= tl->next_global, i++)
  {
    /*
      Save a copy of the privileges without the SHOW_VIEW_ACL attribute.
      It will be checked during making view.
    */
    tl->grant.orig_want_privilege= (want_access & ~SHOW_VIEW_ACL);
  }

  mysql_rwlock_rdlock(&LOCK_grant);
  for (tl= tables;
       tl && number-- && tl != first_not_own_table;
       tl= tl->next_global)
  {
    sctx = test(tl->security_ctx) ? tl->security_ctx : thd->security_ctx;

    const ACL_internal_table_access *access=
      get_cached_table_access(&tl->grant.m_internal,
                              tl->get_db_name(),
                              tl->get_table_name());

    if (access)
    {
      switch(access->check(orig_want_access, &tl->grant.privilege))
      {
      case ACL_INTERNAL_ACCESS_GRANTED:
        /*
           Grant all access to the table to skip column checks.
           Depend on the controls in the P_S table itself.
        */
        tl->grant.privilege|= TMP_TABLE_ACLS;
        tl->grant.want_privilege= 0;
        continue;
      case ACL_INTERNAL_ACCESS_DENIED:
        goto err;
      case ACL_INTERNAL_ACCESS_CHECK_GRANT:
        break;
      }
    }

    want_access= orig_want_access;
    want_access&= ~sctx->master_access;
    if (!want_access)
      continue;                                 // ok

    if (!(~tl->grant.privilege & want_access) ||
        tl->is_anonymous_derived_table() || tl->schema_table)
    {
      /*
        It is subquery in the FROM clause. VIEW set tl->derived after
        table opening, but this function always called before table opening.
      */
      if (!tl->referencing_view)
      {
        /*
          If it's a temporary table created for a subquery in the FROM
          clause, or an INFORMATION_SCHEMA table, drop the request for
          a privilege.
        */
        tl->grant.want_privilege= 0;
      }
      continue;
    }
<<<<<<< HEAD

    if (is_temporary_table(tl))
    {
      /*
        If this table list element corresponds to a pre-opened temporary
        table skip checking of all relevant table-level privileges for it.
        Note that during creation of temporary table we still need to check
        if user has CREATE_TMP_ACL.
      */
      tl->grant.privilege|= TMP_TABLE_ACLS;
      tl->grant.want_privilege= 0;
      continue;
    }

    GRANT_TABLE *grant_table= table_hash_search(sctx->host, sctx->ip,
=======
    GRANT_TABLE *grant_table= table_hash_search(sctx->get_host()->ptr(),
                                                sctx->get_ip()->ptr(),
>>>>>>> d75c58e1
                                                tl->get_db_name(),
                                                sctx->priv_user,
                                                tl->get_table_name(),
                                                FALSE);

    if (!grant_table)
    {
      want_access &= ~tl->grant.privilege;
      goto err;					// No grants
    }

    /*
      For SHOW COLUMNS, SHOW INDEX it is enough to have some
      privileges on any column combination on the table.
    */
    if (any_combination_will_do)
      continue;

    tl->grant.grant_table= grant_table; // Remember for column test
    tl->grant.version= grant_version;
    tl->grant.privilege|= grant_table->privs;
    tl->grant.want_privilege= ((want_access & COL_ACLS) & ~tl->grant.privilege);

    if (!(~tl->grant.privilege & want_access))
      continue;

    if (want_access & ~(grant_table->cols | tl->grant.privilege))
    {
      want_access &= ~(grant_table->cols | tl->grant.privilege);
      goto err;					// impossible
    }
  }
  mysql_rwlock_unlock(&LOCK_grant);
  DBUG_RETURN(FALSE);

err:
  mysql_rwlock_unlock(&LOCK_grant);
  if (!no_errors)				// Not a silent skip of table
  {
    char command[128];
    get_privilege_desc(command, sizeof(command), want_access);
    my_error(ER_TABLEACCESS_DENIED_ERROR, MYF(0),
             command,
             sctx->priv_user,
             sctx->host_or_ip,
             tl ? tl->get_table_name() : "unknown");
  }
  DBUG_RETURN(TRUE);
}


/*
  Check column rights in given security context

  SYNOPSIS
    check_grant_column()
    thd                  thread handler
    grant                grant information structure
    db_name              db name
    table_name           table  name
    name                 column name
    length               column name length
    sctx                 security context

  RETURN
    FALSE OK
    TRUE  access denied
*/

bool check_grant_column(THD *thd, GRANT_INFO *grant,
			const char *db_name, const char *table_name,
			const char *name, uint length,  Security_context *sctx)
{
  GRANT_TABLE *grant_table;
  GRANT_COLUMN *grant_column;
  ulong want_access= grant->want_privilege & ~grant->privilege;
  DBUG_ENTER("check_grant_column");
  DBUG_PRINT("enter", ("table: %s  want_access: %lu", table_name, want_access));

  if (!want_access)
    DBUG_RETURN(0);				// Already checked

  mysql_rwlock_rdlock(&LOCK_grant);

  /* reload table if someone has modified any grants */

  if (grant->version != grant_version)
  {
    grant->grant_table=
      table_hash_search(sctx->get_host()->ptr(), sctx->get_ip()->ptr(),
                        db_name, sctx->priv_user,
			table_name, 0);         /* purecov: inspected */
    grant->version= grant_version;	        /* purecov: inspected */
  }
  if (!(grant_table= grant->grant_table))
    goto err;					/* purecov: deadcode */

  grant_column=column_hash_search(grant_table, name, length);
  if (grant_column && !(~grant_column->rights & want_access))
  {
    mysql_rwlock_unlock(&LOCK_grant);
    DBUG_RETURN(0);
  }

err:
  mysql_rwlock_unlock(&LOCK_grant);
  char command[128];
  get_privilege_desc(command, sizeof(command), want_access);
  my_error(ER_COLUMNACCESS_DENIED_ERROR, MYF(0),
           command,
           sctx->priv_user,
           sctx->host_or_ip,
           name,
           table_name);
  DBUG_RETURN(1);
}


/*
  Check the access right to a column depending on the type of table.

  SYNOPSIS
    check_column_grant_in_table_ref()
    thd              thread handler
    table_ref        table reference where to check the field
    name             name of field to check
    length           length of name

  DESCRIPTION
    Check the access rights to a column depending on the type of table
    reference where the column is checked. The function provides a
    generic interface to check column access rights that hides the
    heterogeneity of the column representation - whether it is a view
    or a stored table colum.

  RETURN
    FALSE OK
    TRUE  access denied
*/

bool check_column_grant_in_table_ref(THD *thd, TABLE_LIST * table_ref,
                                     const char *name, uint length)
{
  GRANT_INFO *grant;
  const char *db_name;
  const char *table_name;
  Security_context *sctx= test(table_ref->security_ctx) ?
                          table_ref->security_ctx : thd->security_ctx;

  if (table_ref->view || table_ref->field_translation)
  {
    /* View or derived information schema table. */
    ulong view_privs;
    grant= &(table_ref->grant);
    db_name= table_ref->view_db.str;
    table_name= table_ref->view_name.str;
    if (table_ref->belong_to_view && 
        thd->lex->sql_command == SQLCOM_SHOW_FIELDS)
    {
      view_privs= get_column_grant(thd, grant, db_name, table_name, name);
      if (view_privs & VIEW_ANY_ACL)
      {
        table_ref->belong_to_view->allowed_show= TRUE;
        return FALSE;
      }
      table_ref->belong_to_view->allowed_show= FALSE;
      my_message(ER_VIEW_NO_EXPLAIN, ER(ER_VIEW_NO_EXPLAIN), MYF(0));
      return TRUE;
    }
  }
  else
  {
    /* Normal or temporary table. */
    TABLE *table= table_ref->table;
    grant= &(table->grant);
    db_name= table->s->db.str;
    table_name= table->s->table_name.str;
  }

  if (grant->want_privilege)
    return check_grant_column(thd, grant, db_name, table_name, name,
                              length, sctx);
  else
    return FALSE;

}


/** 
  @brief check if a query can access a set of columns

  @param  thd  the current thread
  @param  want_access_arg  the privileges requested
  @param  fields an iterator over the fields of a table reference.
  @return Operation status
    @retval 0 Success
    @retval 1 Falure
  @details This function walks over the columns of a table reference 
   The columns may originate from different tables, depending on the kind of
   table reference, e.g. join, view.
   For each table it will retrieve the grant information and will use it
   to check the required access privileges for the fields requested from it.
*/    
bool check_grant_all_columns(THD *thd, ulong want_access_arg, 
                             Field_iterator_table_ref *fields)
{
  Security_context *sctx= thd->security_ctx;
  ulong want_access= want_access_arg;
  const char *table_name= NULL;

  const char* db_name; 
  GRANT_INFO *grant;
  /* Initialized only to make gcc happy */
  GRANT_TABLE *grant_table= NULL;
  /* 
     Flag that gets set if privilege checking has to be performed on column
     level.
  */
  bool using_column_privileges= FALSE;

  mysql_rwlock_rdlock(&LOCK_grant);

  for (; !fields->end_of_fields(); fields->next())
  {
    const char *field_name= fields->name();

    if (table_name != fields->get_table_name())
    {
      table_name= fields->get_table_name();
      db_name= fields->get_db_name();
      grant= fields->grant();
      /* get a fresh one for each table */
      want_access= want_access_arg & ~grant->privilege;
      if (want_access)
      {
        /* reload table if someone has modified any grants */
        if (grant->version != grant_version)
        {
          grant->grant_table=
            table_hash_search(sctx->get_host()->ptr(), sctx->get_ip()->ptr(),
                              db_name, sctx->priv_user,
                              table_name, 0);	/* purecov: inspected */
          grant->version= grant_version;	/* purecov: inspected */
        }

        grant_table= grant->grant_table;
        DBUG_ASSERT (grant_table);
      }
    }

    if (want_access)
    {
      GRANT_COLUMN *grant_column= 
        column_hash_search(grant_table, field_name,
                           (uint) strlen(field_name));
      if (grant_column)
        using_column_privileges= TRUE;
      if (!grant_column || (~grant_column->rights & want_access))
        goto err;
    }
  }
  mysql_rwlock_unlock(&LOCK_grant);
  return 0;

err:
  mysql_rwlock_unlock(&LOCK_grant);

  char command[128];
  get_privilege_desc(command, sizeof(command), want_access);
  /*
    Do not give an error message listing a column name unless the user has
    privilege to see all columns.
  */
  if (using_column_privileges)
    my_error(ER_TABLEACCESS_DENIED_ERROR, MYF(0),
             command, sctx->priv_user,
             sctx->host_or_ip, table_name); 
  else
    my_error(ER_COLUMNACCESS_DENIED_ERROR, MYF(0),
             command,
             sctx->priv_user,
             sctx->host_or_ip,
             fields->name(),
             table_name);
  return 1;
}


static bool check_grant_db_routine(THD *thd, const char *db, HASH *hash)
{
  Security_context *sctx= thd->security_ctx;

  for (uint idx= 0; idx < hash->records; ++idx)
  {
    GRANT_NAME *item= (GRANT_NAME*) my_hash_element(hash, idx);

    if (strcmp(item->user, sctx->priv_user) == 0 &&
        strcmp(item->db, db) == 0 &&
<<<<<<< HEAD
        item->host.compare_hostname(sctx->host, sctx->ip))
=======
        compare_hostname(&item->host, sctx->get_host()->ptr(),
                         sctx->get_ip()->ptr()))
>>>>>>> d75c58e1
    {
      return FALSE;
    }
  }

  return TRUE;
}


/*
  Check if a user has the right to access a database
  Access is accepted if he has a grant for any table/routine in the database
  Return 1 if access is denied
*/

bool check_grant_db(THD *thd,const char *db)
{
  Security_context *sctx= thd->security_ctx;
  char helping [NAME_LEN+USERNAME_LENGTH+2];
  uint len;
  bool error= TRUE;
  size_t copy_length;

  copy_length= (size_t) (strlen(sctx->priv_user ? sctx->priv_user : "") +
                 strlen(db ? db : ""));

  /*
    Make sure that strmov() operations do not result in buffer overflow.
  */
  if (copy_length >= (NAME_LEN+USERNAME_LENGTH+2))
    return 1;

  len= (uint) (strmov(strmov(helping, sctx->priv_user) + 1, db) - helping) + 1;

  mysql_rwlock_rdlock(&LOCK_grant);

  for (uint idx=0 ; idx < column_priv_hash.records ; idx++)
  {
    GRANT_TABLE *grant_table= (GRANT_TABLE*)
      my_hash_element(&column_priv_hash,
                      idx);
    if (len < grant_table->key_length &&
	!memcmp(grant_table->hash_key,helping,len) &&
<<<<<<< HEAD
        grant_table->host.compare_hostname(sctx->host, sctx->ip))
=======
        compare_hostname(&grant_table->host, sctx->get_host()->ptr(),
                         sctx->get_ip()->ptr()))
>>>>>>> d75c58e1
    {
      error= FALSE; /* Found match. */
      break;
    }
  }

  if (error)
    error= check_grant_db_routine(thd, db, &proc_priv_hash) &&
           check_grant_db_routine(thd, db, &func_priv_hash);

  mysql_rwlock_unlock(&LOCK_grant);

  return error;
}


/****************************************************************************
  Check routine level grants

  SYNPOSIS
   bool check_grant_routine()
   thd		Thread handler
   want_access  Bits of privileges user needs to have
   procs	List of routines to check. The user should have 'want_access'
   is_proc	True if the list is all procedures, else functions
   no_errors	If 0 then we write an error. The error is sent directly to
		the client

   RETURN
     0  ok
     1  Error: User did not have the requested privielges
****************************************************************************/

bool check_grant_routine(THD *thd, ulong want_access,
			 TABLE_LIST *procs, bool is_proc, bool no_errors)
{
  TABLE_LIST *table;
  Security_context *sctx= thd->security_ctx;
  char *user= sctx->priv_user;
  char *host= sctx->priv_host;
  DBUG_ENTER("check_grant_routine");

  want_access&= ~sctx->master_access;
  if (!want_access)
    DBUG_RETURN(0);                             // ok

  mysql_rwlock_rdlock(&LOCK_grant);
  for (table= procs; table; table= table->next_global)
  {
    GRANT_NAME *grant_proc;
    if ((grant_proc= routine_hash_search(host, sctx->get_ip()->ptr(), table->db,
                                         user, table->table_name, is_proc, 0)))
      table->grant.privilege|= grant_proc->privs;

    if (want_access & ~table->grant.privilege)
    {
      want_access &= ~table->grant.privilege;
      goto err;
    }
  }
  mysql_rwlock_unlock(&LOCK_grant);
  DBUG_RETURN(0);
err:
  mysql_rwlock_unlock(&LOCK_grant);
  if (!no_errors)
  {
    char buff[1024];
    const char *command="";
    if (table)
      strxmov(buff, table->db, ".", table->table_name, NullS);
    if (want_access & EXECUTE_ACL)
      command= "execute";
    else if (want_access & ALTER_PROC_ACL)
      command= "alter routine";
    else if (want_access & GRANT_ACL)
      command= "grant";
    my_error(ER_PROCACCESS_DENIED_ERROR, MYF(0),
             command, user, host, table ? buff : "unknown");
  }
  DBUG_RETURN(1);
}


/*
  Check if routine has any of the 
  routine level grants
  
  SYNPOSIS
   bool    check_routine_level_acl()
   thd	        Thread handler
   db           Database name
   name         Routine name

  RETURN
   0            Ok 
   1            error
*/

bool check_routine_level_acl(THD *thd, const char *db, const char *name, 
                             bool is_proc)
{
  bool no_routine_acl= 1;
  GRANT_NAME *grant_proc;
  Security_context *sctx= thd->security_ctx;
  mysql_rwlock_rdlock(&LOCK_grant);
  if ((grant_proc= routine_hash_search(sctx->priv_host,
                                       sctx->get_ip()->ptr(), db,
                                       sctx->priv_user,
                                       name, is_proc, 0)))
    no_routine_acl= !(grant_proc->privs & SHOW_PROC_ACLS);
  mysql_rwlock_unlock(&LOCK_grant);
  return no_routine_acl;
}


/*****************************************************************************
  Functions to retrieve the grant for a table/column  (for SHOW functions)
*****************************************************************************/

ulong get_table_grant(THD *thd, TABLE_LIST *table)
{
  ulong privilege;
  Security_context *sctx= thd->security_ctx;
  const char *db = table->db ? table->db : thd->db;
  GRANT_TABLE *grant_table;

  mysql_rwlock_rdlock(&LOCK_grant);
#ifdef EMBEDDED_LIBRARY
  grant_table= NULL;
#else
  grant_table= table_hash_search(sctx->get_host()->ptr(), sctx->get_ip()->ptr(),
                                 db, sctx->priv_user, table->table_name, 0);
#endif
  table->grant.grant_table=grant_table; // Remember for column test
  table->grant.version=grant_version;
  if (grant_table)
    table->grant.privilege|= grant_table->privs;
  privilege= table->grant.privilege;
  mysql_rwlock_unlock(&LOCK_grant);
  return privilege;
}


/*
  Determine the access priviliges for a field.

  SYNOPSIS
    get_column_grant()
    thd         thread handler
    grant       grants table descriptor
    db_name     name of database that the field belongs to
    table_name  name of table that the field belongs to
    field_name  name of field

  DESCRIPTION
    The procedure may also modify: grant->grant_table and grant->version.

  RETURN
    The access priviliges for the field db_name.table_name.field_name
*/

ulong get_column_grant(THD *thd, GRANT_INFO *grant,
                       const char *db_name, const char *table_name,
                       const char *field_name)
{
  GRANT_TABLE *grant_table;
  GRANT_COLUMN *grant_column;
  ulong priv;

  mysql_rwlock_rdlock(&LOCK_grant);
  /* reload table if someone has modified any grants */
  if (grant->version != grant_version)
  {
    Security_context *sctx= thd->security_ctx;
    grant->grant_table=
      table_hash_search(sctx->get_host()->ptr(), sctx->get_ip()->ptr(),
                        db_name, sctx->priv_user,
			table_name, 0);	        /* purecov: inspected */
    grant->version= grant_version;              /* purecov: inspected */
  }

  if (!(grant_table= grant->grant_table))
    priv= grant->privilege;
  else
  {
    grant_column= column_hash_search(grant_table, field_name,
                                     (uint) strlen(field_name));
    if (!grant_column)
      priv= (grant->privilege | grant_table->privs);
    else
      priv= (grant->privilege | grant_table->privs | grant_column->rights);
  }
  mysql_rwlock_unlock(&LOCK_grant);
  return priv;
}


/* Help function for mysql_show_grants */

static void add_user_option(String *grant, ulong value, const char *name)
{
  if (value)
  {
    char buff[22], *p; // just as in int2str
    grant->append(' ');
    grant->append(name, strlen(name));
    grant->append(' ');
    p=int10_to_str(value, buff, 10);
    grant->append(buff,p-buff);
  }
}

#endif /*NO_EMBEDDED_ACCESS_CHECKS */

const char *command_array[]=
{
  "SELECT", "INSERT", "UPDATE", "DELETE", "CREATE", "DROP", "RELOAD",
  "SHUTDOWN", "PROCESS","FILE", "GRANT", "REFERENCES", "INDEX",
  "ALTER", "SHOW DATABASES", "SUPER", "CREATE TEMPORARY TABLES",
  "LOCK TABLES", "EXECUTE", "REPLICATION SLAVE", "REPLICATION CLIENT",
  "CREATE VIEW", "SHOW VIEW", "CREATE ROUTINE", "ALTER ROUTINE",
  "CREATE USER", "EVENT", "TRIGGER", "CREATE TABLESPACE"
};

uint command_lengths[]=
{
  6, 6, 6, 6, 6, 4, 6, 8, 7, 4, 5, 10, 5, 5, 14, 5, 23, 11, 7, 17, 18, 11, 9,
  14, 13, 11, 5, 7, 17
};

#ifndef NO_EMBEDDED_ACCESS_CHECKS

static int show_routine_grants(THD *thd, LEX_USER *lex_user, HASH *hash,
                               const char *type, int typelen,
                               char *buff, int buffsize);


/*
  SHOW GRANTS;  Send grants for a user to the client

  IMPLEMENTATION
   Send to client grant-like strings depicting user@host privileges
*/

bool mysql_show_grants(THD *thd,LEX_USER *lex_user)
{
  ulong want_access;
  uint counter,index;
  int  error = 0;
  ACL_USER *acl_user;
  ACL_DB *acl_db;
  char buff[1024];
  Protocol *protocol= thd->protocol;
  DBUG_ENTER("mysql_show_grants");

  LINT_INIT(acl_user);
  if (!initialized)
  {
    my_error(ER_OPTION_PREVENTS_STATEMENT, MYF(0), "--skip-grant-tables");
    DBUG_RETURN(TRUE);
  }

  mysql_rwlock_rdlock(&LOCK_grant);
  mysql_mutex_lock(&acl_cache->lock);

  acl_user= find_acl_user(lex_user->host.str, lex_user->user.str, TRUE);
  if (!acl_user)
  {
    mysql_mutex_unlock(&acl_cache->lock);
    mysql_rwlock_unlock(&LOCK_grant);

    my_error(ER_NONEXISTING_GRANT, MYF(0),
             lex_user->user.str, lex_user->host.str);
    DBUG_RETURN(TRUE);
  }

  Item_string *field=new Item_string("",0,&my_charset_latin1);
  List<Item> field_list;
  field->max_length=1024;
  strxmov(buff,"Grants for ",lex_user->user.str,"@",
	  lex_user->host.str,NullS);
  field->item_name.set(buff);
  field_list.push_back(field);
  if (protocol->send_result_set_metadata(&field_list,
                            Protocol::SEND_NUM_ROWS | Protocol::SEND_EOF))
  {
    mysql_mutex_unlock(&acl_cache->lock);
    mysql_rwlock_unlock(&LOCK_grant);

    DBUG_RETURN(TRUE);
  }

  /* Add first global access grants */
  {
    String global(buff,sizeof(buff),system_charset_info);
    global.length(0);
    global.append(STRING_WITH_LEN("GRANT "));

    want_access= acl_user->access;
    if (test_all_bits(want_access, (GLOBAL_ACLS & ~ GRANT_ACL)))
      global.append(STRING_WITH_LEN("ALL PRIVILEGES"));
    else if (!(want_access & ~GRANT_ACL))
      global.append(STRING_WITH_LEN("USAGE"));
    else
    {
      bool found=0;
      ulong j,test_access= want_access & ~GRANT_ACL;
      for (counter=0, j = SELECT_ACL;j <= GLOBAL_ACLS;counter++,j <<= 1)
      {
	if (test_access & j)
	{
	  if (found)
	    global.append(STRING_WITH_LEN(", "));
	  found=1;
	  global.append(command_array[counter],command_lengths[counter]);
	}
      }
    }
    global.append (STRING_WITH_LEN(" ON *.* TO '"));
    global.append(lex_user->user.str, lex_user->user.length,
		  system_charset_info);
    global.append (STRING_WITH_LEN("'@'"));
    global.append(lex_user->host.str,lex_user->host.length,
		  system_charset_info);
    global.append ('\'');
#if defined(HAVE_OPENSSL)
    if (acl_user->plugin.str == sha256_password_plugin_name.str)
    {
      global.append(STRING_WITH_LEN(" IDENTIFIED BY PASSWORD '"));
      global.append((const char *) &acl_user->auth_string.str[0]);
      global.append('\'');
    }
    else
#endif
    if (acl_user->salt_len)
    {
      char passwd_buff[SCRAMBLED_PASSWORD_CHAR_LENGTH+1];
      if (acl_user->salt_len == SCRAMBLE_LENGTH)
        make_password_from_salt(passwd_buff, acl_user->salt);
      else
        make_password_from_salt_323(passwd_buff, (ulong *) acl_user->salt);
      global.append(STRING_WITH_LEN(" IDENTIFIED BY PASSWORD '"));
      global.append(passwd_buff);
      global.append('\'');
    }
    /* "show grants" SSL related stuff */
    if (acl_user->ssl_type == SSL_TYPE_ANY)
      global.append(STRING_WITH_LEN(" REQUIRE SSL"));
    else if (acl_user->ssl_type == SSL_TYPE_X509)
      global.append(STRING_WITH_LEN(" REQUIRE X509"));
    else if (acl_user->ssl_type == SSL_TYPE_SPECIFIED)
    {
      int ssl_options = 0;
      global.append(STRING_WITH_LEN(" REQUIRE "));
      if (acl_user->x509_issuer)
      {
	ssl_options++;
	global.append(STRING_WITH_LEN("ISSUER \'"));
	global.append(acl_user->x509_issuer,strlen(acl_user->x509_issuer));
	global.append('\'');
      }
      if (acl_user->x509_subject)
      {
	if (ssl_options++)
	  global.append(' ');
	global.append(STRING_WITH_LEN("SUBJECT \'"));
	global.append(acl_user->x509_subject,strlen(acl_user->x509_subject),
                      system_charset_info);
	global.append('\'');
      }
      if (acl_user->ssl_cipher)
      {
	if (ssl_options++)
	  global.append(' ');
	global.append(STRING_WITH_LEN("CIPHER '"));
	global.append(acl_user->ssl_cipher,strlen(acl_user->ssl_cipher),
                      system_charset_info);
	global.append('\'');
      }
    }
    if ((want_access & GRANT_ACL) ||
	(acl_user->user_resource.questions ||
         acl_user->user_resource.updates ||
         acl_user->user_resource.conn_per_hour ||
         acl_user->user_resource.user_conn))
    {
      global.append(STRING_WITH_LEN(" WITH"));
      if (want_access & GRANT_ACL)
	global.append(STRING_WITH_LEN(" GRANT OPTION"));
      add_user_option(&global, acl_user->user_resource.questions,
		      "MAX_QUERIES_PER_HOUR");
      add_user_option(&global, acl_user->user_resource.updates,
		      "MAX_UPDATES_PER_HOUR");
      add_user_option(&global, acl_user->user_resource.conn_per_hour,
		      "MAX_CONNECTIONS_PER_HOUR");
      add_user_option(&global, acl_user->user_resource.user_conn,
		      "MAX_USER_CONNECTIONS");
    }
    protocol->prepare_for_resend();
    protocol->store(global.ptr(),global.length(),global.charset());
    if (protocol->write())
    {
      error= -1;
      goto end;
    }
  }

  /* Add database access */
  for (counter=0 ; counter < acl_dbs.elements ; counter++)
  {
    const char *user, *host;

    acl_db=dynamic_element(&acl_dbs,counter,ACL_DB*);
    if (!(user=acl_db->user))
      user= "";
    if (!(host=acl_db->host.get_host()))
      host= "";

    /*
      We do not make SHOW GRANTS case-sensitive here (like REVOKE),
      but make it case-insensitive because that's the way they are
      actually applied, and showing fewer privileges than are applied
      would be wrong from a security point of view.
    */

    if (!strcmp(lex_user->user.str,user) &&
	!my_strcasecmp(system_charset_info, lex_user->host.str, host))
    {
      want_access=acl_db->access;
      if (want_access)
      {
	String db(buff,sizeof(buff),system_charset_info);
	db.length(0);
	db.append(STRING_WITH_LEN("GRANT "));

	if (test_all_bits(want_access,(DB_ACLS & ~GRANT_ACL)))
	  db.append(STRING_WITH_LEN("ALL PRIVILEGES"));
	else if (!(want_access & ~GRANT_ACL))
	  db.append(STRING_WITH_LEN("USAGE"));
	else
	{
	  int found=0, cnt;
	  ulong j,test_access= want_access & ~GRANT_ACL;
	  for (cnt=0, j = SELECT_ACL; j <= DB_ACLS; cnt++,j <<= 1)
	  {
	    if (test_access & j)
	    {
	      if (found)
		db.append(STRING_WITH_LEN(", "));
	      found = 1;
	      db.append(command_array[cnt],command_lengths[cnt]);
	    }
	  }
	}
	db.append (STRING_WITH_LEN(" ON "));
	append_identifier(thd, &db, acl_db->db, strlen(acl_db->db));
	db.append (STRING_WITH_LEN(".* TO '"));
	db.append(lex_user->user.str, lex_user->user.length,
		  system_charset_info);
	db.append (STRING_WITH_LEN("'@'"));
	// host and lex_user->host are equal except for case
	db.append(host, strlen(host), system_charset_info);
	db.append ('\'');
	if (want_access & GRANT_ACL)
	  db.append(STRING_WITH_LEN(" WITH GRANT OPTION"));
	protocol->prepare_for_resend();
	protocol->store(db.ptr(),db.length(),db.charset());
	if (protocol->write())
	{
	  error= -1;
	  goto end;
	}
      }
    }
  }

  /* Add table & column access */
  for (index=0 ; index < column_priv_hash.records ; index++)
  {
    const char *user, *host;
    GRANT_TABLE *grant_table= (GRANT_TABLE*)
      my_hash_element(&column_priv_hash, index);

    if (!(user=grant_table->user))
      user= "";
    if (!(host= grant_table->host.get_host()))
      host= "";

    /*
      We do not make SHOW GRANTS case-sensitive here (like REVOKE),
      but make it case-insensitive because that's the way they are
      actually applied, and showing fewer privileges than are applied
      would be wrong from a security point of view.
    */

    if (!strcmp(lex_user->user.str,user) &&
	!my_strcasecmp(system_charset_info, lex_user->host.str, host))
    {
      ulong table_access= grant_table->privs;
      if ((table_access | grant_table->cols) != 0)
      {
	String global(buff, sizeof(buff), system_charset_info);
	ulong test_access= (table_access | grant_table->cols) & ~GRANT_ACL;

	global.length(0);
	global.append(STRING_WITH_LEN("GRANT "));

	if (test_all_bits(table_access, (TABLE_ACLS & ~GRANT_ACL)))
	  global.append(STRING_WITH_LEN("ALL PRIVILEGES"));
	else if (!test_access)
	  global.append(STRING_WITH_LEN("USAGE"));
	else
	{
          /* Add specific column access */
	  int found= 0;
	  ulong j;

	  for (counter= 0, j= SELECT_ACL; j <= TABLE_ACLS; counter++, j<<= 1)
	  {
	    if (test_access & j)
	    {
	      if (found)
		global.append(STRING_WITH_LEN(", "));
	      found= 1;
	      global.append(command_array[counter],command_lengths[counter]);

	      if (grant_table->cols)
	      {
		uint found_col= 0;
		for (uint col_index=0 ;
		     col_index < grant_table->hash_columns.records ;
		     col_index++)
		{
		  GRANT_COLUMN *grant_column = (GRANT_COLUMN*)
                    my_hash_element(&grant_table->hash_columns,col_index);
		  if (grant_column->rights & j)
		  {
		    if (!found_col)
		    {
		      found_col= 1;
		      /*
			If we have a duplicated table level privilege, we
			must write the access privilege name again.
		      */
		      if (table_access & j)
		      {
			global.append(STRING_WITH_LEN(", "));
			global.append(command_array[counter],
				      command_lengths[counter]);
		      }
		      global.append(STRING_WITH_LEN(" ("));
		    }
		    else
		      global.append(STRING_WITH_LEN(", "));
		    global.append(grant_column->column,
				  grant_column->key_length,
				  system_charset_info);
		  }
		}
		if (found_col)
		  global.append(')');
	      }
	    }
	  }
	}
	global.append(STRING_WITH_LEN(" ON "));
	append_identifier(thd, &global, grant_table->db,
			  strlen(grant_table->db));
	global.append('.');
	append_identifier(thd, &global, grant_table->tname,
			  strlen(grant_table->tname));
	global.append(STRING_WITH_LEN(" TO '"));
	global.append(lex_user->user.str, lex_user->user.length,
		      system_charset_info);
	global.append(STRING_WITH_LEN("'@'"));
	// host and lex_user->host are equal except for case
	global.append(host, strlen(host), system_charset_info);
	global.append('\'');
	if (table_access & GRANT_ACL)
	  global.append(STRING_WITH_LEN(" WITH GRANT OPTION"));
	protocol->prepare_for_resend();
	protocol->store(global.ptr(),global.length(),global.charset());
	if (protocol->write())
	{
	  error= -1;
	  break;
	}
      }
    }
  }

  if (show_routine_grants(thd, lex_user, &proc_priv_hash, 
                          STRING_WITH_LEN("PROCEDURE"), buff, sizeof(buff)))
  {
    error= -1;
    goto end;
  }

  if (show_routine_grants(thd, lex_user, &func_priv_hash,
                          STRING_WITH_LEN("FUNCTION"), buff, sizeof(buff)))
  {
    error= -1;
    goto end;
  }

  if (show_proxy_grants(thd, lex_user, buff, sizeof(buff)))
  {
    error= -1;
    goto end;
  }

end:
  mysql_mutex_unlock(&acl_cache->lock);
  mysql_rwlock_unlock(&LOCK_grant);

  my_eof(thd);
  DBUG_RETURN(error);
}

static int show_routine_grants(THD* thd, LEX_USER *lex_user, HASH *hash,
                               const char *type, int typelen,
                               char *buff, int buffsize)
{
  uint counter, index;
  int error= 0;
  Protocol *protocol= thd->protocol;
  /* Add routine access */
  for (index=0 ; index < hash->records ; index++)
  {
    const char *user, *host;
    GRANT_NAME *grant_proc= (GRANT_NAME*) my_hash_element(hash, index);

    if (!(user=grant_proc->user))
      user= "";
    if (!(host= grant_proc->host.get_host()))
      host= "";

    /*
      We do not make SHOW GRANTS case-sensitive here (like REVOKE),
      but make it case-insensitive because that's the way they are
      actually applied, and showing fewer privileges than are applied
      would be wrong from a security point of view.
    */

    if (!strcmp(lex_user->user.str,user) &&
	!my_strcasecmp(system_charset_info, lex_user->host.str, host))
    {
      ulong proc_access= grant_proc->privs;
      if (proc_access != 0)
      {
	String global(buff, buffsize, system_charset_info);
	ulong test_access= proc_access & ~GRANT_ACL;

	global.length(0);
	global.append(STRING_WITH_LEN("GRANT "));

	if (!test_access)
 	  global.append(STRING_WITH_LEN("USAGE"));
	else
	{
          /* Add specific procedure access */
	  int found= 0;
	  ulong j;

	  for (counter= 0, j= SELECT_ACL; j <= PROC_ACLS; counter++, j<<= 1)
	  {
	    if (test_access & j)
	    {
	      if (found)
		global.append(STRING_WITH_LEN(", "));
	      found= 1;
	      global.append(command_array[counter],command_lengths[counter]);
	    }
	  }
	}
	global.append(STRING_WITH_LEN(" ON "));
        global.append(type,typelen);
        global.append(' ');
	append_identifier(thd, &global, grant_proc->db,
			  strlen(grant_proc->db));
	global.append('.');
	append_identifier(thd, &global, grant_proc->tname,
			  strlen(grant_proc->tname));
	global.append(STRING_WITH_LEN(" TO '"));
	global.append(lex_user->user.str, lex_user->user.length,
		      system_charset_info);
	global.append(STRING_WITH_LEN("'@'"));
	// host and lex_user->host are equal except for case
	global.append(host, strlen(host), system_charset_info);
	global.append('\'');
	if (proc_access & GRANT_ACL)
	  global.append(STRING_WITH_LEN(" WITH GRANT OPTION"));
	protocol->prepare_for_resend();
	protocol->store(global.ptr(),global.length(),global.charset());
	if (protocol->write())
	{
	  error= -1;
	  break;
	}
      }
    }
  }
  return error;
}

/*
  Make a clear-text version of the requested privilege.
*/

void get_privilege_desc(char *to, uint max_length, ulong access)
{
  uint pos;
  char *start=to;
  DBUG_ASSERT(max_length >= 30);                // For end ', ' removal

  if (access)
  {
    max_length--;				// Reserve place for end-zero
    for (pos=0 ; access ; pos++, access>>=1)
    {
      if ((access & 1) &&
	  command_lengths[pos] + (uint) (to-start) < max_length)
      {
	to= strmov(to, command_array[pos]);
        *to++= ',';
        *to++= ' ';
      }
    }
    to--;                                       // Remove end ' '
    to--;                                       // Remove end ','
  }
  *to=0;
}


void get_mqh(const char *user, const char *host, USER_CONN *uc)
{
  ACL_USER *acl_user;

  mysql_mutex_lock(&acl_cache->lock);

  if (initialized && (acl_user= find_acl_user(host,user, FALSE)))
    uc->user_resources= acl_user->user_resource;
  else
    memset(&uc->user_resources, 0, sizeof(uc->user_resources));

  mysql_mutex_unlock(&acl_cache->lock);
}

/**
  Open the grant tables.

  @param          thd                   The current thread.
  @param[in/out]  tables                Array of GRANT_TABLES table list elements
                                        which will be used for opening tables.
  @param[out]     transactional_tables  Set to true if one of grant tables is
                                        transactional, false otherwise.

  @note
    Tables are numbered as follows:
    0 user
    1 db
    2 tables_priv
    3 columns_priv
    4 procs_priv
    5 proxies_priv

  @retval  1    Skip GRANT handling during replication.
  @retval  0    OK.
  @retval  < 0  Error.
*/

#define GRANT_TABLES 6

static int
open_grant_tables(THD *thd, TABLE_LIST *tables, bool *transactional_tables)
{
  DBUG_ENTER("open_grant_tables");

  if (!initialized)
  {
    my_error(ER_OPTION_PREVENTS_STATEMENT, MYF(0), "--skip-grant-tables");
    DBUG_RETURN(-1);
  }

  *transactional_tables= false;

  tables->init_one_table(C_STRING_WITH_LEN("mysql"),
                         C_STRING_WITH_LEN("user"), "user", TL_WRITE);
  (tables+1)->init_one_table(C_STRING_WITH_LEN("mysql"),
                             C_STRING_WITH_LEN("db"), "db", TL_WRITE);
  (tables+2)->init_one_table(C_STRING_WITH_LEN("mysql"),
                             C_STRING_WITH_LEN("tables_priv"),
                             "tables_priv", TL_WRITE);
  (tables+3)->init_one_table(C_STRING_WITH_LEN("mysql"),
                             C_STRING_WITH_LEN("columns_priv"),
                             "columns_priv", TL_WRITE);
  (tables+4)->init_one_table(C_STRING_WITH_LEN("mysql"),
                             C_STRING_WITH_LEN("procs_priv"),
                             "procs_priv", TL_WRITE);
  (tables+5)->init_one_table(C_STRING_WITH_LEN("mysql"),
                             C_STRING_WITH_LEN("proxies_priv"),
                             "proxies_priv", TL_WRITE);
  tables[5].open_strategy= TABLE_LIST::OPEN_IF_EXISTS;

  tables->next_local= tables->next_global= tables + 1;
  (tables+1)->next_local= (tables+1)->next_global= tables + 2;
  (tables+2)->next_local= (tables+2)->next_global= tables + 3;
  (tables+3)->next_local= (tables+3)->next_global= tables + 4;
  (tables+4)->next_local= (tables+4)->next_global= tables + 5;

#ifdef HAVE_REPLICATION
  /*
    GRANT and REVOKE are applied the slave in/exclusion rules as they are
    some kind of updates to the mysql.% tables.
  */
  if (thd->slave_thread && rpl_filter->is_on())
  {
    /*
      The tables must be marked "updating" so that tables_ok() takes them into
      account in tests.
    */
    tables[0].updating= tables[1].updating= tables[2].updating=
      tables[3].updating= tables[4].updating= tables[5].updating= 1;
    if (!(thd->sp_runtime_ctx || rpl_filter->tables_ok(0, tables)))
      DBUG_RETURN(1);
    tables[0].updating= tables[1].updating= tables[2].updating=
      tables[3].updating= tables[4].updating= tables[5].updating= 0;
  }
#endif

  if (open_and_lock_tables(thd, tables, FALSE, MYSQL_LOCK_IGNORE_TIMEOUT))
  {						// This should never happen
    DBUG_RETURN(-1);
  }

  for (uint i= 0; i < GRANT_TABLES; ++i)
    *transactional_tables= (*transactional_tables ||
                            (tables[i].table &&
                             tables[i].table->file->has_transactions()));

  DBUG_RETURN(0);
}


/*
  Modify a privilege table.

  SYNOPSIS
    modify_grant_table()
    table                       The table to modify.
    host_field                  The host name field.
    user_field                  The user name field.
    user_to                     The new name for the user if to be renamed,
                                NULL otherwise.

  DESCRIPTION
  Update user/host in the current record if user_to is not NULL.
  Delete the current record if user_to is NULL.

  RETURN
    0           OK.
    != 0        Error.
*/

static int modify_grant_table(TABLE *table, Field *host_field,
                              Field *user_field, LEX_USER *user_to)
{
  int error;
  DBUG_ENTER("modify_grant_table");

  if (user_to)
  {
    /* rename */
    store_record(table, record[1]);
    host_field->store(user_to->host.str, user_to->host.length,
                      system_charset_info);
    user_field->store(user_to->user.str, user_to->user.length,
                      system_charset_info);
    if ((error= table->file->ha_update_row(table->record[1], 
                                           table->record[0])) &&
        error != HA_ERR_RECORD_IS_THE_SAME)
      table->file->print_error(error, MYF(0));
    else
      error= 0;
  }
  else
  {
    /* delete */
    if ((error=table->file->ha_delete_row(table->record[0])))
      table->file->print_error(error, MYF(0));
  }

  DBUG_RETURN(error);
}

/*
  Handle a privilege table.

  SYNOPSIS
    handle_grant_table()
    tables                      The array with the four open tables.
    table_no                    The number of the table to handle (0..4).
    drop                        If user_from is to be dropped.
    user_from                   The the user to be searched/dropped/renamed.
    user_to                     The new name for the user if to be renamed,
                                NULL otherwise.

  DESCRIPTION
    Scan through all records in a grant table and apply the requested
    operation. For the "user" table, a single index access is sufficient,
    since there is an unique index on (host, user).
    Delete from grant table if drop is true.
    Update in grant table if drop is false and user_to is not NULL.
    Search in grant table if drop is false and user_to is NULL.
    Tables are numbered as follows:
    0 user
    1 db
    2 tables_priv
    3 columns_priv
    4 procs_priv

  RETURN
    > 0         At least one record matched.
    0           OK, but no record matched.
    < 0         Error.
*/

static int handle_grant_table(TABLE_LIST *tables, uint table_no, bool drop,
                              LEX_USER *user_from, LEX_USER *user_to)
{
  int result= 0;
  int error;
  TABLE *table= tables[table_no].table;
  Field *host_field= table->field[0];
  Field *user_field= table->field[table_no && table_no != 5 ? 2 : 1];
  char *host_str= user_from->host.str;
  char *user_str= user_from->user.str;
  const char *host;
  const char *user;
  uchar user_key[MAX_KEY_LENGTH];
  uint key_prefix_length;
  DBUG_ENTER("handle_grant_table");
  THD *thd= current_thd;

  table->use_all_columns();
  if (! table_no) // mysql.user table
  {
    /*
      The 'user' table has an unique index on (host, user).
      Thus, we can handle everything with a single index access.
      The host- and user fields are consecutive in the user table records.
      So we set host- and user fields of table->record[0] and use the
      pointer to the host field as key.
      index_read_idx() will replace table->record[0] (its first argument)
      by the searched record, if it exists.
    */
    DBUG_PRINT("info",("read table: '%s'  search: '%s'@'%s'",
                       table->s->table_name.str, user_str, host_str));
    host_field->store(host_str, user_from->host.length, system_charset_info);
    user_field->store(user_str, user_from->user.length, system_charset_info);

    if (!table->key_info)
    {
      my_error(ER_TABLE_CORRUPT, MYF(0), table->s->db.str,
               table->s->table_name.str);
      DBUG_RETURN(-1);
    }
     
    key_prefix_length= (table->key_info->key_part[0].store_length +
                        table->key_info->key_part[1].store_length);
    key_copy(user_key, table->record[0], table->key_info, key_prefix_length);

    if ((error= table->file->ha_index_read_idx_map(table->record[0], 0,
                                                   user_key, (key_part_map)3,
                                                   HA_READ_KEY_EXACT)))
    {
      if (error != HA_ERR_KEY_NOT_FOUND && error != HA_ERR_END_OF_FILE)
      {
        table->file->print_error(error, MYF(0));
        result= -1;
      }
    }
    else
    {
      /* If requested, delete or update the record. */
      result= ((drop || user_to) &&
               modify_grant_table(table, host_field, user_field, user_to)) ?
        -1 : 1; /* Error or found. */
    }
    DBUG_PRINT("info",("read result: %d", result));
  }
  else
  {
    /*
      The non-'user' table do not have indexes on (host, user).
      And their host- and user fields are not consecutive.
      Thus, we need to do a table scan to find all matching records.
    */
    if ((error= table->file->ha_rnd_init(1)))
    {
      table->file->print_error(error, MYF(0));
      result= -1;
    }
    else
    {
#ifdef EXTRA_DEBUG
      DBUG_PRINT("info",("scan table: '%s'  search: '%s'@'%s'",
                         table->s->table_name.str, user_str, host_str));
#endif
      while ((error= table->file->ha_rnd_next(table->record[0])) != 
             HA_ERR_END_OF_FILE)
      {
        if (error)
        {
          /* Most probable 'deleted record'. */
          DBUG_PRINT("info",("scan error: %d", error));
          continue;
        }
        if (! (host= get_field(thd->mem_root, host_field)))
          host= "";
        if (! (user= get_field(thd->mem_root, user_field)))
          user= "";

#ifdef EXTRA_DEBUG
        if (table_no != 5)
        {
          DBUG_PRINT("loop",("scan fields: '%s'@'%s' '%s' '%s' '%s'",
                             user, host,
                             get_field(thd->mem_root, table->field[1]) /*db*/,
                             get_field(thd->mem_root, table->field[3]) /*table*/,
                             get_field(thd->mem_root,
                                       table->field[4]) /*column*/));
        }
#endif
        if (strcmp(user_str, user) ||
            my_strcasecmp(system_charset_info, host_str, host))
          continue;

        /* If requested, delete or update the record. */
        result= ((drop || user_to) &&
                 modify_grant_table(table, host_field, user_field, user_to)) ?
          -1 : result ? result : 1; /* Error or keep result or found. */
        /* If search is requested, we do not need to search further. */
        if (! drop && ! user_to)
          break ;
      }
      (void) table->file->ha_rnd_end();
      DBUG_PRINT("info",("scan result: %d", result));
    }
  }

  DBUG_RETURN(result);
}


/**
  Handle an in-memory privilege structure.

  @param struct_no  The number of the structure to handle (0..5).
  @param drop       If user_from is to be dropped.
  @param user_from  The the user to be searched/dropped/renamed.
  @param user_to    The new name for the user if to be renamed, NULL otherwise.

  @note
    Scan through all elements in an in-memory grant structure and apply
    the requested operation.
    Delete from grant structure if drop is true.
    Update in grant structure if drop is false and user_to is not NULL.
    Search in grant structure if drop is false and user_to is NULL.
    Structures are enumerated as follows:
    0 ACL_USER
    1 ACL_DB
    2 COLUMN_PRIVILIGES_HASH
    3 PROC_PRIVILEGES_HASH
    4 FUNC_PRIVILEGES_HASH
    5 ACL_PROXY_USERS

  @retval > 0  At least one element matched.
  @retval 0    OK, but no element matched.
  @retval -1   Wrong arguments to function or Out of Memory.
*/

static int handle_grant_struct(enum enum_acl_lists struct_no, bool drop,
                               LEX_USER *user_from, LEX_USER *user_to)
{
  int result= 0;
  uint idx;
  uint elements;
  const char *user;
  const char *host;
  ACL_USER *acl_user= NULL;
  ACL_DB *acl_db= NULL;
  ACL_PROXY_USER *acl_proxy_user= NULL;
  GRANT_NAME *grant_name= NULL;
  /*
    Dynamic array acl_grant_name used to store pointers to all
    GRANT_NAME objects
  */
  Dynamic_array<GRANT_NAME *> acl_grant_name;
  HASH *grant_name_hash= NULL;
  DBUG_ENTER("handle_grant_struct");
  DBUG_PRINT("info",("scan struct: %u  search: '%s'@'%s'",
                     struct_no, user_from->user.str, user_from->host.str));

  LINT_INIT(user);
  LINT_INIT(host);

  mysql_mutex_assert_owner(&acl_cache->lock);

  /* Get the number of elements in the in-memory structure. */
  switch (struct_no) {
  case USER_ACL:
    elements= acl_users.elements;
    break;
  case DB_ACL:
    elements= acl_dbs.elements;
    break;
  case COLUMN_PRIVILEGES_HASH:
    elements= column_priv_hash.records;
    grant_name_hash= &column_priv_hash;
    break;
  case PROC_PRIVILEGES_HASH:
    elements= proc_priv_hash.records;
    grant_name_hash= &proc_priv_hash;
    break;
  case FUNC_PRIVILEGES_HASH:
    elements= func_priv_hash.records;
    grant_name_hash= &func_priv_hash;
    break;
  case PROXY_USERS_ACL:
    elements= acl_proxy_users.elements;
    break;
  default:
    return -1;
  }

#ifdef EXTRA_DEBUG
    DBUG_PRINT("loop",("scan struct: %u  search    user: '%s'  host: '%s'",
                       struct_no, user_from->user.str, user_from->host.str));
#endif
  /* Loop over all elements. */
  for (idx= 0; idx < elements; idx++)
  {
    /*
      Get a pointer to the element.
    */
    switch (struct_no) {
    case USER_ACL:
      acl_user= dynamic_element(&acl_users, idx, ACL_USER*);
      user= acl_user->user;
      host= acl_user->host.get_host();
    break;

    case DB_ACL:
      acl_db= dynamic_element(&acl_dbs, idx, ACL_DB*);
      user= acl_db->user;
      host= acl_db->host.get_host();
      break;

    case COLUMN_PRIVILEGES_HASH:
    case PROC_PRIVILEGES_HASH:
    case FUNC_PRIVILEGES_HASH:
      grant_name= (GRANT_NAME*) my_hash_element(grant_name_hash, idx);
      user= grant_name->user;
      host= grant_name->host.get_host();
      break;

    case PROXY_USERS_ACL:
      acl_proxy_user= dynamic_element(&acl_proxy_users, idx, ACL_PROXY_USER*);
      user= acl_proxy_user->get_user();
      host= acl_proxy_user->host.get_host();
      break;

    default:
      MY_ASSERT_UNREACHABLE();
    }
    if (! user)
      user= "";
    if (! host)
      host= "";

#ifdef EXTRA_DEBUG
    DBUG_PRINT("loop",("scan struct: %u  index: %u  user: '%s'  host: '%s'",
                       struct_no, idx, user, host));
#endif
    if (strcmp(user_from->user.str, user) ||
        my_strcasecmp(system_charset_info, user_from->host.str, host))
      continue;

    result= 1; /* At least one element found. */
    if ( drop )
    {
      switch ( struct_no ) {
      case USER_ACL:
        delete_dynamic_element(&acl_users, idx);
        elements--;
        /*
        - If we are iterating through an array then we just have moved all
          elements after the current element one position closer to its head.
          This means that we have to take another look at the element at
          current position as it is a new element from the array's tail.
        - This is valid for case USER_ACL, DB_ACL and PROXY_USERS_ACL.
        */
        idx--;
        break;

      case DB_ACL:
        delete_dynamic_element(&acl_dbs, idx);
        elements--;
        idx--;
        break;

      case COLUMN_PRIVILEGES_HASH:
      case PROC_PRIVILEGES_HASH:
      case FUNC_PRIVILEGES_HASH:
        /*
          Deleting while traversing a hash table is not valid procedure and
          hence we save pointers to GRANT_NAME objects for later processing.
        */
        if (acl_grant_name.append(grant_name))
          DBUG_RETURN(-1);
	break;

      case PROXY_USERS_ACL:
        delete_dynamic_element(&acl_proxy_users, idx);
        elements--;
        idx--;
        break;
      }
    }
    else if ( user_to )
    {
      switch ( struct_no ) {
      case USER_ACL:
        acl_user->user= strdup_root(&global_acl_memory, user_to->user.str);
        acl_user->host.update_hostname(strdup_root(&global_acl_memory, user_to->host.str));
        break;

      case DB_ACL:
        acl_db->user= strdup_root(&global_acl_memory, user_to->user.str);
        acl_db->host.update_hostname(strdup_root(&global_acl_memory, user_to->host.str));
        break;

      case COLUMN_PRIVILEGES_HASH:
      case PROC_PRIVILEGES_HASH:
      case FUNC_PRIVILEGES_HASH:
        /*
          Updating while traversing a hash table is not valid procedure and
          hence we save pointers to GRANT_NAME objects for later processing.
        */
        if (acl_grant_name.append(grant_name))
          DBUG_RETURN(-1);
        break;

      case PROXY_USERS_ACL:
        acl_proxy_user->set_user(&global_acl_memory, user_to->user.str);
        acl_proxy_user->host.update_hostname((user_to->host.str && *user_to->host.str) ? 
                                             strdup_root(&global_acl_memory, user_to->host.str) : NULL);
        break;
      }
    }
    else
    {
      /* If search is requested, we do not need to search further. */
      break;
    }
  }

  if (drop || user_to)
  {
    /*
      Traversing the elements stored in acl_grant_name dynamic array
      to either delete or update them.
    */
    for (int i= 0; i < acl_grant_name.elements(); ++i)
    {
      grant_name= acl_grant_name.at(i);

      if (drop)
      {
        my_hash_delete(grant_name_hash, (uchar *) grant_name);
      }
      else
      {
        /*
          Save old hash key and its length to be able properly update
          element position in hash.
        */
        char *old_key= grant_name->hash_key;
        size_t old_key_length= grant_name->key_length;

        /*
          Update the grant structure with the new user name and host name.
        */
        grant_name->set_user_details(user_to->host.str, grant_name->db,
                                     user_to->user.str, grant_name->tname,
                                     TRUE);

        /*
          Since username is part of the hash key, when the user name
          is renamed, the hash key is changed. Update the hash to
          ensure that the position matches the new hash key value
        */
        my_hash_update(grant_name_hash, (uchar*) grant_name, (uchar*) old_key,
                       old_key_length);
      }
    }
  }

#ifdef EXTRA_DEBUG
  DBUG_PRINT("loop",("scan struct: %u  result %d", struct_no, result));
#endif

  DBUG_RETURN(result);
}


/*
  Handle all privilege tables and in-memory privilege structures.

  SYNOPSIS
    handle_grant_data()
    tables                      The array with the four open tables.
    drop                        If user_from is to be dropped.
    user_from                   The the user to be searched/dropped/renamed.
    user_to                     The new name for the user if to be renamed,
                                NULL otherwise.

  DESCRIPTION
    Go through all grant tables and in-memory grant structures and apply
    the requested operation.
    Delete from grant data if drop is true.
    Update in grant data if drop is false and user_to is not NULL.
    Search in grant data if drop is false and user_to is NULL.

  RETURN
    > 0         At least one element matched.
    0           OK, but no element matched.
    < 0         Error.
*/

static int handle_grant_data(TABLE_LIST *tables, bool drop,
                             LEX_USER *user_from, LEX_USER *user_to)
{
  int result= 0;
  int found;
  int ret;
  DBUG_ENTER("handle_grant_data");

  /* Handle user table. */
  if ((found= handle_grant_table(tables, 0, drop, user_from, user_to)) < 0)
  {
    /* Handle of table failed, don't touch the in-memory array. */
    result= -1;
  }
  else
  {
    /* Handle user array. */
    if (((ret= handle_grant_struct(USER_ACL, drop, user_from, user_to) > 0) &&
         ! result) || found)
    {
      result= 1; /* At least one record/element found. */
      /* If search is requested, we do not need to search further. */
      if (! drop && ! user_to)
        goto end;
    }
    else if (ret < 0)
    {
      result= -1;
      goto end;
    }
  }

  /* Handle db table. */
  if ((found= handle_grant_table(tables, 1, drop, user_from, user_to)) < 0)
  {
    /* Handle of table failed, don't touch the in-memory array. */
    result= -1;
  }
  else
  {
    /* Handle db array. */
    if ((((ret= handle_grant_struct(DB_ACL, drop, user_from, user_to) > 0) &&
          ! result) || found) && ! result)
    {
      result= 1; /* At least one record/element found. */
      /* If search is requested, we do not need to search further. */
      if (! drop && ! user_to)
        goto end;
    }
    else if (ret < 0)
    {
      result= -1;
      goto end;
    }
  }

  /* Handle stored routines table. */
  if ((found= handle_grant_table(tables, 4, drop, user_from, user_to)) < 0)
  {
    /* Handle of table failed, don't touch in-memory array. */
    result= -1;
  }
  else
  {
    /* Handle procs array. */
    if ((((ret= handle_grant_struct(PROC_PRIVILEGES_HASH, drop, user_from,
                                    user_to) > 0) && ! result) || found) &&
        ! result)
    {
      result= 1; /* At least one record/element found. */
      /* If search is requested, we do not need to search further. */
      if (! drop && ! user_to)
        goto end;
    }
    else if (ret < 0)
    {
      result= -1;
      goto end;
    }
    /* Handle funcs array. */
    if ((((ret= handle_grant_struct(FUNC_PRIVILEGES_HASH, drop, user_from,
                                    user_to) > 0) && ! result) || found) &&
        ! result)
    {
      result= 1; /* At least one record/element found. */
      /* If search is requested, we do not need to search further. */
      if (! drop && ! user_to)
        goto end;
    }
    else if (ret < 0)
    {
      result= -1;
      goto end;
    }
  }

  /* Handle tables table. */
  if ((found= handle_grant_table(tables, 2, drop, user_from, user_to)) < 0)
  {
    /* Handle of table failed, don't touch columns and in-memory array. */
    result= -1;
  }
  else
  {
    if (found && ! result)
    {
      result= 1; /* At least one record found. */
      /* If search is requested, we do not need to search further. */
      if (! drop && ! user_to)
        goto end;
    }

    /* Handle columns table. */
    if ((found= handle_grant_table(tables, 3, drop, user_from, user_to)) < 0)
    {
      /* Handle of table failed, don't touch the in-memory array. */
      result= -1;
    }
    else
    {
      /* Handle columns hash. */
      if ((((ret= handle_grant_struct(COLUMN_PRIVILEGES_HASH, drop, user_from,
                                      user_to) > 0) && ! result) || found) &&
          ! result)
        result= 1; /* At least one record/element found. */
      else if (ret < 0)
        result= -1;
    }
  }

  /* Handle proxies_priv table. */
  if (tables[5].table)
  {
    if ((found= handle_grant_table(tables, 5, drop, user_from, user_to)) < 0)
    {
      /* Handle of table failed, don't touch the in-memory array. */
      result= -1;
    }
    else
    {
      /* Handle proxies_priv array. */
      if (((ret= handle_grant_struct(PROXY_USERS_ACL, drop, user_from, user_to) > 0)
           && !result) || found)
        result= 1; /* At least one record/element found. */
      else if (ret < 0)
        result= -1;
    }
  }
 end:
  DBUG_RETURN(result);
}

#endif /*NO_EMBEDDED_ACCESS_CHECKS */

/**
  Auxiliary function for constructing a  user list string.
  This function is used for error reporting and logging.
 
  @param thd     Thread context
  @param str     A String to store the user list.
  @param user    A LEX_USER which will be appended into user list.
  @param comma   If TRUE, append a ',' before the the user.
  @param ident   If TRUE, append ' IDENTIFIED BY/WITH...' after the user,
                 if the given user has credentials set with 'IDENTIFIED BY/WITH'
 */
void append_user(THD *thd, String *str, LEX_USER *user, bool comma= true,
                 bool ident= false)
{
  String from_user(user->user.str, user->user.length, system_charset_info);
  String from_plugin(user->plugin.str, user->plugin.length, system_charset_info);
  String from_auth(user->auth.str, user->auth.length, system_charset_info);
  String from_host(user->host.str, user->host.length, system_charset_info);

  if (comma)
    str->append(',');
  append_query_string(thd, system_charset_info, &from_user, str);
  str->append(STRING_WITH_LEN("@"));
  append_query_string(thd, system_charset_info, &from_host, str);

  if (ident)
  {
    if (user->plugin.str && (user->plugin.length > 0) &&
        memcmp(user->plugin.str, native_password_plugin_name.str,
               user->plugin.length) &&
        memcmp(user->plugin.str, old_password_plugin_name.str,
               user->plugin.length))
    {
      /** 
          The plugin identifier is allowed to be specified,
          both with and without quote marks. We log it with
          quotes always.
        */
      str->append(STRING_WITH_LEN(" IDENTIFIED WITH "));
      append_query_string(thd, system_charset_info, &from_plugin, str);

      if (user->auth.str && (user->auth.length > 0))
      {
        str->append(STRING_WITH_LEN(" AS "));
        append_query_string(thd, system_charset_info, &from_auth, str);
      }
    }
    else if (user->password.str)
    {
      str->append(STRING_WITH_LEN(" IDENTIFIED BY PASSWORD '"));
      if (user->uses_identified_by_password_clause)
      {
        str->append(user->password.str, user->password.length);
        str->append("'");
      }
      else
      {
        /*
          Password algorithm is chosen based on old_passwords variable or
          TODO the new password_algorithm variable.
          It is assumed that the variable hasn't changed since parsing.
        */
        if (thd->variables.old_passwords == 0)
        {
          /*
            my_make_scrambled_password_sha1() requires a target buffer size of
            SCRAMBLED_PASSWORD_CHAR_LENGTH + 1.
            The extra character is for the probably originate from either '\0'
            or the initial '*' character.
          */
          char tmp[SCRAMBLED_PASSWORD_CHAR_LENGTH + 1];
          my_make_scrambled_password_sha1(tmp, user->password.str,
                                          user->password.length);
          str->append(tmp);
        }
        else
        {
          /*
            Legacy password algorithm is just an obfuscation of a plain text
            so we're not going to write this.
            Same with old_passwords == 2 since the scrambled password will
            be binary anyway.
          */
          str->append("<secret>");
        }
        str->append("'");
      }
    }
  }
}

#ifndef NO_EMBEDDED_ACCESS_CHECKS

/*
  Create a list of users.

  SYNOPSIS
    mysql_create_user()
    thd                         The current thread.
    list                        The users to create.

  RETURN
    FALSE       OK.
    TRUE        Error.
*/

bool mysql_create_user(THD *thd, List <LEX_USER> &list)
{
  int result;
  String wrong_users;
  LEX_USER *user_name, *tmp_user_name;
  List_iterator <LEX_USER> user_list(list);
  TABLE_LIST tables[GRANT_TABLES];
  bool some_users_created= FALSE;
  bool save_binlog_row_based;
  bool transactional_tables;
  DBUG_ENTER("mysql_create_user");

  /*
    This statement will be replicated as a statement, even when using
    row-based replication.  The flag will be reset at the end of the
    statement.
  */
  if ((save_binlog_row_based= thd->is_current_stmt_binlog_format_row()))
    thd->clear_current_stmt_binlog_format_row();

  /* CREATE USER may be skipped on replication client. */
  if ((result= open_grant_tables(thd, tables, &transactional_tables)))
  {
    /* Restore the state of binlog format */
    DBUG_ASSERT(!thd->is_current_stmt_binlog_format_row());
    if (save_binlog_row_based)
      thd->set_current_stmt_binlog_format_row();
    DBUG_RETURN(result != 1);
  }

  mysql_rwlock_wrlock(&LOCK_grant);
  mysql_mutex_lock(&acl_cache->lock);

  while ((tmp_user_name= user_list++))
  {
    /*
      If tmp_user_name.user.str is == NULL then
      user_name := tmp_user_name.
      Else user_name.user := sctx->user
      TODO and all else is turned to NULL !! Why?
    */
    if (!(user_name= get_current_user(thd, tmp_user_name)))
    {
      result= TRUE;
      continue;
    }

    /*
      If no plugin is given, set a default plugin
    */
    if (user_name->plugin.length == 0 && user_name->uses_identified_with_clause)
    {
      user_name->plugin.str= default_auth_plugin_name.str;
      user_name->plugin.length= default_auth_plugin_name.length;
    }

    /*
      Search all in-memory structures and grant tables
      for a mention of the new user name.
    */
    if (handle_grant_data(tables, 0, user_name, NULL))
    {
      append_user(thd, &wrong_users, user_name, wrong_users.length() > 0,
                  false);
      result= TRUE;
      continue;
    }

    if (replace_user_table(thd, tables[0].table, user_name, 0, 0, 1, 0))
    {
      append_user(thd, &wrong_users, user_name, wrong_users.length() > 0,
                  false);
      result= TRUE;
      continue;
    }

    some_users_created= TRUE;
  } // END while tmp_user_name= user_lists++

  mysql_mutex_unlock(&acl_cache->lock);

  if (result)
    my_error(ER_CANNOT_USER, MYF(0), "CREATE USER", wrong_users.c_ptr_safe());

  if (some_users_created)
  {
    if (!thd->rewritten_query.length())
      result|= write_bin_log(thd, false, thd->query(), thd->query_length(),
                             transactional_tables);
    else
      result|= write_bin_log(thd, false,
                             thd->rewritten_query.c_ptr_safe(),
                             thd->rewritten_query.length(),
                             transactional_tables);
  }

  mysql_rwlock_unlock(&LOCK_grant);

  result|= acl_trans_commit_and_close_tables(thd);

  /* Restore the state of binlog format */
  DBUG_ASSERT(!thd->is_current_stmt_binlog_format_row());
  if (save_binlog_row_based)
    thd->set_current_stmt_binlog_format_row();
  DBUG_RETURN(result);
}


/*
  Drop a list of users and all their privileges.

  SYNOPSIS
    mysql_drop_user()
    thd                         The current thread.
    list                        The users to drop.

  RETURN
    FALSE       OK.
    TRUE        Error.
*/

bool mysql_drop_user(THD *thd, List <LEX_USER> &list)
{
  int result;
  String wrong_users;
  LEX_USER *user_name, *tmp_user_name;
  List_iterator <LEX_USER> user_list(list);
  TABLE_LIST tables[GRANT_TABLES];
  bool some_users_deleted= FALSE;
  sql_mode_t old_sql_mode= thd->variables.sql_mode;
  bool save_binlog_row_based;
  bool transactional_tables;
  DBUG_ENTER("mysql_drop_user");

  /*
    This statement will be replicated as a statement, even when using
    row-based replication.  The flag will be reset at the end of the
    statement.
  */
  if ((save_binlog_row_based= thd->is_current_stmt_binlog_format_row()))
    thd->clear_current_stmt_binlog_format_row();

  /* DROP USER may be skipped on replication client. */
  if ((result= open_grant_tables(thd, tables, &transactional_tables)))
  {
    /* Restore the state of binlog format */
    DBUG_ASSERT(!thd->is_current_stmt_binlog_format_row());
    if (save_binlog_row_based)
      thd->set_current_stmt_binlog_format_row();
    DBUG_RETURN(result != 1);
  }

  thd->variables.sql_mode&= ~MODE_PAD_CHAR_TO_FULL_LENGTH;

  mysql_rwlock_wrlock(&LOCK_grant);
  mysql_mutex_lock(&acl_cache->lock);

  while ((tmp_user_name= user_list++))
  {
    if (!(user_name= get_current_user(thd, tmp_user_name)))
    {
      result= TRUE;
      continue;
    }  
    if (handle_grant_data(tables, 1, user_name, NULL) <= 0)
    {
      append_user(thd, &wrong_users, user_name, wrong_users.length() > 0, FALSE);
      result= TRUE;
      continue;
    }
    some_users_deleted= TRUE;
  }

  /* Rebuild 'acl_check_hosts' since 'acl_users' has been modified */
  rebuild_check_host();

  mysql_mutex_unlock(&acl_cache->lock);

  if (result)
    my_error(ER_CANNOT_USER, MYF(0), "DROP USER", wrong_users.c_ptr_safe());

  if (some_users_deleted)
    result |= write_bin_log(thd, FALSE, thd->query(), thd->query_length(),
                            transactional_tables);

  mysql_rwlock_unlock(&LOCK_grant);

  result|= acl_trans_commit_and_close_tables(thd);

  thd->variables.sql_mode= old_sql_mode;
  /* Restore the state of binlog format */
  DBUG_ASSERT(!thd->is_current_stmt_binlog_format_row());
  if (save_binlog_row_based)
    thd->set_current_stmt_binlog_format_row();
  DBUG_RETURN(result);
}


/*
  Rename a user.

  SYNOPSIS
    mysql_rename_user()
    thd                         The current thread.
    list                        The user name pairs: (from, to).

  RETURN
    FALSE       OK.
    TRUE        Error.
*/

bool mysql_rename_user(THD *thd, List <LEX_USER> &list)
{
  int result;
  String wrong_users;
  LEX_USER *user_from, *tmp_user_from;
  LEX_USER *user_to, *tmp_user_to;
  List_iterator <LEX_USER> user_list(list);
  TABLE_LIST tables[GRANT_TABLES];
  bool some_users_renamed= FALSE;
  bool save_binlog_row_based;
  bool transactional_tables;
  DBUG_ENTER("mysql_rename_user");

  /*
    This statement will be replicated as a statement, even when using
    row-based replication.  The flag will be reset at the end of the
    statement.
  */
  if ((save_binlog_row_based= thd->is_current_stmt_binlog_format_row()))
    thd->clear_current_stmt_binlog_format_row();

  /* RENAME USER may be skipped on replication client. */
  if ((result= open_grant_tables(thd, tables, &transactional_tables)))
  {
    /* Restore the state of binlog format */
    DBUG_ASSERT(!thd->is_current_stmt_binlog_format_row());
    if (save_binlog_row_based)
      thd->set_current_stmt_binlog_format_row();
    DBUG_RETURN(result != 1);
  }

  mysql_rwlock_wrlock(&LOCK_grant);
  mysql_mutex_lock(&acl_cache->lock);

  while ((tmp_user_from= user_list++))
  {
    if (!(user_from= get_current_user(thd, tmp_user_from)))
    {
      result= TRUE;
      continue;
    }  
    tmp_user_to= user_list++;
    if (!(user_to= get_current_user(thd, tmp_user_to)))
    {
      result= TRUE;
      continue;
    }  
    DBUG_ASSERT(user_to != 0); /* Syntax enforces pairs of users. */

    /*
      Search all in-memory structures and grant tables
      for a mention of the new user name.
    */
    if (handle_grant_data(tables, 0, user_to, NULL) ||
        handle_grant_data(tables, 0, user_from, user_to) <= 0)
    {
      append_user(thd, &wrong_users, user_from, wrong_users.length() > 0, FALSE);
      result= TRUE;
      continue;
    }
    some_users_renamed= TRUE;
  }
  
  /* Rebuild 'acl_check_hosts' since 'acl_users' has been modified */
  rebuild_check_host();

  mysql_mutex_unlock(&acl_cache->lock);

  if (result)
    my_error(ER_CANNOT_USER, MYF(0), "RENAME USER", wrong_users.c_ptr_safe());
  
  if (some_users_renamed)
    result |= write_bin_log(thd, FALSE, thd->query(), thd->query_length(),
                            transactional_tables);

  mysql_rwlock_unlock(&LOCK_grant);

  result|= acl_trans_commit_and_close_tables(thd);

  /* Restore the state of binlog format */
  DBUG_ASSERT(!thd->is_current_stmt_binlog_format_row());
  if (save_binlog_row_based)
    thd->set_current_stmt_binlog_format_row();
  DBUG_RETURN(result);
}


/*
  Mark user's password as expired.

  SYNOPSIS
    mysql_user_password_expire()
    thd                         The current thread.
    list                        The user names.

  RETURN
    FALSE       OK.
    TRUE        Error.
*/

bool mysql_user_password_expire(THD *thd, List <LEX_USER> &list)
{
  bool result= false;
  String wrong_users;
  LEX_USER *user_from, *tmp_user_from;
  List_iterator <LEX_USER> user_list(list);
  TABLE_LIST tables;
  TABLE *table;
  bool some_passwords_expired= false;
  bool save_binlog_row_based;
  DBUG_ENTER("mysql_user_password_expire");

  if (!initialized)
  {
    my_error(ER_OPTION_PREVENTS_STATEMENT, MYF(0), "--skip-grant-tables");
    DBUG_RETURN(true);
  }
  tables.init_one_table("mysql", 5, "user", 4, "user", TL_WRITE);

#ifdef HAVE_REPLICATION
  /*
    GRANT and REVOKE are applied the slave in/exclusion rules as they are
    some kind of updates to the mysql.% tables.
  */
  if (thd->slave_thread && rpl_filter->is_on())
  {
    /*
      The tables must be marked "updating" so that tables_ok() takes them into
      account in tests.  It's ok to leave 'updating' set after tables_ok.
    */
    tables.updating= 1;
    /* Thanks to memset, tables.next==0 */
    if (!(thd->sp_runtime_ctx || rpl_filter->tables_ok(0, &tables)))
      DBUG_RETURN(false);
  }
#endif
  if (!(table= open_ltable(thd, &tables, TL_WRITE, MYSQL_LOCK_IGNORE_TIMEOUT)))
    DBUG_RETURN(true);

  if (!table->key_info)
  {
    my_error(ER_TABLE_CORRUPT, MYF(0), table->s->db.str,
             table->s->table_name.str);
    DBUG_RETURN(true);
  }

  /*
    This statement will be replicated as a statement, even when using
    row-based replication.  The flag will be reset at the end of the
    statement.
  */
  if ((save_binlog_row_based= thd->is_current_stmt_binlog_format_row()))
    thd->clear_current_stmt_binlog_format_row();

  mysql_rwlock_wrlock(&LOCK_grant);
  mysql_mutex_lock(&acl_cache->lock);

  while ((tmp_user_from= user_list++))
  {
    ACL_USER *acl_user;
   
    /* add the defaults where needed */
    if (!(user_from= get_current_user(thd, tmp_user_from)))
    {
      result= true;
      append_user(thd, &wrong_users, tmp_user_from, wrong_users.length() > 0,
                  false);
      continue;
    }

    /* look up the user */
    if (!(acl_user= find_acl_user(user_from->host.str,
                                   user_from->user.str, TRUE)))
    {
      result= true;
      append_user(thd, &wrong_users, user_from, wrong_users.length() > 0,
                  false);
      continue;
    }

    /* Check if the user's authentication method supports expiration */
    if (!auth_plugin_supports_expiration(acl_user->plugin.str))
    {
      result= true;
      append_user(thd, &wrong_users, user_from, wrong_users.length() > 0,
                  false);
      continue;
    }


    /* update the mysql.user table */
    enum mysql_user_table_field password_field= MYSQL_USER_FIELD_PASSWORD;
    if (update_user_table(thd, table,
                          acl_user->host.get_host() ?
                          acl_user->host.get_host() : "",
                          acl_user->user ? acl_user->user : "",
                          NULL, 0, password_field, true, false))
    {
      result= true;
      append_user(thd, &wrong_users, user_from, wrong_users.length() > 0,
                  false);
      continue;
    }

    acl_user->password_expired= true;
    some_passwords_expired= true;
  }

  acl_cache->clear(1);				// Clear locked hostname cache
  mysql_mutex_unlock(&acl_cache->lock);

  if (result)
    my_error(ER_CANNOT_USER, MYF(0), "ALTER USER", wrong_users.c_ptr_safe());

  if (!result && some_passwords_expired)
  {
    const char *query= thd->rewritten_query.length() ?
      thd->rewritten_query.c_ptr_safe() : thd->query();
    const size_t query_length= thd->rewritten_query.length() ?
      thd->rewritten_query.length() : thd->query_length();
    result= (write_bin_log(thd, false, query, query_length,
                           table->file->has_transactions()) != 0);
  }

  mysql_rwlock_unlock(&LOCK_grant);

  result|= acl_trans_commit_and_close_tables(thd);

  /* Restore the state of binlog format */
  DBUG_ASSERT(!thd->is_current_stmt_binlog_format_row());
  if (save_binlog_row_based)
    thd->set_current_stmt_binlog_format_row();
  DBUG_RETURN(result);
}


/*
  Revoke all privileges from a list of users.

  SYNOPSIS
    mysql_revoke_all()
    thd                         The current thread.
    list                        The users to revoke all privileges from.

  RETURN
    > 0         Error. Error message already sent.
    0           OK.
    < 0         Error. Error message not yet sent.
*/

bool mysql_revoke_all(THD *thd,  List <LEX_USER> &list)
{
  uint counter, revoked, is_proc;
  int result;
  ACL_DB *acl_db;
  TABLE_LIST tables[GRANT_TABLES];
  bool save_binlog_row_based;
  bool transactional_tables;
  DBUG_ENTER("mysql_revoke_all");

  /*
    This statement will be replicated as a statement, even when using
    row-based replication.  The flag will be reset at the end of the
    statement.
  */
  if ((save_binlog_row_based= thd->is_current_stmt_binlog_format_row()))
    thd->clear_current_stmt_binlog_format_row();

  if ((result= open_grant_tables(thd, tables, &transactional_tables)))
  {
    /* Restore the state of binlog format */
    DBUG_ASSERT(!thd->is_current_stmt_binlog_format_row());
    if (save_binlog_row_based)
      thd->set_current_stmt_binlog_format_row();
    DBUG_RETURN(result != 1);
  }

  mysql_rwlock_wrlock(&LOCK_grant);
  mysql_mutex_lock(&acl_cache->lock);

  LEX_USER *lex_user, *tmp_lex_user;
  List_iterator <LEX_USER> user_list(list);
  while ((tmp_lex_user= user_list++))
  {
    if (!(lex_user= get_current_user(thd, tmp_lex_user)))
    {
      result= -1;
      continue;
    }  
    if (!find_acl_user(lex_user->host.str, lex_user->user.str, TRUE))
    {
      result= -1;
      continue;
    }

    if (replace_user_table(thd, tables[0].table,
			   lex_user, ~(ulong) 0, 1, 0, 0))
    {
      result= -1;
      continue;
    }

    /* Remove db access privileges */
    /*
      Because acl_dbs and column_priv_hash shrink and may re-order
      as privileges are removed, removal occurs in a repeated loop
      until no more privileges are revoked.
     */
    do
    {
      for (counter= 0, revoked= 0 ; counter < acl_dbs.elements ; )
      {
	const char *user,*host;

	acl_db=dynamic_element(&acl_dbs,counter,ACL_DB*);
	if (!(user=acl_db->user))
	  user= "";
	if (!(host=acl_db->host.get_host()))
	  host= "";

	if (!strcmp(lex_user->user.str,user) &&
            !strcmp(lex_user->host.str, host))
	{
	  if (!replace_db_table(tables[1].table, acl_db->db, *lex_user,
                                ~(ulong)0, 1))
	  {
	    /*
	      Don't increment counter as replace_db_table deleted the
	      current element in acl_dbs.
	     */
	    revoked= 1;
	    continue;
	  }
	  result= -1; // Something went wrong
	}
	counter++;
      }
    } while (revoked);

    /* Remove column access */
    do
    {
      for (counter= 0, revoked= 0 ; counter < column_priv_hash.records ; )
      {
	const char *user,*host;
        GRANT_TABLE *grant_table=
          (GRANT_TABLE*) my_hash_element(&column_priv_hash, counter);
	if (!(user=grant_table->user))
	  user= "";
	if (!(host=grant_table->host.get_host()))
	  host= "";

	if (!strcmp(lex_user->user.str,user) &&
            !strcmp(lex_user->host.str, host))
	{
	  if (replace_table_table(thd,grant_table,tables[2].table,*lex_user,
				  grant_table->db,
				  grant_table->tname,
				  ~(ulong)0, 0, 1))
	  {
	    result= -1;
	  }
	  else
	  {
	    if (!grant_table->cols)
	    {
	      revoked= 1;
	      continue;
	    }
	    List<LEX_COLUMN> columns;
	    if (!replace_column_table(grant_table,tables[3].table, *lex_user,
				      columns,
				      grant_table->db,
				      grant_table->tname,
				      ~(ulong)0, 1))
	    {
	      revoked= 1;
	      continue;
	    }
	    result= -1;
	  }
	}
	counter++;
      }
    } while (revoked);

    /* Remove procedure access */
    for (is_proc=0; is_proc<2; is_proc++) do {
      HASH *hash= is_proc ? &proc_priv_hash : &func_priv_hash;
      for (counter= 0, revoked= 0 ; counter < hash->records ; )
      {
	const char *user,*host;
        GRANT_NAME *grant_proc= (GRANT_NAME*) my_hash_element(hash, counter);
	if (!(user=grant_proc->user))
	  user= "";
	if (!(host=grant_proc->host.get_host()))
	  host= "";

	if (!strcmp(lex_user->user.str,user) &&
            !strcmp(lex_user->host.str, host))
	{
	  if (replace_routine_table(thd,grant_proc,tables[4].table,*lex_user,
				  grant_proc->db,
				  grant_proc->tname,
                                  is_proc,
				  ~(ulong)0, 1) == 0)
	  {
	    revoked= 1;
	    continue;
	  }
	  result= -1;	// Something went wrong
	}
	counter++;
      }
    } while (revoked);
  }

  mysql_mutex_unlock(&acl_cache->lock);

  if (result)
    my_message(ER_REVOKE_GRANTS, ER(ER_REVOKE_GRANTS), MYF(0));

  if (result)
    mysql_bin_log.write_incident(thd, true /* need_lock_log=true */);
  else
  {
    result= result |
      write_bin_log(thd, FALSE, thd->query(), thd->query_length(),
                    transactional_tables);
  }

  mysql_rwlock_unlock(&LOCK_grant);

  result|= acl_trans_commit_and_close_tables(thd);

  /* Restore the state of binlog format */
  DBUG_ASSERT(!thd->is_current_stmt_binlog_format_row());
  if (save_binlog_row_based)
    thd->set_current_stmt_binlog_format_row();

  DBUG_RETURN(result);
}




/**
  If the defining user for a routine does not exist, then the ACL lookup
  code should raise two errors which we should intercept.  We convert the more
  descriptive error into a warning, and consume the other.

  If any other errors are raised, then we set a flag that should indicate
  that there was some failure we should complain at a higher level.
*/
class Silence_routine_definer_errors : public Internal_error_handler
{
public:
  Silence_routine_definer_errors()
    : is_grave(FALSE)
  {}

  virtual ~Silence_routine_definer_errors()
  {}

  virtual bool handle_condition(THD *thd,
                                uint sql_errno,
                                const char* sqlstate,
                                Sql_condition::enum_warning_level level,
                                const char* msg,
                                Sql_condition ** cond_hdl);

  bool has_errors() { return is_grave; }

private:
  bool is_grave;
};

bool
Silence_routine_definer_errors::handle_condition(
  THD *thd,
  uint sql_errno,
  const char*,
  Sql_condition::enum_warning_level level,
  const char* msg,
  Sql_condition ** cond_hdl)
{
  *cond_hdl= NULL;
  if (level == Sql_condition::WARN_LEVEL_ERROR)
  {
    switch (sql_errno)
    {
      case ER_NONEXISTING_PROC_GRANT:
        /* Convert the error into a warning. */
        push_warning(thd, Sql_condition::WARN_LEVEL_WARN,
                     sql_errno, msg);
        return TRUE;
      default:
        is_grave= TRUE;
    }
  }

  return FALSE;
}


/**
  Revoke privileges for all users on a stored procedure.  Use an error handler
  that converts errors about missing grants into warnings.

  @param
    thd                         The current thread.
  @param
    db				DB of the stored procedure
  @param
    name			Name of the stored procedure

  @retval
    0           OK.
  @retval
    < 0         Error. Error message not yet sent.
*/

bool sp_revoke_privileges(THD *thd, const char *sp_db, const char *sp_name,
                          bool is_proc)
{
  uint counter, revoked;
  int result;
  TABLE_LIST tables[GRANT_TABLES];
  HASH *hash= is_proc ? &proc_priv_hash : &func_priv_hash;
  Silence_routine_definer_errors error_handler;
  bool save_binlog_row_based;
  bool not_used;
  DBUG_ENTER("sp_revoke_privileges");

  if ((result= open_grant_tables(thd, tables, &not_used)))
    DBUG_RETURN(result != 1);

  /* Be sure to pop this before exiting this scope! */
  thd->push_internal_handler(&error_handler);

  mysql_rwlock_wrlock(&LOCK_grant);
  mysql_mutex_lock(&acl_cache->lock);

  /*
    This statement will be replicated as a statement, even when using
    row-based replication.  The flag will be reset at the end of the
    statement.
  */
  if ((save_binlog_row_based= thd->is_current_stmt_binlog_format_row()))
    thd->clear_current_stmt_binlog_format_row();

  /* Remove procedure access */
  do
  {
    for (counter= 0, revoked= 0 ; counter < hash->records ; )
    {
      GRANT_NAME *grant_proc= (GRANT_NAME*) my_hash_element(hash, counter);
      if (!my_strcasecmp(&my_charset_utf8_bin, grant_proc->db, sp_db) &&
	  !my_strcasecmp(system_charset_info, grant_proc->tname, sp_name))
      {
        LEX_USER lex_user;
	lex_user.user.str= grant_proc->user;
	lex_user.user.length= strlen(grant_proc->user);
	lex_user.host.str= (char*) (grant_proc->host.get_host() ?
	  grant_proc->host.get_host() : "");
	lex_user.host.length= grant_proc->host.get_host() ?
	  strlen(grant_proc->host.get_host()) : 0;

	if (replace_routine_table(thd,grant_proc,tables[4].table,lex_user,
				  grant_proc->db, grant_proc->tname,
                                  is_proc, ~(ulong)0, 1) == 0)
	{
	  revoked= 1;
	  continue;
	}
      }
      counter++;
    }
  } while (revoked);

  mysql_mutex_unlock(&acl_cache->lock);
  mysql_rwlock_unlock(&LOCK_grant);

  result= acl_trans_commit_and_close_tables(thd);

  thd->pop_internal_handler();

  /* Restore the state of binlog format */
  DBUG_ASSERT(!thd->is_current_stmt_binlog_format_row());
  if (save_binlog_row_based)
    thd->set_current_stmt_binlog_format_row();

  DBUG_RETURN(error_handler.has_errors() || result);
}


/**
  Grant EXECUTE,ALTER privilege for a stored procedure

  @param thd The current thread.
  @param sp_db
  @param sp_name
  @param is_proc

  @return
    @retval FALSE Success
    @retval TRUE An error occured. Error message not yet sent.
*/

bool sp_grant_privileges(THD *thd, const char *sp_db, const char *sp_name,
                         bool is_proc)
{
  Security_context *sctx= thd->security_ctx;
  LEX_USER *combo;
  TABLE_LIST tables[1];
  List<LEX_USER> user_list;
  bool result;
  ACL_USER *au;
  Dummy_error_handler error_handler;
  DBUG_ENTER("sp_grant_privileges");

  if (!(combo=(LEX_USER*) thd->alloc(sizeof(st_lex_user))))
    DBUG_RETURN(TRUE);

  combo->user.str= sctx->user;

  mysql_mutex_lock(&acl_cache->lock);

  if ((au= find_acl_user(combo->host.str=(char*)sctx->host_or_ip,combo->user.str,FALSE)))
    goto found_acl;
  if ((au= find_acl_user(combo->host.str=(char*)sctx->get_host()->ptr(),
                         combo->user.str,FALSE)))
    goto found_acl;
  if ((au= find_acl_user(combo->host.str=(char*)sctx->get_ip()->ptr(),
                         combo->user.str,FALSE)))
    goto found_acl;
  if((au= find_acl_user(combo->host.str=(char*)"%", combo->user.str, FALSE)))
    goto found_acl;

  mysql_mutex_unlock(&acl_cache->lock);
  DBUG_RETURN(TRUE);

 found_acl:
  mysql_mutex_unlock(&acl_cache->lock);

  memset(tables, 0, sizeof(TABLE_LIST));
  user_list.empty();

  tables->db= (char*)sp_db;
  tables->table_name= tables->alias= (char*)sp_name;

  thd->make_lex_string(&combo->user,
                       combo->user.str, strlen(combo->user.str), 0);
  thd->make_lex_string(&combo->host,
                       combo->host.str, strlen(combo->host.str), 0);

  combo->password= empty_lex_str;
  combo->plugin= empty_lex_str;
  combo->auth= empty_lex_str;
  combo->uses_identified_by_clause= false;
  combo->uses_identified_with_clause= false;
  combo->uses_identified_by_password_clause= false;
  combo->uses_authentication_string_clause= false;

  if (user_list.push_back(combo))
    DBUG_RETURN(TRUE);

  thd->lex->ssl_type= SSL_TYPE_NOT_SPECIFIED;
  thd->lex->ssl_cipher= thd->lex->x509_subject= thd->lex->x509_issuer= 0;
  memset(&thd->lex->mqh, 0, sizeof(thd->lex->mqh));

  /*
    Only care about whether the operation failed or succeeded
    as all errors will be handled later.
  */
  thd->push_internal_handler(&error_handler);
  result= mysql_routine_grant(thd, tables, is_proc, user_list,
                              DEFAULT_CREATE_PROC_ACLS, FALSE, FALSE);
  thd->pop_internal_handler();
  DBUG_RETURN(result);
}


/**
  Validate if a user can proxy as another user

  @thd                     current thread
  @param user              the logged in user (proxy user)
  @param authenticated_as  the effective user a plugin is trying to 
                           impersonate as (proxied user)
  @return                  proxy user definition
    @retval NULL           proxy user definition not found or not applicable
    @retval non-null       the proxy user data
*/

static ACL_PROXY_USER *
acl_find_proxy_user(const char *user, const char *host, const char *ip, 
                    const char *authenticated_as, bool *proxy_used)
{
  uint i;
  /* if the proxied and proxy user are the same return OK */
  DBUG_ENTER("acl_find_proxy_user");
  DBUG_PRINT("info", ("user=%s host=%s ip=%s authenticated_as=%s",
                      user, host, ip, authenticated_as));

  if (!strcmp(authenticated_as, user))
  {
    DBUG_PRINT ("info", ("user is the same as authenticated_as"));
    DBUG_RETURN (NULL);
  }

  *proxy_used= TRUE; 
  for (i=0; i < acl_proxy_users.elements; i++)
  {
    ACL_PROXY_USER *proxy= dynamic_element(&acl_proxy_users, i, 
                                           ACL_PROXY_USER *);
    if (proxy->matches(host, user, ip, authenticated_as))
      DBUG_RETURN(proxy);
  }

  DBUG_RETURN(NULL);
}


bool
acl_check_proxy_grant_access(THD *thd, const char *host, const char *user,
                             bool with_grant)
{
  DBUG_ENTER("acl_check_proxy_grant_access");
  DBUG_PRINT("info", ("user=%s host=%s with_grant=%d", user, host, 
                      (int) with_grant));
  if (!initialized)
  {
    my_error(ER_OPTION_PREVENTS_STATEMENT, MYF(0), "--skip-grant-tables");
    DBUG_RETURN(1);
  }

  /* replication slave thread can do anything */
  if (thd->slave_thread)
  {
    DBUG_PRINT("info", ("replication slave"));
    DBUG_RETURN(FALSE);
  }

  /*
    one can grant proxy for self to others.
    Security context in THD contains two pairs of (user,host):
    1. (user,host) pair referring to inbound connection.
    2. (priv_user,priv_host) pair obtained from mysql.user table after doing
        authnetication of incoming connection.
    Privileges should be checked wrt (priv_user, priv_host) tuple, because
    (user,host) pair obtained from inbound connection may have different
    values than what is actually stored in mysql.user table and while granting
    or revoking proxy privilege, user is expected to provide entries mentioned
    in mysql.user table.
  */
  if (!strcmp(thd->security_ctx->priv_user, user) &&
      !my_strcasecmp(system_charset_info, host,
                     thd->security_ctx->priv_host))
  {
    DBUG_PRINT("info", ("strcmp (%s, %s) my_casestrcmp (%s, %s) equal", 
                        thd->security_ctx->priv_user, user,
                        host, thd->security_ctx->priv_host));
    DBUG_RETURN(FALSE);
  }

  /* check for matching WITH PROXY rights */
  for (uint i=0; i < acl_proxy_users.elements; i++)
  {
    ACL_PROXY_USER *proxy= dynamic_element(&acl_proxy_users, i, 
                                           ACL_PROXY_USER *);
    if (proxy->matches(thd->security_ctx->get_host()->ptr(),
                       thd->security_ctx->user,
                       thd->security_ctx->get_ip()->ptr(),
                       user) &&
        proxy->get_with_grant())
    {
      DBUG_PRINT("info", ("found"));
      DBUG_RETURN(FALSE);
    }
  }

  my_error(ER_ACCESS_DENIED_NO_PASSWORD_ERROR, MYF(0),
           thd->security_ctx->user,
           thd->security_ctx->host_or_ip);
  DBUG_RETURN(TRUE);
}


static bool
show_proxy_grants(THD *thd, LEX_USER *user, char *buff, size_t buffsize)
{
  Protocol *protocol= thd->protocol;
  int error= 0;

  for (uint i=0; i < acl_proxy_users.elements; i++)
  {
    ACL_PROXY_USER *proxy= dynamic_element(&acl_proxy_users, i,
                                           ACL_PROXY_USER *);
    if (proxy->granted_on(user->host.str, user->user.str))
    {
      String global(buff, buffsize, system_charset_info);
      global.length(0);
      proxy->print_grant(&global);
      protocol->prepare_for_resend();
      protocol->store(global.ptr(), global.length(), global.charset());
      if (protocol->write())
      {
        error= -1;
        break;
      }
    }
  }
  return error;
}


#endif /*NO_EMBEDDED_ACCESS_CHECKS */


int wild_case_compare(CHARSET_INFO *cs, const char *str,const char *wildstr)
{
  reg3 int flag;
  DBUG_ENTER("wild_case_compare");
  DBUG_PRINT("enter",("str: '%s'  wildstr: '%s'",str,wildstr));
  while (*wildstr)
  {
    while (*wildstr && *wildstr != wild_many && *wildstr != wild_one)
    {
      if (*wildstr == wild_prefix && wildstr[1])
	wildstr++;
      if (my_toupper(cs, *wildstr++) !=
          my_toupper(cs, *str++)) DBUG_RETURN(1);
    }
    if (! *wildstr ) DBUG_RETURN (*str != 0);
    if (*wildstr++ == wild_one)
    {
      if (! *str++) DBUG_RETURN (1);	/* One char; skip */
    }
    else
    {						/* Found '*' */
      if (!*wildstr) DBUG_RETURN(0);		/* '*' as last char: OK */
      flag=(*wildstr != wild_many && *wildstr != wild_one);
      do
      {
	if (flag)
	{
	  char cmp;
	  if ((cmp= *wildstr) == wild_prefix && wildstr[1])
	    cmp=wildstr[1];
	  cmp=my_toupper(cs, cmp);
	  while (*str && my_toupper(cs, *str) != cmp)
	    str++;
	  if (!*str) DBUG_RETURN (1);
	}
	if (wild_case_compare(cs, str,wildstr) == 0) DBUG_RETURN (0);
      } while (*str++);
      DBUG_RETURN(1);
    }
  }
  DBUG_RETURN (*str != '\0');
}


#ifndef NO_EMBEDDED_ACCESS_CHECKS
static bool update_schema_privilege(THD *thd, TABLE *table, char *buff,
                                    const char* db, const char* t_name,
                                    const char* column, uint col_length,
                                    const char *priv, uint priv_length,
                                    const char* is_grantable)
{
  int i= 2;
  CHARSET_INFO *cs= system_charset_info;
  restore_record(table, s->default_values);
  table->field[0]->store(buff, (uint) strlen(buff), cs);
  table->field[1]->store(STRING_WITH_LEN("def"), cs);
  if (db)
    table->field[i++]->store(db, (uint) strlen(db), cs);
  if (t_name)
    table->field[i++]->store(t_name, (uint) strlen(t_name), cs);
  if (column)
    table->field[i++]->store(column, col_length, cs);
  table->field[i++]->store(priv, priv_length, cs);
  table->field[i]->store(is_grantable, strlen(is_grantable), cs);
  return schema_table_store_record(thd, table);
}
#endif


int fill_schema_user_privileges(THD *thd, TABLE_LIST *tables, Item *cond)
{
#ifndef NO_EMBEDDED_ACCESS_CHECKS
  int error= 0;
  uint counter;
  ACL_USER *acl_user;
  ulong want_access;
  char buff[100];
  TABLE *table= tables->table;
  bool no_global_access= check_access(thd, SELECT_ACL, "mysql",
                                      NULL, NULL, 1, 1);
  char *curr_host= thd->security_ctx->priv_host_name();
  DBUG_ENTER("fill_schema_user_privileges");

  if (!initialized)
    DBUG_RETURN(0);
  mysql_mutex_lock(&acl_cache->lock);

  for (counter=0 ; counter < acl_users.elements ; counter++)
  {
    const char *user,*host, *is_grantable="YES";
    acl_user=dynamic_element(&acl_users,counter,ACL_USER*);
    if (!(user=acl_user->user))
      user= "";
    if (!(host=acl_user->host.get_host()))
      host= "";

    if (no_global_access &&
        (strcmp(thd->security_ctx->priv_user, user) ||
         my_strcasecmp(system_charset_info, curr_host, host)))
      continue;
      
    want_access= acl_user->access;
    if (!(want_access & GRANT_ACL))
      is_grantable= "NO";

    strxmov(buff,"'",user,"'@'",host,"'",NullS);
    if (!(want_access & ~GRANT_ACL))
    {
      if (update_schema_privilege(thd, table, buff, 0, 0, 0, 0,
                                  STRING_WITH_LEN("USAGE"), is_grantable))
      {
        error= 1;
        goto err;
      }
    }
    else
    {
      uint priv_id;
      ulong j,test_access= want_access & ~GRANT_ACL;
      for (priv_id=0, j = SELECT_ACL;j <= GLOBAL_ACLS; priv_id++,j <<= 1)
      {
	if (test_access & j)
        {
          if (update_schema_privilege(thd, table, buff, 0, 0, 0, 0, 
                                      command_array[priv_id],
                                      command_lengths[priv_id], is_grantable))
          {
            error= 1;
            goto err;
          }
        }
      }
    }
  }
err:
  mysql_mutex_unlock(&acl_cache->lock);

  DBUG_RETURN(error);
#else
  return(0);
#endif
}


int fill_schema_schema_privileges(THD *thd, TABLE_LIST *tables, Item *cond)
{
#ifndef NO_EMBEDDED_ACCESS_CHECKS
  int error= 0;
  uint counter;
  ACL_DB *acl_db;
  ulong want_access;
  char buff[100];
  TABLE *table= tables->table;
  bool no_global_access= check_access(thd, SELECT_ACL, "mysql",
                                      NULL, NULL, 1, 1);
  char *curr_host= thd->security_ctx->priv_host_name();
  DBUG_ENTER("fill_schema_schema_privileges");

  if (!initialized)
    DBUG_RETURN(0);
  mysql_mutex_lock(&acl_cache->lock);

  for (counter=0 ; counter < acl_dbs.elements ; counter++)
  {
    const char *user, *host, *is_grantable="YES";

    acl_db=dynamic_element(&acl_dbs,counter,ACL_DB*);
    if (!(user=acl_db->user))
      user= "";
    if (!(host=acl_db->host.get_host()))
      host= "";

    if (no_global_access &&
        (strcmp(thd->security_ctx->priv_user, user) ||
         my_strcasecmp(system_charset_info, curr_host, host)))
      continue;

    want_access=acl_db->access;
    if (want_access)
    {
      if (!(want_access & GRANT_ACL))
      {
        is_grantable= "NO";
      }
      strxmov(buff,"'",user,"'@'",host,"'",NullS);
      if (!(want_access & ~GRANT_ACL))
      {
        if (update_schema_privilege(thd, table, buff, acl_db->db, 0, 0,
                                    0, STRING_WITH_LEN("USAGE"), is_grantable))
        {
          error= 1;
          goto err;
        }
      }
      else
      {
        int cnt;
        ulong j,test_access= want_access & ~GRANT_ACL;
        for (cnt=0, j = SELECT_ACL; j <= DB_ACLS; cnt++,j <<= 1)
          if (test_access & j)
          {
            if (update_schema_privilege(thd, table, buff, acl_db->db, 0, 0, 0,
                                        command_array[cnt], command_lengths[cnt],
                                        is_grantable))
            {
              error= 1;
              goto err;
            }
          }
      }
    }
  }
err:
  mysql_mutex_unlock(&acl_cache->lock);

  DBUG_RETURN(error);
#else
  return (0);
#endif
}


int fill_schema_table_privileges(THD *thd, TABLE_LIST *tables, Item *cond)
{
#ifndef NO_EMBEDDED_ACCESS_CHECKS
  int error= 0;
  uint index;
  char buff[100];
  TABLE *table= tables->table;
  bool no_global_access= check_access(thd, SELECT_ACL, "mysql",
                                      NULL, NULL, 1, 1);
  char *curr_host= thd->security_ctx->priv_host_name();
  DBUG_ENTER("fill_schema_table_privileges");

  mysql_rwlock_rdlock(&LOCK_grant);

  for (index=0 ; index < column_priv_hash.records ; index++)
  {
    const char *user, *host, *is_grantable= "YES";
    GRANT_TABLE *grant_table= (GRANT_TABLE*) my_hash_element(&column_priv_hash,
							  index);
    if (!(user=grant_table->user))
      user= "";
    if (!(host= grant_table->host.get_host()))
      host= "";

    if (no_global_access &&
        (strcmp(thd->security_ctx->priv_user, user) ||
         my_strcasecmp(system_charset_info, curr_host, host)))
      continue;

    ulong table_access= grant_table->privs;
    if (table_access)
    {
      ulong test_access= table_access & ~GRANT_ACL;
      /*
        We should skip 'usage' privilege on table if
        we have any privileges on column(s) of this table
      */
      if (!test_access && grant_table->cols)
        continue;
      if (!(table_access & GRANT_ACL))
        is_grantable= "NO";

      strxmov(buff, "'", user, "'@'", host, "'", NullS);
      if (!test_access)
      {
        if (update_schema_privilege(thd, table, buff, grant_table->db,
                                    grant_table->tname, 0, 0,
                                    STRING_WITH_LEN("USAGE"), is_grantable))
        {
          error= 1;
          goto err;
        }
      }
      else
      {
        ulong j;
        int cnt;
        for (cnt= 0, j= SELECT_ACL; j <= TABLE_ACLS; cnt++, j<<= 1)
        {
          if (test_access & j)
          {
            if (update_schema_privilege(thd, table, buff, grant_table->db,
                                        grant_table->tname, 0, 0,
                                        command_array[cnt],
                                        command_lengths[cnt], is_grantable))
            {
              error= 1;
              goto err;
            }
          }
        }
      }
    }   
  }
err:
  mysql_rwlock_unlock(&LOCK_grant);

  DBUG_RETURN(error);
#else
  return (0);
#endif
}


int fill_schema_column_privileges(THD *thd, TABLE_LIST *tables, Item *cond)
{
#ifndef NO_EMBEDDED_ACCESS_CHECKS
  int error= 0;
  uint index;
  char buff[100];
  TABLE *table= tables->table;
  bool no_global_access= check_access(thd, SELECT_ACL, "mysql",
                                      NULL, NULL, 1, 1);
  char *curr_host= thd->security_ctx->priv_host_name();
  DBUG_ENTER("fill_schema_table_privileges");

  mysql_rwlock_rdlock(&LOCK_grant);

  for (index=0 ; index < column_priv_hash.records ; index++)
  {
    const char *user, *host, *is_grantable= "YES";
    GRANT_TABLE *grant_table= (GRANT_TABLE*) my_hash_element(&column_priv_hash,
							  index);
    if (!(user=grant_table->user))
      user= "";
    if (!(host= grant_table->host.get_host()))
      host= "";

    if (no_global_access &&
        (strcmp(thd->security_ctx->priv_user, user) ||
         my_strcasecmp(system_charset_info, curr_host, host)))
      continue;

    ulong table_access= grant_table->cols;
    if (table_access != 0)
    {
      if (!(grant_table->privs & GRANT_ACL))
        is_grantable= "NO";

      ulong test_access= table_access & ~GRANT_ACL;
      strxmov(buff, "'", user, "'@'", host, "'", NullS);
      if (!test_access)
        continue;
      else
      {
        ulong j;
        int cnt;
        for (cnt= 0, j= SELECT_ACL; j <= TABLE_ACLS; cnt++, j<<= 1)
        {
          if (test_access & j)
          {
            for (uint col_index=0 ;
                 col_index < grant_table->hash_columns.records ;
                 col_index++)
            {
              GRANT_COLUMN *grant_column = (GRANT_COLUMN*)
                my_hash_element(&grant_table->hash_columns,col_index);
              if ((grant_column->rights & j) && (table_access & j))
              {
                if (update_schema_privilege(thd, table, buff, grant_table->db,
                                            grant_table->tname,
                                            grant_column->column,
                                            grant_column->key_length,
                                            command_array[cnt],
                                            command_lengths[cnt], is_grantable))
                {
                  error= 1;
                  goto err;
                }
              }
            }
          }
        }
      }
    }
  }
err:
  mysql_rwlock_unlock(&LOCK_grant);

  DBUG_RETURN(error);
#else
  return (0);
#endif
}


#ifndef NO_EMBEDDED_ACCESS_CHECKS
/*
  fill effective privileges for table

  SYNOPSIS
    fill_effective_table_privileges()
    thd     thread handler
    grant   grants table descriptor
    db      db name
    table   table name
*/

void fill_effective_table_privileges(THD *thd, GRANT_INFO *grant,
                                     const char *db, const char *table)
{
  Security_context *sctx= thd->security_ctx;
  DBUG_ENTER("fill_effective_table_privileges");
  DBUG_PRINT("enter", ("Host: '%s', Ip: '%s', User: '%s', table: `%s`.`%s`",
                       sctx->priv_host, (sctx->get_ip()->length() ?
                       sctx->get_ip()->ptr() : "(NULL)"),
                       (sctx->priv_user ? sctx->priv_user : "(NULL)"),
                       db, table));
  /* --skip-grants */
  if (!initialized)
  {
    DBUG_PRINT("info", ("skip grants"));
    grant->privilege= ~NO_ACCESS;             // everything is allowed
    DBUG_PRINT("info", ("privilege 0x%lx", grant->privilege));
    DBUG_VOID_RETURN;
  }

  /* global privileges */
  grant->privilege= sctx->master_access;

  if (!sctx->priv_user)
  {
    DBUG_PRINT("info", ("privilege 0x%lx", grant->privilege));
    DBUG_VOID_RETURN;                         // it is slave
  }

  /* db privileges */
  grant->privilege|= acl_get(sctx->get_host()->ptr(), sctx->get_ip()->ptr(),
                             sctx->priv_user, db, 0);

  /* table privileges */
  mysql_rwlock_rdlock(&LOCK_grant);
  if (grant->version != grant_version)
  {
    grant->grant_table=
      table_hash_search(sctx->get_host()->ptr(), sctx->get_ip()->ptr(), db,
			sctx->priv_user,
			table, 0);              /* purecov: inspected */
    grant->version= grant_version;              /* purecov: inspected */
  }
  if (grant->grant_table != 0)
  {
    grant->privilege|= grant->grant_table->privs;
  }
  mysql_rwlock_unlock(&LOCK_grant);

  DBUG_PRINT("info", ("privilege 0x%lx", grant->privilege));
  DBUG_VOID_RETURN;
}

#else /* NO_EMBEDDED_ACCESS_CHECKS */

/****************************************************************************
 Dummy wrappers when we don't have any access checks
****************************************************************************/

bool check_routine_level_acl(THD *thd, const char *db, const char *name,
                             bool is_proc)
{
  return FALSE;
}

#endif

struct ACL_internal_schema_registry_entry
{
  const LEX_STRING *m_name;
  const ACL_internal_schema_access *m_access;
};

/**
  Internal schema registered.
  Currently, this is only:
  - performance_schema
  - information_schema,
  This can be reused later for:
  - mysql
*/
static ACL_internal_schema_registry_entry registry_array[2];
static uint m_registry_array_size= 0;

/**
  Add an internal schema to the registry.
  @param name the schema name
  @param access the schema ACL specific rules
*/
void ACL_internal_schema_registry::register_schema
  (const LEX_STRING *name, const ACL_internal_schema_access *access)
{
  DBUG_ASSERT(m_registry_array_size < array_elements(registry_array));

  /* Not thread safe, and does not need to be. */
  registry_array[m_registry_array_size].m_name= name;
  registry_array[m_registry_array_size].m_access= access;
  m_registry_array_size++;
}

/**
  Search per internal schema ACL by name.
  @param name a schema name
  @return per schema rules, or NULL
*/
const ACL_internal_schema_access *
ACL_internal_schema_registry::lookup(const char *name)
{
  DBUG_ASSERT(name != NULL);

  uint i;

  for (i= 0; i<m_registry_array_size; i++)
  {
    if (my_strcasecmp(system_charset_info, registry_array[i].m_name->str,
                      name) == 0)
      return registry_array[i].m_access;
  }
  return NULL;
}

/**
  Get a cached internal schema access.
  @param grant_internal_info the cache
  @param schema_name the name of the internal schema
*/
const ACL_internal_schema_access *
get_cached_schema_access(GRANT_INTERNAL_INFO *grant_internal_info,
                         const char *schema_name)
{
  if (grant_internal_info)
  {
    if (! grant_internal_info->m_schema_lookup_done)
    {
      grant_internal_info->m_schema_access=
        ACL_internal_schema_registry::lookup(schema_name);
      grant_internal_info->m_schema_lookup_done= TRUE;
    }
    return grant_internal_info->m_schema_access;
  }
  return ACL_internal_schema_registry::lookup(schema_name);
}

/**
  Get a cached internal table access.
  @param grant_internal_info the cache
  @param schema_name the name of the internal schema
  @param table_name the name of the internal table
*/
const ACL_internal_table_access *
get_cached_table_access(GRANT_INTERNAL_INFO *grant_internal_info,
                        const char *schema_name,
                        const char *table_name)
{
  DBUG_ASSERT(grant_internal_info);
  if (! grant_internal_info->m_table_lookup_done)
  {
    const ACL_internal_schema_access *schema_access;
    schema_access= get_cached_schema_access(grant_internal_info, schema_name);
    if (schema_access)
      grant_internal_info->m_table_access= schema_access->lookup(table_name);
    grant_internal_info->m_table_lookup_done= TRUE;
  }
  return grant_internal_info->m_table_access;
}


/****************************************************************************
   AUTHENTICATION CODE
   including initial connect handshake, invoking appropriate plugins,
   client-server plugin negotiation, COM_CHANGE_USER, and native
   MySQL authentication plugins.
****************************************************************************/

/* few defines to have less ifdef's in the code below */
#ifdef EMBEDDED_LIBRARY
#undef HAVE_OPENSSL
#ifdef NO_EMBEDDED_ACCESS_CHECKS
#define initialized 0
#endif
#endif
#ifndef HAVE_OPENSSL
#define ssl_acceptor_fd 0
#define sslaccept(A,B,C) 1
#endif


class Thd_charset_adapter
{
  THD *thd;
public:
  Thd_charset_adapter(THD *thd_arg) : thd (thd_arg) {} 
  bool init_client_charset(uint cs_number)
  {
    if (thd_init_client_charset(thd, cs_number))
      return true;
    thd->update_charset();
    return thd->is_error();
  }

  const CHARSET_INFO *charset() { return thd->charset(); }
};


/**
  The internal version of what plugins know as MYSQL_PLUGIN_VIO,
  basically the context of the authentication session
*/
struct MPVIO_EXT :public MYSQL_PLUGIN_VIO
{
  MYSQL_SERVER_AUTH_INFO auth_info;
  const ACL_USER *acl_user;
  plugin_ref plugin;        ///< what plugin we're under
  LEX_STRING db;            ///< db name from the handshake packet
  /** when restarting a plugin this caches the last client reply */
  struct {
    char *plugin, *pkt;     ///< pointers into NET::buff
    uint pkt_len;
  } cached_client_reply;
  /** this caches the first plugin packet for restart request on the client */
  struct {
    char *pkt;
    uint pkt_len;
  } cached_server_packet;
  int packets_read, packets_written; ///< counters for send/received packets
  /** when plugin returns a failure this tells us what really happened */
  enum { SUCCESS, FAILURE, RESTART } status;

  /* encapsulation members */
  ulong client_capabilities;
  char *scramble;
  MEM_ROOT *mem_root;
  struct  rand_struct *rand;
  my_thread_id  thread_id;
  uint      *server_status;
  NET *net;
  ulong max_client_packet_length;
  char *ip;
  char *host;
  Thd_charset_adapter *charset_adapter;
  LEX_STRING acl_user_plugin;
  int vio_is_encrypted;
};

bool auth_plugin_is_built_in(const char *plugin_name)
{
 return (plugin_name == native_password_plugin_name.str ||
#if defined(HAVE_OPENSSL)
         plugin_name == sha256_password_plugin_name.str ||
#endif
         plugin_name == old_password_plugin_name.str);
}

void optimize_plugin_compare_by_pointer(LEX_STRING *plugin_name)
{
#if defined(HAVE_OPENSSL)
  if (my_strcasecmp(system_charset_info, sha256_password_plugin_name.str,
                    plugin_name->str) == 0)
  {
    plugin_name->str= sha256_password_plugin_name.str;
    plugin_name->length= sha256_password_plugin_name.length;
  }
  else
#endif
  if (my_strcasecmp(system_charset_info, native_password_plugin_name.str,
                    plugin_name->str) == 0)
  {
    plugin_name->str= native_password_plugin_name.str;
    plugin_name->length= native_password_plugin_name.length;
  }
  else
  if (my_strcasecmp(system_charset_info, old_password_plugin_name.str,
                    plugin_name->str) == 0)
  {
    plugin_name->str= old_password_plugin_name.str;
    plugin_name->length= old_password_plugin_name.length;
  }
}

/**
 Sets the default default auth plugin value if no option was specified.
*/
void init_default_auth_plugin()
{
  default_auth_plugin_name.str= native_password_plugin_name.str;
  default_auth_plugin_name.length= native_password_plugin_name.length;
}


/**
 Initialize default authentication plugin based on command line options or
 configuration file settings.
 
 @param plugin_name Name of the plugin
 @param plugin_name_length Length of the string
 
 Setting default_auth_plugin may also affect old_passwords

*/

int set_default_auth_plugin(char *plugin_name, int plugin_name_length)
{
  default_auth_plugin_name.str= plugin_name;
  default_auth_plugin_name.length= plugin_name_length;

  optimize_plugin_compare_by_pointer(&default_auth_plugin_name);

#if defined(HAVE_OPENSSL)
  if (default_auth_plugin_name.str == sha256_password_plugin_name.str)
  {
    /*
      Adjust default password algorithm to fit the default authentication
      method.
    */
    global_system_variables.old_passwords= 2;
  }
  else
#endif
  if (default_auth_plugin_name.str != native_password_plugin_name.str)
    return 1;

  return 0;
}

/**
  a helper function to report an access denied error in all the proper places
*/
static void login_failed_error(MPVIO_EXT *mpvio, int passwd_used)
{
  THD *thd= current_thd;
  if (passwd_used == 2)
  {
    my_error(ER_ACCESS_DENIED_NO_PASSWORD_ERROR, MYF(0),
             mpvio->auth_info.user_name,
             mpvio->auth_info.host_or_ip);
    general_log_print(thd, COM_CONNECT, ER(ER_ACCESS_DENIED_NO_PASSWORD_ERROR),
                      mpvio->auth_info.user_name,
                      mpvio->auth_info.host_or_ip);
    /* 
      Log access denied messages to the error log when log-warnings = 2
      so that the overhead of the general query log is not required to track 
      failed connections.
    */
    if (log_warnings > 1)
    {
      sql_print_warning(ER(ER_ACCESS_DENIED_NO_PASSWORD_ERROR),
                        mpvio->auth_info.user_name,
                        mpvio->auth_info.host_or_ip);      
    }
  }
  else
  {
    my_error(ER_ACCESS_DENIED_ERROR, MYF(0),
             mpvio->auth_info.user_name,
             mpvio->auth_info.host_or_ip,
             passwd_used ? ER(ER_YES) : ER(ER_NO));
    general_log_print(thd, COM_CONNECT, ER(ER_ACCESS_DENIED_ERROR),
                      mpvio->auth_info.user_name,
                      mpvio->auth_info.host_or_ip,
                      passwd_used ? ER(ER_YES) : ER(ER_NO));
    /* 
      Log access denied messages to the error log when log-warnings = 2
      so that the overhead of the general query log is not required to track 
      failed connections.
    */
    if (log_warnings > 1)
    {
      sql_print_warning(ER(ER_ACCESS_DENIED_ERROR),
                        mpvio->auth_info.user_name,
                        mpvio->auth_info.host_or_ip,
                        passwd_used ? ER(ER_YES) : ER(ER_NO));      
    }
  }
}

/**
  sends a server handshake initialization packet, the very first packet
  after the connection was established

  Packet format:
   
    Bytes       Content
    -----       ----
    1           protocol version (always 10)
    n           server version string, \0-terminated
    4           thread id
    8           first 8 bytes of the plugin provided data (scramble)
    1           \0 byte, terminating the first part of a scramble
    2           server capabilities (two lower bytes)
    1           server character set
    2           server status
    2           server capabilities (two upper bytes)
    1           length of the scramble
    10          reserved, always 0
    n           rest of the plugin provided data (at least 12 bytes)
    1           \0 byte, terminating the second part of a scramble

  @retval 0 ok
  @retval 1 error
*/
static bool send_server_handshake_packet(MPVIO_EXT *mpvio,
                                         const char *data, uint data_len)
{
  DBUG_ASSERT(mpvio->status == MPVIO_EXT::FAILURE);
  DBUG_ASSERT(data_len <= 255);

  char *buff= (char *) my_alloca(1 + SERVER_VERSION_LENGTH + data_len + 64);
  char scramble_buf[SCRAMBLE_LENGTH];
  char *end= buff;

  DBUG_ENTER("send_server_handshake_packet");
  *end++= protocol_version;

  mpvio->client_capabilities= CLIENT_BASIC_FLAGS;

  if (opt_using_transactions)
    mpvio->client_capabilities|= CLIENT_TRANSACTIONS;

  mpvio->client_capabilities|= CAN_CLIENT_COMPRESS;

  if (ssl_acceptor_fd)
  {
    mpvio->client_capabilities|= CLIENT_SSL;
    mpvio->client_capabilities|= CLIENT_SSL_VERIFY_SERVER_CERT;
  }

  if (data_len)
  {
    mpvio->cached_server_packet.pkt= (char*) memdup_root(mpvio->mem_root, 
                                                         data, data_len);
    mpvio->cached_server_packet.pkt_len= data_len;
  }

  if (data_len < SCRAMBLE_LENGTH)
  {
    if (data_len)
    {
      /*
        the first packet *must* have at least 20 bytes of a scramble.
        if a plugin provided less, we pad it to 20 with zeros
      */
      memcpy(scramble_buf, data, data_len);
      memset(scramble_buf + data_len, 0, SCRAMBLE_LENGTH - data_len);
      data= scramble_buf;
    }
    else
    {
      /*
        if the default plugin does not provide the data for the scramble at
        all, we generate a scramble internally anyway, just in case the
        user account (that will be known only later) uses a
        native_password_plugin (which needs a scramble). If we don't send a
        scramble now - wasting 20 bytes in the packet -
        native_password_plugin will have to send it in a separate packet,
        adding one more round trip.
      */
      create_random_string(mpvio->scramble, SCRAMBLE_LENGTH, mpvio->rand);
      data= mpvio->scramble;
    }
    data_len= SCRAMBLE_LENGTH;
  }

  end= strnmov(end, server_version, SERVER_VERSION_LENGTH) + 1;
  int4store((uchar*) end, mpvio->thread_id);
  end+= 4;

  /*
    Old clients does not understand long scrambles, but can ignore packet
    tail: that's why first part of the scramble is placed here, and second
    part at the end of packet.
  */
  end= (char*) memcpy(end, data, SCRAMBLE_LENGTH_323);
  end+= SCRAMBLE_LENGTH_323;
  *end++= 0;
 
  int2store(end, mpvio->client_capabilities);
  /* write server characteristics: up to 16 bytes allowed */
  end[2]= (char) default_charset_info->number;
  int2store(end + 3, mpvio->server_status[0]);
  int2store(end + 5, mpvio->client_capabilities >> 16);
  end[7]= data_len;
  DBUG_EXECUTE_IF("poison_srv_handshake_scramble_len", end[7]= -100;);
  memset(end + 8, 0, 10);
  end+= 18;
  /* write scramble tail */
  end= (char*) memcpy(end, data + SCRAMBLE_LENGTH_323,
                      data_len - SCRAMBLE_LENGTH_323);
  end+= data_len - SCRAMBLE_LENGTH_323;
  end= strmake(end, plugin_name(mpvio->plugin)->str,
                    plugin_name(mpvio->plugin)->length);

  int res= my_net_write(mpvio->net, (uchar*) buff, (size_t) (end - buff + 1)) ||
           net_flush(mpvio->net);
  my_afree(buff);
  DBUG_RETURN (res);
}

static bool secure_auth(MPVIO_EXT *mpvio)
{
  THD *thd;
  if (!opt_secure_auth)
    return 0;
  /*
    If the server is running in secure auth mode, short scrambles are 
    forbidden. Extra juggling to report the same error as the old code.
  */

  thd= current_thd;
  if (mpvio->client_capabilities & CLIENT_PROTOCOL_41)
  {
    my_error(ER_SERVER_IS_IN_SECURE_AUTH_MODE, MYF(0),
             mpvio->auth_info.user_name,
             mpvio->auth_info.host_or_ip);
    general_log_print(thd, COM_CONNECT, ER(ER_SERVER_IS_IN_SECURE_AUTH_MODE),
                      mpvio->auth_info.user_name,
                      mpvio->auth_info.host_or_ip);
  }
  else
  {
    my_error(ER_NOT_SUPPORTED_AUTH_MODE, MYF(0));
    general_log_print(thd, COM_CONNECT, ER(ER_NOT_SUPPORTED_AUTH_MODE));
  }
  return 1;
}

/**
  sends a "change plugin" packet, requesting a client to restart authentication
  using a different authentication plugin

  Packet format:
   
    Bytes       Content
    -----       ----
    1           byte with the value 254
    n           client plugin to use, \0-terminated
    n           plugin provided data

  In a special case of switching from native_password_plugin to
  old_password_plugin, the packet contains only one - the first - byte,
  plugin name is omitted, plugin data aren't needed as the scramble was
  already sent. This one-byte packet is identical to the "use the short
  scramble" packet in the protocol before plugins were introduced.

  @retval 0 ok
  @retval 1 error
*/
static bool send_plugin_request_packet(MPVIO_EXT *mpvio,
                                       const uchar *data, uint data_len)
{
  DBUG_ASSERT(mpvio->packets_written == 1);
  DBUG_ASSERT(mpvio->packets_read == 1);
  NET *net= mpvio->net;
  static uchar switch_plugin_request_buf[]= { 254 };

  DBUG_ENTER("send_plugin_request_packet");
  mpvio->status= MPVIO_EXT::FAILURE; // the status is no longer RESTART

  const char *client_auth_plugin=
    ((st_mysql_auth *) (plugin_decl(mpvio->plugin)->info))->client_auth_plugin;

  DBUG_ASSERT(client_auth_plugin);

  /*
    we send an old "short 4.0 scramble request", if we need to request a
    client to use 4.0 auth plugin (short scramble) and the scramble was
    already sent to the client

    below, cached_client_reply.plugin is the plugin name that client has used,
    client_auth_plugin is derived from mysql.user table, for the given
    user account, it's the plugin that the client need to use to login.
  */
  bool switch_from_long_to_short_scramble=
    native_password_plugin_name.str == mpvio->cached_client_reply.plugin &&
    client_auth_plugin == old_password_plugin_name.str;

  if (switch_from_long_to_short_scramble)
    DBUG_RETURN (secure_auth(mpvio) ||
                 my_net_write(net, switch_plugin_request_buf, 1) ||
                 net_flush(net));

  /*
    We never request a client to switch from a short to long scramble.
    Plugin-aware clients can do that, but traditionally it meant to
    ask an old 4.0 client to use the new 4.1 authentication protocol.
  */
  bool switch_from_short_to_long_scramble=
    old_password_plugin_name.str == mpvio->cached_client_reply.plugin && 
    client_auth_plugin == native_password_plugin_name.str;

  if (switch_from_short_to_long_scramble)
  {
    my_error(ER_NOT_SUPPORTED_AUTH_MODE, MYF(0));
    general_log_print(current_thd, COM_CONNECT, ER(ER_NOT_SUPPORTED_AUTH_MODE));
    DBUG_RETURN (1);
  }

  /*
    If we're dealing with an older client we can't just send a change plugin
    packet to re-initiate the authentication handshake, because the client 
    won't understand it. The good thing is that we don't need to : the old client
    expects us to just check the user credentials here, which we can do by just reading
    the cached data that are placed there by parse_com_change_user_packet() 
    In this case we just do nothing and behave as if normal authentication
    should continue.
  */
  if (!(mpvio->client_capabilities & CLIENT_PLUGIN_AUTH))
  {
    DBUG_PRINT("info", ("old client sent a COM_CHANGE_USER"));
    DBUG_ASSERT(mpvio->cached_client_reply.pkt);
    /* get the status back so the read can process the cached result */
    mpvio->status= MPVIO_EXT::RESTART; 
    DBUG_RETURN(0);
  }

  DBUG_PRINT("info", ("requesting client to use the %s plugin", 
                      client_auth_plugin));
  DBUG_RETURN(net_write_command(net, switch_plugin_request_buf[0],
                                (uchar*) client_auth_plugin,
                                strlen(client_auth_plugin) + 1,
                                (uchar*) data, data_len));
}

#ifndef NO_EMBEDDED_ACCESS_CHECKS
/**
   Finds acl entry in user database for authentication purposes.
   
   Finds a user and copies it into mpvio. Reports an authentication
   failure if a user is not found.

   @note find_acl_user is not the same, because it doesn't take into
   account the case when user is not empty, but acl_user->user is empty

   @retval 0    found
   @retval 1    not found
*/
static bool find_mpvio_user(MPVIO_EXT *mpvio)
{
  DBUG_ENTER("find_mpvio_user");
  DBUG_PRINT("info", ("entry: %s", mpvio->auth_info.user_name));
  DBUG_ASSERT(mpvio->acl_user == 0);
  mysql_mutex_lock(&acl_cache->lock);
  for (uint i=0; i < acl_users.elements; i++)
  {
    ACL_USER *acl_user_tmp= dynamic_element(&acl_users, i, ACL_USER*);
    if ((!acl_user_tmp->user || 
         !strcmp(mpvio->auth_info.user_name, acl_user_tmp->user)) &&
        acl_user_tmp->host.compare_hostname(mpvio->host, mpvio->ip))
    {
      mpvio->acl_user= acl_user_tmp->copy(mpvio->mem_root);

      /*
        When setting mpvio->acl_user_plugin we can save memory allocation if
        this is a built in plugin.
      */
      if (auth_plugin_is_built_in(acl_user_tmp->plugin.str))
        mpvio->acl_user_plugin= mpvio->acl_user->plugin;
      else
        make_lex_string_root(mpvio->mem_root, 
                             &mpvio->acl_user_plugin, 
                             acl_user_tmp->plugin.str, 
                             acl_user_tmp->plugin.length, 0);
      break;
    }
  }
  mysql_mutex_unlock(&acl_cache->lock);

  if (!mpvio->acl_user)
  {
    login_failed_error(mpvio, mpvio->auth_info.password_used);
    DBUG_RETURN (1);
  }

  if (my_strcasecmp(system_charset_info, mpvio->acl_user->plugin.str,
                    native_password_plugin_name.str) != 0 &&
      my_strcasecmp(system_charset_info, mpvio->acl_user->plugin.str,
                    old_password_plugin_name.str) != 0 &&
      !(mpvio->client_capabilities & CLIENT_PLUGIN_AUTH))
  {
    /* user account requires non-default plugin and the client is too old */
    DBUG_ASSERT(my_strcasecmp(system_charset_info, mpvio->acl_user->plugin.str,
                              native_password_plugin_name.str));
    DBUG_ASSERT(my_strcasecmp(system_charset_info, mpvio->acl_user->plugin.str,
                              old_password_plugin_name.str));
    my_error(ER_NOT_SUPPORTED_AUTH_MODE, MYF(0));
    general_log_print(current_thd, COM_CONNECT, ER(ER_NOT_SUPPORTED_AUTH_MODE));
    DBUG_RETURN (1);
  }

  mpvio->auth_info.auth_string= mpvio->acl_user->auth_string.str;
  mpvio->auth_info.auth_string_length= 
    (unsigned long) mpvio->acl_user->auth_string.length;
  strmake(mpvio->auth_info.authenticated_as, mpvio->acl_user->user ?
          mpvio->acl_user->user : "", USERNAME_LENGTH);
  DBUG_PRINT("info", ("exit: user=%s, auth_string=%s, authenticated as=%s"
                      ", plugin=%s",
                      mpvio->auth_info.user_name,
                      mpvio->auth_info.auth_string,
                      mpvio->auth_info.authenticated_as,
                      mpvio->acl_user->plugin.str));
  DBUG_RETURN(0);
}


static bool
read_client_connect_attrs(char **ptr, size_t *max_bytes_available,
                          const CHARSET_INFO *from_cs)
{
  size_t length, length_length;
  char *ptr_save;
  /* not enough bytes to hold the length */
  if (*max_bytes_available < 1)
    return true;

  /* read the length */
  ptr_save= *ptr;
  length= net_field_length_ll((uchar **) ptr);
  length_length= *ptr - ptr_save;
  if (*max_bytes_available < length_length)
    return true;

  *max_bytes_available-= length_length;

  /* length says there're more data than can fit into the packet */
  if (length > *max_bytes_available)
    return true;

  /* impose an artificial length limit of 64k */
  if (length > 65535)
    return true;

#ifdef HAVE_PSI_THREAD_INTERFACE
  if (PSI_THREAD_CALL(set_thread_connect_attrs)(*ptr, length, from_cs) && log_warnings)
    sql_print_warning("Connection attributes of length %lu were truncated",
                      (unsigned long) length);
#endif
  return false;
}


#endif

/* the packet format is described in send_change_user_packet() */
static bool parse_com_change_user_packet(MPVIO_EXT *mpvio, uint packet_length)
{
  NET *net= mpvio->net;

  char *user= (char*) net->read_pos;
  char *end= user + packet_length;
  /* Safe because there is always a trailing \0 at the end of the packet */
  char *passwd= strend(user) + 1;
  uint user_len= passwd - user - 1;
  char *db= passwd;
  char db_buff[NAME_LEN + 1];                 // buffer to store db in utf8
  char user_buff[USERNAME_LENGTH + 1];	      // buffer to store user in utf8
  uint dummy_errors;

  DBUG_ENTER ("parse_com_change_user_packet");
  if (passwd >= end)
  {
    my_message(ER_UNKNOWN_COM_ERROR, ER(ER_UNKNOWN_COM_ERROR), MYF(0));
    DBUG_RETURN (1);
  }

  /*
    Old clients send null-terminated string as password; new clients send
    the size (1 byte) + string (not null-terminated). Hence in case of empty
    password both send '\0'.

    This strlen() can't be easily deleted without changing protocol.

    Cast *passwd to an unsigned char, so that it doesn't extend the sign for
    *passwd > 127 and become 2**32-127+ after casting to uint.
  */
  uint passwd_len= (mpvio->client_capabilities & CLIENT_SECURE_CONNECTION ?
                    (uchar) (*passwd++) : strlen(passwd));

  db+= passwd_len + 1;
  /*
    Database name is always NUL-terminated, so in case of empty database
    the packet must contain at least the trailing '\0'.
  */
  if (db >= end)
  {
    my_message(ER_UNKNOWN_COM_ERROR, ER(ER_UNKNOWN_COM_ERROR), MYF(0));
    DBUG_RETURN (1);
  }

  uint db_len= strlen(db);

  char *ptr= db + db_len + 1;

  if (ptr + 1 < end)
  {
    if (mpvio->charset_adapter->init_client_charset(uint2korr(ptr)))
      DBUG_RETURN(1);
  }
  else
  {
    sql_print_warning("Client failed to provide its character set. "
                      "'%s' will be used as client character set.",
                      mpvio->charset_adapter->charset()->csname);
  }


  /* Convert database and user names to utf8 */
  db_len= copy_and_convert(db_buff, sizeof(db_buff) - 1, system_charset_info,
                           db, db_len, mpvio->charset_adapter->charset(),
                           &dummy_errors);
  db_buff[db_len]= 0;

  user_len= copy_and_convert(user_buff, sizeof(user_buff) - 1,
                                  system_charset_info, user, user_len,
                                  mpvio->charset_adapter->charset(),
                                  &dummy_errors);
  user_buff[user_len]= 0;

  /* we should not free mpvio->user here: it's saved by dispatch_command() */
  if (!(mpvio->auth_info.user_name= my_strndup(user_buff, user_len, MYF(MY_WME))))
    return 1;
  mpvio->auth_info.user_name_length= user_len;

  if (make_lex_string_root(mpvio->mem_root, 
                           &mpvio->db, db_buff, db_len, 0) == 0)
    DBUG_RETURN(1); /* The error is set by make_lex_string(). */

  if (!initialized)
  {
    // if mysqld's been started with --skip-grant-tables option
    strmake(mpvio->auth_info.authenticated_as, 
            mpvio->auth_info.user_name, USERNAME_LENGTH);

    mpvio->status= MPVIO_EXT::SUCCESS;
    DBUG_RETURN(0);
  }

#ifndef NO_EMBEDDED_ACCESS_CHECKS
  if (find_mpvio_user(mpvio))
    DBUG_RETURN(1);

  char *client_plugin;
  if (mpvio->client_capabilities & CLIENT_PLUGIN_AUTH)
  {
    client_plugin= ptr + 2;
    if (client_plugin >= end)
    {
      my_message(ER_UNKNOWN_COM_ERROR, ER(ER_UNKNOWN_COM_ERROR), MYF(0));
      DBUG_RETURN(1);
    }
  }
  else
  {
    if (mpvio->client_capabilities & CLIENT_SECURE_CONNECTION)
      client_plugin= native_password_plugin_name.str;
    else
    {
      client_plugin=  old_password_plugin_name.str;
      /*
        For a passwordless accounts we use native_password_plugin.
        But when an old 4.0 client connects to it, we change it to
        old_password_plugin, otherwise MySQL will think that server 
        and client plugins don't match.
      */
      if (mpvio->acl_user->salt_len == 0)
        mpvio->acl_user_plugin= old_password_plugin_name;
    }
  }

  size_t bytes_remaining_in_packet= end - ptr;

  if ((mpvio->client_capabilities & CLIENT_CONNECT_ATTRS) &&
      read_client_connect_attrs(&ptr, &bytes_remaining_in_packet,
                                mpvio->charset_adapter->charset()))
    return packet_error;

  DBUG_PRINT("info", ("client_plugin=%s, restart", client_plugin));
  /* 
    Remember the data part of the packet, to present it to plugin in 
    read_packet() 
  */
  mpvio->cached_client_reply.pkt= passwd;
  mpvio->cached_client_reply.pkt_len= passwd_len;
  mpvio->cached_client_reply.plugin= client_plugin;
  mpvio->status= MPVIO_EXT::RESTART;
#endif

  DBUG_RETURN (0);
}

#ifndef EMBEDDED_LIBRARY
/** Get a string according to the protocol of the underlying buffer. */
typedef char * (*get_proto_string_func_t) (char **, size_t *, size_t *);

/**
  Get a string formatted according to the 4.1 version of the MySQL protocol.

  @param buffer[in, out]    Pointer to the user-supplied buffer to be scanned.
  @param max_bytes_available[in, out]  Limit the bytes to scan.
  @param string_length[out] The number of characters scanned not including
                            the null character.

  @remark Strings are always null character terminated in this version of the
          protocol.

  @remark The string_length does not include the terminating null character.
          However, after the call, the buffer is increased by string_length+1
          bytes, beyond the null character if there still available bytes to
          scan.

  @return pointer to beginning of the string scanned.
    @retval NULL The buffer content is malformed
*/

static
char *get_41_protocol_string(char **buffer,
                             size_t *max_bytes_available,
                             size_t *string_length)
{
  char *str= (char *)memchr(*buffer, '\0', *max_bytes_available);

  if (str == NULL)
    return NULL;

  *string_length= (size_t)(str - *buffer);
  *max_bytes_available-= *string_length + 1;
  str= *buffer;
  *buffer += *string_length + 1;

  return str;
}


/**
  Get a string formatted according to the 4.0 version of the MySQL protocol.

  @param buffer[in, out]    Pointer to the user-supplied buffer to be scanned.
  @param max_bytes_available[in, out]  Limit the bytes to scan.
  @param string_length[out] The number of characters scanned not including
                            the null character.

  @remark If there are not enough bytes left after the current position of
          the buffer to satisfy the current string, the string is considered
          to be empty and a pointer to empty_c_string is returned.

  @remark A string at the end of the packet is not null terminated.

  @return Pointer to beginning of the string scanned, or a pointer to a empty
          string.
*/
static
char *get_40_protocol_string(char **buffer,
                             size_t *max_bytes_available,
                             size_t *string_length)
{
  char *str;
  size_t len;

  /* No bytes to scan left, treat string as empty. */
  if ((*max_bytes_available) == 0)
  {
    *string_length= 0;
    return empty_c_string;
  }

  str= (char *) memchr(*buffer, '\0', *max_bytes_available);

  /*
    If the string was not null terminated by the client,
    the remainder of the packet is the string. Otherwise,
    advance the buffer past the end of the null terminated
    string.
  */
  if (str == NULL)
    len= *string_length= *max_bytes_available;
  else
    len= (*string_length= (size_t)(str - *buffer)) + 1;

  str= *buffer;
  *buffer+= len;
  *max_bytes_available-= len;

  return str;
}

/**
  Get a length encoded string from a user-supplied buffer.

  @param buffer[in, out] The buffer to scan; updates position after scan.
  @param max_bytes_available[in, out] Limit the number of bytes to scan
  @param string_length[out] Number of characters scanned

  @remark In case the length is zero, then the total size of the string is
    considered to be 1 byte; the size byte.

  @return pointer to first byte after the header in buffer.
    @retval NULL The buffer content is malformed
*/

static
char *get_56_lenc_string(char **buffer,
                         size_t *max_bytes_available,
                         size_t *string_length)
{
  static char empty_string[1]= { '\0' };
  char *begin= *buffer;

  if (*max_bytes_available == 0)
    return NULL;

  /*
    If the length encoded string has the length 0
    the total size of the string is only one byte long (the size byte)
  */
  if (*begin == 0)
  {
    *string_length= 0;
    --*max_bytes_available;
    ++*buffer;
    /*
      Return a pointer to the \0 character so the return value will be
      an empty string.
    */
    return empty_string;
  }

  *string_length= (size_t)net_field_length_ll((uchar **)buffer);

  size_t len_len= (size_t)(*buffer - begin);
  
  if (*string_length + len_len > *max_bytes_available)
    return NULL;

  *max_bytes_available -= *string_length + len_len;
  *buffer += *string_length;
  return (char *)(begin + len_len);
}


/**
  Get a length encoded string from a user-supplied buffer.

  @param buffer[in, out] The buffer to scan; updates position after scan.
  @param max_bytes_available[in, out] Limit the number of bytes to scan
  @param string_length[out] Number of characters scanned

  @remark In case the length is zero, then the total size of the string is
    considered to be 1 byte; the size byte.

  @note the maximum size of the string is 255 because the header is always 
    1 byte.
  @return pointer to first byte after the header in buffer.
    @retval NULL The buffer content is malformed
*/

static
char *get_41_lenc_string(char **buffer,
                         size_t *max_bytes_available,
                         size_t *string_length)
{
 if (*max_bytes_available == 0)
    return NULL;

  /* Do double cast to prevent overflow from signed / unsigned conversion */
  size_t str_len= (size_t)(unsigned char)**buffer;

  /*
    If the length encoded string has the length 0
    the total size of the string is only one byte long (the size byte)
  */
  if (str_len == 0)
  {
    ++*buffer;
    *string_length= 0;
    /*
      Return a pointer to the 0 character so the return value will be
      an empty string.
    */
    return *buffer-1;
  }

  if (str_len >= *max_bytes_available)
    return NULL;

  char *str= *buffer+1;
  *string_length= str_len;
  *max_bytes_available-= *string_length + 1;
  *buffer+= *string_length + 1;
  return str;
}
#endif // EMBEDDED LIBRARY


/* the packet format is described in send_client_reply_packet() */
static ulong parse_client_handshake_packet(MPVIO_EXT *mpvio,
                                           uchar **buff, ulong pkt_len)
{
#ifndef EMBEDDED_LIBRARY
  NET *net= mpvio->net;
  char *end;
  bool packet_has_required_size= false;
  DBUG_ASSERT(mpvio->status == MPVIO_EXT::FAILURE);

  uint charset_code= 0;
  end= (char *)net->read_pos;
  /*
    In order to safely scan a head for '\0' string terminators
    we must keep track of how many bytes remain in the allocated
    buffer or we might read past the end of the buffer.
  */
  size_t bytes_remaining_in_packet= pkt_len;
  
  /*
    Peek ahead on the client capability packet and determine which version of
    the protocol should be used.
  */
  if (bytes_remaining_in_packet < 2)
    return packet_error;
    
  mpvio->client_capabilities= uint2korr(end);

  /*
    JConnector only sends server capabilities before starting SSL
    negotiation.  The below code is patch for this.
  */
  if (bytes_remaining_in_packet == 4 &&
      mpvio->client_capabilities & CLIENT_SSL)
  {
    mpvio->client_capabilities= uint4korr(end);
    mpvio->max_client_packet_length= 0xfffff;
    charset_code= global_system_variables.character_set_client->number;
    sql_print_warning("Client failed to provide its character set. "
                      "'%s' will be used as client character set.",
                      global_system_variables.character_set_client->csname);
    if (mpvio->charset_adapter->init_client_charset(charset_code))
      return packet_error;
    goto skip_to_ssl;
  }
  
  if (mpvio->client_capabilities & CLIENT_PROTOCOL_41)
    packet_has_required_size= bytes_remaining_in_packet >= 
      AUTH_PACKET_HEADER_SIZE_PROTO_41;
  else
    packet_has_required_size= bytes_remaining_in_packet >=
      AUTH_PACKET_HEADER_SIZE_PROTO_40;
  
  if (!packet_has_required_size)
    return packet_error;
  
  if (mpvio->client_capabilities & CLIENT_PROTOCOL_41)
  {
    mpvio->client_capabilities= uint4korr(end);
    mpvio->max_client_packet_length= uint4korr(end + 4);
    charset_code= (uint)(uchar)*(end + 8);
    /*
      Skip 23 remaining filler bytes which have no particular meaning.
    */
    end+= AUTH_PACKET_HEADER_SIZE_PROTO_41;
    bytes_remaining_in_packet-= AUTH_PACKET_HEADER_SIZE_PROTO_41;
  }
  else
  {
    mpvio->client_capabilities= uint2korr(end);
    mpvio->max_client_packet_length= uint3korr(end + 2);
    end+= AUTH_PACKET_HEADER_SIZE_PROTO_40;
    bytes_remaining_in_packet-= AUTH_PACKET_HEADER_SIZE_PROTO_40;
    /**
      Old clients didn't have their own charset. Instead the assumption
      was that they used what ever the server used.
    */
    charset_code= global_system_variables.character_set_client->number;
    sql_print_warning("Client failed to provide its character set. "
                      "'%s' will be used as client character set.",
                      global_system_variables.character_set_client->csname);
  }

  DBUG_PRINT("info", ("client_character_set: %u", charset_code));
  if (mpvio->charset_adapter->init_client_charset(charset_code))
    return packet_error;

skip_to_ssl:
#if defined(HAVE_OPENSSL)
  DBUG_PRINT("info", ("client capabilities: %lu", mpvio->client_capabilities));
  
  /*
    If client requested SSL then we must stop parsing, try to switch to SSL,
    and wait for the client to send a new handshake packet.
    The client isn't expected to send any more bytes until SSL is initialized.
  */
  if (mpvio->client_capabilities & CLIENT_SSL)
  {
    unsigned long errptr;

    /* Do the SSL layering. */
    if (!ssl_acceptor_fd)
      return packet_error;

    DBUG_PRINT("info", ("IO layer change in progress..."));
    if (sslaccept(ssl_acceptor_fd, net->vio, net->read_timeout, &errptr))
    {
      DBUG_PRINT("error", ("Failed to accept new SSL connection"));
      return packet_error;
    }

    DBUG_PRINT("info", ("Reading user information over SSL layer"));
    if ((pkt_len= my_net_read(net)) == packet_error)
    {
      DBUG_PRINT("error", ("Failed to read user information (pkt_len= %lu)",
			   pkt_len));
      return packet_error;
    }
    /* mark vio as encrypted */
    mpvio->vio_is_encrypted= 1;
  
    /*
      A new packet was read and the statistics reflecting the remaining bytes
      in the packet must be updated.
    */
    bytes_remaining_in_packet= pkt_len;

    /*
      After the SSL handshake is performed the client resends the handshake
      packet but because of legacy reasons we chose not to parse the packet
      fields a second time and instead only assert the length of the packet.
    */
    if (mpvio->client_capabilities & CLIENT_PROTOCOL_41)
    {
      packet_has_required_size= bytes_remaining_in_packet >= 
        AUTH_PACKET_HEADER_SIZE_PROTO_41;
      end= (char *)net->read_pos + AUTH_PACKET_HEADER_SIZE_PROTO_41;
      bytes_remaining_in_packet -= AUTH_PACKET_HEADER_SIZE_PROTO_41;
    }
    else
    {
      packet_has_required_size= bytes_remaining_in_packet >= 
        AUTH_PACKET_HEADER_SIZE_PROTO_40;
      end= (char *)net->read_pos + AUTH_PACKET_HEADER_SIZE_PROTO_40;
      bytes_remaining_in_packet -= AUTH_PACKET_HEADER_SIZE_PROTO_40;
    }
    
    if (!packet_has_required_size)
      return packet_error;
  }
#endif /* HAVE_OPENSSL */

  if ((mpvio->client_capabilities & CLIENT_TRANSACTIONS) &&
      opt_using_transactions)
    net->return_status= mpvio->server_status;

  /*
    The 4.0 and 4.1 versions of the protocol differ on how strings
    are terminated. In the 4.0 version, if a string is at the end
    of the packet, the string is not null terminated. Do not assume
    that the returned string is always null terminated.
  */
  get_proto_string_func_t get_string;

  if (mpvio->client_capabilities & CLIENT_PROTOCOL_41)
    get_string= get_41_protocol_string;
  else
    get_string= get_40_protocol_string;

  /*
    When the ability to change default plugin require that the initial password
   field can be of arbitrary size. However, the 41 client-server protocol limits
   the length of the auth-data-field sent from client to server to 255 bytes
   (CLIENT_SECURE_CONNECTION). The solution is to change the type of the field
   to a true length encoded string and indicate the protocol change with a new
   client capability flag: CLIENT_PLUGIN_AUTH_LENENC_CLIENT_DATA.
  */
  get_proto_string_func_t get_length_encoded_string;

  if (mpvio->client_capabilities & CLIENT_PLUGIN_AUTH_LENENC_CLIENT_DATA)
    get_length_encoded_string= get_56_lenc_string;
  else
    get_length_encoded_string= get_41_lenc_string;

  /*
    The CLIENT_PLUGIN_AUTH_LENENC_CLIENT_DATA capability depends on the
    CLIENT_SECURE_CONNECTION. Refuse any connection which have the first but
    not the latter.
  */
  if ((mpvio->client_capabilities & CLIENT_PLUGIN_AUTH_LENENC_CLIENT_DATA) &&
      !(mpvio->client_capabilities & CLIENT_SECURE_CONNECTION))
    return packet_error;

  /*
    In order to safely scan a head for '\0' string terminators
    we must keep track of how many bytes remain in the allocated
    buffer or we might read past the end of the buffer.
  */
  bytes_remaining_in_packet= pkt_len - (end - (char *)net->read_pos);

  size_t user_len;
  char *user= get_string(&end, &bytes_remaining_in_packet, &user_len);
  if (user == NULL)
    return packet_error;

  /*
    Old clients send a null-terminated string as password; new clients send
    the size (1 byte) + string (not null-terminated). Hence in case of empty
    password both send '\0'.
  */
  size_t passwd_len= 0;
  char *passwd= NULL;

  if (mpvio->client_capabilities & CLIENT_SECURE_CONNECTION)
  {
    /*
      Get the password field.
    */
    passwd= get_length_encoded_string(&end, &bytes_remaining_in_packet,
                                      &passwd_len);
  }
  else
  {
    /*
      Old passwords are zero terminated strings.
    */
    passwd= get_string(&end, &bytes_remaining_in_packet, &passwd_len);
  }

  if (passwd == NULL)
    return packet_error;

  size_t db_len= 0;
  char *db= NULL;

  if (mpvio->client_capabilities & CLIENT_CONNECT_WITH_DB)
  {
    db= get_string(&end, &bytes_remaining_in_packet, &db_len);
    if (db == NULL)
      return packet_error;
  }

  /*
    Set the default for the password supplied flag for non-existing users
    as the default plugin (native passsword authentication) would do it
    for compatibility reasons.
  */
  if (passwd_len)
    mpvio->auth_info.password_used= PASSWORD_USED_YES;

  size_t client_plugin_len= 0;
  char *client_plugin= get_string(&end, &bytes_remaining_in_packet,
                                  &client_plugin_len);
  if (client_plugin == NULL)
    client_plugin= &empty_c_string[0];

  if ((mpvio->client_capabilities & CLIENT_CONNECT_ATTRS) &&
      read_client_connect_attrs(&end, &bytes_remaining_in_packet,
                                mpvio->charset_adapter->charset()))
    return packet_error;

  char db_buff[NAME_LEN + 1];           // buffer to store db in utf8
  char user_buff[USERNAME_LENGTH + 1];	// buffer to store user in utf8
  uint dummy_errors;


  /*
    Copy and convert the user and database names to the character set used
    by the server. Since 4.1 all database names are stored in UTF-8. Also,
    ensure that the names are properly null-terminated as this is relied
    upon later.
  */
  if (db)
  {
    db_len= copy_and_convert(db_buff, sizeof(db_buff) - 1, system_charset_info,
                             db, db_len, mpvio->charset_adapter->charset(),
                             &dummy_errors);
    db_buff[db_len]= '\0';
    db= db_buff;
  }

  user_len= copy_and_convert(user_buff, sizeof(user_buff) - 1,
                             system_charset_info, user, user_len,
                             mpvio->charset_adapter->charset(),
                             &dummy_errors);
  user_buff[user_len]= '\0';
  user= user_buff;

  /* If username starts and ends in "'", chop them off */
  if (user_len > 1 && user[0] == '\'' && user[user_len - 1] == '\'')
  {
    user[user_len - 1]= 0;
    user++;
    user_len-= 2;
  }

  if (make_lex_string_root(mpvio->mem_root, 
                           &mpvio->db, db, db_len, 0) == 0)
    return packet_error; /* The error is set by make_lex_string(). */
  if (mpvio->auth_info.user_name)
    my_free(mpvio->auth_info.user_name);
  if (!(mpvio->auth_info.user_name= my_strndup(user, user_len, MYF(MY_WME))))
    return packet_error; /* The error is set by my_strdup(). */
  mpvio->auth_info.user_name_length= user_len;

  if (!initialized)
  {
    // if mysqld's been started with --skip-grant-tables option
    mpvio->status= MPVIO_EXT::SUCCESS;
    return packet_error;
  }

  if (find_mpvio_user(mpvio))
    return packet_error;

  if (!(mpvio->client_capabilities & CLIENT_PLUGIN_AUTH))
  {
    /*
      An old client is connecting
    */
    if (mpvio->client_capabilities & CLIENT_SECURE_CONNECTION)
      client_plugin= native_password_plugin_name.str;
    else
    {
      /*
        A really old client is connecting
      */
      client_plugin= old_password_plugin_name.str;
      /*
        For a passwordless accounts we use native_password_plugin.
        But when an old 4.0 client connects to it, we change it to
        old_password_plugin, otherwise MySQL will think that server 
        and client plugins don't match.
      */
      if (mpvio->acl_user->salt_len == 0)
        mpvio->acl_user_plugin= old_password_plugin_name;
    }
  }
  
  /*
    if the acl_user needs a different plugin to authenticate
    (specified in GRANT ... AUTHENTICATED VIA plugin_name ..)
    we need to restart the authentication in the server.
    But perhaps the client has already used the correct plugin -
    in that case the authentication on the client may not need to be
    restarted and a server auth plugin will read the data that the client
    has just send. Cache them to return in the next server_mpvio_read_packet().
  */
  if (my_strcasecmp(system_charset_info, mpvio->acl_user_plugin.str,
                    plugin_name(mpvio->plugin)->str) != 0)
  {
    mpvio->cached_client_reply.pkt= passwd;
    mpvio->cached_client_reply.pkt_len= passwd_len;
    mpvio->cached_client_reply.plugin= client_plugin;
    mpvio->status= MPVIO_EXT::RESTART;
    return packet_error;
  }

  /*
    ok, we don't need to restart the authentication on the server.
    but if the client used the wrong plugin, we need to restart
    the authentication on the client. Do it here, the server plugin
    doesn't need to know.
  */
  const char *client_auth_plugin=
    ((st_mysql_auth *) (plugin_decl(mpvio->plugin)->info))->client_auth_plugin;

  if (client_auth_plugin &&
      my_strcasecmp(system_charset_info, client_plugin, client_auth_plugin))
  {
    mpvio->cached_client_reply.plugin= client_plugin;
    if (send_plugin_request_packet(mpvio,
                                   (uchar*) mpvio->cached_server_packet.pkt,
                                   mpvio->cached_server_packet.pkt_len))
      return packet_error;

    passwd_len= my_net_read(mpvio->net);
    passwd = (char*) mpvio->net->read_pos;
  }

  *buff= (uchar*) passwd;
  return passwd_len;
#else
  return 0;
#endif
}


/**
  Make sure that when sending plugin supplied data to the client they
  are not considered a special out-of-band command, like e.g. 
  \255 (error) or \254 (change user request packet) or \0 (OK).
  To avoid this the server will send all plugin data packets "wrapped" 
  in a command \1.
  Note that the client will continue sending its replies unrwapped.
*/

static inline int 
wrap_plguin_data_into_proper_command(NET *net, 
                                     const uchar *packet, int packet_len)
{
  return net_write_command(net, 1, (uchar *) "", 0, packet, packet_len);
}


/**
  vio->write_packet() callback method for server authentication plugins

  This function is called by a server authentication plugin, when it wants
  to send data to the client.

  It transparently wraps the data into a handshake packet,
  and handles plugin negotiation with the client. If necessary,
  it escapes the plugin data, if it starts with a mysql protocol packet byte.
*/
static int server_mpvio_write_packet(MYSQL_PLUGIN_VIO *param,
                                   const uchar *packet, int packet_len)
{
  MPVIO_EXT *mpvio= (MPVIO_EXT *) param;
  int res;

  DBUG_ENTER("server_mpvio_write_packet");
  /* 
    Reset cached_client_reply if not an old client doing mysql_change_user, 
    as this is where the password from COM_CHANGE_USER is stored.
  */
  if (!((!(mpvio->client_capabilities & CLIENT_PLUGIN_AUTH)) && 
        mpvio->status == MPVIO_EXT::RESTART &&
        mpvio->cached_client_reply.plugin == 
        ((st_mysql_auth *) (plugin_decl(mpvio->plugin)->info))->client_auth_plugin
        ))
    mpvio->cached_client_reply.pkt= 0;
  /* for the 1st packet we wrap plugin data into the handshake packet */
  if (mpvio->packets_written == 0)
    res= send_server_handshake_packet(mpvio, (char*) packet, packet_len);
  else if (mpvio->status == MPVIO_EXT::RESTART)
    res= send_plugin_request_packet(mpvio, packet, packet_len);
  else
    res= wrap_plguin_data_into_proper_command(mpvio->net, packet, packet_len);
  mpvio->packets_written++;
  DBUG_RETURN(res);
}

/**
  vio->read_packet() callback method for server authentication plugins

  This function is called by a server authentication plugin, when it wants
  to read data from the client.

  It transparently extracts the client plugin data, if embedded into
  a client authentication handshake packet, and handles plugin negotiation
  with the client, if necessary.
*/
static int server_mpvio_read_packet(MYSQL_PLUGIN_VIO *param, uchar **buf)
{
  MPVIO_EXT *mpvio= (MPVIO_EXT *) param;
  ulong pkt_len;

  DBUG_ENTER("server_mpvio_read_packet");
  if (mpvio->packets_written == 0)
  {
    /*
      plugin wants to read the data without sending anything first.
      send an empty packet to force a server handshake packet to be sent
    */
    if (mpvio->write_packet(mpvio, 0, 0))
      pkt_len= packet_error;
    else
      pkt_len= my_net_read(mpvio->net);
  }
  else if (mpvio->cached_client_reply.pkt)
  {
    DBUG_ASSERT(mpvio->status == MPVIO_EXT::RESTART);
    DBUG_ASSERT(mpvio->packets_read > 0);
    /*
      if the have the data cached from the last server_mpvio_read_packet
      (which can be the case if it's a restarted authentication)
      and a client has used the correct plugin, then we can return the
      cached data straight away and avoid one round trip.
    */
    const char *client_auth_plugin=
      ((st_mysql_auth *) (plugin_decl(mpvio->plugin)->info))->client_auth_plugin;
    if (client_auth_plugin == 0 ||
        my_strcasecmp(system_charset_info, mpvio->cached_client_reply.plugin,
                      client_auth_plugin) == 0)
    {
      mpvio->status= MPVIO_EXT::FAILURE;
      *buf= (uchar*) mpvio->cached_client_reply.pkt;
      mpvio->cached_client_reply.pkt= 0;
      mpvio->packets_read++;
      DBUG_RETURN ((int) mpvio->cached_client_reply.pkt_len);
    }

    /* older clients don't support change of client plugin request */
    if (!(mpvio->client_capabilities & CLIENT_PLUGIN_AUTH))
    {
      mpvio->status= MPVIO_EXT::FAILURE;
      pkt_len= packet_error;
      goto err;
    }

    /*
      But if the client has used the wrong plugin, the cached data are
      useless. Furthermore, we have to send a "change plugin" request
      to the client.
    */
    if (mpvio->write_packet(mpvio, 0, 0))
      pkt_len= packet_error;
    else
      pkt_len= my_net_read(mpvio->net);
  }
  else
    pkt_len= my_net_read(mpvio->net);

  if (pkt_len == packet_error)
    goto err;

  mpvio->packets_read++;

  /*
    the 1st packet has the plugin data wrapped into the client authentication
    handshake packet
  */
  if (mpvio->packets_read == 1)
  {
    pkt_len= parse_client_handshake_packet(mpvio, buf, pkt_len);
    if (pkt_len == packet_error)
      goto err;
  }
  else
    *buf= mpvio->net->read_pos;

  DBUG_RETURN((int)pkt_len);

err:
  if (mpvio->status == MPVIO_EXT::FAILURE)
  {
    my_error(ER_HANDSHAKE_ERROR, MYF(0));
  }
  DBUG_RETURN(-1);
}

/**
  fills MYSQL_PLUGIN_VIO_INFO structure with the information about the
  connection
*/
static void server_mpvio_info(MYSQL_PLUGIN_VIO *vio,
                              MYSQL_PLUGIN_VIO_INFO *info)
{
  MPVIO_EXT *mpvio= (MPVIO_EXT *) vio;
  mpvio_info(mpvio->net->vio, info);
}

#ifndef NO_EMBEDDED_ACCESS_CHECKS
static bool acl_check_ssl(THD *thd, const ACL_USER *acl_user)
{
#if defined(HAVE_OPENSSL)
  Vio *vio= thd->net.vio;
  SSL *ssl= (SSL *) vio->ssl_arg;
  X509 *cert;
#endif

  /*
    At this point we know that user is allowed to connect
    from given host by given username/password pair. Now
    we check if SSL is required, if user is using SSL and
    if X509 certificate attributes are OK
  */
  switch (acl_user->ssl_type) {
  case SSL_TYPE_NOT_SPECIFIED:                  // Impossible
  case SSL_TYPE_NONE:                           // SSL is not required
    return 0;
#if defined(HAVE_OPENSSL)
  case SSL_TYPE_ANY:                            // Any kind of SSL is ok
    return vio_type(vio) != VIO_TYPE_SSL;
  case SSL_TYPE_X509: /* Client should have any valid certificate. */
    /*
      Connections with non-valid certificates are dropped already
      in sslaccept() anyway, so we do not check validity here.

      We need to check for absence of SSL because without SSL
      we should reject connection.
    */
    if (vio_type(vio) == VIO_TYPE_SSL &&
        SSL_get_verify_result(ssl) == X509_V_OK &&
        (cert= SSL_get_peer_certificate(ssl)))
    {
      X509_free(cert);
      return 0;
    }
    return 1;
  case SSL_TYPE_SPECIFIED: /* Client should have specified attrib */
    /* If a cipher name is specified, we compare it to actual cipher in use. */
    if (vio_type(vio) != VIO_TYPE_SSL ||
        SSL_get_verify_result(ssl) != X509_V_OK)
      return 1;
    if (acl_user->ssl_cipher)
    {
      DBUG_PRINT("info", ("comparing ciphers: '%s' and '%s'",
                         acl_user->ssl_cipher, SSL_get_cipher(ssl)));
      if (strcmp(acl_user->ssl_cipher, SSL_get_cipher(ssl)))
      {
        if (log_warnings)
          sql_print_information("X509 ciphers mismatch: should be '%s' but is '%s'",
                            acl_user->ssl_cipher, SSL_get_cipher(ssl));
        return 1;
      }
    }
    /* Prepare certificate (if exists) */
    if (!(cert= SSL_get_peer_certificate(ssl)))
      return 1;
    /* If X509 issuer is specified, we check it... */
    if (acl_user->x509_issuer)
    {
      char *ptr= X509_NAME_oneline(X509_get_issuer_name(cert), 0, 0);
      DBUG_PRINT("info", ("comparing issuers: '%s' and '%s'",
                         acl_user->x509_issuer, ptr));
      if (strcmp(acl_user->x509_issuer, ptr))
      {
        if (log_warnings)
          sql_print_information("X509 issuer mismatch: should be '%s' "
                            "but is '%s'", acl_user->x509_issuer, ptr);
        OPENSSL_free(ptr);
        X509_free(cert);
        return 1;
      }
      OPENSSL_free(ptr);
    }
    /* X509 subject is specified, we check it .. */
    if (acl_user->x509_subject)
    {
      char *ptr= X509_NAME_oneline(X509_get_subject_name(cert), 0, 0);
      DBUG_PRINT("info", ("comparing subjects: '%s' and '%s'",
                         acl_user->x509_subject, ptr));
      if (strcmp(acl_user->x509_subject, ptr))
      {
        if (log_warnings)
          sql_print_information("X509 subject mismatch: should be '%s' but is '%s'",
                          acl_user->x509_subject, ptr);
        OPENSSL_free(ptr);
        X509_free(cert);
        return 1;
      }
      OPENSSL_free(ptr);
    }
    X509_free(cert);
    return 0;
#else  /* HAVE_OPENSSL */
  default:
    /*
      If we don't have SSL but SSL is required for this user the 
      authentication should fail.
    */
    return 1;
#endif /* HAVE_OPENSSL */
  }
  return 1;
}
#endif


static int do_auth_once(THD *thd, LEX_STRING *auth_plugin_name,
                        MPVIO_EXT *mpvio)
{
  DBUG_ENTER("do_auth_once");
  int res= CR_OK, old_status= MPVIO_EXT::FAILURE;
  bool unlock_plugin= false;
  plugin_ref plugin= NULL;

  if (auth_plugin_name->str == native_password_plugin_name.str)
    plugin= native_password_plugin;
#ifndef EMBEDDED_LIBRARY
  else
  if (auth_plugin_name->str == old_password_plugin_name.str)
    plugin= old_password_plugin;
  else
  {
    if (auth_plugin_name->length == 0)
    {
      auth_plugin_name->str= default_auth_plugin_name.str;
      auth_plugin_name->length= default_auth_plugin_name.length;
    }
    if ((plugin= my_plugin_lock_by_name(thd, auth_plugin_name,
                                        MYSQL_AUTHENTICATION_PLUGIN)))
      unlock_plugin= true;
  }
#endif

    
  mpvio->plugin= plugin;
  old_status= mpvio->status;
  
  if (plugin)
  {
    st_mysql_auth *auth= (st_mysql_auth *) plugin_decl(plugin)->info;
    res= auth->authenticate_user(mpvio, &mpvio->auth_info);

    if (unlock_plugin)
      plugin_unlock(thd, plugin);
  }
  else
  {
    /* Server cannot load the required plugin. */
    Host_errors errors;
    errors.m_no_auth_plugin= 1;
    inc_host_errors(mpvio->ip, &errors);
    my_error(ER_PLUGIN_IS_NOT_LOADED, MYF(0), auth_plugin_name->str);
    res= CR_ERROR;
  }

  /*
    If the status was MPVIO_EXT::RESTART before the authenticate_user() call
    it can never be MPVIO_EXT::RESTART after the call, because any call
    to write_packet() or read_packet() will reset the status.

    But (!) if a plugin never called a read_packet() or write_packet(), the
    status will stay unchanged. We'll fix it, by resetting the status here.
  */
  if (old_status == MPVIO_EXT::RESTART && mpvio->status == MPVIO_EXT::RESTART)
    mpvio->status= MPVIO_EXT::FAILURE; // reset to the default

  DBUG_RETURN(res);
}


static void
server_mpvio_initialize(THD *thd, MPVIO_EXT *mpvio,
                        Thd_charset_adapter *charset_adapter)
{
  memset(mpvio, 0, sizeof(MPVIO_EXT));
  mpvio->read_packet= server_mpvio_read_packet;
  mpvio->write_packet= server_mpvio_write_packet;
  mpvio->info= server_mpvio_info;
  mpvio->auth_info.host_or_ip= thd->security_ctx->host_or_ip;
  mpvio->auth_info.host_or_ip_length= 
    (unsigned int) strlen(thd->security_ctx->host_or_ip);
  mpvio->auth_info.user_name= NULL;
  mpvio->auth_info.user_name_length= 0;
#if defined(HAVE_OPENSSL) && !defined(EMBEDDED_LIBRARY)
  if (thd->net.vio && thd->net.vio->ssl_arg)
    mpvio->vio_is_encrypted= 1;
  else
#endif /* HAVE_OPENSSL && !EMBEDDED_LIBRARY */
    mpvio->vio_is_encrypted= 0;
  mpvio->status= MPVIO_EXT::FAILURE;

  mpvio->client_capabilities= thd->client_capabilities;
  mpvio->mem_root= thd->mem_root;
  mpvio->scramble= thd->scramble;
  mpvio->rand= &thd->rand;
  mpvio->thread_id= thd->thread_id;
  mpvio->server_status= &thd->server_status;
  mpvio->net= &thd->net;
  mpvio->ip= (char *) thd->security_ctx->get_ip()->ptr();
  mpvio->host= (char *) thd->security_ctx->get_host()->ptr();
  mpvio->charset_adapter= charset_adapter;
}


static void
server_mpvio_update_thd(THD *thd, MPVIO_EXT *mpvio)
{
  thd->client_capabilities= mpvio->client_capabilities;
  thd->max_client_packet_length= mpvio->max_client_packet_length;
  if (mpvio->client_capabilities & CLIENT_INTERACTIVE)
    thd->variables.net_wait_timeout= thd->variables.net_interactive_timeout;
  thd->security_ctx->user= mpvio->auth_info.user_name;
  if (thd->client_capabilities & CLIENT_IGNORE_SPACE)
    thd->variables.sql_mode|= MODE_IGNORE_SPACE;
}

/**
  Perform the handshake, authorize the client and update thd sctx variables.

  @param thd                     thread handle
  @param com_change_user_pkt_len size of the COM_CHANGE_USER packet
                                 (without the first, command, byte) or 0
                                 if it's not a COM_CHANGE_USER (that is, if
                                 it's a new connection)

  @retval 0  success, thd is updated.
  @retval 1  error
*/
int
acl_authenticate(THD *thd, uint com_change_user_pkt_len)
{
  int res= CR_OK;
  MPVIO_EXT mpvio;
  Thd_charset_adapter charset_adapter(thd);

  LEX_STRING auth_plugin_name= default_auth_plugin_name;
  enum  enum_server_command command= com_change_user_pkt_len ? COM_CHANGE_USER
                                                             : COM_CONNECT;

  DBUG_ENTER("acl_authenticate");
  compile_time_assert(MYSQL_USERNAME_LENGTH == USERNAME_LENGTH);

  server_mpvio_initialize(thd, &mpvio, &charset_adapter);

  DBUG_PRINT("info", ("com_change_user_pkt_len=%u", com_change_user_pkt_len));

  /*
    Clear thd->db as it points to something, that will be freed when
    connection is closed. We don't want to accidentally free a wrong
    pointer if connect failed.
  */
  thd->reset_db(NULL, 0);

  if (command == COM_CHANGE_USER)
  {
    mpvio.packets_written++; // pretend that a server handshake packet was sent
    mpvio.packets_read++;    // take COM_CHANGE_USER packet into account

    /* Clear variables that are allocated */
    thd->set_user_connect(NULL);

    if (parse_com_change_user_packet(&mpvio, com_change_user_pkt_len))
    {
      server_mpvio_update_thd(thd, &mpvio);
      DBUG_RETURN(1);
    }

    DBUG_ASSERT(mpvio.status == MPVIO_EXT::RESTART ||
                mpvio.status == MPVIO_EXT::SUCCESS);
  }
  else
  {
    /* mark the thd as having no scramble yet */
    mpvio.scramble[SCRAMBLE_LENGTH]= 1;
    
    /*
     perform the first authentication attempt, with the default plugin.
     This sends the server handshake packet, reads the client reply
     with a user name, and performs the authentication if everyone has used
     the correct plugin.
    */

    res= do_auth_once(thd, &auth_plugin_name, &mpvio);  
  }

  /*
   retry the authentication, if - after receiving the user name -
   we found that we need to switch to a non-default plugin
  */
  if (mpvio.status == MPVIO_EXT::RESTART)
  {
    DBUG_ASSERT(mpvio.acl_user);
    DBUG_ASSERT(command == COM_CHANGE_USER ||
                my_strcasecmp(system_charset_info, auth_plugin_name.str,
                              mpvio.acl_user->plugin.str));
    auth_plugin_name= mpvio.acl_user->plugin;
    res= do_auth_once(thd, &auth_plugin_name, &mpvio);
    if (res <= CR_OK)
    {
      if (auth_plugin_name.str == native_password_plugin_name.str)
        thd->variables.old_passwords= 0;
      if (auth_plugin_name.str == old_password_plugin_name.str)
        thd->variables.old_passwords= 1;
      if (auth_plugin_name.str == sha256_password_plugin_name.str)
        thd->variables.old_passwords= 2;
    }
  }

  server_mpvio_update_thd(thd, &mpvio);

  Security_context *sctx= thd->security_ctx;
  const ACL_USER *acl_user= mpvio.acl_user;

  thd->password= mpvio.auth_info.password_used;  // remember for error messages 

  /*
    Log the command here so that the user can check the log
    for the tried logins and also to detect break-in attempts.

    if sctx->user is unset it's protocol failure, bad packet.
  */
  if (mpvio.auth_info.user_name)
  {
    if (strcmp(mpvio.auth_info.authenticated_as, mpvio.auth_info.user_name))
    {
      general_log_print(thd, command, "%s@%s as %s on %s",
                        mpvio.auth_info.user_name, mpvio.auth_info.host_or_ip,
                        mpvio.auth_info.authenticated_as ? 
                          mpvio.auth_info.authenticated_as : "anonymous",
                        mpvio.db.str ? mpvio.db.str : (char*) "");
    }
    else
      general_log_print(thd, command, (char*) "%s@%s on %s",
                        mpvio.auth_info.user_name, mpvio.auth_info.host_or_ip,
                        mpvio.db.str ? mpvio.db.str : (char*) "");
  }

  if (res > CR_OK && mpvio.status != MPVIO_EXT::SUCCESS)
  {
    Host_errors errors;
    DBUG_ASSERT(mpvio.status == MPVIO_EXT::FAILURE);
    switch (res)
    {
    case CR_AUTH_PLUGIN_ERROR:
      errors.m_auth_plugin= 1;
      break;
    case CR_AUTH_HANDSHAKE:
      errors.m_handshake= 1;
      break;
    case CR_AUTH_USER_CREDENTIALS:
      errors.m_authentication= 1;
      break;
    case CR_ERROR:
    default:
      /* Unknown of unspecified auth plugin error. */
      errors.m_auth_plugin= 1;
      break;
    }
    inc_host_errors(mpvio.ip, &errors);
    if (!thd->is_error())
      login_failed_error(&mpvio, mpvio.auth_info.password_used);
    DBUG_RETURN (1);
  }

  sctx->proxy_user[0]= 0;

  if (initialized) // if not --skip-grant-tables
  {
#ifndef NO_EMBEDDED_ACCESS_CHECKS
    bool is_proxy_user= FALSE;
    const char *auth_user = acl_user->user ? acl_user->user : "";
    ACL_PROXY_USER *proxy_user;
    /* check if the user is allowed to proxy as another user */
    proxy_user= acl_find_proxy_user(auth_user, sctx->get_host()->ptr(),
                                    sctx->get_ip()->ptr(),
                                    mpvio.auth_info.authenticated_as,
                                    &is_proxy_user);
    if (is_proxy_user)
    {
      ACL_USER *acl_proxy_user;

      /* we need to find the proxy user, but there was none */
      if (!proxy_user)
      {
        Host_errors errors;
        errors.m_proxy_user= 1;
        inc_host_errors(mpvio.ip, &errors);
        if (!thd->is_error())
          login_failed_error(&mpvio, mpvio.auth_info.password_used);
        DBUG_RETURN(1);
      }

      my_snprintf(sctx->proxy_user, sizeof(sctx->proxy_user) - 1,
                  "'%s'@'%s'", auth_user,
                  acl_user->host.get_host() ? acl_user->host.get_host() : "");

      /* we're proxying : find the proxy user definition */
      mysql_mutex_lock(&acl_cache->lock);
      acl_proxy_user= find_acl_user(proxy_user->get_proxied_host() ? 
                                    proxy_user->get_proxied_host() : "",
                                    mpvio.auth_info.authenticated_as, TRUE);
      if (!acl_proxy_user)
      {
        Host_errors errors;
        errors.m_proxy_user_acl= 1;
        inc_host_errors(mpvio.ip, &errors);
        if (!thd->is_error())
          login_failed_error(&mpvio, mpvio.auth_info.password_used);
        mysql_mutex_unlock(&acl_cache->lock);
        DBUG_RETURN(1);
      }
      acl_user= acl_proxy_user->copy(thd->mem_root);
      DBUG_PRINT("info", ("User %s is a PROXY and will assume a PROXIED"
                          " identity %s", auth_user, acl_user->user));
      mysql_mutex_unlock(&acl_cache->lock);
    }
#endif

    sctx->master_access= acl_user->access;
    if (acl_user->user)
      strmake(sctx->priv_user, acl_user->user, USERNAME_LENGTH - 1);
    else
      *sctx->priv_user= 0;

    if (acl_user->host.get_host())
      strmake(sctx->priv_host, acl_user->host.get_host(), MAX_HOSTNAME - 1);
    else
      *sctx->priv_host= 0;

#ifndef NO_EMBEDDED_ACCESS_CHECKS
    /*
      OK. Let's check the SSL. Historically it was checked after the password,
      as an additional layer, not instead of the password
      (in which case it would've been a plugin too).
    */
    if (acl_check_ssl(thd, acl_user))
    {
      Host_errors errors;
      errors.m_ssl= 1;
      inc_host_errors(mpvio.ip, &errors);
      if (!thd->is_error())
        login_failed_error(&mpvio, thd->password);
      DBUG_RETURN(1);
    }

    if (unlikely(acl_user && acl_user->password_expired
        && !(mpvio.client_capabilities & CLIENT_CAN_HANDLE_EXPIRED_PASSWORDS)
        && disconnect_on_expired_password))
    {
      /*
        Clients that don't signal password expiration support
        get a connect error.
      */
      Host_errors errors;

      my_error(ER_MUST_CHANGE_PASSWORD_LOGIN, MYF(0));
      general_log_print(thd, COM_CONNECT, ER(ER_MUST_CHANGE_PASSWORD_LOGIN));
      if (log_warnings > 1)
        sql_print_warning("%s", ER(ER_MUST_CHANGE_PASSWORD_LOGIN));

      errors.m_authentication= 1;
      inc_host_errors(mpvio.ip, &errors);
      DBUG_RETURN(1);
    }

    /* Don't allow the user to connect if he has done too many queries */
    if ((acl_user->user_resource.questions || acl_user->user_resource.updates ||
         acl_user->user_resource.conn_per_hour ||
         acl_user->user_resource.user_conn || 
         global_system_variables.max_user_connections) &&
        get_or_create_user_conn(thd,
          (opt_old_style_user_limits ? sctx->user : sctx->priv_user),
          (opt_old_style_user_limits ? sctx->host_or_ip : sctx->priv_host),
          &acl_user->user_resource))
      DBUG_RETURN(1); // The error is set by get_or_create_user_conn()

    sctx->password_expired= acl_user->password_expired;
#endif
  }
  else
    sctx->skip_grants();

  const USER_CONN *uc;
  if ((uc= thd->get_user_connect()) &&
      (uc->user_resources.conn_per_hour || uc->user_resources.user_conn ||
       global_system_variables.max_user_connections) &&
       check_for_max_user_connections(thd, uc))
  {
    DBUG_RETURN(1); // The error is set in check_for_max_user_connections()
  }

  DBUG_PRINT("info",
             ("Capabilities: %lu  packet_length: %ld  Host: '%s'  "
              "Login user: '%s' Priv_user: '%s'  Using password: %s "
              "Access: %lu  db: '%s'",
              thd->client_capabilities, thd->max_client_packet_length,
              sctx->host_or_ip, sctx->user, sctx->priv_user,
              thd->password ? "yes": "no",
              sctx->master_access, mpvio.db.str));

  if (command == COM_CONNECT &&
      !(thd->main_security_ctx.master_access & SUPER_ACL))
  {
    mysql_mutex_lock(&LOCK_connection_count);
    bool count_ok= (connection_count <= max_connections);
    mysql_mutex_unlock(&LOCK_connection_count);
    if (!count_ok)
    {                                         // too many connections
      release_user_connection(thd);
      statistic_increment(connection_errors_max_connection, &LOCK_status);
      my_error(ER_CON_COUNT_ERROR, MYF(0));
      DBUG_RETURN(1);
    }
  }

  /*
    This is the default access rights for the current database.  It's
    set to 0 here because we don't have an active database yet (and we
    may not have an active database to set.
  */
  sctx->db_access=0;

  /* Change a database if necessary */
  if (mpvio.db.length)
  {
    if (mysql_change_db(thd, &mpvio.db, FALSE))
    {
      /* mysql_change_db() has pushed the error message. */
      release_user_connection(thd);
      Host_errors errors;
      errors.m_default_database= 1;
      inc_host_errors(mpvio.ip, &errors);
      DBUG_RETURN(1);
    }
  }

  if (mpvio.auth_info.external_user[0])
    sctx->set_external_user(my_strdup(mpvio.auth_info.external_user, MYF(0)));


  if (res == CR_OK_HANDSHAKE_COMPLETE)
    thd->get_stmt_da()->disable_status();
  else
    my_ok(thd);

#ifdef HAVE_PSI_THREAD_INTERFACE
  PSI_THREAD_CALL(set_thread_user_host)
    (thd->main_security_ctx.user, strlen(thd->main_security_ctx.user),
    thd->main_security_ctx.host_or_ip, strlen(thd->main_security_ctx.host_or_ip));
#endif

  /* Ready to handle queries */
  DBUG_RETURN(0);
}

/**
  MySQL Server Password Authentication Plugin

  In the MySQL authentication protocol:
  1. the server sends the random scramble to the client
  2. client sends the encrypted password back to the server
  3. the server checks the password.
*/
static int native_password_authenticate(MYSQL_PLUGIN_VIO *vio,
                                        MYSQL_SERVER_AUTH_INFO *info)
{
  uchar *pkt;
  int pkt_len;
  MPVIO_EXT *mpvio= (MPVIO_EXT *) vio;

  DBUG_ENTER("native_password_authenticate");

  /* generate the scramble, or reuse the old one */
  if (mpvio->scramble[SCRAMBLE_LENGTH])
    create_random_string(mpvio->scramble, SCRAMBLE_LENGTH, mpvio->rand);

  /* send it to the client */
  if (mpvio->write_packet(mpvio, (uchar*) mpvio->scramble, SCRAMBLE_LENGTH + 1))
    DBUG_RETURN(CR_AUTH_HANDSHAKE);

  /* reply and authenticate */

  /*
    <digression>
      This is more complex than it looks.

      The plugin (we) may be called right after the client was connected -
      and will need to send a scramble, read reply, authenticate.

      Or the plugin may be called after another plugin has sent a scramble,
      and read the reply. If the client has used the correct client-plugin,
      we won't need to read anything here from the client, the client
      has already sent a reply with everything we need for authentication.

      Or the plugin may be called after another plugin has sent a scramble,
      and read the reply, but the client has used the wrong client-plugin.
      We'll need to sent a "switch to another plugin" packet to the
      client and read the reply. "Use the short scramble" packet is a special
      case of "switch to another plugin" packet.

      Or, perhaps, the plugin may be called after another plugin has
      done the handshake but did not send a useful scramble. We'll need
      to send a scramble (and perhaps a "switch to another plugin" packet)
      and read the reply.

      Besides, a client may be an old one, that doesn't understand plugins.
      Or doesn't even understand 4.0 scramble.

      And we want to keep the same protocol on the wire  unless non-native
      plugins are involved.

      Anyway, it still looks simple from a plugin point of view:
      "send the scramble, read the reply and authenticate"
      All the magic is transparently handled by the server.
    </digression>
  */

  /* read the reply with the encrypted password */
  if ((pkt_len= mpvio->read_packet(mpvio, &pkt)) < 0)
    DBUG_RETURN(CR_AUTH_HANDSHAKE);
  DBUG_PRINT("info", ("reply read : pkt_len=%d", pkt_len));

#ifdef NO_EMBEDDED_ACCESS_CHECKS
  DBUG_RETURN(CR_OK);
#endif

  DBUG_EXECUTE_IF("native_password_bad_reply",
                  {
                    pkt_len= 12;
                  }
                  );

  if (pkt_len == 0) /* no password */
    DBUG_RETURN(mpvio->acl_user->salt_len != 0 ? CR_AUTH_USER_CREDENTIALS : CR_OK);

  info->password_used= PASSWORD_USED_YES;
  if (pkt_len == SCRAMBLE_LENGTH)
  {
    if (!mpvio->acl_user->salt_len)
      DBUG_RETURN(CR_AUTH_USER_CREDENTIALS);

    DBUG_RETURN(check_scramble(pkt, mpvio->scramble, mpvio->acl_user->salt) ?
                CR_AUTH_USER_CREDENTIALS : CR_OK);
  }

  my_error(ER_HANDSHAKE_ERROR, MYF(0));
  DBUG_RETURN(CR_AUTH_HANDSHAKE);
}

static int old_password_authenticate(MYSQL_PLUGIN_VIO *vio, 
                                     MYSQL_SERVER_AUTH_INFO *info)
{
  uchar *pkt;
  int pkt_len;
  MPVIO_EXT *mpvio= (MPVIO_EXT *) vio;

  /* generate the scramble, or reuse the old one */
  if (mpvio->scramble[SCRAMBLE_LENGTH])
    create_random_string(mpvio->scramble, SCRAMBLE_LENGTH, mpvio->rand);

  /* send it to the client */
  if (mpvio->write_packet(mpvio, (uchar*) mpvio->scramble, SCRAMBLE_LENGTH + 1))
    return CR_AUTH_HANDSHAKE;

  /* read the reply and authenticate */
  if ((pkt_len= mpvio->read_packet(mpvio, &pkt)) < 0)
    return CR_AUTH_HANDSHAKE;

#ifdef NO_EMBEDDED_ACCESS_CHECKS
  return CR_OK;
#endif

  /*
    legacy: if switch_from_long_to_short_scramble,
    the password is sent \0-terminated, the pkt_len is always 9 bytes.
    We need to figure out the correct scramble length here.
  */
  if (pkt_len == SCRAMBLE_LENGTH_323 + 1)
    pkt_len= strnlen((char*)pkt, pkt_len);

  if (pkt_len == 0) /* no password */
    return mpvio->acl_user->salt_len != 0 ? CR_AUTH_USER_CREDENTIALS : CR_OK;

  if (secure_auth(mpvio))
    return CR_AUTH_HANDSHAKE;

  info->password_used= PASSWORD_USED_YES;

  if (pkt_len == SCRAMBLE_LENGTH_323)
  {
    if (!mpvio->acl_user->salt_len)
      return CR_AUTH_USER_CREDENTIALS;

    return check_scramble_323(pkt, mpvio->scramble,
                             (ulong *) mpvio->acl_user->salt) ?
                             CR_AUTH_USER_CREDENTIALS : CR_OK;
  }

  my_error(ER_HANDSHAKE_ERROR, MYF(0));
  return CR_AUTH_HANDSHAKE;
}


/**
  Interface for querying the MYSQL_PUBLIC_VIO about encryption state.
 
*/

int my_vio_is_encrypted(MYSQL_PLUGIN_VIO *vio)
{
  MPVIO_EXT *mpvio= (MPVIO_EXT *) vio;
  return (mpvio->vio_is_encrypted);
}

#if defined(HAVE_OPENSSL)
#define MAX_CIPHER_LENGTH 1024
#if !defined(HAVE_YASSL)
#define AUTH_DEFAULT_RSA_PRIVATE_KEY "private_key.pem"
#define AUTH_DEFAULT_RSA_PUBLIC_KEY "public_key.pem"

char *auth_rsa_private_key_path;
char *auth_rsa_public_key_path;

class Rsa_authentication_keys
{
private:
  RSA *m_public_key;
  RSA *m_private_key;
  int m_cipher_len;
  char *m_pem_public_key;

  /**
    @brief Set key file path

    @param  key[in]            Points to either auth_rsa_private_key_path or
                               auth_rsa_public_key_path.
    @param  key_file_path[out] Stores value of actual key file path.

  */
  void get_key_file_path(char *key, String *key_file_path)
  {
    /*
       If a fully qualified path is entered use that, else assume the keys are 
       stored in the data directory.
     */
    if (strchr(key, FN_LIBCHAR) != NULL ||
        strchr(key, FN_LIBCHAR2) != NULL)
      key_file_path->set_quick(key, strlen(key), system_charset_info);
    else
    {
      key_file_path->append(mysql_real_data_home, strlen(mysql_real_data_home));
      if ((*key_file_path)[key_file_path->length()] != FN_LIBCHAR)
        key_file_path->append(FN_LIBCHAR);
      key_file_path->append(key);
    }
  }

  /**
    @brief Read a key file and store its value in RSA structure

    @param  key_ptr[out]         Address of pointer to RSA. This is set to
                                 point to a non null value if key is correctly
                                 read.
    @param  is_priv_key[in]      Whether we are reading private key or public
                                 key.
    @param  key_text_buffer[out] To store key file content of public key.

    @return Error status
      @retval false              Success : Either both keys are read or none
                                 are.
      @retval true               Failure : An appropriate error is raised.
  */
  bool read_key_file(RSA **key_ptr, bool is_priv_key, char **key_text_buffer)
  {
    String key_file_path;
    char *key;
    const char *key_type;
    FILE *key_file= NULL;

    key= is_priv_key ? auth_rsa_private_key_path : auth_rsa_public_key_path;
    key_type= is_priv_key ? "private" : "public";
    *key_ptr= NULL;

    get_key_file_path(key, &key_file_path);

    /*
       Check for existance of private key/public key file.
    */
    if ((key_file= fopen(key_file_path.c_ptr(), "r")) == NULL)
    {
      sql_print_information("RSA %s key file not found: %s."
                            " Some authentication plugins will not work.",
                            key_type, key_file_path.c_ptr());
    }
    else
    {
        *key_ptr= is_priv_key ? PEM_read_RSAPrivateKey(key_file, 0, 0, 0) :
                                PEM_read_RSA_PUBKEY(key_file, 0, 0, 0);

      if (!(*key_ptr))
      {
        char error_buf[MYSQL_ERRMSG_SIZE];
        ERR_error_string_n(ERR_get_error(), error_buf, MYSQL_ERRMSG_SIZE);
        sql_print_error("Failure to parse RSA %s key (file exists): %s:"
                        " %s", key_type, key_file_path.c_ptr(), error_buf);

        /*
          Call ERR_clear_error() just in case there are more than 1 entry in the
          OpenSSL thread's error queue.
        */
        ERR_clear_error();

        return true;
      }

      /* For public key, read key file content into a char buffer. */
      if (!is_priv_key)
      {
        int filesize;
        fseek(key_file, 0, SEEK_END);
        filesize= ftell(key_file);
        fseek(key_file, 0, SEEK_SET);
        *key_text_buffer= new char[filesize+1];
        (void) fread(*key_text_buffer, filesize, 1, key_file);
        (*key_text_buffer)[filesize]= '\0';
      }
      fclose(key_file);
    }
    return false;
  }

public:
  Rsa_authentication_keys()
  {
    m_cipher_len= 0;
    m_private_key= 0;
    m_public_key= 0;
    m_pem_public_key= 0;
  }
  
  ~Rsa_authentication_keys()
  {
  }

  void free_memory()
  {
    if (m_private_key)
      RSA_free(m_private_key);

    if (m_public_key)
    {
      RSA_free(m_public_key);
      m_cipher_len= 0;
    }

    if (m_pem_public_key)
      delete [] m_pem_public_key;
  }

  void *allocate_pem_buffer(size_t buffer_len)
  {
    m_pem_public_key= new char[buffer_len];
    return m_pem_public_key;
  }

  RSA *get_private_key()
  {
    return m_private_key;
  }

  RSA *get_public_key()
  {
    return m_public_key;
  }

  int get_cipher_length()
  {
    return (m_cipher_len= RSA_size(m_public_key));
  }

  /**
    @brief Read RSA private key and public key from file and store them
           in m_private_key and m_public_key. Also, read public key in
           text format and store it in m_pem_public_key.

    @return Error status
      @retval false        Success : Either both keys are read or none are.
      @retval true         Failure : An appropriate error is raised.
  */
  bool read_rsa_keys()
  {
    RSA *rsa_private_key_ptr= NULL;
    RSA *rsa_public_key_ptr= NULL;
    char *pub_key_buff= NULL; 

    if ((strlen(auth_rsa_private_key_path) == 0) &&
        (strlen(auth_rsa_public_key_path) == 0))
    {
      sql_print_information("RSA key files not found."
                            " Some authentication plugins will not work.");
      return false;
    }

    /*
      Read private key in RSA format.
    */
    if (read_key_file(&rsa_private_key_ptr, true, NULL))
        return true;
    
    /*
      Read public key in RSA format.
    */
    if (read_key_file(&rsa_public_key_ptr, false, &pub_key_buff))
    {
      if (rsa_private_key_ptr)
        RSA_free(rsa_private_key_ptr);
      return true;
    }

    /*
       If both key files are read successfully then assign values to following
       members of the class
       1. m_pem_public_key
       2. m_private_key
       3. m_public_key

       Else clean up.
     */
    if (rsa_private_key_ptr && rsa_public_key_ptr)
    {
      int buff_len= strlen(pub_key_buff);
      char *pem_file_buffer= (char *)allocate_pem_buffer(buff_len + 1);
      strncpy(pem_file_buffer, pub_key_buff, buff_len);
      pem_file_buffer[buff_len]= '\0';

      m_private_key= rsa_private_key_ptr;
      m_public_key= rsa_public_key_ptr;

      delete [] pub_key_buff; 
    }
    else
    {
      if (rsa_private_key_ptr)
        RSA_free(rsa_private_key_ptr);

      if (rsa_public_key_ptr)
      {
        delete [] pub_key_buff; 
        RSA_free(rsa_public_key_ptr);
      }
    }
    return false;
  }

  const char *get_public_key_as_pem(void)
  {
    return m_pem_public_key;
  }
  
};

static Rsa_authentication_keys g_rsa_keys;

/**
 
*/
int show_rsa_public_key(THD *thd, SHOW_VAR *var, char *buff)
{ 
  var->type= SHOW_CHAR;
  var->value= const_cast<char *>(g_rsa_keys.get_public_key_as_pem());
    
  return 0;
}

void deinit_rsa_keys(void)
{
  g_rsa_keys.free_memory();  
}

// Wraps a FILE handle, to ensure we always close it when returning.
class FileCloser
{
  FILE *m_file;
public:
  FileCloser(FILE *to_be_closed) : m_file(to_be_closed) {}
  ~FileCloser()
  {
    if (m_file != NULL)
      fclose(m_file);
  }
};

/**
  Loads the RSA key pair from disk and store them in a global variable. 
 
 @see init_ssl()
 
 @return Error code
   @retval false Success
   @retval true Error
*/

bool init_rsa_keys(void)
{
  return (g_rsa_keys.read_rsa_keys());
}
#endif // ifndef HAVE_YASSL

static MYSQL_PLUGIN plugin_info_ptr;

int init_sha256_password_handler(MYSQL_PLUGIN plugin_ref)
{
  plugin_info_ptr= plugin_ref;
  return 0;
}

/** 
 
 @param vio Virtual input-, output interface
 @param info[out] Connection information
 
 Authenticate the user by recieving a RSA or TLS encrypted password and
 calculate a hash digest which should correspond to the user record digest
 
 RSA keys are assumed to be pre-generated and supplied when server starts. If
 the client hasn't got a public key it can request one.
 
 TLS certificates and keys are assumed to be pre-generated and supplied when
 server starts.
 
*/

static int sha256_password_authenticate(MYSQL_PLUGIN_VIO *vio,
                                        MYSQL_SERVER_AUTH_INFO *info)
{
  uchar *pkt;
  int pkt_len;
  char  *user_salt_begin;
  char  *user_salt_end;
  char scramble[SCRAMBLE_LENGTH + 1];
  char stage2[CRYPT_MAX_PASSWORD_SIZE + 1];
  String scramble_response_packet;
#if !defined(HAVE_YASSL)
  int cipher_length= 0;
  unsigned char plain_text[MAX_CIPHER_LENGTH];
  RSA *private_key= NULL;
  RSA *public_key= NULL;
#endif

  DBUG_ENTER("sha256_password_authenticate");

  generate_user_salt(scramble, SCRAMBLE_LENGTH + 1);

  if (vio->write_packet(vio, (unsigned char *) scramble, SCRAMBLE_LENGTH))
    DBUG_RETURN(CR_ERROR);

  /*
    After the call to read_packet() the user name will appear in
    mpvio->acl_user and info will contain current data.
  */
  if ((pkt_len= vio->read_packet(vio, &pkt)) == -1)
    DBUG_RETURN(CR_ERROR);

  /*
    If first packet is a 0 byte then the client isn't sending any password
    else the client will send a password.
  */
  if (pkt_len == 1 && *pkt == 0)
  {
    info->password_used= PASSWORD_USED_NO;
    /*
      Send OK signal; the authentication might still be rejected based on
      host mask.
    */
    if (info->auth_string_length == 0)
      DBUG_RETURN(CR_OK);
    else
      DBUG_RETURN(CR_ERROR);
  }
  else    
    info->password_used= PASSWORD_USED_YES;

  if (!my_vio_is_encrypted(vio))
  {
 #if !defined(HAVE_YASSL)
    /*
      Since a password is being used it must be encrypted by RSA since no 
      other encryption is being active.
    */
    private_key= g_rsa_keys.get_private_key();
    public_key=  g_rsa_keys.get_public_key();

    /*
      Without the keys encryption isn't possible.
    */
    if (private_key == NULL || public_key == NULL)
    {
      my_plugin_log_message(&plugin_info_ptr, MY_ERROR_LEVEL, 
        "Authentication requires either RSA keys or SSL encryption");
      DBUG_RETURN(CR_ERROR);
    }
      

    if ((cipher_length= g_rsa_keys.get_cipher_length()) > MAX_CIPHER_LENGTH)
    {
      my_plugin_log_message(&plugin_info_ptr, MY_ERROR_LEVEL, 
        "RSA key cipher length of %u is too long. Max value is %u.",
        g_rsa_keys.get_cipher_length(), MAX_CIPHER_LENGTH);
      DBUG_RETURN(CR_ERROR);
    }

    /*
      Client sent a "public key request"-packet ?
      If the first packet is 1 then the client will require a public key before
      encrypting the password.
    */
    if (pkt_len == 1 && *pkt == 1)
    {
      uint pem_length= strlen(g_rsa_keys.get_public_key_as_pem());
      if (vio->write_packet(vio,
                            (unsigned char *)g_rsa_keys.get_public_key_as_pem(),
                            pem_length))
        DBUG_RETURN(CR_ERROR);
      /* Get the encrypted response from the client */
      if ((pkt_len= vio->read_packet(vio, &pkt)) == -1)
        DBUG_RETURN(CR_ERROR);
    }

    /*
      The packet will contain the cipher used. The length of the packet
      must correspond to the expected cipher length.
    */
    if (pkt_len != cipher_length)
      DBUG_RETURN(CR_ERROR);
    
    /* Decrypt password */
    RSA_private_decrypt(cipher_length, pkt, plain_text, private_key,
                        RSA_PKCS1_OAEP_PADDING);

    plain_text[cipher_length]= '\0'; // safety
    xor_string((char *) plain_text, cipher_length,
               (char *) scramble, SCRAMBLE_LENGTH);

    /*
      Set packet pointers and length for the hash digest function below 
    */
    pkt= plain_text;
    pkt_len= strlen((char *) plain_text) + 1; // include \0 intentionally.

    if (pkt_len == 1)
      DBUG_RETURN(CR_ERROR);
#else
    DBUG_RETURN(CR_ERROR);
#endif
  } // if(!my_vio_is_encrypter())

  /* A password was sent to an account without a password */
  if (info->auth_string_length == 0)
    DBUG_RETURN(CR_ERROR);
  
  /*
    Fetch user authentication_string and extract the password salt
  */
  user_salt_begin= (char *) info->auth_string;
  user_salt_end= (char *) (info->auth_string + info->auth_string_length);
  if (extract_user_salt(&user_salt_begin, &user_salt_end) != CRYPT_SALT_LENGTH)
  {
    /* User salt is not correct */
    my_plugin_log_message(&plugin_info_ptr, MY_ERROR_LEVEL, 
      "Password salt for user '%s' is corrupt.",
      info->user_name);
    DBUG_RETURN(CR_ERROR);
  }

  /* Create hash digest */
  my_crypt_genhash(stage2,
                     CRYPT_MAX_PASSWORD_SIZE,
                     (char *) pkt,
                     pkt_len-1, 
                     (char *) user_salt_begin,
                     (const char **) 0);

  /* Compare the newly created hash digest with the password record */
  int result= memcmp(info->auth_string,
                     stage2,
                     info->auth_string_length);

  if (result == 0)
    DBUG_RETURN(CR_OK);

  DBUG_RETURN(CR_ERROR);
}

#if !defined(HAVE_YASSL)
static MYSQL_SYSVAR_STR(private_key_path, auth_rsa_private_key_path,
        PLUGIN_VAR_READONLY,
        "A fully qualified path to the private RSA key used for authentication",
        NULL, NULL, AUTH_DEFAULT_RSA_PRIVATE_KEY);
static MYSQL_SYSVAR_STR(public_key_path, auth_rsa_public_key_path,
        PLUGIN_VAR_READONLY,
        "A fully qualified path to the public RSA key used for authentication",
        NULL, NULL, AUTH_DEFAULT_RSA_PUBLIC_KEY);

static struct st_mysql_sys_var* sha256_password_sysvars[]= {
  MYSQL_SYSVAR(private_key_path),
  MYSQL_SYSVAR(public_key_path),
  0
};
#endif // HAVE_YASSL
#endif // HAVE_OPENSSL

static struct st_mysql_auth native_password_handler=
{
  MYSQL_AUTHENTICATION_INTERFACE_VERSION,
  native_password_plugin_name.str,
  native_password_authenticate
};

static struct st_mysql_auth old_password_handler=
{
  MYSQL_AUTHENTICATION_INTERFACE_VERSION,
  old_password_plugin_name.str,
  old_password_authenticate
};

#if defined(HAVE_OPENSSL)
static struct st_mysql_auth sha256_password_handler=
{
  MYSQL_AUTHENTICATION_INTERFACE_VERSION,
  sha256_password_plugin_name.str,
  sha256_password_authenticate
};
#endif

mysql_declare_plugin(mysql_password)
{
  MYSQL_AUTHENTICATION_PLUGIN,                  /* type constant    */
  &native_password_handler,                     /* type descriptor  */
  native_password_plugin_name.str,              /* Name             */
  "R.J.Silk, Sergei Golubchik",                 /* Author           */
  "Native MySQL authentication",                /* Description      */
  PLUGIN_LICENSE_GPL,                           /* License          */
  NULL,                                         /* Init function    */
  NULL,                                         /* Deinit function  */
  0x0100,                                       /* Version (1.0)    */
  NULL,                                         /* status variables */
  NULL,                                         /* system variables */
  NULL,                                         /* config options   */
  0,                                            /* flags            */
},
{
  MYSQL_AUTHENTICATION_PLUGIN,                  /* type constant    */
  &old_password_handler,                        /* type descriptor  */
  old_password_plugin_name.str,                 /* Name             */
  "R.J.Silk, Sergei Golubchik",                 /* Author           */
  "Old MySQL-4.0 authentication",               /* Description      */
  PLUGIN_LICENSE_GPL,                           /* License          */
  NULL,                                         /* Init function    */
  NULL,                                         /* Deinit function  */
  0x0100,                                       /* Version (1.0)    */
  NULL,                                         /* status variables */
  NULL,                                         /* system variables */
  NULL,                                         /* config options   */
  0,                                            /* flags            */
}
#if defined(HAVE_OPENSSL)
,
{
  MYSQL_AUTHENTICATION_PLUGIN,                  /* type constant    */
  &sha256_password_handler,                     /* type descriptor  */
  sha256_password_plugin_name.str,              /* Name             */
  "Oracle",                                     /* Author           */
  "SHA256 password authentication",             /* Description      */
  PLUGIN_LICENSE_GPL,                           /* License          */
  &init_sha256_password_handler,                /* Init function    */
  NULL,                                         /* Deinit function  */
  0x0100,                                       /* Version (1.0)    */
  NULL,                                         /* status variables */
#if !defined(HAVE_YASSL)
  sha256_password_sysvars,                      /* system variables */
#else
  NULL,
#endif
  NULL,                                         /* config options   */
  0                                             /* flags            */
}
#endif
mysql_declare_plugin_end;

/*  
 PASSWORD_VALIDATION_CODE, invoking appropriate plugin to validate
 the password strength.
*/

/* for validate_password_strength SQL function */
int check_password_strength(String *password)
{
  int res= 0;
  DBUG_ASSERT(password != NULL);
  plugin_ref plugin= my_plugin_lock_by_name(0, &validate_password_plugin_name,
                                            MYSQL_VALIDATE_PASSWORD_PLUGIN);
  if (plugin)
  {
    st_mysql_validate_password *password_strength=
                      (st_mysql_validate_password *) plugin_decl(plugin)->info;

    res= password_strength->get_password_strength(password);
    plugin_unlock(0, plugin);
  }
  return(res);
}

/* called when new user is created or exsisting password is changed */
int check_password_policy(String *password)
{
  plugin_ref plugin;
  String empty_string;

  if (!password)
    password= &empty_string;

  plugin= my_plugin_lock_by_name(0, &validate_password_plugin_name,
                                 MYSQL_VALIDATE_PASSWORD_PLUGIN);
  if (plugin)
  {
    st_mysql_validate_password *password_validate=
                      (st_mysql_validate_password *) plugin_decl(plugin)->info;

    if (!password_validate->validate_password(password))
    {  
      my_error(ER_NOT_VALID_PASSWORD, MYF(0));
      plugin_unlock(0, plugin);
      return (1);
    }
    plugin_unlock(0, plugin);
  }
  return (0);
}

#ifndef NO_EMBEDDED_ACCESS_CHECKS
my_bool validate_user_plugins= TRUE;

/**
  Iterate over the user records and check for irregularities.
  Currently this includes :
   - checking if the plugin referenced is present.
   - if there's sha256 users and there's neither SSL nor RSA configured
*/
static void
validate_user_plugin_records()
{
  DBUG_ENTER("validate_user_plugin_records");
  if (!validate_user_plugins)
    DBUG_VOID_RETURN;

  lock_plugin_data();
  for (uint i=0 ; i < acl_users.elements ; i++)
  {
    struct st_plugin_int *plugin;
    ACL_USER *acl_user=dynamic_element(&acl_users,i,ACL_USER*);

    if (acl_user->plugin.length)
    {
      /* rule 1 : plugin does exit */
      if (!auth_plugin_is_built_in(acl_user->plugin.str))
      {
        plugin= plugin_find_by_type(&acl_user->plugin,
                                    MYSQL_AUTHENTICATION_PLUGIN);

        if (!plugin)
        {
          sql_print_warning("The plugin '%.*s' used to authenticate "
                            "user '%s'@'%.*s' is not loaded."
                            " Nobody can currently login using this account.",
                            (int) acl_user->plugin.length, acl_user->plugin.str,
                            acl_user->user,
                            acl_user->host.get_host_len(), 
                            acl_user->host.get_host());
        }
      }
      if (acl_user->plugin.str == sha256_password_plugin_name.str &&
#if !defined(HAVE_YASSL)
          (!g_rsa_keys.get_private_key() || !g_rsa_keys.get_public_key()) &&
#endif
          !ssl_acceptor_fd)
      {
          sql_print_warning("The plugin '%s' is used to authenticate "
                            "user '%s'@'%.*s', "
#if !defined(HAVE_YASSL)
                            "but neither SSL nor RSA keys are "
#else
                            "but no SSL is "
#endif
                            "configured. "
                            "Nobody can currently login using this account.",
                            sha256_password_plugin_name.str,
                            acl_user->user,
                            acl_user->host.get_host_len(), 
                            acl_user->host.get_host());
      }
    }
  }
  unlock_plugin_data();
  DBUG_VOID_RETURN;
}

#endif // NO_EMBEDDED_ACCESS_CHECKS
<|MERGE_RESOLUTION|>--- conflicted
+++ resolved
@@ -5757,7 +5757,6 @@
       }
       continue;
     }
-<<<<<<< HEAD
 
     if (is_temporary_table(tl))
     {
@@ -5772,11 +5771,8 @@
       continue;
     }
 
-    GRANT_TABLE *grant_table= table_hash_search(sctx->host, sctx->ip,
-=======
     GRANT_TABLE *grant_table= table_hash_search(sctx->get_host()->ptr(),
                                                 sctx->get_ip()->ptr(),
->>>>>>> d75c58e1
                                                 tl->get_db_name(),
                                                 sctx->priv_user,
                                                 tl->get_table_name(),
@@ -6075,12 +6071,8 @@
 
     if (strcmp(item->user, sctx->priv_user) == 0 &&
         strcmp(item->db, db) == 0 &&
-<<<<<<< HEAD
-        item->host.compare_hostname(sctx->host, sctx->ip))
-=======
-        compare_hostname(&item->host, sctx->get_host()->ptr(),
-                         sctx->get_ip()->ptr()))
->>>>>>> d75c58e1
+        item->host.compare_hostname(sctx->get_host()->ptr(),
+                                    sctx->get_ip()->ptr()))
     {
       return FALSE;
     }
@@ -6124,12 +6116,8 @@
                       idx);
     if (len < grant_table->key_length &&
 	!memcmp(grant_table->hash_key,helping,len) &&
-<<<<<<< HEAD
-        grant_table->host.compare_hostname(sctx->host, sctx->ip))
-=======
-        compare_hostname(&grant_table->host, sctx->get_host()->ptr(),
-                         sctx->get_ip()->ptr()))
->>>>>>> d75c58e1
+        grant_table->host.compare_hostname(sctx->get_host()->ptr(),
+                                           sctx->get_ip()->ptr()))
     {
       error= FALSE; /* Found match. */
       break;
