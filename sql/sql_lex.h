/* Copyright (c) 2000, 2010, Oracle and/or its affiliates. All rights reserved.

   This program is free software; you can redistribute it and/or modify
   it under the terms of the GNU General Public License as published by
   the Free Software Foundation; version 2 of the License.

   This program is distributed in the hope that it will be useful,
   but WITHOUT ANY WARRANTY; without even the implied warranty of
   MERCHANTABILITY or FITNESS FOR A PARTICULAR PURPOSE.  See the
   GNU General Public License for more details.

   You should have received a copy of the GNU General Public License
   along with this program; if not, write to the Free Software Foundation,
   51 Franklin Street, Suite 500, Boston, MA 02110-1335 USA */

/**
  @defgroup Semantic_Analysis Semantic Analysis
*/

#ifndef SQL_LEX_INCLUDED
#define SQL_LEX_INCLUDED

#include "violite.h"                            /* SSL_type */
#include "sql_trigger.h"
#include "item.h"               /* From item_subselect.h: subselect_union_engine */
#include "thr_lock.h"                  /* thr_lock_type, TL_UNLOCK */

/* YACC and LEX Definitions */

/* These may not be declared yet */
class Table_ident;
class sql_exchange;
class LEX_COLUMN;
class sp_head;
class sp_name;
class sp_instr;
class sp_pcontext;
class st_alter_tablespace;
class partition_info;
class Event_parse_data;
class set_var_base;
class sys_var;
class Item_func_match;
class Alter_drop;
class Alter_column;
class Key;
class File_parser;
class Key_part_spec;

#ifdef MYSQL_SERVER
/*
  There are 8 different type of table access so there is no more than
  combinations 2^8 = 256:

  . STMT_READS_TRANS_TABLE

  . STMT_READS_NON_TRANS_TABLE

  . STMT_READS_TEMP_TRANS_TABLE

  . STMT_READS_TEMP_NON_TRANS_TABLE

  . STMT_WRITES_TRANS_TABLE

  . STMT_WRITES_NON_TRANS_TABLE

  . STMT_WRITES_TEMP_TRANS_TABLE

  . STMT_WRITES_TEMP_NON_TRANS_TABLE

  The unsafe conditions for each combination is represented within a byte
  and stores the status of the option --binlog-direct-non-trans-updates,
  whether the trx-cache is empty or not, and whether the isolation level
  is lower than ISO_REPEATABLE_READ:

  . option (OFF/ON)
  . trx-cache (empty/not empty)
  . isolation (>= ISO_REPEATABLE_READ / < ISO_REPEATABLE_READ)

  bits 0 : . OFF, . empty, . >= ISO_REPEATABLE_READ
  bits 1 : . OFF, . empty, . < ISO_REPEATABLE_READ
  bits 2 : . OFF, . not empty, . >= ISO_REPEATABLE_READ
  bits 3 : . OFF, . not empty, . < ISO_REPEATABLE_READ
  bits 4 : . ON, . empty, . >= ISO_REPEATABLE_READ
  bits 5 : . ON, . empty, . < ISO_REPEATABLE_READ
  bits 6 : . ON, . not empty, . >= ISO_REPEATABLE_READ
  bits 7 : . ON, . not empty, . < ISO_REPEATABLE_READ
*/
extern uint binlog_unsafe_map[256];
/*
  Initializes the array with unsafe combinations and its respective
  conditions.
*/
void binlog_unsafe_map_init();
#endif

/**
  used by the parser to store internal variable name
*/
struct sys_var_with_base
{
  sys_var *var;
  LEX_STRING base_name;
};

#ifdef MYSQL_SERVER
/*
  The following hack is needed because mysql_yacc.cc does not define
  YYSTYPE before including this file
*/
#ifdef MYSQL_YACC
#define LEX_YYSTYPE void *
#else
#include "lex_symbol.h"
#if MYSQL_LEX
#include "item_func.h"            /* Cast_target used in sql_yacc.h */
#include "sql_yacc.h"
#define LEX_YYSTYPE YYSTYPE *
#else
#define LEX_YYSTYPE void *
#endif
#endif
#endif

#include "sql_cmd.h"

// describe/explain types
#define DESCRIBE_NONE		0 // Not explain query
#define DESCRIBE_NORMAL		1
#define DESCRIBE_EXTENDED	2
/*
  This is not within #ifdef because we want "EXPLAIN PARTITIONS ..." to produce
  additional "partitions" column even if partitioning is not compiled in.
*/
#define DESCRIBE_PARTITIONS	4

#ifdef MYSQL_SERVER

enum enum_sp_suid_behaviour
{
  SP_IS_DEFAULT_SUID= 0,
  SP_IS_NOT_SUID,
  SP_IS_SUID
};

enum enum_sp_data_access
{
  SP_DEFAULT_ACCESS= 0,
  SP_CONTAINS_SQL,
  SP_NO_SQL,
  SP_READS_SQL_DATA,
  SP_MODIFIES_SQL_DATA
};

const LEX_STRING sp_data_access_name[]=
{
  { C_STRING_WITH_LEN("") },
  { C_STRING_WITH_LEN("CONTAINS SQL") },
  { C_STRING_WITH_LEN("NO SQL") },
  { C_STRING_WITH_LEN("READS SQL DATA") },
  { C_STRING_WITH_LEN("MODIFIES SQL DATA") }
};

#define DERIVED_SUBQUERY	1
#define DERIVED_VIEW		2

enum enum_view_create_mode
{
  VIEW_CREATE_NEW,		// check that there are not such VIEW/table
  VIEW_ALTER,			// check that VIEW .frm with such name exists
  VIEW_CREATE_OR_REPLACE	// check only that there are not such table
};

enum enum_drop_mode
{
  DROP_DEFAULT, // mode is not specified
  DROP_CASCADE, // CASCADE option
  DROP_RESTRICT // RESTRICT option
};

/* Options to add_table_to_list() */
#define TL_OPTION_UPDATING	1
#define TL_OPTION_FORCE_INDEX	2
#define TL_OPTION_IGNORE_LEAVES 4
#define TL_OPTION_ALIAS         8

typedef List<Item> List_item;

/* SERVERS CACHE CHANGES */
typedef struct st_lex_server_options
{
  long port;
  uint server_name_length;
  char *server_name, *host, *db, *username, *password, *scheme, *socket, *owner;
} LEX_SERVER_OPTIONS;


/**
  Structure to hold parameters for CHANGE MASTER or START/STOP SLAVE
  or SHOW NEW MASTER.

  Remark: this should not be confused with Master_info (and perhaps
  would better be renamed to st_lex_replication_info).  Some fields,
  e.g., delay, are saved in Relay_log_info, not in Master_info.
*/
typedef struct st_lex_master_info
{
  char *host, *user, *password, *log_file_name;
  uint port, connect_retry;
  float heartbeat_period;
  int sql_delay;
  ulonglong pos;
  ulong server_id, retry_count;
  /*
    Enum is used for making it possible to detect if the user
    changed variable or if it should be left at old value
   */
  enum {LEX_MI_UNCHANGED= 0, LEX_MI_DISABLE, LEX_MI_ENABLE}
    ssl, ssl_verify_server_cert, heartbeat_opt, repl_ignore_server_ids_opt, 
    retry_count_opt;
  char *ssl_key, *ssl_cert, *ssl_ca, *ssl_capath, *ssl_cipher;
  char *relay_log_name;
  ulong relay_log_pos;
  DYNAMIC_ARRAY repl_ignore_server_ids;

  void set_unspecified();
} LEX_MASTER_INFO;


enum sub_select_type
{
  UNSPECIFIED_TYPE,UNION_TYPE, INTERSECT_TYPE,
  EXCEPT_TYPE, GLOBAL_OPTIONS_TYPE, DERIVED_TABLE_TYPE, OLAP_TYPE
};

enum olap_type 
{
  UNSPECIFIED_OLAP_TYPE, CUBE_TYPE, ROLLUP_TYPE
};

enum tablespace_op_type
{
  NO_TABLESPACE_OP, DISCARD_TABLESPACE, IMPORT_TABLESPACE
};

/* 
  String names used to print a statement with index hints.
  Keep in sync with index_hint_type.
*/
extern const char * index_hint_type_name[];
typedef uchar index_clause_map;

/*
  Bits in index_clause_map : one for each possible FOR clause in
  USE/FORCE/IGNORE INDEX index hint specification
*/
#define INDEX_HINT_MASK_JOIN  (1)
#define INDEX_HINT_MASK_GROUP (1 << 1)
#define INDEX_HINT_MASK_ORDER (1 << 2)

#define INDEX_HINT_MASK_ALL (INDEX_HINT_MASK_JOIN | INDEX_HINT_MASK_GROUP | \
                             INDEX_HINT_MASK_ORDER)

/* Single element of an USE/FORCE/IGNORE INDEX list specified as a SQL hint  */
class Index_hint : public Sql_alloc
{
public:
  /* The type of the hint : USE/FORCE/IGNORE */
  enum index_hint_type type;
  /* Where the hit applies to. A bitmask of INDEX_HINT_MASK_<place> values */
  index_clause_map clause;
  /* 
    The index name. Empty (str=NULL) name represents an empty list 
    USE INDEX () clause 
  */ 
  LEX_STRING key_name;

  Index_hint (enum index_hint_type type_arg, index_clause_map clause_arg,
              char *str, uint length) :
    type(type_arg), clause(clause_arg)
  {
    key_name.str= str;
    key_name.length= length;
  }

  void print(THD *thd, String *str);
}; 

/* 
  The state of the lex parsing for selects 
   
   master and slaves are pointers to select_lex.
   master is pointer to upper level node.
   slave is pointer to lower level node
   select_lex is a SELECT without union
   unit is container of either
     - One SELECT
     - UNION of selects
   select_lex and unit are both inherited form select_lex_node
   neighbors are two select_lex or units on the same level

   All select describing structures linked with following pointers:
   - list of neighbors (next/prev) (prev of first element point to slave
     pointer of upper structure)
     - For select this is a list of UNION's (or one element list)
     - For units this is a list of sub queries for the upper level select

   - pointer to master (master), which is
     If this is a unit
       - pointer to outer select_lex
     If this is a select_lex
       - pointer to outer unit structure for select

   - pointer to slave (slave), which is either:
     If this is a unit:
       - first SELECT that belong to this unit
     If this is a select_lex
       - first unit that belong to this SELECT (subquries or derived tables)

   - list of all select_lex (link_next/link_prev)
     This is to be used for things like derived tables creation, where we
     go through this list and create the derived tables.

   If unit contain several selects (UNION now, INTERSECT etc later)
   then it have special select_lex called fake_select_lex. It used for
   storing global parameters (like ORDER BY, LIMIT) and executing union.
   Subqueries used in global ORDER BY clause will be attached to this
   fake_select_lex, which will allow them correctly resolve fields of
   'upper' UNION and outer selects.

   For example for following query:

   select *
     from table1
     where table1.field IN (select * from table1_1_1 union
                            select * from table1_1_2)
     union
   select *
     from table2
     where table2.field=(select (select f1 from table2_1_1_1_1
                                   where table2_1_1_1_1.f2=table2_1_1.f3)
                           from table2_1_1
                           where table2_1_1.f1=table2.f2)
     union
   select * from table3;

   we will have following structure:

   select1: (select * from table1 ...)
   select2: (select * from table2 ...)
   select3: (select * from table3)
   select1.1.1: (select * from table1_1_1)
   ...

     main unit
     fake0
     select1 select2 select3
     |^^     |^
    s|||     ||master
    l|||     |+---------------------------------+
    a|||     +---------------------------------+|
    v|||master                         slave   ||
    e||+-------------------------+             ||
     V|            neighbor      |             V|
     unit1.1<+==================>unit1.2       unit2.1
     fake1.1
     select1.1.1 select 1.1.2    select1.2.1   select2.1.1
                                               |^
                                               ||
                                               V|
                                               unit2.1.1.1
                                               select2.1.1.1.1


   relation in main unit will be following:
   (bigger picture for:
      main unit
      fake0
      select1 select2 select3
   in the above picture)

         main unit
         |^^^^|fake_select_lex
         |||||+--------------------------------------------+
         ||||+--------------------------------------------+|
         |||+------------------------------+              ||
         ||+--------------+                |              ||
    slave||master         |                |              ||
         V|      neighbor |       neighbor |        master|V
         select1<========>select2<========>select3        fake0

    list of all select_lex will be following (as it will be constructed by
    parser):

    select1->select2->select3->select2.1.1->select 2.1.2->select2.1.1.1.1-+
                                                                          |
    +---------------------------------------------------------------------+
    |
    +->select1.1.1->select1.1.2

*/

/* 
    Base class for st_select_lex (SELECT_LEX) & 
    st_select_lex_unit (SELECT_LEX_UNIT)
*/
struct LEX;
class st_select_lex;
class st_select_lex_unit;


class st_select_lex_node {
protected:
  st_select_lex_node *next, **prev,   /* neighbor list */
    *master, *slave,                  /* vertical links */
    *link_next, **link_prev;          /* list of whole SELECT_LEX */
public:

  ulonglong options;

  /*
    In sql_cache we store SQL_CACHE flag as specified by user to be
    able to restore SELECT statement from internal structures.
  */
  enum e_sql_cache { SQL_CACHE_UNSPECIFIED, SQL_NO_CACHE, SQL_CACHE };
  e_sql_cache sql_cache;

  /*
    result of this query can't be cached, bit field, can be :
      UNCACHEABLE_DEPENDENT
      UNCACHEABLE_RAND
      UNCACHEABLE_SIDEEFFECT
      UNCACHEABLE_EXPLAIN
      UNCACHEABLE_PREPARE
  */
  uint8 uncacheable;
  enum sub_select_type linkage;
  bool no_table_names_allowed; /* used for global order by */
  bool no_error; /* suppress error message (convert it to warnings) */

  static void *operator new(size_t size) throw ()
  {
    return sql_alloc(size);
  }
  static void *operator new(size_t size, MEM_ROOT *mem_root) throw ()
  { return (void*) alloc_root(mem_root, (uint) size); }
  static void operator delete(void *ptr,size_t size) { TRASH(ptr, size); }
  static void operator delete(void *ptr, MEM_ROOT *mem_root) {}

  // Ensures that at least all members used during cleanup() are initialized.
  st_select_lex_node()
    : next(NULL), prev(NULL),
      master(NULL), slave(NULL),
      link_next(NULL), link_prev(NULL),
      linkage(UNSPECIFIED_TYPE)
  {
  }
  virtual ~st_select_lex_node() {}

  inline st_select_lex_node* get_master() { return master; }
  virtual void init_query();
  virtual void init_select();
  void include_down(st_select_lex_node *upper);
  void include_neighbour(st_select_lex_node *before);
  void include_standalone(st_select_lex_node *sel, st_select_lex_node **ref);
  void include_global(st_select_lex_node **plink);
  void exclude();

  virtual st_select_lex_unit* master_unit()= 0;
  virtual st_select_lex* outer_select()= 0;

  virtual bool set_braces(bool value);
  virtual bool inc_in_sum_expr();
  virtual uint get_in_sum_expr();
  virtual TABLE_LIST* get_table_list();
  virtual List<Item>* get_item_list();
  virtual ulong get_table_join_options();
  virtual TABLE_LIST *add_table_to_list(THD *thd, Table_ident *table,
					LEX_STRING *alias,
					ulong table_options,
					thr_lock_type flags= TL_UNLOCK,
                                        enum_mdl_type mdl_type= MDL_SHARED_READ,
					List<Index_hint> *hints= 0,
                                        LEX_STRING *option= 0);
  virtual void set_lock_for_tables(thr_lock_type lock_type) {}

  friend class st_select_lex_unit;
  friend bool mysql_new_select(LEX *lex, bool move_down);
  friend bool mysql_make_view(THD *thd, File_parser *parser,
                              TABLE_LIST *table, uint flags);
private:
  void fast_exclude();
};
typedef class st_select_lex_node SELECT_LEX_NODE;

/* 
   SELECT_LEX_UNIT - unit of selects (UNION, INTERSECT, ...) group 
   SELECT_LEXs
*/
class THD;
class select_result;
class JOIN;
class select_union;
class Procedure;


class st_select_lex_unit: public st_select_lex_node {
protected:
  TABLE_LIST result_table_list;
  select_union *union_result;
  TABLE *table; /* temporary table using for appending UNION results */

  select_result *result;
  ulonglong found_rows_for_union;
  bool saved_error;

public:
  // Ensures that at least all members used during cleanup() are initialized.
  st_select_lex_unit()
    : union_result(NULL), table(NULL), result(NULL),
      cleaned(false),
      fake_select_lex(NULL)
  {
  }

  bool  prepared, // prepare phase already performed for UNION (unit)
    optimized, // optimize phase already performed for UNION (unit)
    executed, // already executed
    cleaned;

  // list of fields which points to temporary table for union
  List<Item> item_list;
  /*
    list of types of items inside union (used for union & derived tables)
    
    Item_type_holders from which this list consist may have pointers to Field,
    pointers is valid only after preparing SELECTS of this unit and before
    any SELECT of this unit execution

    TODO:
    Possibly this member should be protected, and its direct use replaced
    by get_unit_column_types(). Check the places where it is used.
  */
  List<Item> types;
  /*
    Pointer to 'last' select or pointer to unit where stored
    global parameters for union
  */
  st_select_lex *global_parameters;
  /* LIMIT clause runtime counters */
  ha_rows select_limit_cnt, offset_limit_cnt;
  /* not NULL if unit used in subselect, point to subselect item */
  Item_subselect *item;
  /* thread handler */
  THD *thd;
  /*
    SELECT_LEX for hidden SELECT in onion which process global
    ORDER BY and LIMIT
  */
  st_select_lex *fake_select_lex;

  st_select_lex *union_distinct; /* pointer to the last UNION DISTINCT */
  bool describe; /* union exec() called for EXPLAIN */
  Procedure *last_procedure;	 /* Pointer to procedure, if such exists */

  void init_query();
  st_select_lex_unit* master_unit();
  st_select_lex* outer_select();
  st_select_lex* first_select()
  {
    return reinterpret_cast<st_select_lex*>(slave);
  }
  st_select_lex_unit* next_unit()
  {
    return reinterpret_cast<st_select_lex_unit*>(next);
  }
  void exclude_level();
  void exclude_tree();

  /* UNION methods */
  bool prepare(THD *thd, select_result *result, ulong additional_options);
  bool exec();
  bool cleanup();
  inline void unclean() { cleaned= 0; }
  void reinit_exec_mechanism();

  void print(String *str, enum_query_type query_type);

  bool add_fake_select_lex(THD *thd);
  void init_prepare_fake_select_lex(THD *thd);
  inline bool is_prepared() { return prepared; }
  bool change_result(select_result_interceptor *result,
                     select_result_interceptor *old_result);
  void set_limit(st_select_lex *values);
  void set_thd(THD *thd_arg) { thd= thd_arg; }
  inline bool is_union (); 

  friend void lex_start(THD *thd);
  friend int subselect_union_engine::exec();

  List<Item> *get_unit_column_types();
};

typedef class st_select_lex_unit SELECT_LEX_UNIT;

/*
  SELECT_LEX - store information of parsed SELECT statment
*/
class st_select_lex: public st_select_lex_node
{
public:
  Name_resolution_context context;
  char *db;
  Item *where, *having;                         /* WHERE & HAVING clauses */
  Item *prep_where; /* saved WHERE clause for prepared statement processing */
  Item *prep_having;/* saved HAVING clause for prepared statement processing */
  /**
    Saved values of the WHERE and HAVING clauses. Allowed values are: 
     - COND_UNDEF if the condition was not specified in the query or if it 
       has not been optimized yet
     - COND_TRUE if the condition is always true
     - COND_FALSE if the condition is impossible
     - COND_OK otherwise
  */
  Item::cond_result cond_value, having_value;
  /* point on lex in which it was created, used in view subquery detection */
  LEX *parent_lex;
  enum olap_type olap;
  /* FROM clause - points to the beginning of the TABLE_LIST::next_local list. */
  SQL_I_List<TABLE_LIST>  table_list;
  SQL_I_List<ORDER>       group_list; /* GROUP BY clause. */
  List<Item>          item_list;  /* list of fields & expressions */
  List<String>        interval_list;
  bool	              is_item_list_lookup;
  /* 
    Usualy it is pointer to ftfunc_list_alloc, but in union used to create fake
    select_lex for calling mysql_select under results of union
  */
  List<Item_func_match> *ftfunc_list;
  List<Item_func_match> ftfunc_list_alloc;
  JOIN *join; /* after JOIN::prepare it is pointer to corresponding JOIN */
  List<TABLE_LIST> top_join_list; /* join list of the top level          */
  List<TABLE_LIST> *join_list;    /* list for the currently parsed join  */
  TABLE_LIST *embedding;          /* table embedding to the above list   */
  List<TABLE_LIST> sj_nests;
  //Dynamic_array<TABLE_LIST*> sj_nests; psergey-5:
  /*
    Beginning of the list of leaves in a FROM clause, where the leaves
    inlcude all base tables including view tables. The tables are connected
    by TABLE_LIST::next_leaf, so leaf_tables points to the left-most leaf.
  */
  TABLE_LIST *leaf_tables;
  const char *type;               /* type of select for EXPLAIN          */

  SQL_I_List<ORDER> order_list;   /* ORDER clause */
  SQL_I_List<ORDER> *gorder_list;
  Item *select_limit, *offset_limit;  /* LIMIT clause parameters */
  // Arrays of pointers to top elements of all_fields list
  Item **ref_pointer_array;

  /*
    number of items in select_list and HAVING clause used to get number
    bigger then can be number of entries that will be added to all item
    list during split_sum_func
  */
  uint select_n_having_items;
  uint cond_count;    /* number of arguments of and/or/xor in where/having/on */
  uint between_count; /* number of between predicates in where/having/on      */
  uint max_equal_elems; /* maximal number of elements in multiple equalities  */   
  /*
    Number of fields used in select list or where clause of current select
    and all inner subselects.
  */
  uint select_n_where_fields;
  enum_parsing_place parsing_place; /* where we are parsing expression */
  bool with_sum_func;   /* sum function indicator */

  ulong table_join_options;
  uint in_sum_expr;
  uint select_number; /* number of select (used for EXPLAIN) */
  int nest_level;     /* nesting level of select */
  Item_sum *inner_sum_func_list; /* list of sum func in nested selects */ 
  uint with_wild; /* item list contain '*' */
  bool  braces;   	/* SELECT ... UNION (SELECT ... ) <- this braces */
  /* TRUE when having fix field called in processing of this SELECT */
  bool having_fix_field;
  /* TRUE when GROUP BY fix field called in processing of this SELECT */
  bool group_fix_field;
  /* List of references to fields referenced from inner selects */
  List<Item_outer_ref> inner_refs_list;
  /* Number of Item_sum-derived objects in this SELECT */
  uint n_sum_items;
  /* Number of Item_sum-derived objects in children and descendant SELECTs */
  uint n_child_sum_items;

  /* explicit LIMIT clause was used */
  bool explicit_limit;
  /*
    there are subquery in HAVING clause => we can't close tables before
    query processing end even if we use temporary table
  */
  bool subquery_in_having;
  /*
    This variable is required to ensure proper work of subqueries and
    stored procedures. Generally, one should use the states of
    Query_arena to determine if it's a statement prepare or first
    execution of a stored procedure. However, in case when there was an
    error during the first execution of a stored procedure, the SP body
    is not expelled from the SP cache. Therefore, a deeply nested
    subquery might be left unoptimized. So we need this per-subquery
    variable to inidicate the optimization/execution state of every
    subquery. Prepared statements work OK in that regard, as in
    case of an error during prepare the PS is not created.
  */
  bool first_execution;
  bool first_natural_join_processing;
  bool first_cond_optimization;
  /* do not wrap view fields with Item_ref */
  bool no_wrap_view_item;
  /* exclude this select from check of unique_table() */
  bool exclude_from_table_unique_test;
  /* List of fields that aren't under an aggregate function */
  List<Item_field> non_agg_fields;
  /* index in the select list of the expression currently being fixed */
  int cur_pos_in_select_list;

  List<udf_func>     udf_list;                  /* udf function calls stack */

  /* 
    This is a copy of the original JOIN USING list that comes from
    the parser. The parser :
      1. Sets the natural_join of the second TABLE_LIST in the join
         and the st_select_lex::prev_join_using.
      2. Makes a parent TABLE_LIST and sets its is_natural_join/
       join_using_fields members.
      3. Uses the wrapper TABLE_LIST as a table in the upper level.
    We cannot assign directly to join_using_fields in the parser because
    at stage (1.) the parent TABLE_LIST is not constructed yet and
    the assignment will override the JOIN USING fields of the lower level
    joins on the right.
  */
  List<String> *prev_join_using;
  /*
    Bitmap used in the ONLY_FULL_GROUP_BY_MODE to prevent mixture of aggregate
    functions and non aggregated fields when GROUP BY list is absent.
    Bits:
      0 - non aggregated fields are used in this select,
          defined as NON_AGG_FIELD_USED.
      1 - aggregate functions are used in this select,
          defined as SUM_FUNC_USED.
  */
  uint8 full_group_by_flag;
  void init_query();
  void init_select();
  st_select_lex_unit* master_unit();
  st_select_lex_unit* first_inner_unit() 
  { 
    return (st_select_lex_unit*) slave; 
  }
  st_select_lex* outer_select();
  st_select_lex* next_select() { return (st_select_lex*) next; }

<<<<<<< HEAD
  inline st_select_lex* last_select() 
  { 
    st_select_lex* mylast= this;
    for (; mylast->next_select(); mylast= mylast->next_select());
=======
  st_select_lex* last_select() 
  { 
    st_select_lex* mylast= this;
    for (; mylast->next_select(); mylast= mylast->next_select())
    {}
>>>>>>> 9677b72a
    return mylast; 
  }

  st_select_lex* next_select_in_list() 
  {
    return (st_select_lex*) link_next;
  }
  st_select_lex_node** next_select_in_list_addr()
  {
    return &link_next;
  }
  void mark_as_dependent(st_select_lex *last);

  bool set_braces(bool value);
  bool inc_in_sum_expr();
  uint get_in_sum_expr();

  bool add_item_to_list(THD *thd, Item *item);
  bool add_group_to_list(THD *thd, Item *item, bool asc);
  bool add_ftfunc_to_list(Item_func_match *func);
  bool add_order_to_list(THD *thd, Item *item, bool asc);
  TABLE_LIST* add_table_to_list(THD *thd, Table_ident *table,
				LEX_STRING *alias,
				ulong table_options,
				thr_lock_type flags= TL_UNLOCK,
                                enum_mdl_type mdl_type= MDL_SHARED_READ,
				List<Index_hint> *hints= 0,
                                LEX_STRING *option= 0);
  TABLE_LIST* get_table_list();
  bool init_nested_join(THD *thd);
  TABLE_LIST *end_nested_join(THD *thd);
  TABLE_LIST *nest_last_join(THD *thd);
  void add_joined_table(TABLE_LIST *table);
  TABLE_LIST *convert_right_join();
  List<Item>* get_item_list();
  ulong get_table_join_options();
  void set_lock_for_tables(thr_lock_type lock_type);
  inline void init_order()
  {
    order_list.elements= 0;
    order_list.first= 0;
    order_list.next= &order_list.first;
  }
  /*
    This method created for reiniting LEX in mysql_admin_table() and can be
    used only if you are going remove all SELECT_LEX & units except belonger
    to LEX (LEX::unit & LEX::select, for other purposes there are
    SELECT_LEX_UNIT::exclude_level & SELECT_LEX_UNIT::exclude_tree
  */
  void cut_subtree() { slave= 0; }
  bool test_limit();

  friend void lex_start(THD *thd);
  st_select_lex() : n_sum_items(0), n_child_sum_items(0) {}
  void make_empty_select()
  {
    init_query();
    init_select();
  }
  bool setup_ref_array(THD *thd, uint order_group_num);
  void print(THD *thd, String *str, enum_query_type query_type);
  static void print_order(String *str,
                          ORDER *order,
                          enum_query_type query_type);
  void print_limit(THD *thd, String *str, enum_query_type query_type);
  void fix_prepare_information(THD *thd, Item **conds, Item **having_conds);
  /*
    Destroy the used execution plan (JOIN) of this subtree (this
    SELECT_LEX and all nested SELECT_LEXes and SELECT_LEX_UNITs).
  */
  bool cleanup();
  /*
    Recursively cleanup the join of this select lex and of all nested
    select lexes.
  */
  void cleanup_all_joins(bool full);

  void set_index_hint_type(enum index_hint_type type, index_clause_map clause);

  /* 
   Add a index hint to the tagged list of hints. The type and clause of the
   hint will be the current ones (set by set_index_hint()) 
  */
  bool add_index_hint (THD *thd, char *str, uint length);

  /* make a list to hold index hints */
  void alloc_index_hints (THD *thd);
  /* read and clear the index hints */
  List<Index_hint>* pop_index_hints(void) 
  {
    List<Index_hint> *hints= index_hints;
    index_hints= NULL;
    return hints;
  }

  void clear_index_hints(void) { index_hints= NULL; }
  bool is_part_of_union() { return master_unit()->is_union(); }
private:  
  /* current index hint kind. used in filling up index_hints */
  enum index_hint_type current_index_hint_type;
  index_clause_map current_index_hint_clause;
  /* a list of USE/FORCE/IGNORE INDEX */
  List<Index_hint> *index_hints;
};
typedef class st_select_lex SELECT_LEX;

inline bool st_select_lex_unit::is_union ()
{ 
  return first_select()->next_select() && 
    first_select()->next_select()->linkage == UNION_TYPE;
}

#define ALTER_ADD_COLUMN	(1L << 0)
#define ALTER_DROP_COLUMN	(1L << 1)
#define ALTER_CHANGE_COLUMN	(1L << 2)
#define ALTER_ADD_INDEX		(1L << 3)
#define ALTER_DROP_INDEX	(1L << 4)
#define ALTER_RENAME		(1L << 5)
#define ALTER_ORDER		(1L << 6)
#define ALTER_OPTIONS		(1L << 7)
#define ALTER_CHANGE_COLUMN_DEFAULT (1L << 8)
#define ALTER_KEYS_ONOFF        (1L << 9)
#define ALTER_CONVERT           (1L << 10)
#define ALTER_FORCE		(1L << 11)
#define ALTER_RECREATE          (1L << 12)
#define ALTER_ADD_PARTITION     (1L << 13)
#define ALTER_DROP_PARTITION    (1L << 14)
#define ALTER_COALESCE_PARTITION (1L << 15)
#define ALTER_REORGANIZE_PARTITION (1L << 16) 
#define ALTER_PARTITION          (1L << 17)
#define ALTER_ADMIN_PARTITION    (1L << 18)
#define ALTER_TABLE_REORG        (1L << 19)
#define ALTER_REBUILD_PARTITION  (1L << 20)
#define ALTER_ALL_PARTITION      (1L << 21)
#define ALTER_REMOVE_PARTITIONING (1L << 22)
#define ALTER_FOREIGN_KEY        (1L << 23)
#define ALTER_EXCHANGE_PARTITION (1L << 24)
#define ALTER_TRUNCATE_PARTITION (1L << 25)

enum enum_alter_table_change_level
{
  ALTER_TABLE_METADATA_ONLY= 0,
  ALTER_TABLE_DATA_CHANGED= 1,
  ALTER_TABLE_INDEX_CHANGED= 2
};


/**
  Temporary hack to enable a class bound forward declaration
  of the enum_alter_table_change_level enumeration. To be
  removed once Alter_info is moved to the sql_alter.h
  header.
*/
class Alter_table_change_level
{
private:
  typedef enum enum_alter_table_change_level enum_type;
  enum_type value;
public:
  void operator = (enum_type v) { value = v; }
  operator enum_type () { return value; }
};


/**
  @brief Parsing data for CREATE or ALTER TABLE.

  This structure contains a list of columns or indexes to be created,
  altered or dropped.
*/

class Alter_info
{
public:
  List<Alter_drop>              drop_list;
  List<Alter_column>            alter_list;
  List<Key>                     key_list;
  List<Create_field>            create_list;
  uint                          flags;
  enum enum_enable_or_disable   keys_onoff;
  enum tablespace_op_type       tablespace_op;
  List<char>                    partition_names;
  uint                          num_parts;
  enum_alter_table_change_level change_level;
  Create_field                 *datetime_field;
  bool                          error_if_not_empty;


  Alter_info() :
    flags(0),
    keys_onoff(LEAVE_AS_IS),
    tablespace_op(NO_TABLESPACE_OP),
    num_parts(0),
    change_level(ALTER_TABLE_METADATA_ONLY),
    datetime_field(NULL),
    error_if_not_empty(FALSE)
  {}

  void reset()
  {
    drop_list.empty();
    alter_list.empty();
    key_list.empty();
    create_list.empty();
    flags= 0;
    keys_onoff= LEAVE_AS_IS;
    tablespace_op= NO_TABLESPACE_OP;
    num_parts= 0;
    partition_names.empty();
    change_level= ALTER_TABLE_METADATA_ONLY;
    datetime_field= 0;
    error_if_not_empty= FALSE;
  }
  Alter_info(const Alter_info &rhs, MEM_ROOT *mem_root);
private:
  Alter_info &operator=(const Alter_info &rhs); // not implemented
  Alter_info(const Alter_info &rhs);            // not implemented
};

struct st_sp_chistics
{
  LEX_STRING comment;
  enum enum_sp_suid_behaviour suid;
  bool detistic;
  enum enum_sp_data_access daccess;
};

extern const LEX_STRING null_lex_str;
extern const LEX_STRING empty_lex_str;

struct st_trg_chistics
{
  enum trg_action_time_type action_time;
  enum trg_event_type event;
};

extern sys_var *trg_new_row_fake_var;

enum xa_option_words {XA_NONE, XA_JOIN, XA_RESUME, XA_ONE_PHASE,
                      XA_SUSPEND, XA_FOR_MIGRATE};

extern const LEX_STRING null_lex_str;

class Sroutine_hash_entry;

/*
  Class representing list of all tables used by statement and other
  information which is necessary for opening and locking its tables,
  like SQL command for this statement.

  Also contains information about stored functions used by statement
  since during its execution we may have to add all tables used by its
  stored functions/triggers to this list in order to pre-open and lock
  them.

  Also used by LEX::reset_n_backup/restore_backup_query_tables_list()
  methods to save and restore this information.
*/

class Query_tables_list
{
public:
  /**
    SQL command for this statement. Part of this class since the
    process of opening and locking tables for the statement needs
    this information to determine correct type of lock for some of
    the tables.
  */
  enum_sql_command sql_command;
  /* Global list of all tables used by this statement */
  TABLE_LIST *query_tables;
  /* Pointer to next_global member of last element in the previous list. */
  TABLE_LIST **query_tables_last;
  /*
    If non-0 then indicates that query requires prelocking and points to
    next_global member of last own element in query table list (i.e. last
    table which was not added to it as part of preparation to prelocking).
    0 - indicates that this query does not need prelocking.
  */
  TABLE_LIST **query_tables_own_last;
  /*
    Set of stored routines called by statement.
    (Note that we use lazy-initialization for this hash).
  */
  enum { START_SROUTINES_HASH_SIZE= 16 };
  HASH sroutines;
  /*
    List linking elements of 'sroutines' set. Allows you to add new elements
    to this set as you iterate through the list of existing elements.
    'sroutines_list_own_last' is pointer to ::next member of last element of
    this list which represents routine which is explicitly used by query.
    'sroutines_list_own_elements' number of explicitly used routines.
    We use these two members for restoring of 'sroutines_list' to the state
    in which it was right after query parsing.
  */
  SQL_I_List<Sroutine_hash_entry> sroutines_list;
  Sroutine_hash_entry **sroutines_list_own_last;
  uint sroutines_list_own_elements;

  /*
    These constructor and destructor serve for creation/destruction
    of Query_tables_list instances which are used as backup storage.
  */
  Query_tables_list() {}
  ~Query_tables_list() {}

  /* Initializes (or resets) Query_tables_list object for "real" use. */
  void reset_query_tables_list(bool init);
  void destroy_query_tables_list();
  void set_query_tables_list(Query_tables_list *state)
  {
    *this= *state;
  }

  /*
    Direct addition to the list of query tables.
    If you are using this function, you must ensure that the table
    object, in particular table->db member, is initialized.
  */
  void add_to_query_tables(TABLE_LIST *table)
  {
    *(table->prev_global= query_tables_last)= table;
    query_tables_last= &table->next_global;
  }
  bool requires_prelocking()
  {
    return test(query_tables_own_last);
  }
  void mark_as_requiring_prelocking(TABLE_LIST **tables_own_last)
  {
    query_tables_own_last= tables_own_last;
  }
  /* Return pointer to first not-own table in query-tables or 0 */
  TABLE_LIST* first_not_own_table()
  {
    return ( query_tables_own_last ? *query_tables_own_last : 0);
  }
  void chop_off_not_own_tables()
  {
    if (query_tables_own_last)
    {
      *query_tables_own_last= 0;
      query_tables_last= query_tables_own_last;
      query_tables_own_last= 0;
    }
  }

  /** Return a pointer to the last element in query table list. */
  TABLE_LIST *last_table()
  {
    /* Don't use offsetof() macro in order to avoid warnings. */
    return query_tables ?
           (TABLE_LIST*) ((char*) query_tables_last -
                          ((char*) &(query_tables->next_global) -
                           (char*) query_tables)) :
           0;
  }

  /**
    Enumeration listing of all types of unsafe statement.

    @note The order of elements of this enumeration type must
    correspond to the order of the elements of the @c explanations
    array defined in the body of @c THD::issue_unsafe_warnings.
  */
  enum enum_binlog_stmt_unsafe {
    /**
      SELECT..LIMIT is unsafe because the set of rows returned cannot
      be predicted.
    */
    BINLOG_STMT_UNSAFE_LIMIT= 0,
    /**
      INSERT DELAYED is unsafe because the time when rows are inserted
      cannot be predicted.
    */
    BINLOG_STMT_UNSAFE_INSERT_DELAYED,
    /**
      Access to log tables is unsafe because slave and master probably
      log different things.
    */
    BINLOG_STMT_UNSAFE_SYSTEM_TABLE,
    /**
      Inserting into an autoincrement column in a stored routine is unsafe.
      Even with just one autoincrement column, if the routine is invoked more than 
      once slave is not guaranteed to execute the statement graph same way as 
      the master.
      And since it's impossible to estimate how many times a routine can be invoked at 
      the query pre-execution phase (see lock_tables), the statement is marked
      pessimistically unsafe. 
    */
    BINLOG_STMT_UNSAFE_AUTOINC_COLUMNS,
    /**
      Using a UDF (user-defined function) is unsafe.
    */
    BINLOG_STMT_UNSAFE_UDF,
    /**
      Using most system variables is unsafe, because slave may run
      with different options than master.
    */
    BINLOG_STMT_UNSAFE_SYSTEM_VARIABLE,
    /**
      Using some functions is unsafe (e.g., UUID).
    */
    BINLOG_STMT_UNSAFE_SYSTEM_FUNCTION,

    /**
      Mixing transactional and non-transactional statements are unsafe if
      non-transactional reads or writes are occur after transactional
      reads or writes inside a transaction.
    */
    BINLOG_STMT_UNSAFE_NONTRANS_AFTER_TRANS,

    /**
      Mixing self-logging and non-self-logging engines in a statement
      is unsafe.
    */
    BINLOG_STMT_UNSAFE_MULTIPLE_ENGINES_AND_SELF_LOGGING_ENGINE,

    /**
      Statements that read from both transactional and non-transactional
      tables and write to any of them are unsafe.
    */
    BINLOG_STMT_UNSAFE_MIXED_STATEMENT,

    /* The last element of this enumeration type. */
    BINLOG_STMT_UNSAFE_COUNT
  };
  /**
    This has all flags from 0 (inclusive) to BINLOG_STMT_FLAG_COUNT
    (exclusive) set.
  */
  static const int BINLOG_STMT_UNSAFE_ALL_FLAGS=
    ((1 << BINLOG_STMT_UNSAFE_COUNT) - 1);

  /**
    Maps elements of enum_binlog_stmt_unsafe to error codes.
  */
  static const int binlog_stmt_unsafe_errcode[BINLOG_STMT_UNSAFE_COUNT];

  /**
    Determine if this statement is marked as unsafe.

    @retval 0 if the statement is not marked as unsafe.
    @retval nonzero if the statement is marked as unsafe.
  */
  inline bool is_stmt_unsafe() const {
    return get_stmt_unsafe_flags() != 0;
  }

  /**
    Flag the current (top-level) statement as unsafe.
    The flag will be reset after the statement has finished.

    @param unsafe_type The type of unsafety: one of the @c
    BINLOG_STMT_FLAG_UNSAFE_* flags in @c enum_binlog_stmt_flag.
  */
  inline void set_stmt_unsafe(enum_binlog_stmt_unsafe unsafe_type) {
    DBUG_ENTER("set_stmt_unsafe");
    DBUG_ASSERT(unsafe_type >= 0 && unsafe_type < BINLOG_STMT_UNSAFE_COUNT);
    binlog_stmt_flags|= (1U << unsafe_type);
    DBUG_VOID_RETURN;
  }

  /**
    Set the bits of binlog_stmt_flags determining the type of
    unsafeness of the current statement.  No existing bits will be
    cleared, but new bits may be set.

    @param flags A binary combination of zero or more bits, (1<<flag)
    where flag is a member of enum_binlog_stmt_unsafe.
  */
  inline void set_stmt_unsafe_flags(uint32 flags) {
    DBUG_ENTER("set_stmt_unsafe_flags");
    DBUG_ASSERT((flags & ~BINLOG_STMT_UNSAFE_ALL_FLAGS) == 0);
    binlog_stmt_flags|= flags;
    DBUG_VOID_RETURN;
  }

  /**
    Return a binary combination of all unsafe warnings for the
    statement.  If the statement has been marked as unsafe by the
    'flag' member of enum_binlog_stmt_unsafe, then the return value
    from this function has bit (1<<flag) set to 1.
  */
  inline uint32 get_stmt_unsafe_flags() const {
    DBUG_ENTER("get_stmt_unsafe_flags");
    DBUG_RETURN(binlog_stmt_flags & BINLOG_STMT_UNSAFE_ALL_FLAGS);
  }

  /**
    Mark the current statement as safe; i.e., clear all bits in
    binlog_stmt_flags that correspond to elements of
    enum_binlog_stmt_unsafe.
  */
  inline void clear_stmt_unsafe() {
    DBUG_ENTER("clear_stmt_unsafe");
    binlog_stmt_flags&= ~BINLOG_STMT_UNSAFE_ALL_FLAGS;
    DBUG_VOID_RETURN;
  }

  /**
    Determine if this statement is a row injection.

    @retval 0 if the statement is not a row injection
    @retval nonzero if the statement is a row injection
  */
  inline bool is_stmt_row_injection() const {
    return binlog_stmt_flags &
      (1U << (BINLOG_STMT_UNSAFE_COUNT + BINLOG_STMT_TYPE_ROW_INJECTION));
  }

  /**
    Flag the statement as a row injection.  A row injection is either
    a BINLOG statement, or a row event in the relay log executed by
    the slave SQL thread.
  */
  inline void set_stmt_row_injection() {
    DBUG_ENTER("set_stmt_row_injection");
    binlog_stmt_flags|=
      (1U << (BINLOG_STMT_UNSAFE_COUNT + BINLOG_STMT_TYPE_ROW_INJECTION));
    DBUG_VOID_RETURN;
  }

  enum enum_stmt_accessed_table
  {
    /*
       If a transactional table is about to be read. Note that
       a write implies a read.
    */
    STMT_READS_TRANS_TABLE= 0,
    /*
       If a non-transactional table is about to be read. Note that
       a write implies a read.
    */
    STMT_READS_NON_TRANS_TABLE,
    /*
       If a temporary transactional table is about to be read. Note
       that a write implies a read.
    */
    STMT_READS_TEMP_TRANS_TABLE,
    /*
       If a temporary non-transactional table is about to be read. Note
      that a write implies a read.
    */
    STMT_READS_TEMP_NON_TRANS_TABLE,
    /*
       If a transactional table is about to be updated.
    */
    STMT_WRITES_TRANS_TABLE,
    /*
       If a non-transactional table is about to be updated.
    */
    STMT_WRITES_NON_TRANS_TABLE,
    /*
       If a temporary transactional table is about to be updated.
    */
    STMT_WRITES_TEMP_TRANS_TABLE,
    /*
       If a temporary non-transactional table is about to be updated.
    */
    STMT_WRITES_TEMP_NON_TRANS_TABLE,
    /*
      The last element of the enumeration. Please, if necessary add
      anything before this.
    */
    STMT_ACCESS_TABLE_COUNT
  };

#ifndef DBUG_OFF
  static inline const char *stmt_accessed_table_string(enum_stmt_accessed_table accessed_table)
  {
    switch (accessed_table)
    {
      case STMT_READS_TRANS_TABLE:
         return "STMT_READS_TRANS_TABLE";
      break;
      case STMT_READS_NON_TRANS_TABLE:
        return "STMT_READS_NON_TRANS_TABLE";
      break;
      case STMT_READS_TEMP_TRANS_TABLE:
        return "STMT_READS_TEMP_TRANS_TABLE";
      break;
      case STMT_READS_TEMP_NON_TRANS_TABLE:
        return "STMT_READS_TEMP_NON_TRANS_TABLE";
      break;  
      case STMT_WRITES_TRANS_TABLE:
        return "STMT_WRITES_TRANS_TABLE";
      break;
      case STMT_WRITES_NON_TRANS_TABLE:
        return "STMT_WRITES_NON_TRANS_TABLE";
      break;
      case STMT_WRITES_TEMP_TRANS_TABLE:
        return "STMT_WRITES_TEMP_TRANS_TABLE";
      break;
      case STMT_WRITES_TEMP_NON_TRANS_TABLE:
        return "STMT_WRITES_TEMP_NON_TRANS_TABLE";
      break;
      case STMT_ACCESS_TABLE_COUNT:
      default:
        DBUG_ASSERT(0);
      break;
    }
    MY_ASSERT_UNREACHABLE();
    return "";
  }
#endif  /* DBUG */
               
  #define BINLOG_DIRECT_ON 0xF0    /* unsafe when
                                      --binlog-direct-non-trans-updates
                                      is ON */

  #define BINLOG_DIRECT_OFF 0xF    /* unsafe when
                                      --binlog-direct-non-trans-updates
                                      is OFF */

  #define TRX_CACHE_EMPTY 0x33     /* unsafe when trx-cache is empty */

  #define TRX_CACHE_NOT_EMPTY 0xCC /* unsafe when trx-cache is not empty */

  #define IL_LT_REPEATABLE 0xAA    /* unsafe when < ISO_REPEATABLE_READ */

  #define IL_GTE_REPEATABLE 0x55   /* unsafe when >= ISO_REPEATABLE_READ */
  
  /**
    Sets the type of table that is about to be accessed while executing a
    statement.

    @param accessed_table Enumeration type that defines the type of table,
                           e.g. temporary, transactional, non-transactional.
  */
  inline void set_stmt_accessed_table(enum_stmt_accessed_table accessed_table)
  {
    DBUG_ENTER("LEX::set_stmt_accessed_table");

    DBUG_ASSERT(accessed_table >= 0 && accessed_table < STMT_ACCESS_TABLE_COUNT);
    stmt_accessed_table_flag |= (1U << accessed_table);

    DBUG_VOID_RETURN;
  }

  /**
    Checks if a type of table is about to be accessed while executing a
    statement.

    @param accessed_table Enumeration type that defines the type of table,
           e.g. temporary, transactional, non-transactional.

    @return
      @retval TRUE  if the type of the table is about to be accessed
      @retval FALSE otherwise
  */
  inline bool stmt_accessed_table(enum_stmt_accessed_table accessed_table)
  {
    DBUG_ENTER("LEX::stmt_accessed_table");

    DBUG_ASSERT(accessed_table >= 0 && accessed_table < STMT_ACCESS_TABLE_COUNT);

    DBUG_RETURN((stmt_accessed_table_flag & (1U << accessed_table)) != 0);
  }

  /**
    Checks if a temporary non-transactional table is about to be accessed
    while executing a statement.

    @return
      @retval TRUE  if a temporary non-transactional table is about to be
                    accessed
      @retval FALSE otherwise
  */
  inline bool stmt_accessed_non_trans_temp_table()
  {
    DBUG_ENTER("THD::stmt_accessed_non_trans_temp_table");

    DBUG_RETURN((stmt_accessed_table_flag &
                ((1U << STMT_READS_TEMP_NON_TRANS_TABLE) |
                 (1U << STMT_WRITES_TEMP_NON_TRANS_TABLE))) != 0);
  }

  /*
    Checks if a mixed statement is unsafe.

    
    @param in_multi_stmt_transaction_mode defines if there is an on-going
           multi-transactional statement.
    @param binlog_direct defines if --binlog-direct-non-trans-updates is
           active.
    @param trx_cache_is_not_empty defines if the trx-cache is empty or not.
    @param trx_isolation defines the isolation level.
 
    @return
      @retval TRUE if the mixed statement is unsafe
      @retval FALSE otherwise
  */
  inline bool is_mixed_stmt_unsafe(bool in_multi_stmt_transaction_mode,
                                   bool binlog_direct,
                                   bool trx_cache_is_not_empty,
                                   uint tx_isolation)
  {
    bool unsafe= FALSE;

    if (in_multi_stmt_transaction_mode)
    {
       uint condition=
         (binlog_direct ? BINLOG_DIRECT_ON : BINLOG_DIRECT_OFF) &
         (trx_cache_is_not_empty ? TRX_CACHE_NOT_EMPTY : TRX_CACHE_EMPTY) &
         (tx_isolation >= ISO_REPEATABLE_READ ? IL_GTE_REPEATABLE : IL_LT_REPEATABLE);

      unsafe= (binlog_unsafe_map[stmt_accessed_table_flag] & condition);

#if !defined(DBUG_OFF)
      DBUG_PRINT("LEX::is_mixed_stmt_unsafe", ("RESULT %02X %02X %02X\n", condition,
              binlog_unsafe_map[stmt_accessed_table_flag],
              (binlog_unsafe_map[stmt_accessed_table_flag] & condition)));
 
      int type_in= 0;
      for (; type_in < STMT_ACCESS_TABLE_COUNT; type_in++)
      {
        if (stmt_accessed_table((enum_stmt_accessed_table) type_in))
          DBUG_PRINT("LEX::is_mixed_stmt_unsafe", ("ACCESSED %s ",
                  stmt_accessed_table_string((enum_stmt_accessed_table) type_in)));
      }
#endif
    }

    if (stmt_accessed_table(STMT_WRITES_NON_TRANS_TABLE) &&
      stmt_accessed_table(STMT_READS_TRANS_TABLE) &&
      tx_isolation < ISO_REPEATABLE_READ)
      unsafe= TRUE;
    else if (stmt_accessed_table(STMT_WRITES_TEMP_NON_TRANS_TABLE) &&
      stmt_accessed_table(STMT_READS_TRANS_TABLE) &&
      tx_isolation < ISO_REPEATABLE_READ)
      unsafe= TRUE;

    return(unsafe);
  }

  /**
    true if the parsed tree contains references to stored procedures
    or functions, false otherwise
  */
  bool uses_stored_routines() const
  { return sroutines_list.elements != 0; }

private:

  /**
    Enumeration listing special types of statements.

    Currently, the only possible type is ROW_INJECTION.
  */
  enum enum_binlog_stmt_type {
    /**
      The statement is a row injection (i.e., either a BINLOG
      statement or a row event executed by the slave SQL thread).
    */
    BINLOG_STMT_TYPE_ROW_INJECTION = 0,

    /** The last element of this enumeration type. */
    BINLOG_STMT_TYPE_COUNT
  };

  /**
    Bit field indicating the type of statement.

    There are two groups of bits:

    - The low BINLOG_STMT_UNSAFE_COUNT bits indicate the types of
      unsafeness that the current statement has.

    - The next BINLOG_STMT_TYPE_COUNT bits indicate if the statement
      is of some special type.

    This must be a member of LEX, not of THD: each stored procedure
    needs to remember its unsafeness state between calls and each
    stored procedure has its own LEX object (but no own THD object).
  */
  uint32 binlog_stmt_flags;

  /**
    Bit field that determines the type of tables that are about to be
    be accessed while executing a statement.
  */
  uint32 stmt_accessed_table_flag;
};


/*
  st_parsing_options contains the flags for constructions that are
  allowed in the current statement.
*/

struct st_parsing_options
{
  bool allows_variable;
  bool allows_select_into;
  bool allows_select_procedure;
  bool allows_derived;

  st_parsing_options() { reset(); }
  void reset();
};


/**
  The state of the lexical parser, when parsing comments.
*/
enum enum_comment_state
{
  /**
    Not parsing comments.
  */
  NO_COMMENT,
  /**
    Parsing comments that need to be preserved.
    Typically, these are user comments '/' '*' ... '*' '/'.
  */
  PRESERVE_COMMENT,
  /**
    Parsing comments that need to be discarded.
    Typically, these are special comments '/' '*' '!' ... '*' '/',
    or '/' '*' '!' 'M' 'M' 'm' 'm' 'm' ... '*' '/', where the comment
    markers should not be expanded.
  */
  DISCARD_COMMENT
};


/**
  @brief This class represents the character input stream consumed during
  lexical analysis.

  In addition to consuming the input stream, this class performs some
  comment pre processing, by filtering out out of bound special text
  from the query input stream.
  Two buffers, with pointers inside each buffers, are maintained in
  parallel. The 'raw' buffer is the original query text, which may
  contain out-of-bound comments. The 'cpp' (for comments pre processor)
  is the pre-processed buffer that contains only the query text that
  should be seen once out-of-bound data is removed.
*/

class Lex_input_stream
{
public:
  Lex_input_stream()
  {
  }

  ~Lex_input_stream()
  {
  }

  /**
     Object initializer. Must be called before usage.

     @retval FALSE OK
     @retval TRUE  Error
  */
  bool init(THD *thd, char *buff, unsigned int length);

  void reset(char *buff, unsigned int length);

  /**
    Set the echo mode.

    When echo is true, characters parsed from the raw input stream are
    preserved. When false, characters parsed are silently ignored.
    @param echo the echo mode.
  */
  void set_echo(bool echo)
  {
    m_echo= echo;
  }

  void save_in_comment_state()
  {
    m_echo_saved= m_echo;
    in_comment_saved= in_comment;
  }

  void restore_in_comment_state()
  {
    m_echo= m_echo_saved;
    in_comment= in_comment_saved;
  }

  /**
    Skip binary from the input stream.
    @param n number of bytes to accept.
  */
  void skip_binary(int n)
  {
    if (m_echo)
    {
      memcpy(m_cpp_ptr, m_ptr, n);
      m_cpp_ptr += n;
    }
    m_ptr += n;
  }

  /**
    Get a character, and advance in the stream.
    @return the next character to parse.
  */
  unsigned char yyGet()
  {
    char c= *m_ptr++;
    if (m_echo)
      *m_cpp_ptr++ = c;
    return c;
  }

  /**
    Get the last character accepted.
    @return the last character accepted.
  */
  unsigned char yyGetLast()
  {
    return m_ptr[-1];
  }

  /**
    Look at the next character to parse, but do not accept it.
  */
  unsigned char yyPeek()
  {
    return m_ptr[0];
  }

  /**
    Look ahead at some character to parse.
    @param n offset of the character to look up
  */
  unsigned char yyPeekn(int n)
  {
    return m_ptr[n];
  }

  /**
    Cancel the effect of the last yyGet() or yySkip().
    Note that the echo mode should not change between calls to yyGet / yySkip
    and yyUnget. The caller is responsible for ensuring that.
  */
  void yyUnget()
  {
    m_ptr--;
    if (m_echo)
      m_cpp_ptr--;
  }

  /**
    Accept a character, by advancing the input stream.
  */
  void yySkip()
  {
    if (m_echo)
      *m_cpp_ptr++ = *m_ptr++;
    else
      m_ptr++;
  }

  /**
    Accept multiple characters at once.
    @param n the number of characters to accept.
  */
  void yySkipn(int n)
  {
    if (m_echo)
    {
      memcpy(m_cpp_ptr, m_ptr, n);
      m_cpp_ptr += n;
    }
    m_ptr += n;
  }

  /**
    Puts a character back into the stream, canceling
    the effect of the last yyGet() or yySkip().
    Note that the echo mode should not change between calls
    to unput, get, or skip from the stream.
  */
  char *yyUnput(char ch)
  {
    *--m_ptr= ch;
    if (m_echo)
      m_cpp_ptr--;
    return m_ptr;
  }

  /**
    End of file indicator for the query text to parse.
    @return true if there are no more characters to parse
  */
  bool eof()
  {
    return (m_ptr >= m_end_of_query);
  }

  /**
    End of file indicator for the query text to parse.
    @param n number of characters expected
    @return true if there are less than n characters to parse
  */
  bool eof(int n)
  {
    return ((m_ptr + n) >= m_end_of_query);
  }

  /** Get the raw query buffer. */
  const char *get_buf()
  {
    return m_buf;
  }

  /** Get the pre-processed query buffer. */
  const char *get_cpp_buf()
  {
    return m_cpp_buf;
  }

  /** Get the end of the raw query buffer. */
  const char *get_end_of_query()
  {
    return m_end_of_query;
  }

  /** Mark the stream position as the start of a new token. */
  void start_token()
  {
    m_tok_start_prev= m_tok_start;
    m_tok_start= m_ptr;
    m_tok_end= m_ptr;

    m_cpp_tok_start_prev= m_cpp_tok_start;
    m_cpp_tok_start= m_cpp_ptr;
    m_cpp_tok_end= m_cpp_ptr;
  }

  /**
    Adjust the starting position of the current token.
    This is used to compensate for starting whitespace.
  */
  void restart_token()
  {
    m_tok_start= m_ptr;
    m_cpp_tok_start= m_cpp_ptr;
  }

  /** Get the token start position, in the raw buffer. */
  const char *get_tok_start()
  {
    return m_tok_start;
  }

  /** Get the token start position, in the pre-processed buffer. */
  const char *get_cpp_tok_start()
  {
    return m_cpp_tok_start;
  }

  /** Get the token end position, in the raw buffer. */
  const char *get_tok_end()
  {
    return m_tok_end;
  }

  /** Get the token end position, in the pre-processed buffer. */
  const char *get_cpp_tok_end()
  {
    return m_cpp_tok_end;
  }

  /** Get the previous token start position, in the raw buffer. */
  const char *get_tok_start_prev()
  {
    return m_tok_start_prev;
  }

  /** Get the current stream pointer, in the raw buffer. */
  const char *get_ptr()
  {
    return m_ptr;
  }

  /** Get the current stream pointer, in the pre-processed buffer. */
  const char *get_cpp_ptr()
  {
    return m_cpp_ptr;
  }

  /** Get the length of the current token, in the raw buffer. */
  uint yyLength()
  {
    /*
      The assumption is that the lexical analyser is always 1 character ahead,
      which the -1 account for.
    */
    DBUG_ASSERT(m_ptr > m_tok_start);
    return (uint) ((m_ptr - m_tok_start) - 1);
  }

  /** Get the utf8-body string. */
  const char *get_body_utf8_str()
  {
    return m_body_utf8;
  }

  /** Get the utf8-body length. */
  uint get_body_utf8_length()
  {
    return (uint) (m_body_utf8_ptr - m_body_utf8);
  }

  void body_utf8_start(THD *thd, const char *begin_ptr);
  void body_utf8_append(const char *ptr);
  void body_utf8_append(const char *ptr, const char *end_ptr);
  void body_utf8_append_literal(THD *thd,
                                const LEX_STRING *txt,
                                CHARSET_INFO *txt_cs,
                                const char *end_ptr);

  /** Current thread. */
  THD *m_thd;

  /** Current line number. */
  uint yylineno;

  /** Length of the last token parsed. */
  uint yytoklen;

  /** Interface with bison, value of the last token parsed. */
  LEX_YYSTYPE yylval;

  /**
    LALR(2) resolution, look ahead token.
    Value of the next token to return, if any,
    or -1, if no token was parsed in advance.
    Note: 0 is a legal token, and represents YYEOF.
  */
  int lookahead_token;

  /** LALR(2) resolution, value of the look ahead token.*/
  LEX_YYSTYPE lookahead_yylval;

private:
  /** Pointer to the current position in the raw input stream. */
  char *m_ptr;

  /** Starting position of the last token parsed, in the raw buffer. */
  const char *m_tok_start;

  /** Ending position of the previous token parsed, in the raw buffer. */
  const char *m_tok_end;

  /** End of the query text in the input stream, in the raw buffer. */
  const char *m_end_of_query;

  /** Starting position of the previous token parsed, in the raw buffer. */
  const char *m_tok_start_prev;

  /** Begining of the query text in the input stream, in the raw buffer. */
  const char *m_buf;

  /** Length of the raw buffer. */
  uint m_buf_length;

  /** Echo the parsed stream to the pre-processed buffer. */
  bool m_echo;
  bool m_echo_saved;

  /** Pre-processed buffer. */
  char *m_cpp_buf;

  /** Pointer to the current position in the pre-processed input stream. */
  char *m_cpp_ptr;

  /**
    Starting position of the last token parsed,
    in the pre-processed buffer.
  */
  const char *m_cpp_tok_start;

  /**
    Starting position of the previous token parsed,
    in the pre-procedded buffer.
  */
  const char *m_cpp_tok_start_prev;

  /**
    Ending position of the previous token parsed,
    in the pre-processed buffer.
  */
  const char *m_cpp_tok_end;

  /** UTF8-body buffer created during parsing. */
  char *m_body_utf8;

  /** Pointer to the current position in the UTF8-body buffer. */
  char *m_body_utf8_ptr;

  /**
    Position in the pre-processed buffer. The query from m_cpp_buf to
    m_cpp_utf_processed_ptr is converted to UTF8-body.
  */
  const char *m_cpp_utf8_processed_ptr;

public:

  /** Current state of the lexical analyser. */
  enum my_lex_states next_state;

  /**
    Position of ';' in the stream, to delimit multiple queries.
    This delimiter is in the raw buffer.
  */
  const char *found_semicolon;

  /** Token character bitmaps, to detect 7bit strings. */
  uchar tok_bitmap;

  /** SQL_MODE = IGNORE_SPACE. */
  bool ignore_space;

  /**
    TRUE if we're parsing a prepared statement: in this mode
    we should allow placeholders.
  */
  bool stmt_prepare_mode;
  /**
    TRUE if we should allow multi-statements.
  */
  bool multi_statements;

  /** State of the lexical analyser for comments. */
  enum_comment_state in_comment;
  enum_comment_state in_comment_saved;

  /**
    Starting position of the TEXT_STRING or IDENT in the pre-processed
    buffer.

    NOTE: this member must be used within MYSQLlex() function only.
  */
  const char *m_cpp_text_start;

  /**
    Ending position of the TEXT_STRING or IDENT in the pre-processed
    buffer.

    NOTE: this member must be used within MYSQLlex() function only.
    */
  const char *m_cpp_text_end;

  /**
    Character set specified by the character-set-introducer.

    NOTE: this member must be used within MYSQLlex() function only.
  */
  CHARSET_INFO *m_underscore_cs;
};

/* The state of the lex parsing. This is saved in the THD struct */

struct LEX: public Query_tables_list
{
  SELECT_LEX_UNIT unit;                         /* most upper unit */
  SELECT_LEX select_lex;                        /* first SELECT_LEX */
  /* current SELECT_LEX in parsing */
  SELECT_LEX *current_select;
  /* list of all SELECT_LEX */
  SELECT_LEX *all_selects_list;

  char *length,*dec,*change;
  LEX_STRING name;
  char *help_arg;
  char *backup_dir;				/* For RESTORE/BACKUP */
  char* to_log;                                 /* For PURGE MASTER LOGS TO */
  char* x509_subject,*x509_issuer,*ssl_cipher;
  String *wild;
  sql_exchange *exchange;
  select_result *result;
  Item *default_value, *on_update_value;
  LEX_STRING comment, ident;
  LEX_USER *grant_user;
  XID *xid;
  THD *thd;

  /* maintain a list of used plugins for this LEX */
  DYNAMIC_ARRAY plugins;
  plugin_ref plugins_static_buffer[INITIAL_LEX_PLUGIN_LIST_SIZE];

  CHARSET_INFO *charset;
  bool text_string_is_7bit;
  /* store original leaf_tables for INSERT SELECT and PS/SP */
  TABLE_LIST *leaf_tables_insert;

  /** SELECT of CREATE VIEW statement */
  LEX_STRING create_view_select;

  /** Start of 'ON table', in trigger statements.  */
  const char* raw_trg_on_table_name_begin;
  /** End of 'ON table', in trigger statements. */
  const char* raw_trg_on_table_name_end;

  /* Partition info structure filled in by PARTITION BY parse part */
  partition_info *part_info;

  /*
    The definer of the object being created (view, trigger, stored routine).
    I.e. the value of DEFINER clause.
  */
  LEX_USER *definer;

  List<Key_part_spec> col_list;
  List<Key_part_spec> ref_list;
  List<String>	      interval_list;
  List<LEX_USER>      users_list;
  List<LEX_COLUMN>    columns;
  List<Item>	      *insert_list,field_list,value_list,update_list;
  List<List_item>     many_values;
  List<set_var_base>  var_list;
  List<Item_func_set_user_var> set_var_list; // in-query assignment list
  List<Item_param>    param_list;
  List<LEX_STRING>    view_list; // view list (list of field names in view)
  /*
    A stack of name resolution contexts for the query. This stack is used
    at parse time to set local name resolution contexts for various parts
    of a query. For example, in a JOIN ... ON (some_condition) clause the
    Items in 'some_condition' must be resolved only against the operands
    of the the join, and not against the whole clause. Similarly, Items in
    subqueries should be resolved against the subqueries (and outer queries).
    The stack is used in the following way: when the parser detects that
    all Items in some clause need a local context, it creates a new context
    and pushes it on the stack. All newly created Items always store the
    top-most context in the stack. Once the parser leaves the clause that
    required a local context, the parser pops the top-most context.
  */
  List<Name_resolution_context> context_stack;

  SQL_I_List<ORDER> proc_list;
  SQL_I_List<TABLE_LIST> auxiliary_table_list, save_list;
  Create_field	      *last_field;
  Item_sum *in_sum_func;
  udf_func udf;
  HA_CHECK_OPT   check_opt;			// check/repair options
  HA_CREATE_INFO create_info;
  KEY_CREATE_INFO key_create_info;
  LEX_MASTER_INFO mi;				// used by CHANGE MASTER
  LEX_SERVER_OPTIONS server_options;
  USER_RESOURCES mqh;
  ulong type;
  /*
    This variable is used in post-parse stage to declare that sum-functions,
    or functions which have sense only if GROUP BY is present, are allowed.
    For example in a query
    SELECT ... FROM ...WHERE MIN(i) == 1 GROUP BY ... HAVING MIN(i) > 2
    MIN(i) in the WHERE clause is not allowed in the opposite to MIN(i)
    in the HAVING clause. Due to possible nesting of select construct
    the variable can contain 0 or 1 for each nest level.
  */
  nesting_map allow_sum_func;

  Sql_cmd *m_sql_cmd;

  /*
    Usually `expr` rule of yacc is quite reused but some commands better
    not support subqueries which comes standard with this rule, like
    KILL, HA_READ, CREATE/ALTER EVENT etc. Set this to `false` to get
    syntax error back.
  */
  bool expr_allows_subselect;

  enum SSL_type ssl_type;			/* defined in violite.h */
  enum enum_duplicates duplicates;
  enum enum_tx_isolation tx_isolation;
  enum enum_ha_read_modes ha_read_mode;
  union {
    enum ha_rkey_function ha_rkey_mode;
    enum xa_option_words xa_opt;
  };
  enum enum_var_type option_type;
  enum enum_view_create_mode create_view_mode;
  enum enum_drop_mode drop_mode;

  uint profile_query_id;
  uint profile_options;
  uint uint_geom_type;
  uint grant, grant_tot_col, which_columns;
  enum Foreign_key::fk_match_opt fk_match_option;
  enum Foreign_key::fk_option fk_update_opt;
  enum Foreign_key::fk_option fk_delete_opt;
  uint slave_thd_opt, start_transaction_opt;
  int nest_level;
  /*
    In LEX representing update which were transformed to multi-update
    stores total number of tables. For LEX representing multi-delete
    holds number of tables from which we will delete records.
  */
  uint table_count;
  uint8 describe;
  /*
    A flag that indicates what kinds of derived tables are present in the
    query (0 if no derived tables, otherwise a combination of flags
    DERIVED_SUBQUERY and DERIVED_VIEW).
  */
  uint8 derived_tables;
  uint8 create_view_algorithm;
  uint8 create_view_check;
  bool drop_if_exists, drop_temporary, local_file, one_shot_set;
  bool autocommit;
  bool verbose, no_write_to_binlog;

  enum enum_yes_no_unknown tx_chain, tx_release;
  /*
    Special JOIN::prepare mode: changing of query is prohibited.
    When creating a view, we need to just check its syntax omitting
    any optimizations: afterwards definition of the view will be
    reconstructed by means of ::print() methods and written to
    to an .frm file. We need this definition to stay untouched.
  */
  bool view_prepare_mode;
  bool safe_to_cache_query;
  bool subqueries, ignore;
  st_parsing_options parsing_options;
  Alter_info alter_info;
  /*
    For CREATE TABLE statement last element of table list which is not
    part of SELECT or LIKE part (i.e. either element for table we are
    creating or last of tables referenced by foreign keys).
  */
  TABLE_LIST *create_last_non_select_table;
  /* Prepared statements SQL syntax:*/
  LEX_STRING prepared_stmt_name; /* Statement name (in all queries) */
  /*
    Prepared statement query text or name of variable that holds the
    prepared statement (in PREPARE ... queries)
  */
  LEX_STRING prepared_stmt_code;
  /* If true, prepared_stmt_code is a name of variable that holds the query */
  bool prepared_stmt_code_is_varref;
  /* Names of user variables holding parameters (in EXECUTE) */
  List<LEX_STRING> prepared_stmt_params;
  sp_head *sphead;
  sp_name *spname;
  bool sp_lex_in_use;	/* Keep track on lex usage in SPs for error handling */
  bool all_privileges;
  bool proxy_priv;
  sp_pcontext *spcont;

  st_sp_chistics sp_chistics;

  Event_parse_data *event_parse_data;

  bool only_view;       /* used for SHOW CREATE TABLE/VIEW */
  /*
    field_list was created for view and should be removed before PS/SP
    rexecuton
  */
  bool empty_field_list_on_rset;
  /*
    view created to be run from definer (standard behaviour)
  */
  uint8 create_view_suid;
  /* Characterstics of trigger being created */
  st_trg_chistics trg_chistics;
  /*
    List of all items (Item_trigger_field objects) representing fields in
    old/new version of row in trigger. We use this list for checking whenever
    all such fields are valid at trigger creation time and for binding these
    fields to TABLE object at table open (altough for latter pointer to table
    being opened is probably enough).
  */
  SQL_I_List<Item_trigger_field> trg_table_fields;

  /*
    stmt_definition_begin is intended to point to the next word after
    DEFINER-clause in the following statements:
      - CREATE TRIGGER (points to "TRIGGER");
      - CREATE PROCEDURE (points to "PROCEDURE");
      - CREATE FUNCTION (points to "FUNCTION" or "AGGREGATE");
      - CREATE EVENT (points to "EVENT")

    This pointer is required to add possibly omitted DEFINER-clause to the
    DDL-statement before dumping it to the binlog.

    keyword_delayed_begin_offset is the offset to the beginning of the DELAYED
    keyword in INSERT DELAYED statement. keyword_delayed_end_offset is the
    offset to the character right after the DELAYED keyword.
  */
  union {
    const char *stmt_definition_begin;
    uint keyword_delayed_begin_offset;
  };

  union {
    const char *stmt_definition_end;
    uint keyword_delayed_end_offset;
  };

  /**
    During name resolution search only in the table list given by 
    Name_resolution_context::first_name_resolution_table and
    Name_resolution_context::last_name_resolution_table
    (see Item_field::fix_fields()). 
  */
  bool use_only_table_context;

  /*
    Reference to a struct that contains information in various commands
    to add/create/drop/change table spaces.
  */
  st_alter_tablespace *alter_tablespace_info;
  
  bool escape_used;
  bool is_lex_started; /* If lex_start() did run. For debugging. */

  /*
    Special case for SELECT .. FOR UPDATE and LOCK TABLES .. WRITE.

    Protect from a impending GRL as otherwise the thread might deadlock
    if it starts waiting for the GRL in mysql_lock_tables.

    The protection is needed because there is a race between setting
    the global read lock and waiting for all open tables to be closed.
    The problem is a circular wait where a thread holding "old" open
    tables will wait for the global read lock to be released while the
    thread holding the global read lock will wait for all "old" open
    tables to be closed -- the flush part of flush tables with read
    lock.
  */
  bool protect_against_global_read_lock;

  LEX();

  virtual ~LEX()
  {
    destroy_query_tables_list();
    plugin_unlock_list(NULL, (plugin_ref *)plugins.buffer, plugins.elements);
    delete_dynamic(&plugins);
  }

  inline void uncacheable(uint8 cause)
  {
    safe_to_cache_query= 0;

    /*
      There are no sense to mark select_lex and union fields of LEX,
      but we should merk all subselects as uncacheable from current till
      most upper
    */
    SELECT_LEX *sl;
    SELECT_LEX_UNIT *un;
    for (sl= current_select, un= sl->master_unit();
	 un != &unit;
	 sl= sl->outer_select(), un= sl->master_unit())
    {
      sl->uncacheable|= cause;
      un->uncacheable|= cause;
    }
  }
  void set_trg_event_type_for_tables();

  TABLE_LIST *unlink_first_table(bool *link_to_local);
  void link_first_table_back(TABLE_LIST *first, bool link_to_local);
  void first_lists_tables_same();

  bool can_be_merged();
  bool can_use_merged();
  bool can_not_use_merged();
  bool only_view_structure();
  bool need_correct_ident();
  uint8 get_effective_with_check(TABLE_LIST *view);
  /*
    Is this update command where 'WHITH CHECK OPTION' clause is important

    SYNOPSIS
      LEX::which_check_option_applicable()

    RETURN
      TRUE   have to take 'WHITH CHECK OPTION' clause into account
      FALSE  'WHITH CHECK OPTION' clause do not need
  */
  inline bool which_check_option_applicable()
  {
    switch (sql_command) {
    case SQLCOM_UPDATE:
    case SQLCOM_UPDATE_MULTI:
    case SQLCOM_INSERT:
    case SQLCOM_INSERT_SELECT:
    case SQLCOM_REPLACE:
    case SQLCOM_REPLACE_SELECT:
    case SQLCOM_LOAD:
      return TRUE;
    default:
      return FALSE;
    }
  }

  void cleanup_after_one_table_open();

  bool push_context(Name_resolution_context *context)
  {
    return context_stack.push_front(context);
  }

  void pop_context()
  {
    context_stack.pop();
  }

  bool copy_db_to(char **p_db, size_t *p_db_length) const;

  Name_resolution_context *current_context()
  {
    return context_stack.head();
  }
  /*
    Restore the LEX and THD in case of a parse error.
  */
  static void cleanup_lex_after_parse_error(THD *thd);

  void reset_n_backup_query_tables_list(Query_tables_list *backup);
  void restore_backup_query_tables_list(Query_tables_list *backup);

  bool table_or_sp_used();
  bool is_partition_management() const;

  /**
    @brief check if the statement is a single-level join
    @return result of the check
      @retval TRUE  The statement doesn't contain subqueries, unions and 
                    stored procedure calls.
      @retval FALSE There are subqueries, UNIONs or stored procedure calls.
  */
  bool is_single_level_stmt() 
  { 
    /* 
      This check exploits the fact that the last added to all_select_list is
      on its top. So select_lex (as the first added) will be at the tail 
      of the list.
    */ 
    if (&select_lex == all_selects_list && !sroutines.records)
    {
      DBUG_ASSERT(!all_selects_list->next_select_in_list());
      return TRUE;
    }
    return FALSE;
  }
};


/**
  Set_signal_information is a container used in the parsed tree to represent
  the collection of assignments to condition items in the SIGNAL and RESIGNAL
  statements.
*/
class Set_signal_information
{
public:
  /** Empty default constructor, use clear() */
 Set_signal_information() {} 

  /** Copy constructor. */
  Set_signal_information(const Set_signal_information& set);

  /** Destructor. */
  ~Set_signal_information()
  {}

  /** Clear all items. */
  void clear();

  /**
    For each condition item assignment, m_item[] contains the parsed tree
    that represents the expression assigned, if any.
    m_item[] is an array indexed by Diag_condition_item_name.
  */
  Item *m_item[LAST_DIAG_SET_PROPERTY+1];
};


/**
  The internal state of the syntax parser.
  This object is only available during parsing,
  and is private to the syntax parser implementation (sql_yacc.yy).
*/
class Yacc_state
{
public:
  Yacc_state()
  {
    reset();
  }

  void reset()
  {
    yacc_yyss= NULL;
    yacc_yyvs= NULL;
    m_set_signal_info.clear();
    m_lock_type= TL_READ_DEFAULT;
    m_mdl_type= MDL_SHARED_READ;
  }

  ~Yacc_state();

  /**
    Reset part of the state which needs resetting before parsing
    substatement.
  */
  void reset_before_substatement()
  {
    m_lock_type= TL_READ_DEFAULT;
    m_mdl_type= MDL_SHARED_READ;
  }

  /**
    Bison internal state stack, yyss, when dynamically allocated using
    my_yyoverflow().
  */
  uchar *yacc_yyss;

  /**
    Bison internal semantic value stack, yyvs, when dynamically allocated using
    my_yyoverflow().
  */
  uchar *yacc_yyvs;

  /**
    Fragments of parsed tree,
    used during the parsing of SIGNAL and RESIGNAL.
  */
  Set_signal_information m_set_signal_info;

  /**
    Type of lock to be used for tables being added to the statement's
    table list in table_factor, table_alias_ref, single_multi and
    table_wild_one rules.
    Statements which use these rules but require lock type different
    from one specified by this member have to override it by using
    st_select_lex::set_lock_for_tables() method.

    The default value of this member is TL_READ_DEFAULT. The only two
    cases in which we change it are:
    - When parsing SELECT HIGH_PRIORITY.
    - Rule for DELETE. In which we use this member to pass information
      about type of lock from delete to single_multi part of rule.

    We should try to avoid introducing new use cases as we would like
    to get rid of this member eventually.
  */
  thr_lock_type m_lock_type;

  /**
    The type of requested metadata lock for tables added to
    the statement table list.
  */
  enum_mdl_type m_mdl_type;

  /*
    TODO: move more attributes from the LEX structure here.
  */
};

/**
  Internal state of the parser.
  The complete state consist of:
  - state data used during lexical parsing,
  - state data used during syntactic parsing.
*/
class Parser_state
{
public:
  Parser_state()
    : m_yacc()
  {}

  /**
     Object initializer. Must be called before usage.

     @retval FALSE OK
     @retval TRUE  Error
  */
  bool init(THD *thd, char *buff, unsigned int length)
  {
    return m_lip.init(thd, buff, length);
  }

  ~Parser_state()
  {}

  Lex_input_stream m_lip;
  Yacc_state m_yacc;

  void reset(char *found_semicolon, unsigned int length)
  {
    m_lip.reset(found_semicolon, length);
    m_yacc.reset();
  }
};


struct st_lex_local: public LEX
{
  static void *operator new(size_t size) throw()
  {
    return sql_alloc(size);
  }
  static void *operator new(size_t size, MEM_ROOT *mem_root) throw()
  {
    return (void*) alloc_root(mem_root, (uint) size);
  }
  static void operator delete(void *ptr,size_t size)
  { TRASH(ptr, size); }
  static void operator delete(void *ptr, MEM_ROOT *mem_root)
  { /* Never called */ }
};

extern void lex_init(void);
extern void lex_free(void);
extern void lex_start(THD *thd);
extern void lex_end(LEX *lex);
extern int MYSQLlex(void *arg, void *yythd);

extern void trim_whitespace(CHARSET_INFO *cs, LEX_STRING *str);

extern bool is_lex_native_function(const LEX_STRING *name);

/**
  @} (End of group Semantic_Analysis)
*/

void my_missing_function_error(const LEX_STRING &token, const char *name);
bool is_keyword(const char *name, uint len);

#endif /* MYSQL_SERVER */
#endif /* SQL_LEX_INCLUDED */<|MERGE_RESOLUTION|>--- conflicted
+++ resolved
@@ -760,18 +760,11 @@
   st_select_lex* outer_select();
   st_select_lex* next_select() { return (st_select_lex*) next; }
 
-<<<<<<< HEAD
-  inline st_select_lex* last_select() 
-  { 
-    st_select_lex* mylast= this;
-    for (; mylast->next_select(); mylast= mylast->next_select());
-=======
   st_select_lex* last_select() 
   { 
     st_select_lex* mylast= this;
     for (; mylast->next_select(); mylast= mylast->next_select())
     {}
->>>>>>> 9677b72a
     return mylast; 
   }
 
