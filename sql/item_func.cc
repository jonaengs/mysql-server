/* Copyright (c) 2000, 2012, Oracle and/or its affiliates. All rights reserved.

   This program is free software; you can redistribute it and/or modify
   it under the terms of the GNU General Public License as published by
   the Free Software Foundation; version 2 of the License.

   This program is distributed in the hope that it will be useful,
   but WITHOUT ANY WARRANTY; without even the implied warranty of
   MERCHANTABILITY or FITNESS FOR A PARTICULAR PURPOSE.  See the
   GNU General Public License for more details.

   You should have received a copy of the GNU General Public License
   along with this program; if not, write to the Free Software
   Foundation, Inc., 51 Franklin St, Fifth Floor, Boston, MA 02110-1301  USA */

/**
  @file

  @brief
  This file defines all numerical functions
*/

#include "my_global.h"                          /* NO_EMBEDDED_ACCESS_CHECKS */
#include "sql_priv.h"
/*
  It is necessary to include set_var.h instead of item.h because there
  are dependencies on include order for set_var.h and item.h. This
  will be resolved later.
*/
#include "sql_class.h"                          // set_var.h: THD
#include "set_var.h"
#include "rpl_slave.h"				// for wait_for_master_pos
#include "sql_show.h"                           // append_identifier
#include "strfunc.h"                            // find_type
#include "sql_parse.h"                          // is_update_query
#include "sql_acl.h"                            // EXECUTE_ACL
#include "mysqld.h"                             // LOCK_uuid_generator
#include "rpl_mi.h"
#include "sql_time.h"
#include <m_ctype.h>
#include <hash.h>
#include <time.h>
#include <ft_global.h>
#include <my_bit.h>

#include "sp_head.h"
#include "sp_rcontext.h"
#include "sp.h"
#include "set_var.h"
#include "debug_sync.h"
#include <mysql/plugin.h>
#include <mysql/service_thd_wait.h>
#include "rpl_gtid.h"

using std::min;
using std::max;

bool check_reserved_words(LEX_STRING *name)
{
  if (!my_strcasecmp(system_charset_info, name->str, "GLOBAL") ||
      !my_strcasecmp(system_charset_info, name->str, "LOCAL") ||
      !my_strcasecmp(system_charset_info, name->str, "SESSION"))
    return TRUE;
  return FALSE;
}


/**
  @return
    TRUE if item is a constant
*/

bool
eval_const_cond(Item *cond)
{
  return ((Item_func*) cond)->val_int() ? TRUE : FALSE;
}


/**
   Test if the sum of arguments overflows the ulonglong range.
*/
static inline bool test_if_sum_overflows_ull(ulonglong arg1, ulonglong arg2)
{
  return ULONGLONG_MAX - arg1 < arg2;
}

void Item_func::set_arguments(List<Item> &list)
{
  allowed_arg_cols= 1;
  arg_count=list.elements;
  args= tmp_arg;                                // If 2 arguments
  if (arg_count <= 2 || (args=(Item**) sql_alloc(sizeof(Item*)*arg_count)))
  {
    List_iterator_fast<Item> li(list);
    Item *item;
    Item **save_args= args;

    while ((item=li++))
    {
      *(save_args++)= item;
      with_sum_func|=item->with_sum_func;
    }
  }
  list.empty();					// Fields are used
}

Item_func::Item_func(List<Item> &list)
  :allowed_arg_cols(1)
{
  set_arguments(list);
}

Item_func::Item_func(THD *thd, Item_func *item)
  :Item_result_field(thd, item),
   const_item_cache(0),
   allowed_arg_cols(item->allowed_arg_cols),
   used_tables_cache(item->used_tables_cache),
   not_null_tables_cache(item->not_null_tables_cache),
   arg_count(item->arg_count)
{
  if (arg_count)
  {
    if (arg_count <=2)
      args= tmp_arg;
    else
    {
      if (!(args=(Item**) thd->alloc(sizeof(Item*)*arg_count)))
	return;
    }
    memcpy((char*) args, (char*) item->args, sizeof(Item*)*arg_count);
  }
}


/*
  Resolve references to table column for a function and its argument

  SYNOPSIS:
  fix_fields()
  thd		Thread object
  ref		Pointer to where this object is used.  This reference
		is used if we want to replace this object with another
		one (for example in the summary functions).

  DESCRIPTION
    Call fix_fields() for all arguments to the function.  The main intention
    is to allow all Item_field() objects to setup pointers to the table fields.

    Sets as a side effect the following class variables:
      maybe_null	Set if any argument may return NULL
      with_sum_func	Set if any of the arguments contains a sum function
      used_tables_cache Set to union of the tables used by arguments

      str_value.charset If this is a string function, set this to the
			character set for the first argument.
			If any argument is binary, this is set to binary

   If for any item any of the defaults are wrong, then this can
   be fixed in the fix_length_and_dec() function that is called
   after this one or by writing a specialized fix_fields() for the
   item.

  RETURN VALUES
  FALSE	ok
  TRUE	Got error.  Stored with my_error().
*/

bool
Item_func::fix_fields(THD *thd, Item **ref)
{
  DBUG_ASSERT(fixed == 0 || basic_const_item());
<<<<<<< HEAD
  Item **arg,**arg_end;
  uchar buff[STACK_BUFF_ALLOC];			// Max argument in function
  st_select_lex::Resolve_place save_resolve= st_select_lex::RESOLVE_NONE;
  if (thd->lex->current_select != NULL)
  {
    save_resolve= thd->lex->current_select->resolve_place;
    thd->lex->current_select->resolve_place= st_select_lex::RESOLVE_NONE;
  }
=======

  Item **arg,**arg_end;
  uchar buff[STACK_BUFF_ALLOC];			// Max argument in function

  Switch_resolve_place SRP(thd->lex->current_select ?
                           &thd->lex->current_select->resolve_place : NULL,
                           st_select_lex::RESOLVE_NONE,
                           thd->lex->current_select);
>>>>>>> b7fc4388
  used_tables_cache= get_initial_pseudo_tables();
  not_null_tables_cache= 0;
  const_item_cache=1;

  /*
    Use stack limit of STACK_MIN_SIZE * 2 since
    on some platforms a recursive call to fix_fields
    requires more than STACK_MIN_SIZE bytes (e.g. for
    MIPS, it takes about 22kB to make one recursive
    call to Item_func::fix_fields())
  */
  if (check_stack_overrun(thd, STACK_MIN_SIZE * 2, buff))
    return TRUE;				// Fatal error if flag is set!
  if (arg_count)
  {						// Print purify happy
    for (arg=args, arg_end=args+arg_count; arg != arg_end ; arg++)
    {
      Item *item;
      /*
	We can't yet set item to *arg as fix_fields may change *arg
	We shouldn't call fix_fields() twice, so check 'fixed' field first
      */
      if ((!(*arg)->fixed && (*arg)->fix_fields(thd, arg)))
	return TRUE;				/* purecov: inspected */
      item= *arg;

      if (allowed_arg_cols)
      {
        if (item->check_cols(allowed_arg_cols))
          return 1;
      }
      else
      {
        /*  we have to fetch allowed_arg_cols from first argument */
        DBUG_ASSERT(arg == args); // it is first argument
        allowed_arg_cols= item->cols();
        DBUG_ASSERT(allowed_arg_cols); // Can't be 0 any more
      }

      if (item->maybe_null)
	maybe_null=1;

      with_sum_func= with_sum_func || item->with_sum_func;
      used_tables_cache|=     item->used_tables();
      not_null_tables_cache|= item->not_null_tables();
      const_item_cache&=      item->const_item();
      with_subselect|=        item->has_subquery();
<<<<<<< HEAD
=======
      with_stored_program|=   item->has_stored_program();
>>>>>>> b7fc4388
    }
  }
  fix_length_and_dec();
  if (thd->is_error()) // An error inside fix_length_and_dec occured
    return TRUE;
  fixed= 1;
  if (thd->lex->current_select != NULL)
    thd->lex->current_select->resolve_place= save_resolve;
  return FALSE;
}


void Item_func::fix_after_pullout(st_select_lex *parent_select,
                                  st_select_lex *removed_select,
                                  Item **ref)
{
  Item **arg,**arg_end;

  used_tables_cache= get_initial_pseudo_tables();
  not_null_tables_cache= 0;
  const_item_cache=1;

  if (arg_count)
  {
    for (arg=args, arg_end=args+arg_count; arg != arg_end ; arg++)
    {
      (*arg)->fix_after_pullout(parent_select, removed_select, arg);
      Item *item= *arg;

      used_tables_cache|=     item->used_tables();
      not_null_tables_cache|= item->not_null_tables();
      const_item_cache&=      item->const_item();
    }
  }
}


bool Item_func::walk(Item_processor processor, bool walk_subquery,
                     uchar *argument)
{
  if (arg_count)
  {
    Item **arg,**arg_end;
    for (arg= args, arg_end= args+arg_count; arg != arg_end; arg++)
    {
      if ((*arg)->walk(processor, walk_subquery, argument))
	return 1;
    }
  }
  return (this->*processor)(argument);
}

void Item_func::traverse_cond(Cond_traverser traverser,
                              void *argument, traverse_order order)
{
  if (arg_count)
  {
    Item **arg,**arg_end;

    switch (order) {
    case(PREFIX):
      (*traverser)(this, argument);
      for (arg= args, arg_end= args+arg_count; arg != arg_end; arg++)
      {
	(*arg)->traverse_cond(traverser, argument, order);
      }
      break;
    case (POSTFIX):
      for (arg= args, arg_end= args+arg_count; arg != arg_end; arg++)
      {
	(*arg)->traverse_cond(traverser, argument, order);
      }
      (*traverser)(this, argument);
    }
  }
  else
    (*traverser)(this, argument);
}


/**
  Transform an Item_func object with a transformer callback function.

    The function recursively applies the transform method to each
    argument of the Item_func node.
    If the call of the method for an argument item returns a new item
    the old item is substituted for a new one.
    After this the transformer is applied to the root node
    of the Item_func object. 
  @param transformer   the transformer callback function to be applied to
                       the nodes of the tree of the object
  @param argument      parameter to be passed to the transformer

  @return
    Item returned as the result of transformation of the root node
*/

Item *Item_func::transform(Item_transformer transformer, uchar *argument)
{
  DBUG_ASSERT(!current_thd->stmt_arena->is_stmt_prepare());

  if (arg_count)
  {
    Item **arg,**arg_end;
    for (arg= args, arg_end= args+arg_count; arg != arg_end; arg++)
    {
      Item *new_item= (*arg)->transform(transformer, argument);
      if (!new_item)
	return 0;

      /*
        THD::change_item_tree() should be called only if the tree was
        really transformed, i.e. when a new item has been created.
        Otherwise we'll be allocating a lot of unnecessary memory for
        change records at each execution.
      */
      if (*arg != new_item)
        current_thd->change_item_tree(arg, new_item);
    }
  }
  return (this->*transformer)(argument);
}


/**
  Compile Item_func object with a processor and a transformer
  callback functions.

    First the function applies the analyzer to the root node of
    the Item_func object. Then if the analizer succeeeds (returns TRUE)
    the function recursively applies the compile method to each argument
    of the Item_func node.
    If the call of the method for an argument item returns a new item
    the old item is substituted for a new one.
    After this the transformer is applied to the root node
    of the Item_func object. 

  @param analyzer      the analyzer callback function to be applied to the
                       nodes of the tree of the object
  @param[in,out] arg_p parameter to be passed to the processor
  @param transformer   the transformer callback function to be applied to the
                       nodes of the tree of the object
  @param arg_t         parameter to be passed to the transformer

  @return              Item returned as result of transformation of the node,
                       the same item if no transformation applied, or NULL if
                       transformation caused an error.
*/

Item *Item_func::compile(Item_analyzer analyzer, uchar **arg_p,
                         Item_transformer transformer, uchar *arg_t)
{
  if (!(this->*analyzer)(arg_p))
    return this;
  if (arg_count)
  {
    Item **arg,**arg_end;
    for (arg= args, arg_end= args+arg_count; arg != arg_end; arg++)
    {
      /* 
        The same parameter value of arg_p must be passed
        to analyze any argument of the condition formula.
      */   
      uchar *arg_v= *arg_p;
      Item *new_item= (*arg)->compile(analyzer, &arg_v, transformer, arg_t);
      if (new_item == NULL)
        return NULL;
      if (*arg != new_item)
        current_thd->change_item_tree(arg, new_item);
    }
  }
  return (this->*transformer)(arg_t);
}

/**
  See comments in Item_cmp_func::split_sum_func()
*/

void Item_func::split_sum_func(THD *thd, Ref_ptr_array ref_pointer_array,
                               List<Item> &fields)
{
  Item **arg, **arg_end;
  for (arg= args, arg_end= args+arg_count; arg != arg_end ; arg++)
    (*arg)->split_sum_func2(thd, ref_pointer_array, fields, arg, TRUE);
}


void Item_func::update_used_tables()
{
  used_tables_cache= get_initial_pseudo_tables();
  const_item_cache=1;
  with_subselect= false;
<<<<<<< HEAD
=======
  with_stored_program= false;
>>>>>>> b7fc4388
  for (uint i=0 ; i < arg_count ; i++)
  {
    args[i]->update_used_tables();
    used_tables_cache|=args[i]->used_tables();
    const_item_cache&=args[i]->const_item();
    with_subselect|= args[i]->has_subquery();
<<<<<<< HEAD
=======
    with_stored_program|= args[i]->has_stored_program();
>>>>>>> b7fc4388
  }
}


table_map Item_func::used_tables() const
{
  return used_tables_cache;
}


table_map Item_func::not_null_tables() const
{
  return not_null_tables_cache;
}


void Item_func::print(String *str, enum_query_type query_type)
{
  str->append(func_name());
  str->append('(');
  print_args(str, 0, query_type);
  str->append(')');
}


void Item_func::print_args(String *str, uint from, enum_query_type query_type)
{
  for (uint i=from ; i < arg_count ; i++)
  {
    if (i != from)
      str->append(',');
    args[i]->print(str, query_type);
  }
}


void Item_func::print_op(String *str, enum_query_type query_type)
{
  str->append('(');
  for (uint i=0 ; i < arg_count-1 ; i++)
  {
    args[i]->print(str, query_type);
    str->append(' ');
    str->append(func_name());
    str->append(' ');
  }
  args[arg_count-1]->print(str, query_type);
  str->append(')');
}


bool Item_func::eq(const Item *item, bool binary_cmp) const
{
  /* Assume we don't have rtti */
  if (this == item)
    return 1;
  if (item->type() != FUNC_ITEM)
    return 0;
  Item_func *item_func=(Item_func*) item;
  Item_func::Functype func_type;
  if ((func_type= functype()) != item_func->functype() ||
      arg_count != item_func->arg_count ||
      (func_type != Item_func::FUNC_SP &&
       func_name() != item_func->func_name()) ||
      (func_type == Item_func::FUNC_SP &&
       my_strcasecmp(system_charset_info, func_name(), item_func->func_name())))
    return 0;
  for (uint i=0; i < arg_count ; i++)
    if (!args[i]->eq(item_func->args[i], binary_cmp))
      return 0;
  return 1;
}


Field *Item_func::tmp_table_field(TABLE *table)
{
  Field *field= NULL;

  switch (result_type()) {
  case INT_RESULT:
    if (max_char_length() > MY_INT32_NUM_DECIMAL_DIGITS)
      field= new Field_longlong(max_char_length(), maybe_null, item_name.ptr(),
                                unsigned_flag);
    else
      field= new Field_long(max_char_length(), maybe_null, item_name.ptr(),
                            unsigned_flag);
    break;
  case REAL_RESULT:
    field= new Field_double(max_char_length(), maybe_null, item_name.ptr(), decimals);
    break;
  case STRING_RESULT:
    return make_string_field(table);
    break;
  case DECIMAL_RESULT:
    field= Field_new_decimal::create_from_item(this);
    break;
  case ROW_RESULT:
  default:
    // This case should never be chosen
    DBUG_ASSERT(0);
    field= 0;
    break;
  }
  if (field)
    field->init(table);
  return field;
}


my_decimal *Item_func::val_decimal(my_decimal *decimal_value)
{
  DBUG_ASSERT(fixed);
  longlong nr= val_int();
  if (null_value)
    return 0; /* purecov: inspected */
  int2my_decimal(E_DEC_FATAL_ERROR, nr, unsigned_flag, decimal_value);
  return decimal_value;
}


String *Item_real_func::val_str(String *str)
{
  DBUG_ASSERT(fixed == 1);
  double nr= val_real();
  if (null_value)
    return 0; /* purecov: inspected */
  str->set_real(nr, decimals, collation.collation);
  return str;
}


my_decimal *Item_real_func::val_decimal(my_decimal *decimal_value)
{
  DBUG_ASSERT(fixed);
  double nr= val_real();
  if (null_value)
    return 0; /* purecov: inspected */
  double2my_decimal(E_DEC_FATAL_ERROR, nr, decimal_value);
  return decimal_value;
}


void Item_func::fix_num_length_and_dec()
{
  uint fl_length= 0;
  decimals=0;
  for (uint i=0 ; i < arg_count ; i++)
  {
    set_if_bigger(decimals,args[i]->decimals);
    set_if_bigger(fl_length, args[i]->max_length);
  }
  max_length=float_length(decimals);
  if (fl_length > max_length)
  {
    decimals= NOT_FIXED_DEC;
    max_length= float_length(NOT_FIXED_DEC);
  }
}


void Item_func_numhybrid::fix_num_length_and_dec()
{}



/**
  Count max_length and decimals for temporal functions.

  @param item    Argument array
  @param nitems  Number of arguments in the array.

  @retval        False on success, true on error.
*/
void Item_func::count_datetime_length(Item **item, uint nitems)
{
  unsigned_flag= 0;
  decimals= 0;
  if (field_type() != MYSQL_TYPE_DATE)
  {
    for (uint i= 0; i < nitems; i++)
      set_if_bigger(decimals,
                    field_type() == MYSQL_TYPE_TIME ?
                    item[i]->time_precision() : item[i]->datetime_precision());
  }
  set_if_smaller(decimals, DATETIME_MAX_DECIMALS);
  uint len= decimals ? (decimals + 1) : 0;
  switch (field_type())
  {
    case MYSQL_TYPE_DATETIME:
    case MYSQL_TYPE_TIMESTAMP:
      len+= MAX_DATETIME_WIDTH;
      break;
    case MYSQL_TYPE_DATE:
    case MYSQL_TYPE_NEWDATE:
      len+= MAX_DATE_WIDTH;
      break;
    case MYSQL_TYPE_TIME:
      len+= MAX_TIME_WIDTH;
      break;
    default:
      DBUG_ASSERT(0);
  }
  fix_char_length(len);
}

/**
  Set max_length/decimals of function if function is fixed point and
  result length/precision depends on argument ones.
*/

void Item_func::count_decimal_length()
{
  int max_int_part= 0;
  decimals= 0;
  unsigned_flag= 1;
  for (uint i=0 ; i < arg_count ; i++)
  {
    set_if_bigger(decimals, args[i]->decimals);
    set_if_bigger(max_int_part, args[i]->decimal_int_part());
    set_if_smaller(unsigned_flag, args[i]->unsigned_flag);
  }
  int precision= min(max_int_part + decimals, DECIMAL_MAX_PRECISION);
  fix_char_length(my_decimal_precision_to_length_no_truncation(precision,
                                                               decimals,
                                                               unsigned_flag));
}


/**
  Set max_length of if it is maximum length of its arguments.
*/

void Item_func::count_only_length(Item **item, uint nitems)
{
  uint32 char_length= 0;
  unsigned_flag= 1;
  for (uint i= 0; i < nitems; i++)
  {
    set_if_bigger(char_length, item[i]->max_char_length());
    set_if_smaller(unsigned_flag, item[i]->unsigned_flag);
  }
  fix_char_length(char_length);
}


/**
  Set max_length/decimals of function if function is floating point and
  result length/precision depends on argument ones.
*/

void Item_func::count_real_length()
{
  uint32 length= 0;
  decimals= 0;
  max_length= 0;
  for (uint i=0 ; i < arg_count ; i++)
  {
    if (decimals != NOT_FIXED_DEC)
    {
      set_if_bigger(decimals, args[i]->decimals);
      set_if_bigger(length, (args[i]->max_length - args[i]->decimals));
    }
    set_if_bigger(max_length, args[i]->max_length);
  }
  if (decimals != NOT_FIXED_DEC)
  {
    max_length= length;
    length+= decimals;
    if (length < max_length)  // If previous operation gave overflow
      max_length= UINT_MAX32;
    else
      max_length= length;
  }
}


/**
  Calculate max_length and decimals for STRING_RESULT functions.

  @param field_type  Field type.
  @param items       Argument array.
  @param nitems      Number of arguments.

  @retval            False on success, true on error.
*/
bool Item_func::count_string_result_length(enum_field_types field_type,
                                           Item **items, uint nitems)
{
  if (agg_arg_charsets_for_string_result(collation, items, nitems))
    return true;
  if (is_temporal_type(field_type))
    count_datetime_length(items, nitems);
  else
  {
    decimals= NOT_FIXED_DEC;
    count_only_length(items, nitems);
  }
  return false;
}


void Item_func::signal_divide_by_null()
{
  THD *thd= current_thd;
  if (thd->variables.sql_mode & MODE_ERROR_FOR_DIVISION_BY_ZERO)
    push_warning(thd, Sql_condition::WARN_LEVEL_WARN, ER_DIVISION_BY_ZERO,
                 ER(ER_DIVISION_BY_ZERO));
  null_value= 1;
}


Item *Item_func::get_tmp_table_item(THD *thd)
{
  if (!with_sum_func && !const_item())
    return new Item_field(result_field);
  return copy_or_same(thd);
}

double Item_int_func::val_real()
{
  DBUG_ASSERT(fixed == 1);

  return unsigned_flag ? (double) ((ulonglong) val_int()) : (double) val_int();
}


String *Item_int_func::val_str(String *str)
{
  DBUG_ASSERT(fixed == 1);
  longlong nr=val_int();
  if (null_value)
    return 0;
  str->set_int(nr, unsigned_flag, collation.collation);
  return str;
}


void Item_func_connection_id::fix_length_and_dec()
{
  Item_int_func::fix_length_and_dec();
  unsigned_flag= 1;
}


bool Item_func_connection_id::fix_fields(THD *thd, Item **ref)
{
  if (Item_int_func::fix_fields(thd, ref))
    return TRUE;
  thd->thread_specific_used= TRUE;
  value= thd->variables.pseudo_thread_id;
  return FALSE;
}


/**
  Check arguments here to determine result's type for a numeric
  function of two arguments.
*/

void Item_num_op::find_num_type(void)
{
  DBUG_ENTER("Item_num_op::find_num_type");
  DBUG_PRINT("info", ("name %s", func_name()));
  DBUG_ASSERT(arg_count == 2);
  Item_result r0= args[0]->numeric_context_result_type();
  Item_result r1= args[1]->numeric_context_result_type();
  
  DBUG_ASSERT(r0 != STRING_RESULT && r1 != STRING_RESULT);

  if (r0 == REAL_RESULT || r1 == REAL_RESULT)
  {
    /*
      Since DATE/TIME/DATETIME data types return INT_RESULT/DECIMAL_RESULT
      type codes, we should never get to here when both fields are temporal.
    */
    DBUG_ASSERT(!args[0]->is_temporal() || !args[1]->is_temporal());
    count_real_length();
    max_length= float_length(decimals);
    hybrid_type= REAL_RESULT;
  }
  else if (r0 == DECIMAL_RESULT || r1 == DECIMAL_RESULT)
  {
    hybrid_type= DECIMAL_RESULT;
    result_precision();
  }
  else
  {
    DBUG_ASSERT(r0 == INT_RESULT && r1 == INT_RESULT);
    decimals= 0;
    hybrid_type=INT_RESULT;
    result_precision();
  }
  DBUG_PRINT("info", ("Type: %s",
             (hybrid_type == REAL_RESULT ? "REAL_RESULT" :
              hybrid_type == DECIMAL_RESULT ? "DECIMAL_RESULT" :
              hybrid_type == INT_RESULT ? "INT_RESULT" :
              "--ILLEGAL!!!--")));
  DBUG_VOID_RETURN;
}


/**
  Set result type for a numeric function of one argument
  (can be also used by a numeric function of many arguments, if the result
  type depends only on the first argument)
*/

void Item_func_num1::find_num_type()
{
  DBUG_ENTER("Item_func_num1::find_num_type");
  DBUG_PRINT("info", ("name %s", func_name()));
  switch (hybrid_type= args[0]->result_type()) {
  case INT_RESULT:
    unsigned_flag= args[0]->unsigned_flag;
    break;
  case STRING_RESULT:
  case REAL_RESULT:
    hybrid_type= REAL_RESULT;
    max_length= float_length(decimals);
    break;
  case DECIMAL_RESULT:
    break;
  default:
    DBUG_ASSERT(0);
  }
  DBUG_PRINT("info", ("Type: %s",
                      (hybrid_type == REAL_RESULT ? "REAL_RESULT" :
                       hybrid_type == DECIMAL_RESULT ? "DECIMAL_RESULT" :
                       hybrid_type == INT_RESULT ? "INT_RESULT" :
                       "--ILLEGAL!!!--")));
  DBUG_VOID_RETURN;
}


void Item_func_num1::fix_num_length_and_dec()
{
  decimals= args[0]->decimals;
  max_length= args[0]->max_length;
}


void Item_func_numhybrid::fix_length_and_dec()
{
  fix_num_length_and_dec();
  find_num_type();
}


String *Item_func_numhybrid::val_str(String *str)
{
  DBUG_ASSERT(fixed == 1);
  switch (hybrid_type) {
  case DECIMAL_RESULT:
  {
    my_decimal decimal_value, *val;
    if (!(val= decimal_op(&decimal_value)))
      return 0;                                 // null is set
    my_decimal_round(E_DEC_FATAL_ERROR, val, decimals, FALSE, val);
    str->set_charset(collation.collation);
    my_decimal2string(E_DEC_FATAL_ERROR, val, 0, 0, 0, str);
    break;
  }
  case INT_RESULT:
  {
    longlong nr= int_op();
    if (null_value)
      return 0; /* purecov: inspected */
    str->set_int(nr, unsigned_flag, collation.collation);
    break;
  }
  case REAL_RESULT:
  {
    double nr= real_op();
    if (null_value)
      return 0; /* purecov: inspected */
    str->set_real(nr, decimals, collation.collation);
    break;
  }
  case STRING_RESULT:
    switch (field_type()) {
    case MYSQL_TYPE_DATETIME:
    case MYSQL_TYPE_TIMESTAMP:
      return val_string_from_datetime(str);
    case MYSQL_TYPE_DATE:
      return val_string_from_date(str);
    case MYSQL_TYPE_TIME:
      return val_string_from_time(str);
    default:
      break;
    }
    return str_op(&str_value);
  default:
    DBUG_ASSERT(0);
  }
  return str;
}


double Item_func_numhybrid::val_real()
{
  DBUG_ASSERT(fixed == 1);
  switch (hybrid_type) {
  case DECIMAL_RESULT:
  {
    my_decimal decimal_value, *val;
    double result;
    if (!(val= decimal_op(&decimal_value)))
      return 0.0;                               // null is set
    my_decimal2double(E_DEC_FATAL_ERROR, val, &result);
    return result;
  }
  case INT_RESULT:
  {
    longlong result= int_op();
    return unsigned_flag ? (double) ((ulonglong) result) : (double) result;
  }
  case REAL_RESULT:
    return real_op();
  case STRING_RESULT:
  {
    switch (field_type())
    {
    case MYSQL_TYPE_TIME:
    case MYSQL_TYPE_DATE:
    case MYSQL_TYPE_DATETIME:
    case MYSQL_TYPE_TIMESTAMP:
      return val_real_from_decimal();
    default:
      break;
    }
    char *end_not_used;
    int err_not_used;
    String *res= str_op(&str_value);
    return (res ? my_strntod(res->charset(), (char*) res->ptr(), res->length(),
			     &end_not_used, &err_not_used) : 0.0);
  }
  default:
    DBUG_ASSERT(0);
  }
  return 0.0;
}


longlong Item_func_numhybrid::val_int()
{
  DBUG_ASSERT(fixed == 1);
  switch (hybrid_type) {
  case DECIMAL_RESULT:
  {
    my_decimal decimal_value, *val;
    if (!(val= decimal_op(&decimal_value)))
      return 0;                                 // null is set
    longlong result;
    my_decimal2int(E_DEC_FATAL_ERROR, val, unsigned_flag, &result);
    return result;
  }
  case INT_RESULT:
    return int_op();
  case REAL_RESULT:
    return (longlong) rint(real_op());
  case STRING_RESULT:
  {
    switch (field_type())
    {
    case MYSQL_TYPE_DATE:
      return val_int_from_date();
    case MYSQL_TYPE_DATETIME:
    case MYSQL_TYPE_TIMESTAMP:
      return val_int_from_datetime();
    case MYSQL_TYPE_TIME:
      return val_int_from_time();
    default:
      break;
    }
    int err_not_used;
    String *res;
    if (!(res= str_op(&str_value)))
      return 0;

    char *end= (char*) res->ptr() + res->length();
    const CHARSET_INFO *cs= res->charset();
    return (*(cs->cset->strtoll10))(cs, res->ptr(), &end, &err_not_used);
  }
  default:
    DBUG_ASSERT(0);
  }
  return 0;
}


my_decimal *Item_func_numhybrid::val_decimal(my_decimal *decimal_value)
{
  my_decimal *val= decimal_value;
  DBUG_ASSERT(fixed == 1);
  switch (hybrid_type) {
  case DECIMAL_RESULT:
    val= decimal_op(decimal_value);
    break;
  case INT_RESULT:
  {
    longlong result= int_op();
    int2my_decimal(E_DEC_FATAL_ERROR, result, unsigned_flag, decimal_value);
    break;
  }
  case REAL_RESULT:
  {
    double result= (double)real_op();
    double2my_decimal(E_DEC_FATAL_ERROR, result, decimal_value);
    break;
  }
  case STRING_RESULT:
  {
    switch (field_type())
    {
    case MYSQL_TYPE_DATE:
    case MYSQL_TYPE_DATETIME:
    case MYSQL_TYPE_TIMESTAMP:
      return val_decimal_from_date(decimal_value);
    case MYSQL_TYPE_TIME:
      return val_decimal_from_time(decimal_value);
    default:
      break;
    }
    String *res;
    if (!(res= str_op(&str_value)))
      return NULL;

    str2my_decimal(E_DEC_FATAL_ERROR, (char*) res->ptr(),
                   res->length(), res->charset(), decimal_value);
    break;
  }  
  case ROW_RESULT:
  default:
    DBUG_ASSERT(0);
  }
  return val;
}


bool Item_func_numhybrid::get_date(MYSQL_TIME *ltime, uint fuzzydate)
{
  DBUG_ASSERT(fixed == 1);
  switch (field_type())
  {
  case MYSQL_TYPE_DATE:
  case MYSQL_TYPE_DATETIME:
  case MYSQL_TYPE_TIMESTAMP:
    return date_op(ltime, fuzzydate);
  case MYSQL_TYPE_TIME:
    return get_date_from_time(ltime);
  default:
    return Item::get_date_from_non_temporal(ltime, fuzzydate);
  }
}


bool Item_func_numhybrid::get_time(MYSQL_TIME *ltime)
{
  DBUG_ASSERT(fixed == 1);
  switch (field_type())
  {
  case MYSQL_TYPE_TIME:
    return time_op(ltime);
  case MYSQL_TYPE_DATE:
    return get_time_from_date(ltime);
  case MYSQL_TYPE_DATETIME:
  case MYSQL_TYPE_TIMESTAMP:
    return get_time_from_datetime(ltime);
  default:
    return Item::get_time_from_non_temporal(ltime);
  }
}


void Item_func_signed::print(String *str, enum_query_type query_type)
{
  str->append(STRING_WITH_LEN("cast("));
  args[0]->print(str, query_type);
  str->append(STRING_WITH_LEN(" as signed)"));

}


longlong Item_func_signed::val_int_from_str(int *error)
{
  char buff[MAX_FIELD_WIDTH], *end, *start;
  uint32 length;
  String tmp(buff,sizeof(buff), &my_charset_bin), *res;
  longlong value;
  const CHARSET_INFO *cs;

  /*
    For a string result, we must first get the string and then convert it
    to a longlong
  */

  if (!(res= args[0]->val_str(&tmp)))
  {
    null_value= 1;
    *error= 0;
    return 0;
  }
  null_value= 0;
  start= (char *)res->ptr();
  length= res->length();
  cs= res->charset();

  end= start + length;
  value= cs->cset->strtoll10(cs, start, &end, error);
  if (*error > 0 || end != start+ length)
  {
    ErrConvString err(res);
    push_warning_printf(current_thd, Sql_condition::WARN_LEVEL_WARN,
                        ER_TRUNCATED_WRONG_VALUE,
                        ER(ER_TRUNCATED_WRONG_VALUE), "INTEGER",
                        err.ptr());
  }
  return value;
}


longlong Item_func_signed::val_int()
{
  longlong value;
  int error;

  if (args[0]->cast_to_int_type() != STRING_RESULT ||
      args[0]->is_temporal())
  {
    value= args[0]->val_int();
    null_value= args[0]->null_value; 
    return value;
  }

  value= val_int_from_str(&error);
  if (value < 0 && error == 0)
  {
    push_warning(current_thd, Sql_condition::WARN_LEVEL_WARN, ER_UNKNOWN_ERROR,
                 "Cast to signed converted positive out-of-range integer to "
                 "it's negative complement");
  }
  return value;
}


void Item_func_unsigned::print(String *str, enum_query_type query_type)
{
  str->append(STRING_WITH_LEN("cast("));
  args[0]->print(str, query_type);
  str->append(STRING_WITH_LEN(" as unsigned)"));

}


longlong Item_func_unsigned::val_int()
{
  longlong value;
  int error;

  if (args[0]->cast_to_int_type() == DECIMAL_RESULT)
  {
    my_decimal tmp, *dec= args[0]->val_decimal(&tmp);
    if (!(null_value= args[0]->null_value))
      my_decimal2int(E_DEC_FATAL_ERROR, dec, 1, &value);
    else
      value= 0;
    return value;
  }
  else if (args[0]->cast_to_int_type() != STRING_RESULT ||
           args[0]->is_temporal())
  {
    value= args[0]->val_int();
    null_value= args[0]->null_value; 
    return value;
  }

  value= val_int_from_str(&error);
  if (error < 0)
    push_warning(current_thd, Sql_condition::WARN_LEVEL_WARN, ER_UNKNOWN_ERROR,
                 "Cast to unsigned converted negative integer to it's "
                 "positive complement");
  return value;
}


String *Item_decimal_typecast::val_str(String *str)
{
  my_decimal tmp_buf, *tmp= val_decimal(&tmp_buf);
  if (null_value)
    return NULL;
  my_decimal2string(E_DEC_FATAL_ERROR, tmp, 0, 0, 0, str);
  return str;
}


double Item_decimal_typecast::val_real()
{
  my_decimal tmp_buf, *tmp= val_decimal(&tmp_buf);
  double res;
  if (null_value)
    return 0.0;
  my_decimal2double(E_DEC_FATAL_ERROR, tmp, &res);
  return res;
}


longlong Item_decimal_typecast::val_int()
{
  my_decimal tmp_buf, *tmp= val_decimal(&tmp_buf);
  longlong res;
  if (null_value)
    return 0;
  my_decimal2int(E_DEC_FATAL_ERROR, tmp, unsigned_flag, &res);
  return res;
}


my_decimal *Item_decimal_typecast::val_decimal(my_decimal *dec)
{
  my_decimal tmp_buf, *tmp= args[0]->val_decimal(&tmp_buf);
  bool sign;
  uint precision;

  if ((null_value= args[0]->null_value))
    return NULL;
  my_decimal_round(E_DEC_FATAL_ERROR, tmp, decimals, FALSE, dec);
  sign= dec->sign();
  if (unsigned_flag)
  {
    if (sign)
    {
      my_decimal_set_zero(dec);
      goto err;
    }
  }
  precision= my_decimal_length_to_precision(max_length,
                                            decimals, unsigned_flag);
  if (precision - decimals < (uint) my_decimal_intg(dec))
  {
    max_my_decimal(dec, precision, decimals);
    dec->sign(sign);
    goto err;
  }
  return dec;

err:
  push_warning_printf(current_thd, Sql_condition::WARN_LEVEL_WARN,
                      ER_WARN_DATA_OUT_OF_RANGE,
                      ER(ER_WARN_DATA_OUT_OF_RANGE),
                      item_name.ptr(), 1L);
  return dec;
}


void Item_decimal_typecast::print(String *str, enum_query_type query_type)
{
  char len_buf[20*3 + 1];
  char *end;

  uint precision= my_decimal_length_to_precision(max_length, decimals,
                                                 unsigned_flag);
  str->append(STRING_WITH_LEN("cast("));
  args[0]->print(str, query_type);
  str->append(STRING_WITH_LEN(" as decimal("));

  end=int10_to_str(precision, len_buf,10);
  str->append(len_buf, (uint32) (end - len_buf));

  str->append(',');

  end=int10_to_str(decimals, len_buf,10);
  str->append(len_buf, (uint32) (end - len_buf));

  str->append(')');
  str->append(')');
}


double Item_func_plus::real_op()
{
  double value= args[0]->val_real() + args[1]->val_real();
  if ((null_value=args[0]->null_value || args[1]->null_value))
    return 0.0;
  return check_float_overflow(value);
}


longlong Item_func_plus::int_op()
{
  longlong val0= args[0]->val_int();
  longlong val1= args[1]->val_int();
  longlong res= val0 + val1;
  bool     res_unsigned= FALSE;

  if ((null_value= args[0]->null_value || args[1]->null_value))
    return 0;

  /*
    First check whether the result can be represented as a
    (bool unsigned_flag, longlong value) pair, then check if it is compatible
    with this Item's unsigned_flag by calling check_integer_overflow().
  */
  if (args[0]->unsigned_flag)
  {
    if (args[1]->unsigned_flag || val1 >= 0)
    {
      if (test_if_sum_overflows_ull((ulonglong) val0, (ulonglong) val1))
        goto err;
      res_unsigned= TRUE;
    }
    else
    {
      /* val1 is negative */
      if ((ulonglong) val0 > (ulonglong) LONGLONG_MAX)
        res_unsigned= TRUE;
    }
  }
  else
  {
    if (args[1]->unsigned_flag)
    {
      if (val0 >= 0)
      {
        if (test_if_sum_overflows_ull((ulonglong) val0, (ulonglong) val1))
          goto err;
        res_unsigned= TRUE;
      }
      else
      {
        if ((ulonglong) val1 > (ulonglong) LONGLONG_MAX)
          res_unsigned= TRUE;
      }
    }
    else
    {
      if (val0 >=0 && val1 >= 0)
        res_unsigned= TRUE;
      else if (val0 < 0 && val1 < 0 && res >= 0)
        goto err;
    }
  }
  return check_integer_overflow(res, res_unsigned);

err:
  return raise_integer_overflow();
}


/**
  Calculate plus of two decimals.

  @param decimal_value	Buffer that can be used to store result

  @retval
    0  Value was NULL;  In this case null_value is set
  @retval
    \# Value of operation as a decimal
*/

my_decimal *Item_func_plus::decimal_op(my_decimal *decimal_value)
{
  my_decimal value1, *val1;
  my_decimal value2, *val2;
  val1= args[0]->val_decimal(&value1);
  if ((null_value= args[0]->null_value))
    return 0;
  val2= args[1]->val_decimal(&value2);
  if (!(null_value= (args[1]->null_value ||
                     check_decimal_overflow(my_decimal_add(E_DEC_FATAL_ERROR &
                                                           ~E_DEC_OVERFLOW,
                                                           decimal_value,
                                                           val1, val2)) > 3)))
    return decimal_value;
  return 0;
}

/**
  Set precision of results for additive operations (+ and -)
*/
void Item_func_additive_op::result_precision()
{
  decimals= max(args[0]->decimals, args[1]->decimals);
  int arg1_int= args[0]->decimal_precision() - args[0]->decimals;
  int arg2_int= args[1]->decimal_precision() - args[1]->decimals;
  int precision= max(arg1_int, arg2_int) + 1 + decimals;

  /* Integer operations keep unsigned_flag if one of arguments is unsigned */
  if (result_type() == INT_RESULT)
    unsigned_flag= args[0]->unsigned_flag | args[1]->unsigned_flag;
  else
    unsigned_flag= args[0]->unsigned_flag & args[1]->unsigned_flag;
  max_length= my_decimal_precision_to_length_no_truncation(precision, decimals,
                                                           unsigned_flag);
}


/**
  The following function is here to allow the user to force
  subtraction of UNSIGNED BIGINT to return negative values.
*/

void Item_func_minus::fix_length_and_dec()
{
  Item_num_op::fix_length_and_dec();
  if (unsigned_flag &&
      (current_thd->variables.sql_mode & MODE_NO_UNSIGNED_SUBTRACTION))
    unsigned_flag=0;
}


double Item_func_minus::real_op()
{
  double value= args[0]->val_real() - args[1]->val_real();
  if ((null_value=args[0]->null_value || args[1]->null_value))
    return 0.0;
  return check_float_overflow(value);
}


longlong Item_func_minus::int_op()
{
  longlong val0= args[0]->val_int();
  longlong val1= args[1]->val_int();
  longlong res= val0 - val1;
  bool     res_unsigned= FALSE;

  if ((null_value= args[0]->null_value || args[1]->null_value))
    return 0;

  /*
    First check whether the result can be represented as a
    (bool unsigned_flag, longlong value) pair, then check if it is compatible
    with this Item's unsigned_flag by calling check_integer_overflow().
  */
  if (args[0]->unsigned_flag)
  {
    if (args[1]->unsigned_flag)
    {
      if ((ulonglong) val0 < (ulonglong) val1)
      {
        if (res >= 0)
          goto err;
      }
      else
        res_unsigned= TRUE;
    }
    else
    {
      if (val1 >= 0)
      {
        if ((ulonglong) val0 > (ulonglong) val1)
          res_unsigned= TRUE;
      }
      else
      {
        if (test_if_sum_overflows_ull((ulonglong) val0, (ulonglong) -val1))
          goto err;
        res_unsigned= TRUE;
      }
    }
  }
  else
  {
    if (args[1]->unsigned_flag)
    {
      if ((ulonglong) (val0 - LONGLONG_MIN) < (ulonglong) val1)
        goto err;
    }
    else
    {
      if (val0 > 0 && val1 < 0)
        res_unsigned= TRUE;
      else if (val0 < 0 && val1 > 0 && res >= 0)
        goto err;
    }
  }
  return check_integer_overflow(res, res_unsigned);

err:
  return raise_integer_overflow();
}


/**
  See Item_func_plus::decimal_op for comments.
*/

my_decimal *Item_func_minus::decimal_op(my_decimal *decimal_value)
{
  my_decimal value1, *val1;
  my_decimal value2, *val2= 

  val1= args[0]->val_decimal(&value1);
  if ((null_value= args[0]->null_value))
    return 0;
  val2= args[1]->val_decimal(&value2);
  if (!(null_value= (args[1]->null_value ||
                     (check_decimal_overflow(my_decimal_sub(E_DEC_FATAL_ERROR &
                                                            ~E_DEC_OVERFLOW,
                                                            decimal_value, val1,
                                                            val2)) > 3))))
    return decimal_value;
  return 0;
}


double Item_func_mul::real_op()
{
  DBUG_ASSERT(fixed == 1);
  double value= args[0]->val_real() * args[1]->val_real();
  if ((null_value=args[0]->null_value || args[1]->null_value))
    return 0.0;
  return check_float_overflow(value);
}


longlong Item_func_mul::int_op()
{
  DBUG_ASSERT(fixed == 1);
  longlong a= args[0]->val_int();
  longlong b= args[1]->val_int();
  longlong res;
  ulonglong res0, res1;
  ulong a0, a1, b0, b1;
  bool     res_unsigned= FALSE;
  bool     a_negative= FALSE, b_negative= FALSE;

  if ((null_value= args[0]->null_value || args[1]->null_value))
    return 0;

  /*
    First check whether the result can be represented as a
    (bool unsigned_flag, longlong value) pair, then check if it is compatible
    with this Item's unsigned_flag by calling check_integer_overflow().

    Let a = a1 * 2^32 + a0 and b = b1 * 2^32 + b0. Then
    a * b = (a1 * 2^32 + a0) * (b1 * 2^32 + b0) = a1 * b1 * 2^64 +
            + (a1 * b0 + a0 * b1) * 2^32 + a0 * b0;
    We can determine if the above sum overflows the ulonglong range by
    sequentially checking the following conditions:
    1. If both a1 and b1 are non-zero.
    2. Otherwise, if (a1 * b0 + a0 * b1) is greater than ULONG_MAX.
    3. Otherwise, if (a1 * b0 + a0 * b1) * 2^32 + a0 * b0 is greater than
    ULONGLONG_MAX.

    Since we also have to take the unsigned_flag for a and b into account,
    it is easier to first work with absolute values and set the
    correct sign later.
  */
  if (!args[0]->unsigned_flag && a < 0)
  {
    a_negative= TRUE;
    a= -a;
  }
  if (!args[1]->unsigned_flag && b < 0)
  {
    b_negative= TRUE;
    b= -b;
  }

  a0= 0xFFFFFFFFUL & a;
  a1= ((ulonglong) a) >> 32;
  b0= 0xFFFFFFFFUL & b;
  b1= ((ulonglong) b) >> 32;

  if (a1 && b1)
    goto err;

  res1= (ulonglong) a1 * b0 + (ulonglong) a0 * b1;
  if (res1 > 0xFFFFFFFFUL)
    goto err;

  res1= res1 << 32;
  res0= (ulonglong) a0 * b0;

  if (test_if_sum_overflows_ull(res1, res0))
    goto err;
  res= res1 + res0;

  if (a_negative != b_negative)
  {
    if ((ulonglong) res > (ulonglong) LONGLONG_MIN + 1)
      goto err;
    res= -res;
  }
  else
    res_unsigned= TRUE;

  return check_integer_overflow(res, res_unsigned);

err:
  return raise_integer_overflow();
}


/** See Item_func_plus::decimal_op for comments. */

my_decimal *Item_func_mul::decimal_op(my_decimal *decimal_value)
{
  my_decimal value1, *val1;
  my_decimal value2, *val2;
  val1= args[0]->val_decimal(&value1);
  if ((null_value= args[0]->null_value))
    return 0;
  val2= args[1]->val_decimal(&value2);
  if (!(null_value= (args[1]->null_value ||
                     (check_decimal_overflow(my_decimal_mul(E_DEC_FATAL_ERROR &
                                                            ~E_DEC_OVERFLOW,
                                                            decimal_value, val1,
                                                            val2)) > 3))))
    return decimal_value;
  return 0;
}


void Item_func_mul::result_precision()
{
  /* Integer operations keep unsigned_flag if one of arguments is unsigned */
  if (result_type() == INT_RESULT)
    unsigned_flag= args[0]->unsigned_flag | args[1]->unsigned_flag;
  else
    unsigned_flag= args[0]->unsigned_flag & args[1]->unsigned_flag;
  decimals= min(args[0]->decimals + args[1]->decimals, DECIMAL_MAX_SCALE);
  uint est_prec = args[0]->decimal_precision() + args[1]->decimal_precision();
  uint precision= min<uint>(est_prec, DECIMAL_MAX_PRECISION);
  max_length= my_decimal_precision_to_length_no_truncation(precision, decimals,
                                                           unsigned_flag);
}


double Item_func_div::real_op()
{
  DBUG_ASSERT(fixed == 1);
  double value= args[0]->val_real();
  double val2= args[1]->val_real();
  if ((null_value= args[0]->null_value || args[1]->null_value))
    return 0.0;
  if (val2 == 0.0)
  {
    signal_divide_by_null();
    return 0.0;
  }
  return check_float_overflow(value/val2);
}


my_decimal *Item_func_div::decimal_op(my_decimal *decimal_value)
{
  my_decimal value1, *val1;
  my_decimal value2, *val2;
  int err;

  val1= args[0]->val_decimal(&value1);
  if ((null_value= args[0]->null_value))
    return 0;
  val2= args[1]->val_decimal(&value2);
  if ((null_value= args[1]->null_value))
    return 0;
  if ((err= check_decimal_overflow(my_decimal_div(E_DEC_FATAL_ERROR &
                                                  ~E_DEC_OVERFLOW &
                                                  ~E_DEC_DIV_ZERO,
                                                  decimal_value,
                                                  val1, val2,
                                                  prec_increment))) > 3)
  {
    if (err == E_DEC_DIV_ZERO)
      signal_divide_by_null();
    null_value= 1;
    return 0;
  }
  return decimal_value;
}


void Item_func_div::result_precision()
{
  uint precision= min<uint>(args[0]->decimal_precision() +
                            args[1]->decimals + prec_increment,
                            DECIMAL_MAX_PRECISION);

  /* Integer operations keep unsigned_flag if one of arguments is unsigned */
  if (result_type() == INT_RESULT)
    unsigned_flag= args[0]->unsigned_flag | args[1]->unsigned_flag;
  else
    unsigned_flag= args[0]->unsigned_flag & args[1]->unsigned_flag;
  decimals= min<uint>(args[0]->decimals + prec_increment, DECIMAL_MAX_SCALE);
  max_length= my_decimal_precision_to_length_no_truncation(precision, decimals,
                                                           unsigned_flag);
}


void Item_func_div::fix_length_and_dec()
{
  DBUG_ENTER("Item_func_div::fix_length_and_dec");
  prec_increment= current_thd->variables.div_precincrement;
  Item_num_op::fix_length_and_dec();
  switch(hybrid_type) {
  case REAL_RESULT:
  {
    decimals=max(args[0]->decimals,args[1]->decimals)+prec_increment;
    set_if_smaller(decimals, NOT_FIXED_DEC);
    uint tmp=float_length(decimals);
    if (decimals == NOT_FIXED_DEC)
      max_length= tmp;
    else
    {
      max_length=args[0]->max_length - args[0]->decimals + decimals;
      set_if_smaller(max_length,tmp);
    }
    break;
  }
  case INT_RESULT:
    hybrid_type= DECIMAL_RESULT;
    DBUG_PRINT("info", ("Type changed: DECIMAL_RESULT"));
    result_precision();
    break;
  case DECIMAL_RESULT:
    result_precision();
    break;
  default:
    DBUG_ASSERT(0);
  }
  maybe_null= 1; // devision by zero
  DBUG_VOID_RETURN;
}


/* Integer division */
longlong Item_func_int_div::val_int()
{
  DBUG_ASSERT(fixed == 1);

  /*
    Perform division using DECIMAL math if either of the operands has a
    non-integer type
  */
  if (args[0]->result_type() != INT_RESULT ||
      args[1]->result_type() != INT_RESULT)
  {
    my_decimal tmp;
    my_decimal *val0p= args[0]->val_decimal(&tmp);
    if ((null_value= args[0]->null_value))
      return 0;
    my_decimal val0= *val0p;

    my_decimal *val1p= args[1]->val_decimal(&tmp);
    if ((null_value= args[1]->null_value))
      return 0;
    my_decimal val1= *val1p;

    int err;
    if ((err= my_decimal_div(E_DEC_FATAL_ERROR & ~E_DEC_DIV_ZERO, &tmp,
                             &val0, &val1, 0)) > 3)
    {
      if (err == E_DEC_DIV_ZERO)
        signal_divide_by_null();
      return 0;
    }

    my_decimal truncated;
    const bool do_truncate= true;
    if (my_decimal_round(E_DEC_FATAL_ERROR, &tmp, 0, do_truncate, &truncated))
      DBUG_ASSERT(false);

    longlong res;
    if (my_decimal2int(E_DEC_FATAL_ERROR, &truncated, unsigned_flag, &res) &
        E_DEC_OVERFLOW)
      raise_integer_overflow();
    return res;
  }
  
  longlong val0=args[0]->val_int();
  longlong val1=args[1]->val_int();
  bool val0_negative, val1_negative, res_negative;
  ulonglong uval0, uval1, res;
  if ((null_value= (args[0]->null_value || args[1]->null_value)))
    return 0;
  if (val1 == 0)
  {
    signal_divide_by_null();
    return 0;
  }

  val0_negative= !args[0]->unsigned_flag && val0 < 0;
  val1_negative= !args[1]->unsigned_flag && val1 < 0;
  res_negative= val0_negative != val1_negative;
  uval0= (ulonglong) (val0_negative ? -val0 : val0);
  uval1= (ulonglong) (val1_negative ? -val1 : val1);
  res= uval0 / uval1;
  if (res_negative)
  {
    if (res > (ulonglong) LONGLONG_MAX)
      return raise_integer_overflow();
    res= (ulonglong) (-(longlong) res);
  }
  return check_integer_overflow(res, !res_negative);
}


void Item_func_int_div::fix_length_and_dec()
{
  Item_result argtype= args[0]->result_type();
  /* use precision ony for the data type it is applicable for and valid */
  max_length=args[0]->max_length -
    (argtype == DECIMAL_RESULT || argtype == INT_RESULT ?
     args[0]->decimals : 0);
  maybe_null=1;
  unsigned_flag=args[0]->unsigned_flag | args[1]->unsigned_flag;
}


longlong Item_func_mod::int_op()
{
  DBUG_ASSERT(fixed == 1);
  longlong val0= args[0]->val_int();
  longlong val1= args[1]->val_int();
  bool val0_negative, val1_negative;
  ulonglong uval0, uval1;
  ulonglong res;

  if ((null_value= args[0]->null_value || args[1]->null_value))
    return 0; /* purecov: inspected */
  if (val1 == 0)
  {
    signal_divide_by_null();
    return 0;
  }

  /*
    '%' is calculated by integer division internally. Since dividing
    LONGLONG_MIN by -1 generates SIGFPE, we calculate using unsigned values and
    then adjust the sign appropriately.
  */
  val0_negative= !args[0]->unsigned_flag && val0 < 0;
  val1_negative= !args[1]->unsigned_flag && val1 < 0;
  uval0= (ulonglong) (val0_negative ? -val0 : val0);
  uval1= (ulonglong) (val1_negative ? -val1 : val1);
  res= uval0 % uval1;
  return check_integer_overflow(val0_negative ? -(longlong) res : res,
                                !val0_negative);
}

double Item_func_mod::real_op()
{
  DBUG_ASSERT(fixed == 1);
  double value= args[0]->val_real();
  double val2=  args[1]->val_real();
  if ((null_value= args[0]->null_value || args[1]->null_value))
    return 0.0; /* purecov: inspected */
  if (val2 == 0.0)
  {
    signal_divide_by_null();
    return 0.0;
  }
  return fmod(value,val2);
}


my_decimal *Item_func_mod::decimal_op(my_decimal *decimal_value)
{
  my_decimal value1, *val1;
  my_decimal value2, *val2;

  val1= args[0]->val_decimal(&value1);
  if ((null_value= args[0]->null_value))
    return 0;
  val2= args[1]->val_decimal(&value2);
  if ((null_value= args[1]->null_value))
    return 0;
  switch (my_decimal_mod(E_DEC_FATAL_ERROR & ~E_DEC_DIV_ZERO, decimal_value,
                         val1, val2)) {
  case E_DEC_TRUNCATED:
  case E_DEC_OK:
    return decimal_value;
  case E_DEC_DIV_ZERO:
    signal_divide_by_null();
  default:
    null_value= 1;
    return 0;
  }
}


void Item_func_mod::result_precision()
{
  decimals= max(args[0]->decimals, args[1]->decimals);
  max_length= max(args[0]->max_length, args[1]->max_length);
}


void Item_func_mod::fix_length_and_dec()
{
  Item_num_op::fix_length_and_dec();
  maybe_null= 1;
  unsigned_flag= args[0]->unsigned_flag;
}


double Item_func_neg::real_op()
{
  double value= args[0]->val_real();
  null_value= args[0]->null_value;
  return -value;
}


longlong Item_func_neg::int_op()
{
  longlong value= args[0]->val_int();
  if ((null_value= args[0]->null_value))
    return 0;
  if (args[0]->unsigned_flag &&
      (ulonglong) value > (ulonglong) LONGLONG_MAX + 1ULL)
    return raise_integer_overflow();
  // For some platforms we need special handling of LONGLONG_MIN to
  // guarantee overflow.
  if (value == LONGLONG_MIN &&
      !args[0]->unsigned_flag &&
      !unsigned_flag)
    return raise_integer_overflow();
  return check_integer_overflow(-value, !args[0]->unsigned_flag && value < 0);
}


my_decimal *Item_func_neg::decimal_op(my_decimal *decimal_value)
{
  my_decimal val, *value= args[0]->val_decimal(&val);
  if (!(null_value= args[0]->null_value))
  {
    my_decimal2decimal(value, decimal_value);
    my_decimal_neg(decimal_value);
    return decimal_value;
  }
  return 0;
}


void Item_func_neg::fix_num_length_and_dec()
{
  decimals= args[0]->decimals;
  /* 1 add because sign can appear */
  max_length= args[0]->max_length + 1;
}


void Item_func_neg::fix_length_and_dec()
{
  DBUG_ENTER("Item_func_neg::fix_length_and_dec");
  Item_func_num1::fix_length_and_dec();

  /*
    If this is in integer context keep the context as integer if possible
    (This is how multiplication and other integer functions works)
    Use val() to get value as arg_type doesn't mean that item is
    Item_int or Item_real due to existence of Item_param.
  */
  if (hybrid_type == INT_RESULT && args[0]->const_item())
  {
    longlong val= args[0]->val_int();
    if ((ulonglong) val >= (ulonglong) LONGLONG_MIN &&
        ((ulonglong) val != (ulonglong) LONGLONG_MIN ||
          args[0]->type() != INT_ITEM))        
    {
      /*
        Ensure that result is converted to DECIMAL, as longlong can't hold
        the negated number
      */
      hybrid_type= DECIMAL_RESULT;
      DBUG_PRINT("info", ("Type changed: DECIMAL_RESULT"));
    }
  }
  unsigned_flag= 0;
  DBUG_VOID_RETURN;
}


double Item_func_abs::real_op()
{
  double value= args[0]->val_real();
  null_value= args[0]->null_value;
  return fabs(value);
}


longlong Item_func_abs::int_op()
{
  longlong value= args[0]->val_int();
  if ((null_value= args[0]->null_value))
    return 0;
  if (unsigned_flag)
    return value;
  /* -LONGLONG_MIN = LONGLONG_MAX + 1 => outside of signed longlong range */
  if (value == LONGLONG_MIN)
    return raise_integer_overflow();
  return (value >= 0) ? value : -value;
}


my_decimal *Item_func_abs::decimal_op(my_decimal *decimal_value)
{
  my_decimal val, *value= args[0]->val_decimal(&val);
  if (!(null_value= args[0]->null_value))
  {
    my_decimal2decimal(value, decimal_value);
    if (decimal_value->sign())
      my_decimal_neg(decimal_value);
    return decimal_value;
  }
  return 0;
}


void Item_func_abs::fix_length_and_dec()
{
  Item_func_num1::fix_length_and_dec();
  unsigned_flag= args[0]->unsigned_flag;
}


/** Gateway to natural LOG function. */
double Item_func_ln::val_real()
{
  DBUG_ASSERT(fixed == 1);
  double value= args[0]->val_real();
  if ((null_value= args[0]->null_value))
    return 0.0;
  if (value <= 0.0)
  {
    signal_divide_by_null();
    return 0.0;
  }
  return log(value);
}

/** 
  Extended but so slower LOG function.

  We have to check if all values are > zero and first one is not one
  as these are the cases then result is not a number.
*/ 
double Item_func_log::val_real()
{
  DBUG_ASSERT(fixed == 1);
  double value= args[0]->val_real();
  if ((null_value= args[0]->null_value))
    return 0.0;
  if (value <= 0.0)
  {
    signal_divide_by_null();
    return 0.0;
  }
  if (arg_count == 2)
  {
    double value2= args[1]->val_real();
    if ((null_value= args[1]->null_value))
      return 0.0;
    if (value2 <= 0.0 || value == 1.0)
    {
      signal_divide_by_null();
      return 0.0;
    }
    return log(value2) / log(value);
  }
  return log(value);
}

double Item_func_log2::val_real()
{
  DBUG_ASSERT(fixed == 1);
  double value= args[0]->val_real();

  if ((null_value=args[0]->null_value))
    return 0.0;
  if (value <= 0.0)
  {
    signal_divide_by_null();
    return 0.0;
  }
  return log(value) / M_LN2;
}

double Item_func_log10::val_real()
{
  DBUG_ASSERT(fixed == 1);
  double value= args[0]->val_real();
  if ((null_value= args[0]->null_value))
    return 0.0;
  if (value <= 0.0)
  {
    signal_divide_by_null();
    return 0.0;
  }
  return log10(value);
}

double Item_func_exp::val_real()
{
  DBUG_ASSERT(fixed == 1);
  double value= args[0]->val_real();
  if ((null_value=args[0]->null_value))
    return 0.0; /* purecov: inspected */
  return check_float_overflow(exp(value));
}

double Item_func_sqrt::val_real()
{
  DBUG_ASSERT(fixed == 1);
  double value= args[0]->val_real();
  if ((null_value=(args[0]->null_value || value < 0)))
    return 0.0; /* purecov: inspected */
  return sqrt(value);
}

double Item_func_pow::val_real()
{
  DBUG_ASSERT(fixed == 1);
  double value= args[0]->val_real();
  double val2= args[1]->val_real();
  if ((null_value=(args[0]->null_value || args[1]->null_value)))
    return 0.0; /* purecov: inspected */
  return check_float_overflow(pow(value,val2));
}

// Trigonometric functions

double Item_func_acos::val_real()
{
  DBUG_ASSERT(fixed == 1);
  /* One can use this to defer SELECT processing. */
  DEBUG_SYNC(current_thd, "before_acos_function");
  // the volatile's for BUG #2338 to calm optimizer down (because of gcc's bug)
  volatile double value= args[0]->val_real();
  if ((null_value=(args[0]->null_value || (value < -1.0 || value > 1.0))))
    return 0.0;
  return acos(value);
}

double Item_func_asin::val_real()
{
  DBUG_ASSERT(fixed == 1);
  // the volatile's for BUG #2338 to calm optimizer down (because of gcc's bug)
  volatile double value= args[0]->val_real();
  if ((null_value=(args[0]->null_value || (value < -1.0 || value > 1.0))))
    return 0.0;
  return asin(value);
}

double Item_func_atan::val_real()
{
  DBUG_ASSERT(fixed == 1);
  double value= args[0]->val_real();
  if ((null_value=args[0]->null_value))
    return 0.0;
  if (arg_count == 2)
  {
    double val2= args[1]->val_real();
    if ((null_value=args[1]->null_value))
      return 0.0;
    return check_float_overflow(atan2(value,val2));
  }
  return atan(value);
}

double Item_func_cos::val_real()
{
  DBUG_ASSERT(fixed == 1);
  double value= args[0]->val_real();
  if ((null_value=args[0]->null_value))
    return 0.0;
  return cos(value);
}

double Item_func_sin::val_real()
{
  DBUG_ASSERT(fixed == 1);
  double value= args[0]->val_real();
  if ((null_value=args[0]->null_value))
    return 0.0;
  return sin(value);
}

double Item_func_tan::val_real()
{
  DBUG_ASSERT(fixed == 1);
  double value= args[0]->val_real();
  if ((null_value=args[0]->null_value))
    return 0.0;
  return check_float_overflow(tan(value));
}


double Item_func_cot::val_real()
{
  DBUG_ASSERT(fixed == 1);
  double value= args[0]->val_real();
  if ((null_value=args[0]->null_value))
    return 0.0;
  return check_float_overflow(1.0 / tan(value));
}


// Shift-functions, same as << and >> in C/C++


longlong Item_func_shift_left::val_int()
{
  DBUG_ASSERT(fixed == 1);
  uint shift;
  ulonglong res= ((ulonglong) args[0]->val_int() <<
		  (shift=(uint) args[1]->val_int()));
  if (args[0]->null_value || args[1]->null_value)
  {
    null_value=1;
    return 0;
  }
  null_value=0;
  return (shift < sizeof(longlong)*8 ? (longlong) res : LL(0));
}

longlong Item_func_shift_right::val_int()
{
  DBUG_ASSERT(fixed == 1);
  uint shift;
  ulonglong res= (ulonglong) args[0]->val_int() >>
    (shift=(uint) args[1]->val_int());
  if (args[0]->null_value || args[1]->null_value)
  {
    null_value=1;
    return 0;
  }
  null_value=0;
  return (shift < sizeof(longlong)*8 ? (longlong) res : LL(0));
}


longlong Item_func_bit_neg::val_int()
{
  DBUG_ASSERT(fixed == 1);
  ulonglong res= (ulonglong) args[0]->val_int();
  if ((null_value=args[0]->null_value))
    return 0;
  return ~res;
}


// Conversion functions

void Item_func_integer::fix_length_and_dec()
{
  max_length=args[0]->max_length - args[0]->decimals+1;
  uint tmp=float_length(decimals);
  set_if_smaller(max_length,tmp);
  decimals=0;
}

void Item_func_int_val::fix_num_length_and_dec()
{
  ulonglong tmp_max_length= (ulonglong ) args[0]->max_length - 
    (args[0]->decimals ? args[0]->decimals + 1 : 0) + 2;
  max_length= tmp_max_length > (ulonglong) 4294967295U ?
    (uint32) 4294967295U : (uint32) tmp_max_length;
  uint tmp= float_length(decimals);
  set_if_smaller(max_length,tmp);
  decimals= 0;
}


void Item_func_int_val::find_num_type()
{
  DBUG_ENTER("Item_func_int_val::find_num_type");
  DBUG_PRINT("info", ("name %s", func_name()));
  switch(hybrid_type= args[0]->result_type())
  {
  case STRING_RESULT:
  case REAL_RESULT:
    hybrid_type= REAL_RESULT;
    max_length= float_length(decimals);
    break;
  case INT_RESULT:
  case DECIMAL_RESULT:
    /*
      -2 because in most high position can't be used any digit for longlong
      and one position for increasing value during operation
    */
    if ((args[0]->max_length - args[0]->decimals) >=
        (DECIMAL_LONGLONG_DIGITS - 2))
    {
      hybrid_type= DECIMAL_RESULT;
    }
    else
    {
      unsigned_flag= args[0]->unsigned_flag;
      hybrid_type= INT_RESULT;
    }
    break;
  default:
    DBUG_ASSERT(0);
  }
  DBUG_PRINT("info", ("Type: %s",
                      (hybrid_type == REAL_RESULT ? "REAL_RESULT" :
                       hybrid_type == DECIMAL_RESULT ? "DECIMAL_RESULT" :
                       hybrid_type == INT_RESULT ? "INT_RESULT" :
                       "--ILLEGAL!!!--")));

  DBUG_VOID_RETURN;
}


longlong Item_func_ceiling::int_op()
{
  longlong result;
  switch (args[0]->result_type()) {
  case INT_RESULT:
    result= args[0]->val_int();
    null_value= args[0]->null_value;
    break;
  case DECIMAL_RESULT:
  {
    my_decimal dec_buf, *dec;
    if ((dec= Item_func_ceiling::decimal_op(&dec_buf)))
      my_decimal2int(E_DEC_FATAL_ERROR, dec, unsigned_flag, &result);
    else
      result= 0;
    break;
  }
  default:
    result= (longlong)Item_func_ceiling::real_op();
  };
  return result;
}


double Item_func_ceiling::real_op()
{
  /*
    the volatile's for BUG #3051 to calm optimizer down (because of gcc's
    bug)
  */
  volatile double value= args[0]->val_real();
  null_value= args[0]->null_value;
  return ceil(value);
}


my_decimal *Item_func_ceiling::decimal_op(my_decimal *decimal_value)
{
  my_decimal val, *value= args[0]->val_decimal(&val);
  if (!(null_value= (args[0]->null_value ||
                     my_decimal_ceiling(E_DEC_FATAL_ERROR, value,
                                        decimal_value) > 1)))
    return decimal_value;
  return 0;
}


longlong Item_func_floor::int_op()
{
  longlong result;
  switch (args[0]->result_type()) {
  case INT_RESULT:
    result= args[0]->val_int();
    null_value= args[0]->null_value;
    break;
  case DECIMAL_RESULT:
  {
    my_decimal dec_buf, *dec;
    if ((dec= Item_func_floor::decimal_op(&dec_buf)))
      my_decimal2int(E_DEC_FATAL_ERROR, dec, unsigned_flag, &result);
    else
      result= 0;
    break;
  }
  default:
    result= (longlong)Item_func_floor::real_op();
  };
  return result;
}


double Item_func_floor::real_op()
{
  /*
    the volatile's for BUG #3051 to calm optimizer down (because of gcc's
    bug)
  */
  volatile double value= args[0]->val_real();
  null_value= args[0]->null_value;
  return floor(value);
}


my_decimal *Item_func_floor::decimal_op(my_decimal *decimal_value)
{
  my_decimal val, *value= args[0]->val_decimal(&val);
  if (!(null_value= (args[0]->null_value ||
                     my_decimal_floor(E_DEC_FATAL_ERROR, value,
                                      decimal_value) > 1)))
    return decimal_value;
  return 0;
}


void Item_func_round::fix_length_and_dec()
{
  int      decimals_to_set;
  longlong val1;
  bool     val1_unsigned;
  
  unsigned_flag= args[0]->unsigned_flag;
  if (!args[1]->const_item())
  {
    decimals= args[0]->decimals;
    max_length= float_length(decimals);
    if (args[0]->result_type() == DECIMAL_RESULT)
    {
      max_length++;
      hybrid_type= DECIMAL_RESULT;
    }
    else
      hybrid_type= REAL_RESULT;
    return;
  }

  val1= args[1]->val_int();
  if ((null_value= args[1]->is_null()))
    return;

  val1_unsigned= args[1]->unsigned_flag;
  if (val1 < 0)
    decimals_to_set= val1_unsigned ? INT_MAX : 0;
  else
    decimals_to_set= (val1 > INT_MAX) ? INT_MAX : (int) val1;

  if (args[0]->decimals == NOT_FIXED_DEC)
  {
    decimals= min(decimals_to_set, NOT_FIXED_DEC);
    max_length= float_length(decimals);
    hybrid_type= REAL_RESULT;
    return;
  }
  
  switch (args[0]->result_type()) {
  case REAL_RESULT:
  case STRING_RESULT:
    hybrid_type= REAL_RESULT;
    decimals= min(decimals_to_set, NOT_FIXED_DEC);
    max_length= float_length(decimals);
    break;
  case INT_RESULT:
    if ((!decimals_to_set && truncate) || (args[0]->decimal_precision() < DECIMAL_LONGLONG_DIGITS))
    {
      int length_can_increase= test(!truncate && (val1 < 0) && !val1_unsigned);
      max_length= args[0]->max_length + length_can_increase;
      /* Here we can keep INT_RESULT */
      hybrid_type= INT_RESULT;
      decimals= 0;
      break;
    }
    /* fall through */
  case DECIMAL_RESULT:
  {
    hybrid_type= DECIMAL_RESULT;
    decimals_to_set= min(DECIMAL_MAX_SCALE, decimals_to_set);
    int decimals_delta= args[0]->decimals - decimals_to_set;
    int precision= args[0]->decimal_precision();
    int length_increase= ((decimals_delta <= 0) || truncate) ? 0:1;

    precision-= decimals_delta - length_increase;
    decimals= min(decimals_to_set, DECIMAL_MAX_SCALE);
    max_length= my_decimal_precision_to_length_no_truncation(precision,
                                                             decimals,
                                                             unsigned_flag);
    break;
  }
  default:
    DBUG_ASSERT(0); /* This result type isn't handled */
  }
}

double my_double_round(double value, longlong dec, bool dec_unsigned,
                       bool truncate)
{
  double tmp;
  bool dec_negative= (dec < 0) && !dec_unsigned;
  ulonglong abs_dec= dec_negative ? -dec : dec;
  /*
    tmp2 is here to avoid return the value with 80 bit precision
    This will fix that the test round(0.1,1) = round(0.1,1) is true
    Tagging with volatile is no guarantee, it may still be optimized away...
  */
  volatile double tmp2;

  tmp=(abs_dec < array_elements(log_10) ?
       log_10[abs_dec] : pow(10.0,(double) abs_dec));

  // Pre-compute these, to avoid optimizing away e.g. 'floor(v/tmp) * tmp'.
  volatile double value_div_tmp= value / tmp;
  volatile double value_mul_tmp= value * tmp;

  if (dec_negative && my_isinf(tmp))
    tmp2= 0.0;
  else if (!dec_negative && my_isinf(value_mul_tmp))
    tmp2= value;
  else if (truncate)
  {
    if (value >= 0.0)
      tmp2= dec < 0 ? floor(value_div_tmp) * tmp : floor(value_mul_tmp) / tmp;
    else
      tmp2= dec < 0 ? ceil(value_div_tmp) * tmp : ceil(value_mul_tmp) / tmp;
  }
  else
    tmp2=dec < 0 ? rint(value_div_tmp) * tmp : rint(value_mul_tmp) / tmp;

  return tmp2;
}


double Item_func_round::real_op()
{
  double value= args[0]->val_real();

  if (!(null_value= args[0]->null_value || args[1]->null_value))
    return my_double_round(value, args[1]->val_int(), args[1]->unsigned_flag,
                           truncate);

  return 0.0;
}

/*
  Rounds a given value to a power of 10 specified as the 'to' argument,
  avoiding overflows when the value is close to the ulonglong range boundary.
*/

static inline ulonglong my_unsigned_round(ulonglong value, ulonglong to)
{
  ulonglong tmp= value / to * to;
  return (value - tmp < (to >> 1)) ? tmp : tmp + to;
}


longlong Item_func_round::int_op()
{
  longlong value= args[0]->val_int();
  longlong dec= args[1]->val_int();
  decimals= 0;
  ulonglong abs_dec;
  if ((null_value= args[0]->null_value || args[1]->null_value))
    return 0;
  if ((dec >= 0) || args[1]->unsigned_flag)
    return value; // integer have not digits after point

  abs_dec= -dec;
  longlong tmp;
  
  if(abs_dec >= array_elements(log_10_int))
    return 0;
  
  tmp= log_10_int[abs_dec];
  
  if (truncate)
    value= (unsigned_flag) ?
      ((ulonglong) value / tmp) * tmp : (value / tmp) * tmp;
  else
    value= (unsigned_flag || value >= 0) ?
      my_unsigned_round((ulonglong) value, tmp) :
      -(longlong) my_unsigned_round((ulonglong) -value, tmp);
  return value;
}


my_decimal *Item_func_round::decimal_op(my_decimal *decimal_value)
{
  my_decimal val, *value= args[0]->val_decimal(&val);
  longlong dec= args[1]->val_int();
  if (dec >= 0 || args[1]->unsigned_flag)
    dec= min<ulonglong>(dec, decimals);
  else if (dec < INT_MIN)
    dec= INT_MIN;
    
  if (!(null_value= (args[0]->null_value || args[1]->null_value ||
                     my_decimal_round(E_DEC_FATAL_ERROR, value, (int) dec,
                                      truncate, decimal_value) > 1))) 
    return decimal_value;
  return 0;
}


void Item_func_rand::seed_random(Item *arg)
{
  /*
    TODO: do not do reinit 'rand' for every execute of PS/SP if
    args[0] is a constant.
  */
  uint32 tmp= (uint32) arg->val_int();
  randominit(rand, (uint32) (tmp*0x10001L+55555555L),
             (uint32) (tmp*0x10000001L));
}


bool Item_func_rand::fix_fields(THD *thd,Item **ref)
{
  if (Item_real_func::fix_fields(thd, ref))
    return TRUE;

  if (arg_count)
  {					// Only use argument once in query
    /*
      Allocate rand structure once: we must use thd->stmt_arena
      to create rand in proper mem_root if it's a prepared statement or
      stored procedure.

      No need to send a Rand log event if seed was given eg: RAND(seed),
      as it will be replicated in the query as such.
    */
    if (!rand && !(rand= (struct rand_struct*)
                   thd->stmt_arena->alloc(sizeof(*rand))))
      return TRUE;
  }
  else
  {
    /*
      Save the seed only the first time RAND() is used in the query
      Once events are forwarded rather than recreated,
      the following can be skipped if inside the slave thread
    */
    if (!thd->rand_used)
    {
      thd->rand_used= 1;
      thd->rand_saved_seed1= thd->rand.seed1;
      thd->rand_saved_seed2= thd->rand.seed2;
    }
    rand= &thd->rand;
  }
  return FALSE;
}


double Item_func_rand::val_real()
{
  DBUG_ASSERT(fixed == 1);
  if (arg_count)
  {
    if (!args[0]->const_item())
      seed_random(args[0]);
    else if (first_eval)
    {
      /*
        Constantness of args[0] may be set during JOIN::optimize(), if arg[0]
        is a field item of "constant" table. Thus, we have to evaluate
        seed_random() for constant arg there but not at the fix_fields method.
      */
      first_eval= FALSE;
      seed_random(args[0]);
    }
  }
  return my_rnd(rand);
}

longlong Item_func_sign::val_int()
{
  DBUG_ASSERT(fixed == 1);
  double value= args[0]->val_real();
  null_value=args[0]->null_value;
  return value < 0.0 ? -1 : (value > 0 ? 1 : 0);
}


double Item_func_units::val_real()
{
  DBUG_ASSERT(fixed == 1);
  double value= args[0]->val_real();
  if ((null_value=args[0]->null_value))
    return 0;
  return check_float_overflow(value * mul + add);
}


void Item_func_min_max::fix_length_and_dec()
{
  uint string_arg_count= 0;
  int max_int_part=0;
  bool datetime_found= FALSE;
  decimals=0;
  max_length=0;
  maybe_null=0;
  cmp_type= args[0]->temporal_with_date_as_number_result_type();

  for (uint i=0 ; i < arg_count ; i++)
  {
    set_if_bigger(max_length, args[i]->max_length);
    set_if_bigger(decimals, args[i]->decimals);
    set_if_bigger(max_int_part, args[i]->decimal_int_part());
    if (args[i]->maybe_null)
      maybe_null=1;
    cmp_type= item_cmp_type(cmp_type,
                            args[i]->temporal_with_date_as_number_result_type());
    if (args[i]->result_type() == STRING_RESULT)
     string_arg_count++;
    if (args[i]->result_type() != ROW_RESULT &&
        args[i]->is_temporal_with_date())
    {
      datetime_found= TRUE;
      if (!datetime_item || args[i]->field_type() == MYSQL_TYPE_DATETIME)
        datetime_item= args[i];
    }
  }
  
  if (string_arg_count == arg_count)
  {
    // We compare as strings only if all arguments were strings.
    agg_arg_charsets_for_string_result_with_comparison(collation,
                                                       args, arg_count);
    if (datetime_found)
    {
      thd= current_thd;
      compare_as_dates= TRUE;
      /*
        We should not do this:
          cached_field_type= datetime_item->field_type();
          count_datetime_length(args, arg_count);
        because compare_as_dates can be TRUE but
        result type can still be VARCHAR.
      */
    }
  }
  else if ((cmp_type == DECIMAL_RESULT) || (cmp_type == INT_RESULT))
  {
    collation.set_numeric();
    fix_char_length(my_decimal_precision_to_length_no_truncation(max_int_part +
                                                                 decimals,
                                                                 decimals,
                                                                 unsigned_flag));
  }
  else if (cmp_type == REAL_RESULT)
    fix_char_length(float_length(decimals));
  cached_field_type= agg_field_type(args, arg_count);
}


/*
  Compare item arguments in the DATETIME context.

  SYNOPSIS
    cmp_datetimes()
    value [out]   found least/greatest DATE/DATETIME value

  DESCRIPTION
    Compare item arguments as DATETIME values and return the index of the
    least/greatest argument in the arguments array.
    The correct integer DATE/DATETIME value of the found argument is
    stored to the value pointer, if latter is provided.

  RETURN
   0	If one of arguments is NULL or there was a execution error
   #	index of the least/greatest argument
*/

uint Item_func_min_max::cmp_datetimes(longlong *value)
{
  longlong UNINIT_VAR(min_max);
  uint min_max_idx= 0;

  for (uint i=0; i < arg_count ; i++)
  {
    Item **arg= args + i;
    bool is_null;
    longlong res= get_datetime_value(thd, &arg, 0, datetime_item, &is_null);

    /* Check if we need to stop (because of error or KILL)  and stop the loop */
    if (thd->is_error())
    {
      null_value= 1;
      return 0;
    }

    if ((null_value= args[i]->null_value))
      return 0;
    if (i == 0 || (res < min_max ? cmp_sign : -cmp_sign) > 0)
    {
      min_max= res;
      min_max_idx= i;
    }
  }
  if (value)
    *value= min_max;
  return min_max_idx;
}


uint Item_func_min_max::cmp_times(longlong *value)
{
  longlong UNINIT_VAR(min_max);
  uint min_max_idx= 0;
  for (uint i=0; i < arg_count ; i++)
  {
    longlong res= args[i]->val_time_temporal();
    if ((null_value= args[i]->null_value))
      return 0;
    if (i == 0 || (res < min_max ? cmp_sign : -cmp_sign) > 0)
    {
      min_max= res;
      min_max_idx= i;
    }
  }
  if (value)
    *value= min_max;
  return min_max_idx;
}


String *Item_func_min_max::val_str(String *str)
{
  DBUG_ASSERT(fixed == 1);
  if (compare_as_dates)
  {
    if (is_temporal())
    {
      /*
        In case of temporal data types, we always return
        string value according the format of the data type.
        For example, in case of LEAST(time_column, datetime_column)
        the result date type is DATETIME,
        so we return a 'YYYY-MM-DD hh:mm:ss' string even if time_column wins
        (conversion from TIME to DATETIME happens in this case).
      */
      longlong result;
      cmp_datetimes(&result);
      if (null_value)
        return 0;
      MYSQL_TIME ltime;
      TIME_from_longlong_packed(&ltime, field_type(), result);
      return (null_value= my_TIME_to_str(&ltime, str, decimals)) ?
             (String *) 0 : str;
    }
    else
    {
      /*
        In case of VARCHAR result type we just return val_str()
        value of the winning item AS IS, without conversion.
      */
      String *str_res;
      uint min_max_idx= cmp_datetimes(NULL);
      if (null_value)
        return 0;
      str_res= args[min_max_idx]->val_str(str);
      if (args[min_max_idx]->null_value)
      {
        // check if the call to val_str() above returns a NULL value
        null_value= 1;
        return NULL;
      }
      str_res->set_charset(collation.collation);
      return str_res;
    }
  }

  switch (cmp_type) {
  case INT_RESULT:
  {
    longlong nr=val_int();
    if (null_value)
      return 0;
    str->set_int(nr, unsigned_flag, collation.collation);
    return str;
  }
  case DECIMAL_RESULT:
  {
    my_decimal dec_buf, *dec_val= val_decimal(&dec_buf);
    if (null_value)
      return 0;
    my_decimal2string(E_DEC_FATAL_ERROR, dec_val, 0, 0, 0, str);
    return str;
  }
  case REAL_RESULT:
  {
    double nr= val_real();
    if (null_value)
      return 0; /* purecov: inspected */
    str->set_real(nr, decimals, collation.collation);
    return str;
  }
  case STRING_RESULT:
  {
    String *UNINIT_VAR(res);
    for (uint i=0; i < arg_count ; i++)
    {
      if (i == 0)
	res=args[i]->val_str(str);
      else
      {
	String *res2;
	res2= args[i]->val_str(res == str ? &tmp_value : str);
	if (res2)
	{
	  int cmp= sortcmp(res,res2,collation.collation);
	  if ((cmp_sign < 0 ? cmp : -cmp) < 0)
	    res=res2;
	}
      }
      if ((null_value= args[i]->null_value))
        return 0;
    }
    res->set_charset(collation.collation);
    return res;
  }
  case ROW_RESULT:
  default:
    // This case should never be chosen
    DBUG_ASSERT(0);
    return 0;
  }
  return 0;					// Keep compiler happy
}


bool Item_func_min_max::get_date(MYSQL_TIME *ltime, uint fuzzydate)
{
  DBUG_ASSERT(fixed == 1);
  if (compare_as_dates)
  {
    longlong result;
    cmp_datetimes(&result);
    if (null_value)
      return true;
    TIME_from_longlong_packed(ltime, datetime_item->field_type(), result);
    int warnings;
    return check_date(ltime, non_zero_date(ltime), fuzzydate, &warnings);
  }

  switch (field_type())
  {
  case MYSQL_TYPE_TIME:
    return get_date_from_time(ltime);
  case MYSQL_TYPE_DATETIME:
  case MYSQL_TYPE_TIMESTAMP:
  case MYSQL_TYPE_DATE:
    DBUG_ASSERT(0); // Should have been processed in "compare_as_dates" block.
  default:
    return get_date_from_non_temporal(ltime, fuzzydate);
  }
}


bool Item_func_min_max::get_time(MYSQL_TIME *ltime)
{
  DBUG_ASSERT(fixed == 1);
  if (compare_as_dates)
  {
    longlong result;
    cmp_datetimes(&result);
    if (null_value)
      return true;
    TIME_from_longlong_packed(ltime, datetime_item->field_type(), result);
    datetime_to_time(ltime);
    return false;
  }

  switch (field_type())
  {
  case MYSQL_TYPE_TIME:
    {
      longlong result;
      cmp_times(&result);
      if (null_value)
        return true;
      TIME_from_longlong_time_packed(ltime, result);
      return false;
    }
    break;
  case MYSQL_TYPE_DATE:
  case MYSQL_TYPE_TIMESTAMP:
  case MYSQL_TYPE_DATETIME:
    DBUG_ASSERT(0); // Should have been processed in "compare_as_dates" block.
  default:
    return get_time_from_non_temporal(ltime);
    break;
  }
}


double Item_func_min_max::val_real()
{
  DBUG_ASSERT(fixed == 1);
  double value=0.0;
  if (compare_as_dates)
  {
    longlong result= 0;
    (void)cmp_datetimes(&result);
    return double_from_datetime_packed(datetime_item->field_type(), result);
  }
  for (uint i=0; i < arg_count ; i++)
  {
    if (i == 0)
      value= args[i]->val_real();
    else
    {
      double tmp= args[i]->val_real();
      if (!args[i]->null_value && (tmp < value ? cmp_sign : -cmp_sign) > 0)
	value=tmp;
    }
    if ((null_value= args[i]->null_value))
      break;
  }
  return value;
}


longlong Item_func_min_max::val_int()
{
  DBUG_ASSERT(fixed == 1);
  longlong value=0;
  if (compare_as_dates)
  {
    longlong result= 0;
    (void)cmp_datetimes(&result);
    return longlong_from_datetime_packed(datetime_item->field_type(), result);
  }
  /*
    TS-TODO: val_str decides which type to use using cmp_type.
    val_int, val_decimal, val_real do not check cmp_type and
    decide data type according to the method type.
    This is probably not good:

mysql> select least('11', '2'), least('11', '2')+0, concat(least(11,2));
+------------------+--------------------+---------------------+
| least('11', '2') | least('11', '2')+0 | concat(least(11,2)) |
+------------------+--------------------+---------------------+
| 11               |                  2 | 2                   |
+------------------+--------------------+---------------------+
1 row in set (0.00 sec)

    Should not the second column return 11?
    I.e. compare as strings and return '11', then convert to number.
  */
  for (uint i=0; i < arg_count ; i++)
  {
    if (i == 0)
      value=args[i]->val_int();
    else
    {
      longlong tmp=args[i]->val_int();
      if (!args[i]->null_value && (tmp < value ? cmp_sign : -cmp_sign) > 0)
	value=tmp;
    }
    if ((null_value= args[i]->null_value))
      break;
  }
  return value;
}


my_decimal *Item_func_min_max::val_decimal(my_decimal *dec)
{
  DBUG_ASSERT(fixed == 1);
  my_decimal tmp_buf, *tmp, *UNINIT_VAR(res);

  if (compare_as_dates)
  {
    longlong value= 0;
    (void)cmp_datetimes(&value);
    return my_decimal_from_datetime_packed(dec, datetime_item->field_type(),
                                           value);
  }
  for (uint i=0; i < arg_count ; i++)
  {
    if (i == 0)
      res= args[i]->val_decimal(dec);
    else
    {
      tmp= args[i]->val_decimal(&tmp_buf);      // Zero if NULL
      if (tmp && (my_decimal_cmp(tmp, res) * cmp_sign) < 0)
      {
        if (tmp == &tmp_buf)
        {
          /* Move value out of tmp_buf as this will be reused on next loop */
          my_decimal2decimal(tmp, dec);
          res= dec;
        }
        else
          res= tmp;
      }
    }
    if ((null_value= args[i]->null_value))
    {
      res= 0;
      break;
    }
  }
  
  if (res)
  {
    /*
      Need this to make val_str() always return fixed
      number of fractional digits, according to "decimals".
    */
    my_decimal_round(E_DEC_FATAL_ERROR, res, decimals, false, res);
  }
  return res;
}


longlong Item_func_length::val_int()
{
  DBUG_ASSERT(fixed == 1);
  String *res=args[0]->val_str(&value);
  if (!res)
  {
    null_value=1;
    return 0; /* purecov: inspected */
  }
  null_value=0;
  return (longlong) res->length();
}


longlong Item_func_char_length::val_int()
{
  DBUG_ASSERT(fixed == 1);
  String *res=args[0]->val_str(&value);
  if (!res)
  {
    null_value=1;
    return 0; /* purecov: inspected */
  }
  null_value=0;
  return (longlong) res->numchars();
}


longlong Item_func_coercibility::val_int()
{
  DBUG_ASSERT(fixed == 1);
  null_value= 0;
  return (longlong) args[0]->collation.derivation;
}


void Item_func_locate::fix_length_and_dec()
{
  max_length= MY_INT32_NUM_DECIMAL_DIGITS;
  agg_arg_charsets_for_comparison(cmp_collation, args, 2);
}


longlong Item_func_locate::val_int()
{
  DBUG_ASSERT(fixed == 1);
  String *a=args[0]->val_str(&value1);
  String *b=args[1]->val_str(&value2);
  if (!a || !b)
  {
    null_value=1;
    return 0; /* purecov: inspected */
  }
  null_value=0;
  /* must be longlong to avoid truncation */
  longlong start=  0; 
  longlong start0= 0;
  my_match_t match;

  if (arg_count == 3)
  {
    start0= start= args[2]->val_int() - 1;

    if ((start < 0) || (start > a->length()))
      return 0;

    /* start is now sufficiently valid to pass to charpos function */
    start= a->charpos((int) start);

    if (start + b->length() > a->length())
      return 0;
  }

  if (!b->length())				// Found empty string at start
    return start + 1;
  
  if (!cmp_collation.collation->coll->instr(cmp_collation.collation,
                                            a->ptr()+start,
                                            (uint) (a->length()-start),
                                            b->ptr(), b->length(),
                                            &match, 1))
    return 0;
  return (longlong) match.mb_len + start0 + 1;
}


void Item_func_locate::print(String *str, enum_query_type query_type)
{
  str->append(STRING_WITH_LEN("locate("));
  args[1]->print(str, query_type);
  str->append(',');
  args[0]->print(str, query_type);
  if (arg_count == 3)
  {
    str->append(',');
    args[2]->print(str, query_type);
  }
  str->append(')');
}


longlong Item_func_validate_password_strength::val_int()
{
  String *field= args[0]->val_str(&value);
  if ((null_value= args[0]->null_value))
    return 0;
  return (check_password_strength(field));
}


longlong Item_func_field::val_int()
{
  DBUG_ASSERT(fixed == 1);

  if (cmp_type == STRING_RESULT)
  {
    String *field;
    if (!(field= args[0]->val_str(&value)))
      return 0;
    for (uint i=1 ; i < arg_count ; i++)
    {
      String *tmp_value=args[i]->val_str(&tmp);
      if (tmp_value && !sortcmp(field,tmp_value,cmp_collation.collation))
        return (longlong) (i);
    }
  }
  else if (cmp_type == INT_RESULT)
  {
    longlong val= args[0]->val_int();
    if (args[0]->null_value)
      return 0;
    for (uint i=1; i < arg_count ; i++)
    {
      if (val == args[i]->val_int() && !args[i]->null_value)
        return (longlong) (i);
    }
  }
  else if (cmp_type == DECIMAL_RESULT)
  {
    my_decimal dec_arg_buf, *dec_arg,
               dec_buf, *dec= args[0]->val_decimal(&dec_buf);
    if (args[0]->null_value)
      return 0;
    for (uint i=1; i < arg_count; i++)
    {
      dec_arg= args[i]->val_decimal(&dec_arg_buf);
      if (!args[i]->null_value && !my_decimal_cmp(dec_arg, dec))
        return (longlong) (i);
    }
  }
  else
  {
    double val= args[0]->val_real();
    if (args[0]->null_value)
      return 0;
    for (uint i=1; i < arg_count ; i++)
    {
      if (val == args[i]->val_real() && !args[i]->null_value)
        return (longlong) (i);
    }
  }
  return 0;
}


void Item_func_field::fix_length_and_dec()
{
  maybe_null=0; max_length=3;
  cmp_type= args[0]->result_type();
  for (uint i=1; i < arg_count ; i++)
    cmp_type= item_cmp_type(cmp_type, args[i]->result_type());
  if (cmp_type == STRING_RESULT)
    agg_arg_charsets_for_comparison(cmp_collation, args, arg_count);
}


longlong Item_func_ascii::val_int()
{
  DBUG_ASSERT(fixed == 1);
  String *res=args[0]->val_str(&value);
  if (!res)
  {
    null_value=1;
    return 0;
  }
  null_value=0;
  return (longlong) (res->length() ? (uchar) (*res)[0] : (uchar) 0);
}

longlong Item_func_ord::val_int()
{
  DBUG_ASSERT(fixed == 1);
  String *res=args[0]->val_str(&value);
  if (!res)
  {
    null_value=1;
    return 0;
  }
  null_value=0;
  if (!res->length()) return 0;
#ifdef USE_MB
  if (use_mb(res->charset()))
  {
    register const char *str=res->ptr();
    register uint32 n=0, l=my_ismbchar(res->charset(),str,str+res->length());
    if (!l)
      return (longlong)((uchar) *str);
    while (l--)
      n=(n<<8)|(uint32)((uchar) *str++);
    return (longlong) n;
  }
#endif
  return (longlong) ((uchar) (*res)[0]);
}

	/* Search after a string in a string of strings separated by ',' */
	/* Returns number of found type >= 1 or 0 if not found */
	/* This optimizes searching in enums to bit testing! */

void Item_func_find_in_set::fix_length_and_dec()
{
  decimals=0;
  max_length=3;					// 1-999
  if (args[0]->const_item() && args[1]->type() == FIELD_ITEM)
  {
    Field *field= ((Item_field*) args[1])->field;
    if (field->real_type() == MYSQL_TYPE_SET)
    {
      String *find=args[0]->val_str(&value);
      if (find)
      {
        // find is not NULL pointer so args[0] is not a null-value
        DBUG_ASSERT(!args[0]->null_value);
	enum_value= find_type(((Field_enum*) field)->typelib,find->ptr(),
			      find->length(), 0);
	enum_bit=0;
	if (enum_value)
	  enum_bit=LL(1) << (enum_value-1);
      }
    }
  }
  agg_arg_charsets_for_comparison(cmp_collation, args, 2);
}

static const char separator=',';

longlong Item_func_find_in_set::val_int()
{
  DBUG_ASSERT(fixed == 1);
  if (enum_value)
  {
    // enum_value is set iff args[0]->const_item() in fix_length_and_dec().
    DBUG_ASSERT(args[0]->const_item());

    ulonglong tmp= (ulonglong) args[1]->val_int();
    null_value= args[1]->null_value;
    /* 
      No need to check args[0]->null_value since enum_value is set iff
      args[0] is a non-null const item. Note: no DBUG_ASSERT on
      args[0]->null_value here because args[0] may have been replaced
      by an Item_cache on which val_int() has not been called. See
      BUG#11766317
    */
    if (!null_value)
    {
      if (tmp & enum_bit)
        return enum_value;
    }
    return 0L;
  }

  String *find=args[0]->val_str(&value);
  String *buffer=args[1]->val_str(&value2);
  if (!find || !buffer)
  {
    null_value=1;
    return 0; /* purecov: inspected */
  }
  null_value=0;

  int diff;
  if ((diff=buffer->length() - find->length()) >= 0)
  {
    my_wc_t wc= 0;
    const CHARSET_INFO *cs= cmp_collation.collation;
    const char *str_begin= buffer->ptr();
    const char *str_end= buffer->ptr();
    const char *real_end= str_end+buffer->length();
    const uchar *find_str= (const uchar *) find->ptr();
    uint find_str_len= find->length();
    int position= 0;
    while (1)
    {
      int symbol_len;
      if ((symbol_len= cs->cset->mb_wc(cs, &wc, (uchar*) str_end, 
                                       (uchar*) real_end)) > 0)
      {
        const char *substr_end= str_end + symbol_len;
        bool is_last_item= (substr_end == real_end);
        bool is_separator= (wc == (my_wc_t) separator);
        if (is_separator || is_last_item)
        {
          position++;
          if (is_last_item && !is_separator)
            str_end= substr_end;
          if (!my_strnncoll(cs, (const uchar *) str_begin,
                            (uint) (str_end - str_begin),
                            find_str, find_str_len))
            return (longlong) position;
          else
            str_begin= substr_end;
        }
        str_end= substr_end;
      }
      else if (str_end - str_begin == 0 &&
               find_str_len == 0 &&
               wc == (my_wc_t) separator)
        return (longlong) ++position;
      else
        return LL(0);
    }
  }
  return 0;
}

longlong Item_func_bit_count::val_int()
{
  DBUG_ASSERT(fixed == 1);
  ulonglong value= (ulonglong) args[0]->val_int();
  if ((null_value= args[0]->null_value))
    return 0; /* purecov: inspected */
  return (longlong) my_count_bits(value);
}


/****************************************************************************
** Functions to handle dynamic loadable functions
** Original source by: Alexis Mikhailov <root@medinf.chuvashia.su>
** Rewritten by monty.
****************************************************************************/

#ifdef HAVE_DLOPEN

void udf_handler::cleanup()
{
  if (!not_original)
  {
    if (initialized)
    {
      if (u_d->func_deinit != NULL)
      {
        Udf_func_deinit deinit= u_d->func_deinit;
        (*deinit)(&initid);
      }
      free_udf(u_d);
      initialized= FALSE;
    }
    if (buffers)				// Because of bug in ecc
      delete [] buffers;
    buffers= 0;
  }
}


bool
udf_handler::fix_fields(THD *thd, Item_result_field *func,
			uint arg_count, Item **arguments)
{
  uchar buff[STACK_BUFF_ALLOC];			// Max argument in function
  DBUG_ENTER("Item_udf_func::fix_fields");

  if (check_stack_overrun(thd, STACK_MIN_SIZE, buff))
    DBUG_RETURN(TRUE);				// Fatal error flag is set!

  udf_func *tmp_udf=find_udf(u_d->name.str,(uint) u_d->name.length,1);

  if (!tmp_udf)
  {
    my_error(ER_CANT_FIND_UDF, MYF(0), u_d->name.str);
    DBUG_RETURN(TRUE);
  }
  u_d=tmp_udf;
  args=arguments;

  /* Fix all arguments */
  func->maybe_null=0;
  used_tables_cache=0;
  const_item_cache=1;

  if ((f_args.arg_count=arg_count))
  {
    if (!(f_args.arg_type= (Item_result*)
	  sql_alloc(f_args.arg_count*sizeof(Item_result))))

    {
      free_udf(u_d);
      DBUG_RETURN(TRUE);
    }
    uint i;
    Item **arg,**arg_end;
    for (i=0, arg=arguments, arg_end=arguments+arg_count;
	 arg != arg_end ;
	 arg++,i++)
    {
      if (!(*arg)->fixed &&
          (*arg)->fix_fields(thd, arg))
	DBUG_RETURN(1);
      // we can't assign 'item' before, because fix_fields() can change arg
      Item *item= *arg;
      if (item->check_cols(1))
	DBUG_RETURN(TRUE);
      /*
	TODO: We should think about this. It is not always
	right way just to set an UDF result to return my_charset_bin
	if one argument has binary sorting order.
	The result collation should be calculated according to arguments
	derivations in some cases and should not in other cases.
	Moreover, some arguments can represent a numeric input
	which doesn't effect the result character set and collation.
	There is no a general rule for UDF. Everything depends on
        the particular user defined function.
      */
      if (item->collation.collation->state & MY_CS_BINSORT)
	func->collation.set(&my_charset_bin);
      if (item->maybe_null)
	func->maybe_null=1;
      func->with_sum_func= func->with_sum_func || item->with_sum_func;
      used_tables_cache|=item->used_tables();
      const_item_cache&=item->const_item();
      f_args.arg_type[i]=item->result_type();
    }
    //TODO: why all following memory is not allocated with 1 call of sql_alloc?
    if (!(buffers=new String[arg_count]) ||
	!(f_args.args= (char**) sql_alloc(arg_count * sizeof(char *))) ||
	!(f_args.lengths= (ulong*) sql_alloc(arg_count * sizeof(long))) ||
	!(f_args.maybe_null= (char*) sql_alloc(arg_count * sizeof(char))) ||
	!(num_buffer= (char*) sql_alloc(arg_count *
					ALIGN_SIZE(sizeof(double)))) ||
	!(f_args.attributes= (char**) sql_alloc(arg_count * sizeof(char *))) ||
	!(f_args.attribute_lengths= (ulong*) sql_alloc(arg_count *
						       sizeof(long))))
    {
      free_udf(u_d);
      DBUG_RETURN(TRUE);
    }
  }
  func->fix_length_and_dec();
  initid.max_length=func->max_length;
  initid.maybe_null=func->maybe_null;
  initid.const_item=const_item_cache;
  initid.decimals=func->decimals;
  initid.ptr=0;

  if (u_d->func_init)
  {
    char init_msg_buff[MYSQL_ERRMSG_SIZE];
    char *to=num_buffer;
    for (uint i=0; i < arg_count; i++)
    {
      /*
       For a constant argument i, args->args[i] points to the argument value. 
       For non-constant, args->args[i] is NULL.
      */
      f_args.args[i]= NULL;         /* Non-const unless updated below. */

      f_args.lengths[i]= arguments[i]->max_length;
      f_args.maybe_null[i]= (char) arguments[i]->maybe_null;
      f_args.attributes[i]= (char*) arguments[i]->item_name.ptr();
      f_args.attribute_lengths[i]= arguments[i]->item_name.length();

      if (arguments[i]->const_item())
      {
        switch (arguments[i]->result_type()) 
        {
        case STRING_RESULT:
        case DECIMAL_RESULT:
        {
          String *res= arguments[i]->val_str(&buffers[i]);
          if (arguments[i]->null_value)
            continue;
          f_args.args[i]= (char*) res->c_ptr_safe();
          f_args.lengths[i]= res->length();
          break;
        }
        case INT_RESULT:
          *((longlong*) to)= arguments[i]->val_int();
          if (arguments[i]->null_value)
            continue;
          f_args.args[i]= to;
          to+= ALIGN_SIZE(sizeof(longlong));
          break;
        case REAL_RESULT:
          *((double*) to)= arguments[i]->val_real();
          if (arguments[i]->null_value)
            continue;
          f_args.args[i]= to;
          to+= ALIGN_SIZE(sizeof(double));
          break;
        case ROW_RESULT:
        default:
          // This case should never be chosen
          DBUG_ASSERT(0);
          break;
        }
      }
    }
    Udf_func_init init= u_d->func_init;
    if ((error=(uchar) init(&initid, &f_args, init_msg_buff)))
    {
      my_error(ER_CANT_INITIALIZE_UDF, MYF(0),
               u_d->name.str, init_msg_buff);
      free_udf(u_d);
      DBUG_RETURN(TRUE);
    }
    func->max_length= min<size_t>(initid.max_length, MAX_BLOB_WIDTH);
    func->maybe_null=initid.maybe_null;
    const_item_cache=initid.const_item;
    /* 
      Keep used_tables_cache in sync with const_item_cache.
      See the comment in Item_udf_func::update_used tables.
    */  
    if (!const_item_cache && !used_tables_cache)
      used_tables_cache= RAND_TABLE_BIT;
    func->decimals= min<uint>(initid.decimals, NOT_FIXED_DEC);
  }
  initialized=1;
  if (error)
  {
    my_error(ER_CANT_INITIALIZE_UDF, MYF(0),
             u_d->name.str, ER(ER_UNKNOWN_ERROR));
    DBUG_RETURN(TRUE);
  }
  DBUG_RETURN(FALSE);
}


bool udf_handler::get_arguments()
{
  if (error)
    return 1;					// Got an error earlier
  char *to= num_buffer;
  uint str_count=0;
  for (uint i=0; i < f_args.arg_count; i++)
  {
    f_args.args[i]=0;
    switch (f_args.arg_type[i]) {
    case STRING_RESULT:
    case DECIMAL_RESULT:
      {
	String *res=args[i]->val_str(&buffers[str_count++]);
	if (!(args[i]->null_value))
	{
	  f_args.args[i]=    (char*) res->ptr();
	  f_args.lengths[i]= res->length();
	  break;
	}
      }
    case INT_RESULT:
      *((longlong*) to) = args[i]->val_int();
      if (!args[i]->null_value)
      {
	f_args.args[i]=to;
	to+= ALIGN_SIZE(sizeof(longlong));
      }
      break;
    case REAL_RESULT:
      *((double*) to)= args[i]->val_real();
      if (!args[i]->null_value)
      {
	f_args.args[i]=to;
	to+= ALIGN_SIZE(sizeof(double));
      }
      break;
    case ROW_RESULT:
    default:
      // This case should never be chosen
      DBUG_ASSERT(0);
      break;
    }
  }
  return 0;
}

/**
  @return
    (String*)NULL in case of NULL values
*/
String *udf_handler::val_str(String *str,String *save_str)
{
  uchar is_null_tmp=0;
  ulong res_length;
  DBUG_ENTER("udf_handler::val_str");

  if (get_arguments())
    DBUG_RETURN(0);
  char * (*func)(UDF_INIT *, UDF_ARGS *, char *, ulong *, uchar *, uchar *)=
    (char* (*)(UDF_INIT *, UDF_ARGS *, char *, ulong *, uchar *, uchar *))
    u_d->func;

  if ((res_length=str->alloced_length()) < MAX_FIELD_WIDTH)
  {						// This happens VERY seldom
    if (str->alloc(MAX_FIELD_WIDTH))
    {
      error=1;
      DBUG_RETURN(0);
    }
  }
  char *res=func(&initid, &f_args, (char*) str->ptr(), &res_length,
		 &is_null_tmp, &error);
  DBUG_PRINT("info", ("udf func returned, res_length: %lu", res_length));
  if (is_null_tmp || !res || error)		// The !res is for safety
  {
    DBUG_PRINT("info", ("Null or error"));
    DBUG_RETURN(0);
  }
  if (res == str->ptr())
  {
    str->length(res_length);
    DBUG_PRINT("exit", ("str: %*.s", (int) str->length(), str->ptr()));
    DBUG_RETURN(str);
  }
  save_str->set(res, res_length, str->charset());
  DBUG_PRINT("exit", ("save_str: %s", save_str->ptr()));
  DBUG_RETURN(save_str);
}


/*
  For the moment, UDF functions are returning DECIMAL values as strings
*/

my_decimal *udf_handler::val_decimal(my_bool *null_value, my_decimal *dec_buf)
{
  char buf[DECIMAL_MAX_STR_LENGTH+1], *end;
  ulong res_length= DECIMAL_MAX_STR_LENGTH;

  if (get_arguments())
  {
    *null_value=1;
    return 0;
  }
  char *(*func)(UDF_INIT *, UDF_ARGS *, char *, ulong *, uchar *, uchar *)=
    (char* (*)(UDF_INIT *, UDF_ARGS *, char *, ulong *, uchar *, uchar *))
    u_d->func;

  char *res= func(&initid, &f_args, buf, &res_length, &is_null, &error);
  if (is_null || error)
  {
    *null_value= 1;
    return 0;
  }
  end= res+ res_length;
  str2my_decimal(E_DEC_FATAL_ERROR, res, dec_buf, &end);
  return dec_buf;
}


void Item_udf_func::cleanup()
{
  udf.cleanup();
  Item_func::cleanup();
}


void Item_udf_func::print(String *str, enum_query_type query_type)
{
  str->append(func_name());
  str->append('(');
  for (uint i=0 ; i < arg_count ; i++)
  {
    if (i != 0)
      str->append(',');
    args[i]->print_item_w_name(str, query_type);
  }
  str->append(')');
}


double Item_func_udf_float::val_real()
{
  DBUG_ASSERT(fixed == 1);
  DBUG_ENTER("Item_func_udf_float::val");
  DBUG_PRINT("info",("result_type: %d  arg_count: %d",
		     args[0]->result_type(), arg_count));
  DBUG_RETURN(udf.val(&null_value));
}


String *Item_func_udf_float::val_str(String *str)
{
  DBUG_ASSERT(fixed == 1);
  double nr= val_real();
  if (null_value)
    return 0;					/* purecov: inspected */
  str->set_real(nr,decimals,&my_charset_bin);
  return str;
}


longlong Item_func_udf_int::val_int()
{
  DBUG_ASSERT(fixed == 1);
  DBUG_ENTER("Item_func_udf_int::val_int");
  DBUG_RETURN(udf.val_int(&null_value));
}


String *Item_func_udf_int::val_str(String *str)
{
  DBUG_ASSERT(fixed == 1);
  longlong nr=val_int();
  if (null_value)
    return 0;
  str->set_int(nr, unsigned_flag, &my_charset_bin);
  return str;
}


longlong Item_func_udf_decimal::val_int()
{
  my_decimal dec_buf, *dec= udf.val_decimal(&null_value, &dec_buf);
  longlong result;
  if (null_value)
    return 0;
  my_decimal2int(E_DEC_FATAL_ERROR, dec, unsigned_flag, &result);
  return result;
}


double Item_func_udf_decimal::val_real()
{
  my_decimal dec_buf, *dec= udf.val_decimal(&null_value, &dec_buf);
  double result;
  if (null_value)
    return 0.0;
  my_decimal2double(E_DEC_FATAL_ERROR, dec, &result);
  return result;
}


my_decimal *Item_func_udf_decimal::val_decimal(my_decimal *dec_buf)
{
  DBUG_ASSERT(fixed == 1);
  DBUG_ENTER("Item_func_udf_decimal::val_decimal");
  DBUG_PRINT("info",("result_type: %d  arg_count: %d",
                     args[0]->result_type(), arg_count));

  DBUG_RETURN(udf.val_decimal(&null_value, dec_buf));
}


String *Item_func_udf_decimal::val_str(String *str)
{
  my_decimal dec_buf, *dec= udf.val_decimal(&null_value, &dec_buf);
  if (null_value)
    return 0;
  if (str->length() < DECIMAL_MAX_STR_LENGTH)
    str->length(DECIMAL_MAX_STR_LENGTH);
  my_decimal_round(E_DEC_FATAL_ERROR, dec, decimals, FALSE, &dec_buf);
  my_decimal2string(E_DEC_FATAL_ERROR, &dec_buf, 0, 0, '0', str);
  return str;
}


void Item_func_udf_decimal::fix_length_and_dec()
{
  fix_num_length_and_dec();
}


/* Default max_length is max argument length */

void Item_func_udf_str::fix_length_and_dec()
{
  DBUG_ENTER("Item_func_udf_str::fix_length_and_dec");
  max_length=0;
  for (uint i = 0; i < arg_count; i++)
    set_if_bigger(max_length,args[i]->max_length);
  DBUG_VOID_RETURN;
}

String *Item_func_udf_str::val_str(String *str)
{
  DBUG_ASSERT(fixed == 1);
  String *res=udf.val_str(str,&str_value);
  null_value = !res;
  return res;
}


/**
  @note
  This has to come last in the udf_handler methods, or C for AIX
  version 6.0.0.0 fails to compile with debugging enabled. (Yes, really.)
*/

udf_handler::~udf_handler()
{
  /* Everything should be properly cleaned up by this moment. */
  DBUG_ASSERT(not_original || !(initialized || buffers));
}

#else
bool udf_handler::get_arguments() { return 0; }
#endif /* HAVE_DLOPEN */

/*
** User level locks
*/

mysql_mutex_t LOCK_user_locks;
static HASH hash_user_locks;

class User_level_lock
{
  uchar *key;
  size_t key_length;

public:
  int count;
  bool locked;
  mysql_cond_t cond;
  my_thread_id thread_id;
  void set_thread(THD *thd) { thread_id= thd->thread_id; }

  User_level_lock(const uchar *key_arg,uint length, ulong id) 
    :key_length(length),count(1),locked(1), thread_id(id)
  {
    key= (uchar*) my_memdup(key_arg,length,MYF(0));
    mysql_cond_init(key_user_level_lock_cond, &cond, NULL);
    if (key)
    {
      if (my_hash_insert(&hash_user_locks,(uchar*) this))
      {
	my_free(key);
	key=0;
      }
    }
  }
  ~User_level_lock()
  {
    if (key)
    {
      my_hash_delete(&hash_user_locks,(uchar*) this);
      my_free(key);
    }
    mysql_cond_destroy(&cond);
  }
  inline bool initialized() { return key != 0; }
  friend void item_user_lock_release(User_level_lock *ull);
  friend uchar *ull_get_key(const User_level_lock *ull, size_t *length,
                            my_bool not_used);
};

uchar *ull_get_key(const User_level_lock *ull, size_t *length,
                   my_bool not_used __attribute__((unused)))
{
  *length= ull->key_length;
  return ull->key;
}

#ifdef HAVE_PSI_INTERFACE
static PSI_mutex_key key_LOCK_user_locks;

static PSI_mutex_info all_user_mutexes[]=
{
  { &key_LOCK_user_locks, "LOCK_user_locks", PSI_FLAG_GLOBAL}
};

static void init_user_lock_psi_keys(void)
{
  int count;

  count= array_elements(all_user_mutexes);
  mysql_mutex_register("sql", all_user_mutexes, count);
}
#endif

static bool item_user_lock_inited= 0;

void item_user_lock_init(void)
{
#ifdef HAVE_PSI_INTERFACE
  init_user_lock_psi_keys();
#endif

  mysql_mutex_init(key_LOCK_user_locks, &LOCK_user_locks, MY_MUTEX_INIT_SLOW);
  my_hash_init(&hash_user_locks,system_charset_info,
	    16,0,0,(my_hash_get_key) ull_get_key,NULL,0);
  item_user_lock_inited= 1;
}

void item_user_lock_free(void)
{
  if (item_user_lock_inited)
  {
    item_user_lock_inited= 0;
    my_hash_free(&hash_user_locks);
    mysql_mutex_destroy(&LOCK_user_locks);
  }
}

void item_user_lock_release(User_level_lock *ull)
{
  ull->locked=0;
  ull->thread_id= 0;
  if (--ull->count)
    mysql_cond_signal(&ull->cond);
  else
    delete ull;
}

/**
  Wait until we are at or past the given position in the master binlog
  on the slave.
*/

longlong Item_master_pos_wait::val_int()
{
  DBUG_ASSERT(fixed == 1);
  THD* thd = current_thd;
  String *log_name = args[0]->val_str(&value);
  int event_count= 0;

  null_value=0;
  if (thd->slave_thread || !log_name || !log_name->length())
  {
    null_value = 1;
    return 0;
  }
#ifdef HAVE_REPLICATION
  longlong pos = (ulong)args[1]->val_int();
  longlong timeout = (arg_count==3) ? args[2]->val_int() : 0 ;
  if (active_mi == NULL ||
      (event_count = active_mi->rli->wait_for_pos(thd, log_name, pos, timeout)) == -2)
<<<<<<< HEAD
  {
    null_value = 1;
    event_count=0;
  }
#endif
  return event_count;
}

longlong Item_master_gtid_set_wait::val_int()
{
  DBUG_ASSERT(fixed == 1);
  THD* thd = current_thd;
  String *gtid= args[0]->val_str(&value);
  int event_count= 0;

  null_value=0;
  if (thd->slave_thread || !gtid)
  {
    null_value = 1;
    return event_count;
  }

#if defined(HAVE_REPLICATION)
  longlong timeout = (arg_count== 2) ? args[1]->val_int() : 0;
  if ((event_count = active_mi->rli->wait_for_gtid_set(thd, gtid, timeout)) == -2)
=======
>>>>>>> b7fc4388
  {
    null_value = 1;
    event_count=0;
  }
#endif

  return event_count;
}

<<<<<<< HEAD
=======
longlong Item_master_gtid_set_wait::val_int()
{
  DBUG_ASSERT(fixed == 1);
  THD* thd = current_thd;
  String *gtid= args[0]->val_str(&value);
  int event_count= 0;

  null_value=0;
  if (thd->slave_thread || !gtid || 0 == gtid_mode)
  {
    null_value = 1;
    return event_count;
  }

#if defined(HAVE_REPLICATION)
  longlong timeout = (arg_count== 2) ? args[1]->val_int() : 0;
  if (active_mi && active_mi->rli)
  {
    if ((event_count = active_mi->rli->wait_for_gtid_set(thd, gtid, timeout))
         == -2)
    {
      null_value = 1;
      event_count=0;
    }
  }
  else
    /*
      Replication has not been set up, we should return NULL;
     */
    null_value = 1;
#endif

  return event_count;
}

>>>>>>> b7fc4388
#ifdef HAVE_REPLICATION
/**
  Return 1 if both arguments are Gtid_sets and the first is a subset
  of the second.  Generate an error if any of the arguments is not a
  Gtid_set.
*/
longlong Item_func_gtid_subset::val_int()
{
  DBUG_ENTER("Item_func_gtid_subset::val_int()");
  if (args[0]->null_value || args[1]->null_value)
  {
    null_value= true;
    DBUG_RETURN(0);
  }
  String *string1, *string2;
  const char *charp1, *charp2;
  int ret= 1;
  enum_return_status status;
  // get strings without lock
  if ((string1= args[0]->val_str(&buf1)) != NULL &&
      (charp1= string1->c_ptr_safe()) != NULL &&
      (string2= args[1]->val_str(&buf2)) != NULL &&
      (charp2= string2->c_ptr_safe()) != NULL)
  {
    Sid_map sid_map(NULL/*no rwlock*/);
    // compute sets while holding locks
    const Gtid_set sub_set(&sid_map, charp1, &status);
    if (status == RETURN_STATUS_OK)
    {
      const Gtid_set super_set(&sid_map, charp2, &status);
      if (status == RETURN_STATUS_OK)
        ret= sub_set.is_subset(&super_set) ? 1 : 0;
    }
  }
  DBUG_RETURN(ret);
}
#endif


/**
  Enables a session to wait on a condition until a timeout or a network
  disconnect occurs.

  @remark The connection is polled every m_interrupt_interval nanoseconds.
*/

class Interruptible_wait
{
  THD *m_thd;
  struct timespec m_abs_timeout;
  static const ulonglong m_interrupt_interval;

  public:
    Interruptible_wait(THD *thd)
    : m_thd(thd) {}

    ~Interruptible_wait() {}

  public:
    /**
      Set the absolute timeout.

      @param timeout The amount of time in nanoseconds to wait
    */
    void set_timeout(ulonglong timeout)
    {
      /*
        Calculate the absolute system time at the start so it can
        be controlled in slices. It relies on the fact that once
        the absolute time passes, the timed wait call will fail
        automatically with a timeout error.
      */
      set_timespec_nsec(m_abs_timeout, timeout);
    }

    /** The timed wait. */
    int wait(mysql_cond_t *, mysql_mutex_t *);
};


/** Time to wait before polling the connection status. */
const ulonglong Interruptible_wait::m_interrupt_interval= 5 * ULL(1000000000);


/**
  Wait for a given condition to be signaled.

  @param cond   The condition variable to wait on.
  @param mutex  The associated mutex.

  @remark The absolute timeout is preserved across calls.

  @retval return value from mysql_cond_timedwait
*/

int Interruptible_wait::wait(mysql_cond_t *cond, mysql_mutex_t *mutex)
{
  int error;
  struct timespec timeout;

  while (1)
  {
    /* Wait for a fixed interval. */
    set_timespec_nsec(timeout, m_interrupt_interval);

    /* But only if not past the absolute timeout. */
    if (cmp_timespec(timeout, m_abs_timeout) > 0)
      timeout= m_abs_timeout;

    error= mysql_cond_timedwait(cond, mutex, &timeout);
    if (error == ETIMEDOUT || error == ETIME)
    {
      /* Return error if timed out or connection is broken. */
      if (!cmp_timespec(timeout, m_abs_timeout) || !m_thd->is_connected())
        break;
    }
    /* Otherwise, propagate status to the caller. */
    else
      break;
  }

  return error;
}


/**
  Get a user level lock.  If the thread has an old lock this is first released.

  @retval
    1    : Got lock
  @retval
    0    : Timeout
  @retval
    NULL : Error
*/

longlong Item_func_get_lock::val_int()
{
  DBUG_ASSERT(fixed == 1);
  String *res=args[0]->val_str(&value);
  ulonglong timeout= args[1]->val_int();
  THD *thd=current_thd;
  User_level_lock *ull;
  int error;
  Interruptible_wait timed_cond(thd);
  DBUG_ENTER("Item_func_get_lock::val_int");

  /*
    In slave thread no need to get locks, everything is serialized. Anyway
    there is no way to make GET_LOCK() work on slave like it did on master
    (i.e. make it return exactly the same value) because we don't have the
    same other concurrent threads environment. No matter what we return here,
    it's not guaranteed to be same as on master.
  */
  if (thd->slave_thread)
    DBUG_RETURN(1);

  mysql_mutex_lock(&LOCK_user_locks);

  if (!res || !res->length())
  {
    mysql_mutex_unlock(&LOCK_user_locks);
    null_value=1;
    DBUG_RETURN(0);
  }
  DBUG_PRINT("info", ("lock %.*s, thd=%ld", res->length(), res->ptr(),
                      (long) thd->real_id));
  null_value=0;

  if (thd->ull)
  {
    item_user_lock_release(thd->ull);
    thd->ull=0;
  }

  if (!(ull= ((User_level_lock *) my_hash_search(&hash_user_locks,
                                                 (uchar*) res->ptr(),
                                                 (size_t) res->length()))))
  {
    ull= new User_level_lock((uchar*) res->ptr(), (size_t) res->length(),
                             thd->thread_id);
    if (!ull || !ull->initialized())
    {
      delete ull;
      mysql_mutex_unlock(&LOCK_user_locks);
      null_value=1;				// Probably out of memory
      DBUG_RETURN(0);
    }
    ull->set_thread(thd);
    thd->ull=ull;
    mysql_mutex_unlock(&LOCK_user_locks);
    DBUG_PRINT("info", ("made new lock"));
    DBUG_RETURN(1);				// Got new lock
  }
  ull->count++;
  DBUG_PRINT("info", ("ull->count=%d", ull->count));

  /*
    Structure is now initialized.  Try to get the lock.
    Set up control struct to allow others to abort locks.
  */
  THD_STAGE_INFO(thd, stage_user_lock);
  thd->mysys_var->current_mutex= &LOCK_user_locks;
  thd->mysys_var->current_cond=  &ull->cond;

  timed_cond.set_timeout(timeout * ULL(1000000000));

  error= 0;
  thd_wait_begin(thd, THD_WAIT_USER_LOCK);
  while (ull->locked && !thd->killed)
  {
    DBUG_PRINT("info", ("waiting on lock"));
    error= timed_cond.wait(&ull->cond, &LOCK_user_locks);
    if (error == ETIMEDOUT || error == ETIME)
    {
      DBUG_PRINT("info", ("lock wait timeout"));
      break;
    }
    error= 0;
  }
  thd_wait_end(thd);

  if (ull->locked)
  {
    if (!--ull->count)
    {
      DBUG_ASSERT(0);
      delete ull;				// Should never happen
    }
    if (!error)                                 // Killed (thd->killed != 0)
    {
      error=1;
      null_value=1;				// Return NULL
    }
  }
  else                                          // We got the lock
  {
    ull->locked=1;
    ull->set_thread(thd);
    ull->thread_id= thd->thread_id;
    thd->ull=ull;
    error=0;
    DBUG_PRINT("info", ("got the lock"));
  }
  mysql_mutex_unlock(&LOCK_user_locks);

  mysql_mutex_lock(&thd->mysys_var->mutex);
  thd->mysys_var->current_mutex= 0;
  thd->mysys_var->current_cond=  0;
  mysql_mutex_unlock(&thd->mysys_var->mutex);

  DBUG_RETURN(!error ? 1 : 0);
}


/**
  Release a user level lock.
  @return
    - 1 if lock released
    - 0 if lock wasn't held
    - (SQL) NULL if no such lock
*/

longlong Item_func_release_lock::val_int()
{
  DBUG_ASSERT(fixed == 1);
  String *res=args[0]->val_str(&value);
  User_level_lock *ull;
  longlong result;
  THD *thd=current_thd;
  DBUG_ENTER("Item_func_release_lock::val_int");
  if (!res || !res->length())
  {
    null_value=1;
    DBUG_RETURN(0);
  }
  DBUG_PRINT("info", ("lock %.*s", res->length(), res->ptr()));
  null_value=0;

  result=0;
  mysql_mutex_lock(&LOCK_user_locks);
  if (!(ull= ((User_level_lock*) my_hash_search(&hash_user_locks,
                                                (const uchar*) res->ptr(),
                                                (size_t) res->length()))))
  {
    null_value=1;
  }
  else
  {
    DBUG_PRINT("info", ("ull->locked=%d ull->thread=%lu thd=%lu", 
                        (int) ull->locked,
                        (long)ull->thread_id,
                        (long)thd->thread_id));
    if (ull->locked && current_thd->thread_id == ull->thread_id)
    {
      DBUG_PRINT("info", ("release lock"));
      result=1;					// Release is ok
      item_user_lock_release(ull);
      thd->ull=0;
    }
  }
  mysql_mutex_unlock(&LOCK_user_locks);
  DBUG_RETURN(result);
}


longlong Item_func_last_insert_id::val_int()
{
  THD *thd= current_thd;
  DBUG_ASSERT(fixed == 1);
  if (arg_count)
  {
    longlong value= args[0]->val_int();
    null_value= args[0]->null_value;
    /*
      LAST_INSERT_ID(X) must affect the client's mysql_insert_id() as
      documented in the manual. We don't want to touch
      first_successful_insert_id_in_cur_stmt because it would make
      LAST_INSERT_ID(X) take precedence over an generated auto_increment
      value for this row.
    */
    thd->arg_of_last_insert_id_function= TRUE;
    thd->first_successful_insert_id_in_prev_stmt= value;
    return value;
  }
  return thd->read_first_successful_insert_id_in_prev_stmt();
}


bool Item_func_last_insert_id::fix_fields(THD *thd, Item **ref)
{
  thd->lex->uncacheable(UNCACHEABLE_SIDEEFFECT);
  return Item_int_func::fix_fields(thd, ref);
}


/* This function is just used to test speed of different functions */

longlong Item_func_benchmark::val_int()
{
  DBUG_ASSERT(fixed == 1);
  char buff[MAX_FIELD_WIDTH];
  String tmp(buff,sizeof(buff), &my_charset_bin);
  my_decimal tmp_decimal;
  THD *thd=current_thd;
  ulonglong loop_count;

  loop_count= (ulonglong) args[0]->val_int();

  if (args[0]->null_value ||
      (!args[0]->unsigned_flag && (((longlong) loop_count) < 0)))
  {
    if (!args[0]->null_value)
    {
      char buff[22];
      llstr(((longlong) loop_count), buff);
      push_warning_printf(current_thd, Sql_condition::WARN_LEVEL_WARN,
                          ER_WRONG_VALUE_FOR_TYPE, ER(ER_WRONG_VALUE_FOR_TYPE),
                          "count", buff, "benchmark");
    }

    null_value= 1;
    return 0;
  }

  null_value=0;
  for (ulonglong loop=0 ; loop < loop_count && !thd->killed; loop++)
  {
    switch (args[1]->result_type()) {
    case REAL_RESULT:
      (void) args[1]->val_real();
      break;
    case INT_RESULT:
      (void) args[1]->val_int();
      break;
    case STRING_RESULT:
      (void) args[1]->val_str(&tmp);
      break;
    case DECIMAL_RESULT:
      (void) args[1]->val_decimal(&tmp_decimal);
      break;
    case ROW_RESULT:
    default:
      // This case should never be chosen
      DBUG_ASSERT(0);
      return 0;
    }
  }
  return 0;
}


void Item_func_benchmark::print(String *str, enum_query_type query_type)
{
  str->append(STRING_WITH_LEN("benchmark("));
  args[0]->print(str, query_type);
  str->append(',');
  args[1]->print(str, query_type);
  str->append(')');
}


/** This function is just used to create tests with time gaps. */

longlong Item_func_sleep::val_int()
{
  THD *thd= current_thd;
  Interruptible_wait timed_cond(thd);
  mysql_cond_t cond;
  double timeout;
  int error;

  DBUG_ASSERT(fixed == 1);

  timeout= args[0]->val_real();
  /*
    On 64-bit OSX mysql_cond_timedwait() waits forever
    if passed abstime time has already been exceeded by 
    the system time.
    When given a very short timeout (< 10 mcs) just return 
    immediately.
    We assume that the lines between this test and the call 
    to mysql_cond_timedwait() will be executed in less than 0.00001 sec.
  */
  if (timeout < 0.00001)
    return 0;

  timed_cond.set_timeout((ulonglong) (timeout * 1000000000.0));

  mysql_cond_init(key_item_func_sleep_cond, &cond, NULL);
  mysql_mutex_lock(&LOCK_user_locks);

  THD_STAGE_INFO(thd, stage_user_sleep);
  thd->mysys_var->current_mutex= &LOCK_user_locks;
  thd->mysys_var->current_cond=  &cond;

  error= 0;
  thd_wait_begin(thd, THD_WAIT_SLEEP);
  while (!thd->killed)
  {
    error= timed_cond.wait(&cond, &LOCK_user_locks);
    if (error == ETIMEDOUT || error == ETIME)
      break;
    error= 0;
  }
  thd_wait_end(thd);
  mysql_mutex_unlock(&LOCK_user_locks);
  mysql_mutex_lock(&thd->mysys_var->mutex);
  thd->mysys_var->current_mutex= 0;
  thd->mysys_var->current_cond=  0;
  mysql_mutex_unlock(&thd->mysys_var->mutex);

  mysql_cond_destroy(&cond);

  return test(!error); 		// Return 1 killed
}


<<<<<<< HEAD
#define extra_size sizeof(double)

static user_var_entry *get_variable(HASH *hash, Name_string &name,
=======
static user_var_entry *get_variable(HASH *hash, const Name_string &name,
>>>>>>> b7fc4388
				    bool create_if_not_exists)
{
  user_var_entry *entry;

  if (!(entry = (user_var_entry*) my_hash_search(hash, (uchar*) name.ptr(),
                                                 name.length())) &&
      create_if_not_exists)
  {
<<<<<<< HEAD
    uint size=ALIGN_SIZE(sizeof(user_var_entry))+name.length()+1+extra_size;
=======
>>>>>>> b7fc4388
    if (!my_hash_inited(hash))
      return 0;
    if (!(entry= user_var_entry::create(name)))
      return 0;
<<<<<<< HEAD
    entry->name.str=(char*) entry+ ALIGN_SIZE(sizeof(user_var_entry))+
      extra_size;
    entry->name.length= name.length();
    entry->value=0;
    entry->length=0;
    entry->update_query_id=0;
    entry->collation.set(NULL, DERIVATION_IMPLICIT, 0);
    entry->unsigned_flag= 0;
    /*
      If we are here, we were called from a SET or a query which sets a
      variable. Imagine it is this:
      INSERT INTO t SELECT @a:=10, @a:=@a+1.
      Then when we have a Item_func_get_user_var (because of the @a+1) so we
      think we have to write the value of @a to the binlog. But before that,
      we have a Item_func_set_user_var to create @a (@a:=10), in this we mark
      the variable as "already logged" (line below) so that it won't be logged
      by Item_func_get_user_var (because that's not necessary).
    */
    entry->used_query_id=current_thd->query_id;
    entry->type=STRING_RESULT;
    name.strcpy(entry->name.str);
=======
>>>>>>> b7fc4388
    if (my_hash_insert(hash,(uchar*) entry))
    {
      my_free(entry);
      return 0;
    }
  }
  return entry;
}


void Item_func_set_user_var::cleanup()
{
  Item_func::cleanup();
  entry= NULL;
}


bool Item_func_set_user_var::set_entry(THD *thd, bool create_if_not_exists)
{
  if (entry && thd->thread_id == entry_thread_id)
    goto end; // update entry->update_query_id for PS
  if (!(entry= get_variable(&thd->user_vars, name, create_if_not_exists)))
  {
    entry_thread_id= 0;
    return TRUE;
  }
  entry_thread_id= thd->thread_id;
  /* 
     Remember the last query which updated it, this way a query can later know
     if this variable is a constant item in the query (it is if update_query_id
     is different from query_id).
  */
end:
  entry->update_query_id= thd->query_id;
  return FALSE;
}


/*
  When a user variable is updated (in a SET command or a query like
  SELECT @a:= ).
*/

bool Item_func_set_user_var::fix_fields(THD *thd, Item **ref)
{
  DBUG_ASSERT(fixed == 0);
  /* fix_fields will call Item_func_set_user_var::fix_length_and_dec */
  if (Item_func::fix_fields(thd, ref) || set_entry(thd, TRUE))
    return TRUE;
  /*
    As it is wrong and confusing to associate any 
    character set with NULL, @a should be latin2
    after this query sequence:

      SET @a=_latin2'string';
      SET @a=NULL;

    I.e. the second query should not change the charset
    to the current default value, but should keep the 
    original value assigned during the first query.
    In order to do it, we don't copy charset
    from the argument if the argument is NULL
    and the variable has previously been initialized.
  */
  null_item= (args[0]->type() == NULL_ITEM);
  if (!entry->collation.collation || !null_item)
    entry->collation.set(args[0]->collation.derivation == DERIVATION_NUMERIC ?
                         default_charset() : args[0]->collation.collation,
                         DERIVATION_IMPLICIT);
  collation.set(entry->collation.collation, DERIVATION_IMPLICIT);
  cached_result_type= args[0]->result_type();
  return FALSE;
}


void
Item_func_set_user_var::fix_length_and_dec()
{
  maybe_null=args[0]->maybe_null;
  decimals=args[0]->decimals;
  collation.set(DERIVATION_IMPLICIT);
  if (args[0]->collation.derivation == DERIVATION_NUMERIC)
    fix_length_and_charset(args[0]->max_char_length(), default_charset());
  else
  {
    fix_length_and_charset(args[0]->max_char_length(),
                           args[0]->collation.collation);
  }
  unsigned_flag= args[0]->unsigned_flag;
}


/*
  Mark field in read_map

  NOTES
    This is used by filesort to register used fields in a a temporary
    column read set or to register used fields in a view
*/

bool Item_func_set_user_var::register_field_in_read_map(uchar *arg)
{
  if (result_field)
  {
    TABLE *table= (TABLE *) arg;
    if (result_field->table == table || !table)
      bitmap_set_bit(result_field->table->read_set, result_field->field_index);
  }
  return 0;
}


bool user_var_entry::realloc(uint length)
{
  if (length <= extra_size)
  {
    /* Enough space to store value in value struct */
    free_value();
    m_ptr= internal_buffer_ptr();
  }
  else
  {
    /* Allocate an external buffer */
    if (m_length != length)
    {
      if (m_ptr == internal_buffer_ptr())
        m_ptr= 0;
      if (!(m_ptr= (char*) my_realloc(m_ptr, length,
                                      MYF(MY_ALLOW_ZERO_PTR | MY_WME |
                                      ME_FATALERROR))))
        return true;
    }
  }
  return false;
}


/**
  Set value to user variable.
  @param ptr            pointer to buffer with new value
  @param length         length of new value
  @param type           type of new value

  @retval  false   on success
  @retval  true    on allocation error

*/
bool user_var_entry::store(void *from, uint length, Item_result type)
{
  // Store strings with end \0
  if (realloc(length + test(type == STRING_RESULT)))
    return true;
  if (type == STRING_RESULT)
    m_ptr[length]= 0;     // Store end \0
  memmove(m_ptr, from, length);
  if (type == DECIMAL_RESULT)
    ((my_decimal*) m_ptr)->fix_buffer_pointer();
  m_length= length;
  m_type= type;
  return false;
}


/**
  Set value to user variable.

  @param ptr            pointer to buffer with new value
  @param length         length of new value
  @param type           type of new value
  @param cs             charset info for new value
  @param dv             derivation for new value
  @param unsigned_arg   indiates if a value of type INT_RESULT is unsigned

  @note Sets error and fatal error if allocation fails.

  @retval
    false   success
  @retval
    true    failure
*/

<<<<<<< HEAD
static bool
update_hash(user_var_entry *entry, bool set_null, void *ptr, uint length,
            Item_result type, const CHARSET_INFO *cs, Derivation dv,
            bool unsigned_arg)
=======
bool user_var_entry::store(void *ptr, uint length, Item_result type,
                           const CHARSET_INFO *cs, Derivation dv,
                           bool unsigned_arg)
>>>>>>> b7fc4388
{
  if (store(ptr, length, type))
    return true;
  collation.set(cs, dv);
  unsigned_flag= unsigned_arg;
  return false;
}


bool
Item_func_set_user_var::update_hash(void *ptr, uint length,
                                    Item_result res_type,
                                    const CHARSET_INFO *cs, Derivation dv,
                                    bool unsigned_arg)
{
  /*
    If we set a variable explicitely to NULL then keep the old
    result type of the variable
  */
  // args[0]->null_value could be outdated
  if (args[0]->type() == Item::FIELD_ITEM)
    null_value= ((Item_field*)args[0])->field->is_null();
  else
    null_value= args[0]->null_value;
  if (null_value && null_item)
    res_type= entry->type();                    // Don't change type of item
  if (null_value)
    entry->set_null_value(res_type);
  else if (entry->store(ptr, length, res_type, cs, dv, unsigned_arg))
  {
    null_value= 1;
    return 1;
  }
  return 0;
}


/** Get the value of a variable as a double. */

double user_var_entry::val_real(my_bool *null_value)
{
  if ((*null_value= (m_ptr == 0)))
    return 0.0;

  switch (m_type) {
  case REAL_RESULT:
    return *(double*) m_ptr;
  case INT_RESULT:
    return (double) *(longlong*) m_ptr;
  case DECIMAL_RESULT:
  {
    double result;
    my_decimal2double(E_DEC_FATAL_ERROR, (my_decimal *) m_ptr, &result);
    return result;
  }
  case STRING_RESULT:
    return my_atof(m_ptr);                    // This is null terminated
  case ROW_RESULT:
    DBUG_ASSERT(1);				// Impossible
    break;
  }
  return 0.0;					// Impossible
}


/** Get the value of a variable as an integer. */

longlong user_var_entry::val_int(my_bool *null_value) const
{
  if ((*null_value= (m_ptr == 0)))
    return LL(0);

  switch (m_type) {
  case REAL_RESULT:
    return (longlong) *(double*) m_ptr;
  case INT_RESULT:
    return *(longlong*) m_ptr;
  case DECIMAL_RESULT:
  {
    longlong result;
    my_decimal2int(E_DEC_FATAL_ERROR, (my_decimal *) m_ptr, 0, &result);
    return result;
  }
  case STRING_RESULT:
  {
    int error;
    return my_strtoll10(m_ptr, (char**) 0, &error);// String is null terminated
  }
  case ROW_RESULT:
    DBUG_ASSERT(1);				// Impossible
    break;
  }
  return LL(0);					// Impossible
}


/** Get the value of a variable as a string. */

String *user_var_entry::val_str(my_bool *null_value, String *str,
				uint decimals)
{
  if ((*null_value= (m_ptr == 0)))
    return (String*) 0;

  switch (m_type) {
  case REAL_RESULT:
    str->set_real(*(double*) m_ptr, decimals, collation.collation);
    break;
  case INT_RESULT:
    if (!unsigned_flag)
      str->set(*(longlong*) m_ptr, collation.collation);
    else
      str->set(*(ulonglong*) m_ptr, collation.collation);
    break;
  case DECIMAL_RESULT:
    str_set_decimal((my_decimal *) m_ptr, str, collation.collation);
    break;
  case STRING_RESULT:
    if (str->copy(m_ptr, m_length, collation.collation))
      str= 0;					// EOM error
  case ROW_RESULT:
    DBUG_ASSERT(1);				// Impossible
    break;
  }
  return(str);
}

/** Get the value of a variable as a decimal. */

my_decimal *user_var_entry::val_decimal(my_bool *null_value, my_decimal *val)
{
  if ((*null_value= (m_ptr == 0)))
    return 0;

  switch (m_type) {
  case REAL_RESULT:
    double2my_decimal(E_DEC_FATAL_ERROR, *(double*) m_ptr, val);
    break;
  case INT_RESULT:
    int2my_decimal(E_DEC_FATAL_ERROR, *(longlong*) m_ptr, 0, val);
    break;
  case DECIMAL_RESULT:
    my_decimal2decimal((my_decimal *) m_ptr, val);
    break;
  case STRING_RESULT:
    str2my_decimal(E_DEC_FATAL_ERROR, m_ptr, m_length,
                   collation.collation, val);
    break;
  case ROW_RESULT:
    DBUG_ASSERT(1);				// Impossible
    break;
  }
  return(val);
}

/**
  This functions is invoked on SET \@variable or
  \@variable:= expression.

  Evaluate (and check expression), store results.

  @note
    For now it always return OK. All problem with value evaluating
    will be caught by thd->is_error() check in sql_set_variables().

  @retval
    FALSE OK.
*/

bool
Item_func_set_user_var::check(bool use_result_field)
{
  DBUG_ENTER("Item_func_set_user_var::check");
  if (use_result_field && !result_field)
    use_result_field= FALSE;

  switch (cached_result_type) {
  case REAL_RESULT:
  {
    save_result.vreal= use_result_field ? result_field->val_real() :
                        args[0]->val_real();
    break;
  }
  case INT_RESULT:
  {
    save_result.vint= use_result_field ? result_field->val_int() :
                       args[0]->val_int();
    unsigned_flag= use_result_field ? ((Field_num*)result_field)->unsigned_flag:
                    args[0]->unsigned_flag;
    break;
  }
  case STRING_RESULT:
  {
    save_result.vstr= use_result_field ? result_field->val_str(&value) :
                       args[0]->val_str(&value);
    break;
  }
  case DECIMAL_RESULT:
  {
    save_result.vdec= use_result_field ?
                       result_field->val_decimal(&decimal_buff) :
                       args[0]->val_decimal(&decimal_buff);
    break;
  }
  case ROW_RESULT:
  default:
    // This case should never be chosen
    DBUG_ASSERT(0);
    break;
  }
  DBUG_RETURN(FALSE);
}


/**
  @brief Evaluate and store item's result.
  This function is invoked on "SELECT ... INTO @var ...".
  
  @param    item    An item to get value from.
*/

void Item_func_set_user_var::save_item_result(Item *item)
{
  DBUG_ENTER("Item_func_set_user_var::save_item_result");

  switch (cached_result_type) {
  case REAL_RESULT:
    save_result.vreal= item->val_result();
    break;
  case INT_RESULT:
    save_result.vint= item->val_int_result();
    unsigned_flag= item->unsigned_flag;
    break;
  case STRING_RESULT:
    save_result.vstr= item->str_result(&value);
    break;
  case DECIMAL_RESULT:
    save_result.vdec= item->val_decimal_result(&decimal_buff);
    break;
  case ROW_RESULT:
  default:
    // Should never happen
    DBUG_ASSERT(0);
    break;
  }
  DBUG_VOID_RETURN;
}


/**
  This functions is invoked on
  SET \@variable or \@variable:= expression.

  @note
    We have to store the expression as such in the variable, independent of
    the value method used by the user

  @retval
    0	OK
  @retval
    1	EOM Error

*/

bool
Item_func_set_user_var::update()
{
  bool res= 0;
  DBUG_ENTER("Item_func_set_user_var::update");

  switch (cached_result_type) {
  case REAL_RESULT:
  {
    res= update_hash((void*) &save_result.vreal,sizeof(save_result.vreal),
		     REAL_RESULT, default_charset(), DERIVATION_IMPLICIT, 0);
    break;
  }
  case INT_RESULT:
  {
    res= update_hash((void*) &save_result.vint, sizeof(save_result.vint),
                     INT_RESULT, default_charset(), DERIVATION_IMPLICIT,
                     unsigned_flag);
    break;
  }
  case STRING_RESULT:
  {
    if (!save_result.vstr)					// Null value
      res= update_hash((void*) 0, 0, STRING_RESULT, &my_charset_bin,
		       DERIVATION_IMPLICIT, 0);
    else
      res= update_hash((void*) save_result.vstr->ptr(),
		       save_result.vstr->length(), STRING_RESULT,
		       save_result.vstr->charset(),
		       DERIVATION_IMPLICIT, 0);
    break;
  }
  case DECIMAL_RESULT:
  {
    if (!save_result.vdec)					// Null value
      res= update_hash((void*) 0, 0, DECIMAL_RESULT, &my_charset_bin,
                       DERIVATION_IMPLICIT, 0);
    else
      res= update_hash((void*) save_result.vdec,
                       sizeof(my_decimal), DECIMAL_RESULT,
                       default_charset(), DERIVATION_IMPLICIT, 0);
    break;
  }
  case ROW_RESULT:
  default:
    // This case should never be chosen
    DBUG_ASSERT(0);
    break;
  }
  DBUG_RETURN(res);
}


double Item_func_set_user_var::val_real()
{
  DBUG_ASSERT(fixed == 1);
  check(0);
  update();					// Store expression
  return entry->val_real(&null_value);
}

longlong Item_func_set_user_var::val_int()
{
  DBUG_ASSERT(fixed == 1);
  check(0);
  update();					// Store expression
  return entry->val_int(&null_value);
}

String *Item_func_set_user_var::val_str(String *str)
{
  DBUG_ASSERT(fixed == 1);
  check(0);
  update();					// Store expression
  return entry->val_str(&null_value, str, decimals);
}


my_decimal *Item_func_set_user_var::val_decimal(my_decimal *val)
{
  DBUG_ASSERT(fixed == 1);
  check(0);
  update();					// Store expression
  return entry->val_decimal(&null_value, val);
}


double Item_func_set_user_var::val_result()
{
  DBUG_ASSERT(fixed == 1);
  check(TRUE);
  update();					// Store expression
  return entry->val_real(&null_value);
}

longlong Item_func_set_user_var::val_int_result()
{
  DBUG_ASSERT(fixed == 1);
  check(TRUE);
  update();					// Store expression
  return entry->val_int(&null_value);
}

bool Item_func_set_user_var::val_bool_result()
{
  DBUG_ASSERT(fixed == 1);
  check(TRUE);
  update();					// Store expression
  return entry->val_int(&null_value) != 0;
}

String *Item_func_set_user_var::str_result(String *str)
{
  DBUG_ASSERT(fixed == 1);
  check(TRUE);
  update();					// Store expression
  return entry->val_str(&null_value, str, decimals);
}


my_decimal *Item_func_set_user_var::val_decimal_result(my_decimal *val)
{
  DBUG_ASSERT(fixed == 1);
  check(TRUE);
  update();					// Store expression
  return entry->val_decimal(&null_value, val);
}


bool Item_func_set_user_var::is_null_result()
{
  DBUG_ASSERT(fixed == 1);
  check(TRUE);
  update();					// Store expression
  return is_null();
}

// just the assignment, for use in "SET @a:=5" type self-prints
void Item_func_set_user_var::print_assignment(String *str,
                                              enum_query_type query_type)
{
  str->append(STRING_WITH_LEN("@"));
  str->append(name);
  str->append(STRING_WITH_LEN(":="));
  args[0]->print(str, query_type);
}

// parenthesize assignment for use in "EXPLAIN EXTENDED SELECT (@e:=80)+5"
void Item_func_set_user_var::print(String *str, enum_query_type query_type)
{
  str->append(STRING_WITH_LEN("("));
  print_assignment(str, query_type);
  str->append(STRING_WITH_LEN(")"));
}

bool Item_func_set_user_var::send(Protocol *protocol, String *str_arg)
{
  if (result_field)
  {
    check(1);
    update();
    return protocol->store(result_field);
  }
  return Item::send(protocol, str_arg);
}

void Item_func_set_user_var::make_field(Send_field *tmp_field)
{
  if (result_field)
  {
    result_field->make_field(tmp_field);
    DBUG_ASSERT(tmp_field->table_name != 0);
    if (Item::item_name.is_set())
      tmp_field->col_name=Item::item_name.ptr();    // Use user supplied name
  }
  else
    Item::make_field(tmp_field);
}


/*
  Save the value of a user variable into a field

  SYNOPSIS
    save_in_field()
      field           target field to save the value to
      no_conversion   flag indicating whether conversions are allowed

  DESCRIPTION
    Save the function value into a field and update the user variable
    accordingly. If a result field is defined and the target field doesn't
    coincide with it then the value from the result field will be used as
    the new value of the user variable.

    The reason to have this method rather than simply using the result
    field in the val_xxx() methods is that the value from the result field
    not always can be used when the result field is defined.
    Let's consider the following cases:
    1) when filling a tmp table the result field is defined but the value of it
    is undefined because it has to be produced yet. Thus we can't use it.
    2) on execution of an INSERT ... SELECT statement the save_in_field()
    function will be called to fill the data in the new record. If the SELECT
    part uses a tmp table then the result field is defined and should be
    used in order to get the correct result.

    The difference between the SET_USER_VAR function and regular functions
    like CONCAT is that the Item_func objects for the regular functions are
    replaced by Item_field objects after the values of these functions have
    been stored in a tmp table. Yet an object of the Item_field class cannot
    be used to update a user variable.
    Due to this we have to handle the result field in a special way here and
    in the Item_func_set_user_var::send() function.

  RETURN VALUES
    FALSE       Ok
    TRUE        Error
*/

type_conversion_status
Item_func_set_user_var::save_in_field(Field *field, bool no_conversions,
                                      bool can_use_result_field)
{
  bool use_result_field= (!can_use_result_field ? 0 :
                          (result_field && result_field != field));
  type_conversion_status error;

  /* Update the value of the user variable */
  check(use_result_field);
  update();

  if (result_type() == STRING_RESULT ||
      (result_type() == REAL_RESULT &&
      field->result_type() == STRING_RESULT))
  {
    String *result;
    const CHARSET_INFO *cs= collation.collation;
    char buff[MAX_FIELD_WIDTH];		// Alloc buffer for small columns
    str_value.set_quick(buff, sizeof(buff), cs);
    result= entry->val_str(&null_value, &str_value, decimals);

    if (null_value)
    {
      str_value.set_quick(0, 0, cs);
      return set_field_to_null_with_conversions(field, no_conversions);
    }

    /* NOTE: If null_value == FALSE, "result" must be not NULL.  */

    field->set_notnull();
    error=field->store(result->ptr(),result->length(),cs);
    str_value.set_quick(0, 0, cs);
  }
  else if (result_type() == REAL_RESULT)
  {
    double nr= entry->val_real(&null_value);
    if (null_value)
      return set_field_to_null(field);
    field->set_notnull();
    error=field->store(nr);
  }
  else if (result_type() == DECIMAL_RESULT)
  {
    my_decimal decimal_value;
    my_decimal *val= entry->val_decimal(&null_value, &decimal_value);
    if (null_value)
      return set_field_to_null(field);
    field->set_notnull();
    error=field->store_decimal(val);
  }
  else
  {
    longlong nr= entry->val_int(&null_value);
    if (null_value)
      return set_field_to_null_with_conversions(field, no_conversions);
    field->set_notnull();
    error=field->store(nr, unsigned_flag);
  }
  return error;
}


String *
Item_func_get_user_var::val_str(String *str)
{
  DBUG_ASSERT(fixed == 1);
  DBUG_ENTER("Item_func_get_user_var::val_str");
  if (!var_entry)
    DBUG_RETURN((String*) 0);			// No such variable
  DBUG_RETURN(var_entry->val_str(&null_value, str, decimals));
}


double Item_func_get_user_var::val_real()
{
  DBUG_ASSERT(fixed == 1);
  if (!var_entry)
    return 0.0;					// No such variable
  return (var_entry->val_real(&null_value));
}


my_decimal *Item_func_get_user_var::val_decimal(my_decimal *dec)
{
  DBUG_ASSERT(fixed == 1);
  if (!var_entry)
    return 0;
  return var_entry->val_decimal(&null_value, dec);
}


longlong Item_func_get_user_var::val_int()
{
  DBUG_ASSERT(fixed == 1);
  if (!var_entry)
    return LL(0);				// No such variable
  return (var_entry->val_int(&null_value));
}


/**
  Get variable by name and, if necessary, put the record of variable 
  use into the binary log.

  When a user variable is invoked from an update query (INSERT, UPDATE etc),
  stores this variable and its value in thd->user_var_events, so that it can be
  written to the binlog (will be written just before the query is written, see
  log.cc).

  @param      thd        Current thread
  @param      name       Variable name
  @param[out] out_entry  variable structure or NULL. The pointer is set
                         regardless of whether function succeeded or not.

  @retval
    0  OK
  @retval
    1  Failed to put appropriate record into binary log

*/

static int
get_var_with_binlog(THD *thd, enum_sql_command sql_command,
                    Name_string &name, user_var_entry **out_entry)
{
  BINLOG_USER_VAR_EVENT *user_var_event;
  user_var_entry *var_entry;
  var_entry= get_variable(&thd->user_vars, name, 0);

  /*
    Any reference to user-defined variable which is done from stored
    function or trigger affects their execution and the execution of the
    calling statement. We must log all such variables even if they are 
    not involved in table-updating statements.
  */
  if (!(opt_bin_log && 
       (is_update_query(sql_command) || thd->in_sub_stmt)))
  {
    *out_entry= var_entry;
    return 0;
  }

  if (!var_entry)
  {
    /*
      If the variable does not exist, it's NULL, but we want to create it so
      that it gets into the binlog (if it didn't, the slave could be
      influenced by a variable of the same name previously set by another
      thread).
      We create it like if it had been explicitly set with SET before.
      The 'new' mimics what sql_yacc.yy does when 'SET @a=10;'.
      sql_set_variables() is what is called from 'case SQLCOM_SET_OPTION'
      in dispatch_command()). Instead of building a one-element list to pass to
      sql_set_variables(), we could instead manually call check() and update();
      this would save memory and time; but calling sql_set_variables() makes
      one unique place to maintain (sql_set_variables()). 

      Manipulation with lex is necessary since free_underlaid_joins
      is going to release memory belonging to the main query.
    */

    List<set_var_base> tmp_var_list;
    LEX *sav_lex= thd->lex, lex_tmp;
    thd->lex= &lex_tmp;
    lex_start(thd);
    tmp_var_list.push_back(new set_var_user(new Item_func_set_user_var(name,
                                                                       new Item_null())));
    /* Create the variable */
    if (sql_set_variables(thd, &tmp_var_list))
    {
      thd->lex= sav_lex;
      goto err;
    }
    thd->lex= sav_lex;
    if (!(var_entry= get_variable(&thd->user_vars, name, 0)))
      goto err;
  }
  else if (var_entry->used_query_id == thd->query_id ||
           mysql_bin_log.is_query_in_union(thd, var_entry->used_query_id))
  {
    /* 
       If this variable was already stored in user_var_events by this query
       (because it's used in more than one place in the query), don't store
       it.
    */
    *out_entry= var_entry;
    return 0;
  }

  uint size;
  /*
    First we need to store value of var_entry, when the next situation
    appears:
    > set @a:=1;
    > insert into t1 values (@a), (@a:=@a+1), (@a:=@a+1);
    We have to write to binlog value @a= 1.

    We allocate the user_var_event on user_var_events_alloc pool, not on
    the this-statement-execution pool because in SPs user_var_event objects 
    may need to be valid after current [SP] statement execution pool is
    destroyed.
  */
  size= ALIGN_SIZE(sizeof(BINLOG_USER_VAR_EVENT)) + var_entry->length();
  if (!(user_var_event= (BINLOG_USER_VAR_EVENT *)
        alloc_root(thd->user_var_events_alloc, size)))
    goto err;

  user_var_event->value= (char*) user_var_event +
    ALIGN_SIZE(sizeof(BINLOG_USER_VAR_EVENT));
  user_var_event->user_var_event= var_entry;
  user_var_event->type= var_entry->type();
  user_var_event->charset_number= var_entry->collation.collation->number;
  user_var_event->unsigned_flag= var_entry->unsigned_flag;
  if (!var_entry->ptr())
  {
    /* NULL value*/
    user_var_event->length= 0;
    user_var_event->value= 0;
  }
  else
  {
    user_var_event->length= var_entry->length();
    memcpy(user_var_event->value, var_entry->ptr(),
           var_entry->length());
  }
  /* Mark that this variable has been used by this query */
  var_entry->used_query_id= thd->query_id;
  if (insert_dynamic(&thd->user_var_events, &user_var_event))
    goto err;

  *out_entry= var_entry;
  return 0;

err:
  *out_entry= var_entry;
  return 1;
}

void Item_func_get_user_var::fix_length_and_dec()
{
  THD *thd=current_thd;
  int error;
  maybe_null=1;
  decimals=NOT_FIXED_DEC;
  max_length=MAX_BLOB_WIDTH;

  error= get_var_with_binlog(thd, thd->lex->sql_command, name, &var_entry);

  /*
    If the variable didn't exist it has been created as a STRING-type.
    'var_entry' is NULL only if there occured an error during the call to
    get_var_with_binlog.
  */
  if (!error && var_entry)
  {
    m_cached_result_type= var_entry->type();
    unsigned_flag= var_entry->unsigned_flag;
    max_length= var_entry->length();

    collation.set(var_entry->collation);
    switch(m_cached_result_type) {
    case REAL_RESULT:
      fix_char_length(DBL_DIG + 8);
      break;
    case INT_RESULT:
      fix_char_length(MAX_BIGINT_WIDTH);
      decimals=0;
      break;
    case STRING_RESULT:
      max_length= MAX_BLOB_WIDTH - 1;
      break;
    case DECIMAL_RESULT:
      fix_char_length(DECIMAL_MAX_STR_LENGTH);
      decimals= DECIMAL_MAX_SCALE;
      break;
    case ROW_RESULT:                            // Keep compiler happy
    default:
      DBUG_ASSERT(0);
      break;
    }
  }
  else
  {
    collation.set(&my_charset_bin, DERIVATION_IMPLICIT);
    null_value= 1;
    m_cached_result_type= STRING_RESULT;
    max_length= MAX_BLOB_WIDTH;
  }
}


bool Item_func_get_user_var::const_item() const
{
  return (!var_entry || current_thd->query_id != var_entry->update_query_id);
}


enum Item_result Item_func_get_user_var::result_type() const
{
  return m_cached_result_type;
}


void Item_func_get_user_var::print(String *str, enum_query_type query_type)
{
  str->append(STRING_WITH_LEN("(@"));
  str->append(name);
  str->append(')');
}


bool Item_func_get_user_var::eq(const Item *item, bool binary_cmp) const
{
  /* Assume we don't have rtti */
  if (this == item)
    return 1;					// Same item is same.
  /* Check if other type is also a get_user_var() object */
  if (item->type() != FUNC_ITEM ||
      ((Item_func*) item)->functype() != functype())
    return 0;
  Item_func_get_user_var *other=(Item_func_get_user_var*) item;
  return name.eq_bin(other->name);
}


bool Item_func_get_user_var::set_value(THD *thd,
                                       sp_rcontext * /*ctx*/, Item **it)
{
  Item_func_set_user_var *suv= new Item_func_set_user_var(name, *it);
  /*
    Item_func_set_user_var is not fixed after construction, call
    fix_fields().
  */
  return (!suv || suv->fix_fields(thd, it) || suv->check(0) || suv->update());
}


bool Item_user_var_as_out_param::fix_fields(THD *thd, Item **ref)
{
  DBUG_ASSERT(fixed == 0);
  DBUG_ASSERT(thd->lex->exchange);
  if (Item::fix_fields(thd, ref) ||
      !(entry= get_variable(&thd->user_vars, name, 1)))
    return TRUE;
  entry->set_type(STRING_RESULT);
  /*
    Let us set the same collation which is used for loading
    of fields in LOAD DATA INFILE.
    (Since Item_user_var_as_out_param is used only there).
  */
  entry->collation.set(thd->lex->exchange->cs ? 
                       thd->lex->exchange->cs :
                       thd->variables.collation_database);
  entry->update_query_id= thd->query_id;
  return FALSE;
}


void Item_user_var_as_out_param::set_null_value(const CHARSET_INFO* cs)
{
  entry->set_null_value(STRING_RESULT);
}


void Item_user_var_as_out_param::set_value(const char *str, uint length,
                                           const CHARSET_INFO* cs)
{
  entry->store((void*) str, length, STRING_RESULT, cs,
               DERIVATION_IMPLICIT, 0 /* unsigned_arg */);
}


double Item_user_var_as_out_param::val_real()
{
  DBUG_ASSERT(0);
  return 0.0;
}


longlong Item_user_var_as_out_param::val_int()
{
  DBUG_ASSERT(0);
  return 0;
}


String* Item_user_var_as_out_param::val_str(String *str)
{
  DBUG_ASSERT(0);
  return 0;
}


my_decimal* Item_user_var_as_out_param::val_decimal(my_decimal *decimal_buffer)
{
  DBUG_ASSERT(0);
  return 0;
}


void Item_user_var_as_out_param::print(String *str, enum_query_type query_type)
{
  str->append('@');
  str->append(name);
}


Item_func_get_system_var::
Item_func_get_system_var(sys_var *var_arg, enum_var_type var_type_arg,
                       LEX_STRING *component_arg, const char *name_arg,
                       size_t name_len_arg)
  :var(var_arg), var_type(var_type_arg), orig_var_type(var_type_arg),
  component(*component_arg), cache_present(0)
{
  /* copy() will allocate the name */
  item_name.copy(name_arg, (uint) name_len_arg);
}


bool Item_func_get_system_var::is_written_to_binlog()
{
  return var->is_written_to_binlog(var_type);
}


void Item_func_get_system_var::update_null_value()
{
  THD *thd= current_thd;
  int save_no_errors= thd->no_errors;
  thd->no_errors= TRUE;
  Item::update_null_value();
  thd->no_errors= save_no_errors;
}


void Item_func_get_system_var::fix_length_and_dec()
{
  char *cptr;
  maybe_null= TRUE;
  max_length= 0;

  if (var->check_type(var_type))
  {
    if (var_type != OPT_DEFAULT)
    {
      my_error(ER_INCORRECT_GLOBAL_LOCAL_VAR, MYF(0),
               var->name.str, var_type == OPT_GLOBAL ? "SESSION" : "GLOBAL");
      return;
    }
    /* As there was no local variable, return the global value */
    var_type= OPT_GLOBAL;
  }

  switch (var->show_type())
  {
    case SHOW_LONG:
    case SHOW_INT:
    case SHOW_HA_ROWS:
    case SHOW_LONGLONG:
      unsigned_flag= TRUE;
      collation.set_numeric();
      fix_char_length(MY_INT64_NUM_DECIMAL_DIGITS);
      decimals=0;
      break;
    case SHOW_SIGNED_LONG:
      unsigned_flag= FALSE;
      collation.set_numeric();
      fix_char_length(MY_INT64_NUM_DECIMAL_DIGITS);
      decimals=0;
      break;
    case SHOW_CHAR:
    case SHOW_CHAR_PTR:
      mysql_mutex_lock(&LOCK_global_system_variables);
      cptr= var->show_type() == SHOW_CHAR ? 
        (char*) var->value_ptr(current_thd, var_type, &component) :
        *(char**) var->value_ptr(current_thd, var_type, &component);
      if (cptr)
        max_length= system_charset_info->cset->numchars(system_charset_info,
                                                        cptr,
                                                        cptr + strlen(cptr));
      mysql_mutex_unlock(&LOCK_global_system_variables);
      collation.set(system_charset_info, DERIVATION_SYSCONST);
      max_length*= system_charset_info->mbmaxlen;
      decimals=NOT_FIXED_DEC;
      break;
    case SHOW_LEX_STRING:
      {
        mysql_mutex_lock(&LOCK_global_system_variables);
        LEX_STRING *ls= ((LEX_STRING*)var->value_ptr(current_thd, var_type, &component));
        max_length= system_charset_info->cset->numchars(system_charset_info,
                                                        ls->str,
                                                        ls->str + ls->length);
        mysql_mutex_unlock(&LOCK_global_system_variables);
        collation.set(system_charset_info, DERIVATION_SYSCONST);
        max_length*= system_charset_info->mbmaxlen;
        decimals=NOT_FIXED_DEC;
      }
      break;
    case SHOW_BOOL:
    case SHOW_MY_BOOL:
      unsigned_flag= FALSE;
      collation.set_numeric();
      fix_char_length(1);
      decimals=0;
      break;
    case SHOW_DOUBLE:
      unsigned_flag= FALSE;
      decimals= 6;
      collation.set_numeric();
      fix_char_length(DBL_DIG + 6);
      break;
    default:
      my_error(ER_VAR_CANT_BE_READ, MYF(0), var->name.str);
      break;
  }
}


void Item_func_get_system_var::print(String *str, enum_query_type query_type)
{
  str->append(item_name);
}


enum Item_result Item_func_get_system_var::result_type() const
{
  switch (var->show_type())
  {
    case SHOW_BOOL:
    case SHOW_MY_BOOL:
    case SHOW_INT:
    case SHOW_LONG:
    case SHOW_SIGNED_LONG:
    case SHOW_LONGLONG:
    case SHOW_HA_ROWS:
      return INT_RESULT;
    case SHOW_CHAR: 
    case SHOW_CHAR_PTR: 
    case SHOW_LEX_STRING:
      return STRING_RESULT;
    case SHOW_DOUBLE:
      return REAL_RESULT;
    default:
      my_error(ER_VAR_CANT_BE_READ, MYF(0), var->name.str);
      return STRING_RESULT;                   // keep the compiler happy
  }
}


enum_field_types Item_func_get_system_var::field_type() const
{
  switch (var->show_type())
  {
    case SHOW_BOOL:
    case SHOW_MY_BOOL:
    case SHOW_INT:
    case SHOW_LONG:
    case SHOW_SIGNED_LONG:
    case SHOW_LONGLONG:
    case SHOW_HA_ROWS:
      return MYSQL_TYPE_LONGLONG;
    case SHOW_CHAR: 
    case SHOW_CHAR_PTR: 
    case SHOW_LEX_STRING:
      return MYSQL_TYPE_VARCHAR;
    case SHOW_DOUBLE:
      return MYSQL_TYPE_DOUBLE;
    default:
      my_error(ER_VAR_CANT_BE_READ, MYF(0), var->name.str);
      return MYSQL_TYPE_VARCHAR;              // keep the compiler happy
  }
}


/*
  Uses var, var_type, component, cache_present, used_query_id, thd,
  cached_llval, null_value, cached_null_value
*/
#define get_sys_var_safe(type) \
do { \
  type value; \
  mysql_mutex_lock(&LOCK_global_system_variables); \
  value= *(type*) var->value_ptr(thd, var_type, &component); \
  mysql_mutex_unlock(&LOCK_global_system_variables); \
  cache_present |= GET_SYS_VAR_CACHE_LONG; \
  used_query_id= thd->query_id; \
  cached_llval= null_value ? 0 : (longlong) value; \
  cached_null_value= null_value; \
  return cached_llval; \
} while (0)


longlong Item_func_get_system_var::val_int()
{
  THD *thd= current_thd;

  if (cache_present && thd->query_id == used_query_id)
  {
    if (cache_present & GET_SYS_VAR_CACHE_LONG)
    {
      null_value= cached_null_value;
      return cached_llval;
    } 
    else if (cache_present & GET_SYS_VAR_CACHE_DOUBLE)
    {
      null_value= cached_null_value;
      cached_llval= (longlong) cached_dval;
      cache_present|= GET_SYS_VAR_CACHE_LONG;
      return cached_llval;
    }
    else if (cache_present & GET_SYS_VAR_CACHE_STRING)
    {
      null_value= cached_null_value;
      if (!null_value)
        cached_llval= longlong_from_string_with_check (cached_strval.charset(),
                                                       cached_strval.c_ptr(),
                                                       cached_strval.c_ptr() +
                                                       cached_strval.length());
      else
        cached_llval= 0;
      cache_present|= GET_SYS_VAR_CACHE_LONG;
      return cached_llval;
    }
  }

  switch (var->show_type())
  {
    case SHOW_INT:      get_sys_var_safe (uint);
    case SHOW_LONG:     get_sys_var_safe (ulong);
    case SHOW_SIGNED_LONG: get_sys_var_safe (long);
    case SHOW_LONGLONG: get_sys_var_safe (ulonglong);
    case SHOW_HA_ROWS:  get_sys_var_safe (ha_rows);
    case SHOW_BOOL:     get_sys_var_safe (bool);
    case SHOW_MY_BOOL:  get_sys_var_safe (my_bool);
    case SHOW_DOUBLE:
      {
        double dval= val_real();

        used_query_id= thd->query_id;
        cached_llval= (longlong) dval;
        cache_present|= GET_SYS_VAR_CACHE_LONG;
        return cached_llval;
      }
    case SHOW_CHAR:
    case SHOW_CHAR_PTR:
    case SHOW_LEX_STRING:
      {
        String *str_val= val_str(NULL);
        // Treat empty strings as NULL, like val_real() does.
        if (str_val && str_val->length())
          cached_llval= longlong_from_string_with_check (system_charset_info,
                                                          str_val->c_ptr(), 
                                                          str_val->c_ptr() + 
                                                          str_val->length());
        else
        {
          null_value= TRUE;
          cached_llval= 0;
        }

        cache_present|= GET_SYS_VAR_CACHE_LONG;
        return cached_llval;
      }

    default:            
      my_error(ER_VAR_CANT_BE_READ, MYF(0), var->name.str); 
      return 0;                               // keep the compiler happy
  }
}


String* Item_func_get_system_var::val_str(String* str)
{
  THD *thd= current_thd;

  if (cache_present && thd->query_id == used_query_id)
  {
    if (cache_present & GET_SYS_VAR_CACHE_STRING)
    {
      null_value= cached_null_value;
      return null_value ? NULL : &cached_strval;
    }
    else if (cache_present & GET_SYS_VAR_CACHE_LONG)
    {
      null_value= cached_null_value;
      if (!null_value)
        cached_strval.set (cached_llval, collation.collation);
      cache_present|= GET_SYS_VAR_CACHE_STRING;
      return null_value ? NULL : &cached_strval;
    }
    else if (cache_present & GET_SYS_VAR_CACHE_DOUBLE)
    {
      null_value= cached_null_value;
      if (!null_value)
        cached_strval.set_real (cached_dval, decimals, collation.collation);
      cache_present|= GET_SYS_VAR_CACHE_STRING;
      return null_value ? NULL : &cached_strval;
    }
  }

  str= &cached_strval;
  switch (var->show_type())
  {
    case SHOW_CHAR:
    case SHOW_CHAR_PTR:
    case SHOW_LEX_STRING:
    {
      mysql_mutex_lock(&LOCK_global_system_variables);
      char *cptr= var->show_type() == SHOW_CHAR ? 
        (char*) var->value_ptr(thd, var_type, &component) :
        *(char**) var->value_ptr(thd, var_type, &component);
      if (cptr)
      {
        size_t len= var->show_type() == SHOW_LEX_STRING ?
          ((LEX_STRING*)(var->value_ptr(thd, var_type, &component)))->length :
          strlen(cptr);
        if (str->copy(cptr, len, collation.collation))
        {
          null_value= TRUE;
          str= NULL;
        }
      }
      else
      {
        null_value= TRUE;
        str= NULL;
      }
      mysql_mutex_unlock(&LOCK_global_system_variables);
      break;
    }

    case SHOW_INT:
    case SHOW_LONG:
    case SHOW_SIGNED_LONG:
    case SHOW_LONGLONG:
    case SHOW_HA_ROWS:
    case SHOW_BOOL:
    case SHOW_MY_BOOL:
      str->set (val_int(), collation.collation);
      break;
    case SHOW_DOUBLE:
      str->set_real (val_real(), decimals, collation.collation);
      break;

    default:
      my_error(ER_VAR_CANT_BE_READ, MYF(0), var->name.str);
      str= NULL;
      break;
  }

  cache_present|= GET_SYS_VAR_CACHE_STRING;
  used_query_id= thd->query_id;
  cached_null_value= null_value;
  return str;
}


double Item_func_get_system_var::val_real()
{
  THD *thd= current_thd;

  if (cache_present && thd->query_id == used_query_id)
  {
    if (cache_present & GET_SYS_VAR_CACHE_DOUBLE)
    {
      null_value= cached_null_value;
      return cached_dval;
    }
    else if (cache_present & GET_SYS_VAR_CACHE_LONG)
    {
      null_value= cached_null_value;
      cached_dval= (double)cached_llval;
      cache_present|= GET_SYS_VAR_CACHE_DOUBLE;
      return cached_dval;
    }
    else if (cache_present & GET_SYS_VAR_CACHE_STRING)
    {
      null_value= cached_null_value;
      if (!null_value)
        cached_dval= double_from_string_with_check (cached_strval.charset(),
                                                    cached_strval.c_ptr(),
                                                    cached_strval.c_ptr() +
                                                    cached_strval.length());
      else
        cached_dval= 0;
      cache_present|= GET_SYS_VAR_CACHE_DOUBLE;
      return cached_dval;
    }
  }

  switch (var->show_type())
  {
    case SHOW_DOUBLE:
      mysql_mutex_lock(&LOCK_global_system_variables);
      cached_dval= *(double*) var->value_ptr(thd, var_type, &component);
      mysql_mutex_unlock(&LOCK_global_system_variables);
      used_query_id= thd->query_id;
      cached_null_value= null_value;
      if (null_value)
        cached_dval= 0;
      cache_present|= GET_SYS_VAR_CACHE_DOUBLE;
      return cached_dval;
    case SHOW_CHAR:
    case SHOW_LEX_STRING:
    case SHOW_CHAR_PTR:
      {
        mysql_mutex_lock(&LOCK_global_system_variables);
        char *cptr= var->show_type() == SHOW_CHAR ? 
          (char*) var->value_ptr(thd, var_type, &component) :
          *(char**) var->value_ptr(thd, var_type, &component);
        // Treat empty strings as NULL, like val_int() does.
        if (cptr && *cptr)
          cached_dval= double_from_string_with_check (system_charset_info, 
                                                cptr, cptr + strlen (cptr));
        else
        {
          null_value= TRUE;
          cached_dval= 0;
        }
        mysql_mutex_unlock(&LOCK_global_system_variables);
        used_query_id= thd->query_id;
        cached_null_value= null_value;
        cache_present|= GET_SYS_VAR_CACHE_DOUBLE;
        return cached_dval;
      }
    case SHOW_INT:
    case SHOW_LONG:
    case SHOW_SIGNED_LONG:
    case SHOW_LONGLONG:
    case SHOW_HA_ROWS:
    case SHOW_BOOL:
    case SHOW_MY_BOOL:
        cached_dval= (double) val_int();
        cache_present|= GET_SYS_VAR_CACHE_DOUBLE;
        used_query_id= thd->query_id;
        cached_null_value= null_value;
        return cached_dval;
    default:
      my_error(ER_VAR_CANT_BE_READ, MYF(0), var->name.str);
      return 0;
  }
}


bool Item_func_get_system_var::eq(const Item *item, bool binary_cmp) const
{
  /* Assume we don't have rtti */
  if (this == item)
    return 1;					// Same item is same.
  /* Check if other type is also a get_user_var() object */
  if (item->type() != FUNC_ITEM ||
      ((Item_func*) item)->functype() != functype())
    return 0;
  Item_func_get_system_var *other=(Item_func_get_system_var*) item;
  return (var == other->var && var_type == other->var_type);
}


void Item_func_get_system_var::cleanup()
{
  Item_func::cleanup();
  cache_present= 0;
  var_type= orig_var_type;
  cached_strval.free();
}


void Item_func_match::init_search(bool no_order)
{
  DBUG_ENTER("Item_func_match::init_search");

  /* Check if init_search() has been called before */
  if (ft_handler)
  {
    /*
      We should reset ft_handler as it is cleaned up
      on destruction of FT_SELECT object
      (necessary in case of re-execution of subquery).
      TODO: FT_SELECT should not clean up ft_handler.
    */
    if (join_key)
      table->file->ft_handler= ft_handler;
    DBUG_VOID_RETURN;
  }

  if (key == NO_SUCH_KEY)
  {
    List<Item> fields;
    fields.push_back(new Item_string(" ",1, cmp_collation.collation));
    for (uint i=1; i < arg_count; i++)
      fields.push_back(args[i]);
    concat_ws=new Item_func_concat_ws(fields);
    /*
      Above function used only to get value and do not need fix_fields for it:
      Item_string - basic constant
      fields - fix_fields() was already called for this arguments
      Item_func_concat_ws - do not need fix_fields() to produce value
    */
    concat_ws->quick_fix_field();
  }

  if (master)
  {
    join_key=master->join_key=join_key|master->join_key;
    master->init_search(no_order);
    ft_handler=master->ft_handler;
    join_key=master->join_key;
    DBUG_VOID_RETURN;
  }

  String *ft_tmp= 0;

  // MATCH ... AGAINST (NULL) is meaningless, but possible
  if (!(ft_tmp=key_item()->val_str(&value)))
  {
    ft_tmp= &value;
    value.set("",0,cmp_collation.collation);
  }

  if (ft_tmp->charset() != cmp_collation.collation)
  {
    uint dummy_errors;
    search_value.copy(ft_tmp->ptr(), ft_tmp->length(), ft_tmp->charset(),
                      cmp_collation.collation, &dummy_errors);
    ft_tmp= &search_value;
  }

  if (join_key && !no_order)
    flags|=FT_SORTED;
  ft_handler=table->file->ft_init_ext(flags, key, ft_tmp);

  if (join_key)
    table->file->ft_handler=ft_handler;

  DBUG_VOID_RETURN;
}


bool Item_func_match::fix_fields(THD *thd, Item **ref)
{
  DBUG_ASSERT(fixed == 0);
  Item *UNINIT_VAR(item);                        // Safe as arg_count is > 1

  maybe_null=1;
  join_key=0;

  /*
    const_item is assumed in quite a bit of places, so it would be difficult
    to remove;  If it would ever to be removed, this should include
    modifications to find_best and auto_close as complement to auto_init code
    above.
   */
  if (Item_func::fix_fields(thd, ref) ||
      !args[0]->const_during_execution())
  {
    my_error(ER_WRONG_ARGUMENTS,MYF(0),"AGAINST");
    return TRUE;
  }

  const_item_cache=0;
  for (uint i=1 ; i < arg_count ; i++)
  {
    item=args[i];
    if (item->type() == Item::REF_ITEM)
      args[i]= item= *((Item_ref *)item)->ref;
    if (item->type() != Item::FIELD_ITEM)
    {
      my_error(ER_WRONG_ARGUMENTS, MYF(0), "AGAINST");
      return TRUE;
    }
  }
  /*
    Check that all columns come from the same table.
    We've already checked that columns in MATCH are fields so
    PARAM_TABLE_BIT can only appear from AGAINST argument.
  */
  if ((used_tables_cache & ~PARAM_TABLE_BIT) != item->used_tables())
    key=NO_SUCH_KEY;

  if (key == NO_SUCH_KEY && !(flags & FT_BOOL))
  {
    my_error(ER_WRONG_ARGUMENTS,MYF(0),"MATCH");
    return TRUE;
  }
  table=((Item_field *)item)->field->table;
  if (!(table->file->ha_table_flags() & HA_CAN_FULLTEXT))
  {
    my_error(ER_TABLE_CANT_HANDLE_FT, MYF(0));
    return 1;
  }
  table->fulltext_searched=1;
  return agg_item_collations_for_comparison(cmp_collation, func_name(),
                                            args+1, arg_count-1, 0);
}

bool Item_func_match::fix_index()
{
  Item_field *item;
  uint ft_to_key[MAX_KEY], ft_cnt[MAX_KEY], fts=0, keynr;
  uint max_cnt=0, mkeys=0, i;

  if (key == NO_SUCH_KEY)
    return 0;
  
  if (!table) 
    goto err;

  for (keynr=0 ; keynr < table->s->keys ; keynr++)
  {
    if ((table->key_info[keynr].flags & HA_FULLTEXT) &&
        (flags & FT_BOOL ? table->keys_in_use_for_query.is_set(keynr) :
                           table->s->keys_in_use.is_set(keynr)))

    {
      ft_to_key[fts]=keynr;
      ft_cnt[fts]=0;
      fts++;
    }
  }

  if (!fts)
    goto err;

  for (i=1; i < arg_count; i++)
  {
    item=(Item_field*)args[i];
    for (keynr=0 ; keynr < fts ; keynr++)
    {
      KEY *ft_key=&table->key_info[ft_to_key[keynr]];
      uint key_parts=ft_key->key_parts;

      for (uint part=0 ; part < key_parts ; part++)
      {
	if (item->field->eq(ft_key->key_part[part].field))
	  ft_cnt[keynr]++;
      }
    }
  }

  for (keynr=0 ; keynr < fts ; keynr++)
  {
    if (ft_cnt[keynr] > max_cnt)
    {
      mkeys=0;
      max_cnt=ft_cnt[mkeys]=ft_cnt[keynr];
      ft_to_key[mkeys]=ft_to_key[keynr];
      continue;
    }
    if (max_cnt && ft_cnt[keynr] == max_cnt)
    {
      mkeys++;
      ft_cnt[mkeys]=ft_cnt[keynr];
      ft_to_key[mkeys]=ft_to_key[keynr];
      continue;
    }
  }

  for (keynr=0 ; keynr <= mkeys ; keynr++)
  {
    // partial keys doesn't work
    if (max_cnt < arg_count-1 ||
        max_cnt < table->key_info[ft_to_key[keynr]].key_parts)
      continue;

    key=ft_to_key[keynr];

    return 0;
  }

err:
  if (flags & FT_BOOL)
  {
    key=NO_SUCH_KEY;
    return 0;
  }
  my_message(ER_FT_MATCHING_KEY_NOT_FOUND,
             ER(ER_FT_MATCHING_KEY_NOT_FOUND), MYF(0));
  return 1;
}


bool Item_func_match::eq(const Item *item, bool binary_cmp) const
{
  /* We ignore FT_SORTED flag when checking for equality since result is
     equvialent regardless of sorting */
  if (item->type() != FUNC_ITEM ||
      ((Item_func*)item)->functype() != FT_FUNC ||
      (flags | FT_SORTED) != (((Item_func_match*)item)->flags | FT_SORTED))
    return 0;

  Item_func_match *ifm=(Item_func_match*) item;

  if (key == ifm->key && table == ifm->table &&
      key_item()->eq(ifm->key_item(), binary_cmp))
    return 1;

  return 0;
}


double Item_func_match::val_real()
{
  DBUG_ASSERT(fixed == 1);
  DBUG_ENTER("Item_func_match::val");
  if (ft_handler == NULL)
    DBUG_RETURN(-1.0);

  if (key != NO_SUCH_KEY && table->null_row) /* NULL row from an outer join */
    DBUG_RETURN(0.0);

  if (join_key)
  {
    if (table->file->ft_handler)
      DBUG_RETURN(ft_handler->please->get_relevance(ft_handler));
    join_key=0;
  }

  if (key == NO_SUCH_KEY)
  {
    String *a= concat_ws->val_str(&value);
    if ((null_value= (a == 0)) || !a->length())
      DBUG_RETURN(0);
    DBUG_RETURN(ft_handler->please->find_relevance(ft_handler,
				      (uchar *)a->ptr(), a->length()));
  }
  DBUG_RETURN(ft_handler->please->find_relevance(ft_handler,
                                                 table->record[0], 0));
}

void Item_func_match::print(String *str, enum_query_type query_type)
{
  str->append(STRING_WITH_LEN("(match "));
  print_args(str, 1, query_type);
  str->append(STRING_WITH_LEN(" against ("));
  args[0]->print(str, query_type);
  if (flags & FT_BOOL)
    str->append(STRING_WITH_LEN(" in boolean mode"));
  else if (flags & FT_EXPAND)
    str->append(STRING_WITH_LEN(" with query expansion"));
  str->append(STRING_WITH_LEN("))"));
}

longlong Item_func_bit_xor::val_int()
{
  DBUG_ASSERT(fixed == 1);
  ulonglong arg1= (ulonglong) args[0]->val_int();
  ulonglong arg2= (ulonglong) args[1]->val_int();
  if ((null_value= (args[0]->null_value || args[1]->null_value)))
    return 0;
  return (longlong) (arg1 ^ arg2);
}


/***************************************************************************
  System variables
****************************************************************************/

/**
  Return value of an system variable base[.name] as a constant item.

  @param thd			Thread handler
  @param var_type		global / session
  @param name		        Name of base or system variable
  @param component		Component.

  @note
    If component.str = 0 then the variable name is in 'name'

  @return
    - 0  : error
    - #  : constant item
*/


Item *get_system_var(THD *thd, enum_var_type var_type, LEX_STRING name,
		     LEX_STRING component)
{
  sys_var *var;
  LEX_STRING *base_name, *component_name;

  if (component.str)
  {
    base_name= &component;
    component_name= &name;
  }
  else
  {
    base_name= &name;
    component_name= &component;			// Empty string
  }

  if (!(var= find_sys_var(thd, base_name->str, base_name->length)))
    return 0;
  if (component.str)
  {
    if (!var->is_struct())
    {
      my_error(ER_VARIABLE_IS_NOT_STRUCT, MYF(0), base_name->str);
      return 0;
    }
  }
  thd->lex->uncacheable(UNCACHEABLE_SIDEEFFECT);

  set_if_smaller(component_name->length, MAX_SYS_VAR_LENGTH);
  
  var->do_deprecated_warning(thd);

  return new Item_func_get_system_var(var, var_type, component_name,
                                      NULL, 0);
}


/**
  Check a user level lock.

  Sets null_value=TRUE on error.

  @retval
    1		Available
  @retval
    0		Already taken, or error
*/

longlong Item_func_is_free_lock::val_int()
{
  DBUG_ASSERT(fixed == 1);
  String *res=args[0]->val_str(&value);
  User_level_lock *ull;

  null_value=0;
  if (!res || !res->length())
  {
    null_value=1;
    return 0;
  }
  
  mysql_mutex_lock(&LOCK_user_locks);
  ull= (User_level_lock *) my_hash_search(&hash_user_locks, (uchar*) res->ptr(),
                                          (size_t) res->length());
  mysql_mutex_unlock(&LOCK_user_locks);
  if (!ull || !ull->locked)
    return 1;
  return 0;
}

void Item_func_is_used_lock::fix_length_and_dec()
{
  Item_int_func::fix_length_and_dec();
  unsigned_flag= 1;
  maybe_null= 1;
}

longlong Item_func_is_used_lock::val_int()
{
  DBUG_ASSERT(fixed == 1);
  String *res=args[0]->val_str(&value);
  User_level_lock *ull;

  null_value=1;
  if (!res || !res->length())
    return 0;
  
  mysql_mutex_lock(&LOCK_user_locks);
  ull= (User_level_lock *) my_hash_search(&hash_user_locks, (uchar*) res->ptr(),
                                          (size_t) res->length());
  mysql_mutex_unlock(&LOCK_user_locks);
  if (!ull || !ull->locked)
    return 0;

  null_value=0;
  return ull->thread_id;
}


longlong Item_func_row_count::val_int()
{
  DBUG_ASSERT(fixed == 1);
  THD *thd= current_thd;

  return thd->get_row_count_func();
}




Item_func_sp::Item_func_sp(Name_resolution_context *context_arg, sp_name *name)
  :Item_func(), context(context_arg), m_name(name), m_sp(NULL), sp_result_field(NULL)
{
  maybe_null= 1;
  m_name->init_qname(current_thd);
  dummy_table= (TABLE*) sql_calloc(sizeof(TABLE)+ sizeof(TABLE_SHARE));
  dummy_table->s= (TABLE_SHARE*) (dummy_table+1);
  with_stored_program= true;
}


Item_func_sp::Item_func_sp(Name_resolution_context *context_arg,
                           sp_name *name, List<Item> &list)
  :Item_func(list), context(context_arg), m_name(name), m_sp(NULL),sp_result_field(NULL)
{
  maybe_null= 1;
  m_name->init_qname(current_thd);
  dummy_table= (TABLE*) sql_calloc(sizeof(TABLE)+ sizeof(TABLE_SHARE));
  dummy_table->s= (TABLE_SHARE*) (dummy_table+1);
  with_stored_program= true;
}


void
Item_func_sp::cleanup()
{
  if (sp_result_field)
  {
    delete sp_result_field;
    sp_result_field= NULL;
  }
  m_sp= NULL;
  dummy_table->alias= NULL;
  Item_func::cleanup();
  tables_locked_cache= false;
  with_stored_program= true;
}

const char *
Item_func_sp::func_name() const
{
  THD *thd= current_thd;
  /* Calculate length to avoid reallocation of string for sure */
  uint len= (((m_name->m_explicit_name ? m_name->m_db.length : 0) +
              m_name->m_name.length)*2 + //characters*quoting
             2 +                         // ` and `
             (m_name->m_explicit_name ?
              3 : 0) +                   // '`', '`' and '.' for the db
             1 +                         // end of string
             ALIGN_SIZE(1));             // to avoid String reallocation
  String qname((char *)alloc_root(thd->mem_root, len), len,
               system_charset_info);

  qname.length(0);
  if (m_name->m_explicit_name)
  {
    append_identifier(thd, &qname, m_name->m_db.str, m_name->m_db.length);
    qname.append('.');
  }
  append_identifier(thd, &qname, m_name->m_name.str, m_name->m_name.length);
  return qname.ptr();
}


table_map Item_func_sp::get_initial_pseudo_tables() const
{
  return m_sp->m_chistics->detistic ? 0 : RAND_TABLE_BIT;
}


void my_missing_function_error(const LEX_STRING &token, const char *func_name)
{
  if (token.length && is_lex_native_function (&token))
    my_error(ER_FUNC_INEXISTENT_NAME_COLLISION, MYF(0), func_name);
  else
    my_error(ER_SP_DOES_NOT_EXIST, MYF(0), "FUNCTION", func_name);
}


/**
  @brief Initialize the result field by creating a temporary dummy table
    and assign it to a newly created field object. Meta data used to
    create the field is fetched from the sp_head belonging to the stored
    proceedure found in the stored procedure functon cache.
  
  @note This function should be called from fix_fields to init the result
    field. It is some what related to Item_field.

  @see Item_field

  @param thd A pointer to the session and thread context.

  @return Function return error status.
  @retval TRUE is returned on an error
  @retval FALSE is returned on success.
*/

bool
Item_func_sp::init_result_field(THD *thd)
{
  LEX_STRING empty_name= { C_STRING_WITH_LEN("") };
  TABLE_SHARE *share;
  DBUG_ENTER("Item_func_sp::init_result_field");

  DBUG_ASSERT(m_sp == NULL);
  DBUG_ASSERT(sp_result_field == NULL);

  if (!(m_sp= sp_find_routine(thd, SP_TYPE_FUNCTION, m_name,
                               &thd->sp_func_cache, TRUE)))
  {
    my_missing_function_error (m_name->m_name, m_name->m_qname.str);
    context->process_error(thd);
    DBUG_RETURN(TRUE);
  }

  /*
     A Field need to be attached to a Table.
     Below we "create" a dummy table by initializing 
     the needed pointers.
   */
  
  share= dummy_table->s;
  dummy_table->alias = "";
  dummy_table->maybe_null = maybe_null;
  dummy_table->in_use= thd;
  dummy_table->copy_blobs= TRUE;
  share->table_cache_key = empty_name;
  share->table_name = empty_name;

  if (!(sp_result_field= m_sp->create_result_field(max_length, item_name.ptr(),
                                                   dummy_table)))
  {
   DBUG_RETURN(TRUE);
  }
  
  if (sp_result_field->pack_length() > sizeof(result_buf))
  {
    void *tmp;
    if (!(tmp= sql_alloc(sp_result_field->pack_length())))
      DBUG_RETURN(TRUE);
    sp_result_field->move_field((uchar*) tmp);
  }
  else
    sp_result_field->move_field(result_buf);
  
  sp_result_field->set_null_ptr((uchar *) &null_value, 1);
  DBUG_RETURN(FALSE);
}


/**
  @brief Initialize local members with values from the Field interface.

  @note called from Item::fix_fields.
*/

void Item_func_sp::fix_length_and_dec()
{
  DBUG_ENTER("Item_func_sp::fix_length_and_dec");

  DBUG_ASSERT(sp_result_field);
  decimals= sp_result_field->decimals();
  max_length= sp_result_field->field_length;
  collation.set(sp_result_field->charset());
  maybe_null= 1;
  unsigned_flag= test(sp_result_field->flags & UNSIGNED_FLAG);

  DBUG_VOID_RETURN;
}


void Item_func_sp::update_null_value()
{
  /*
    This method is called when we try to check if the item value is NULL.
    We call Item_func_sp::execute() to get value of null_value attribute
    as a side effect of its execution.
    We ignore any error since update_null_value() doesn't return value.
    We used to delegate nullability check to Item::update_null_value as
    a result of a chain of function calls:
     Item_func_isnull::val_int --> Item_func::is_null -->
      Item::update_null_value -->Item_func_sp::val_int -->
        Field_varstring::val_int
    Such approach resulted in a call of push_warning_printf() in case
    if a stored program value couldn't be cast to integer (the case when
    for example there was a stored function that declared as returning
    varchar(1) and a function's implementation returned "Y" from its body).
  */
  execute();
}


/**
  @brief Execute function & store value in field.

  @return Function returns error status.
  @retval FALSE on success.
  @retval TRUE if an error occurred.
*/

bool
Item_func_sp::execute()
{
  THD *thd= current_thd;
  
  /* Execute function and store the return value in the field. */

  if (execute_impl(thd))
  {
    null_value= 1;
    context->process_error(thd);
    if (thd->killed)
      thd->send_kill_message();
    return TRUE;
  }

  /* Check that the field (the value) is not NULL. */

  null_value= sp_result_field->is_null();

  return null_value;
}


/**
   @brief Execute function and store the return value in the field.

   @note This function was intended to be the concrete implementation of
    the interface function execute. This was never realized.

   @return The error state.
   @retval FALSE on success
   @retval TRUE if an error occurred.
*/
bool
Item_func_sp::execute_impl(THD *thd)
{
  bool err_status= TRUE;
  Sub_statement_state statement_state;
#ifndef NO_EMBEDDED_ACCESS_CHECKS
  Security_context *save_security_ctx= thd->security_ctx;
#endif
  enum enum_sp_data_access access=
    (m_sp->m_chistics->daccess == SP_DEFAULT_ACCESS) ?
     SP_DEFAULT_ACCESS_MAPPING : m_sp->m_chistics->daccess;

  DBUG_ENTER("Item_func_sp::execute_impl");

#ifndef NO_EMBEDDED_ACCESS_CHECKS
  if (context->security_ctx)
  {
    /* Set view definer security context */
    thd->security_ctx= context->security_ctx;
  }
#endif
  if (sp_check_access(thd))
    goto error;

  /*
    Throw an error if a non-deterministic function is called while
    statement-based replication (SBR) is active.
  */

  if (!m_sp->m_chistics->detistic && !trust_function_creators &&
      (access == SP_CONTAINS_SQL || access == SP_MODIFIES_SQL_DATA) &&
      (mysql_bin_log.is_open() &&
       thd->variables.binlog_format == BINLOG_FORMAT_STMT))
  {
    my_error(ER_BINLOG_UNSAFE_ROUTINE, MYF(0));
    goto error;
  }

  /*
    Disable the binlogging if this is not a SELECT statement. If this is a
    SELECT, leave binlogging on, so execute_function() code writes the
    function call into binlog.
  */
  thd->reset_sub_statement_state(&statement_state, SUB_STMT_FUNCTION);
  err_status= m_sp->execute_function(thd, args, arg_count, sp_result_field); 
  thd->restore_sub_statement_state(&statement_state);

error:
#ifndef NO_EMBEDDED_ACCESS_CHECKS
  thd->security_ctx= save_security_ctx;
#endif

  DBUG_RETURN(err_status);
}


void
Item_func_sp::make_field(Send_field *tmp_field)
{
  DBUG_ENTER("Item_func_sp::make_field");
  DBUG_ASSERT(sp_result_field);
  sp_result_field->make_field(tmp_field);
  if (item_name.is_set())
    tmp_field->col_name= item_name.ptr();
  DBUG_VOID_RETURN;
}


enum enum_field_types
Item_func_sp::field_type() const
{
  DBUG_ENTER("Item_func_sp::field_type");
  DBUG_ASSERT(sp_result_field);
  DBUG_RETURN(sp_result_field->type());
}

Item_result
Item_func_sp::result_type() const
{
  DBUG_ENTER("Item_func_sp::result_type");
  DBUG_PRINT("info", ("m_sp = %p", (void *) m_sp));
  DBUG_ASSERT(sp_result_field);
  DBUG_RETURN(sp_result_field->result_type());
}

longlong Item_func_found_rows::val_int()
{
  DBUG_ASSERT(fixed == 1);
  return current_thd->found_rows();
}


Field *
Item_func_sp::tmp_table_field(TABLE *t_arg)
{
  DBUG_ENTER("Item_func_sp::tmp_table_field");

  DBUG_ASSERT(sp_result_field);
  DBUG_RETURN(sp_result_field);
}


/**
  @brief Checks if requested access to function can be granted to user.
    If function isn't found yet, it searches function first.
    If function can't be found or user don't have requested access
    error is raised.

  @param thd thread handler

  @return Indication if the access was granted or not.
  @retval FALSE Access is granted.
  @retval TRUE Requested access can't be granted or function doesn't exists.
    
*/

bool
Item_func_sp::sp_check_access(THD *thd)
{
  DBUG_ENTER("Item_func_sp::sp_check_access");
  DBUG_ASSERT(m_sp);
#ifndef NO_EMBEDDED_ACCESS_CHECKS
  if (check_routine_access(thd, EXECUTE_ACL,
			   m_sp->m_db.str, m_sp->m_name.str, 0, FALSE))
    DBUG_RETURN(TRUE);
#endif

  DBUG_RETURN(FALSE);
}


bool
Item_func_sp::fix_fields(THD *thd, Item **ref)
{
  bool res;
#ifndef NO_EMBEDDED_ACCESS_CHECKS
  Security_context *save_security_ctx= thd->security_ctx;
#endif

  DBUG_ENTER("Item_func_sp::fix_fields");
  DBUG_ASSERT(fixed == 0);

#ifndef NO_EMBEDDED_ACCESS_CHECKS
  /* 
    Checking privileges to execute the function while creating view and
    executing the function of select.
   */
  if (!(thd->lex->context_analysis_only & CONTEXT_ANALYSIS_ONLY_VIEW) ||
      (thd->lex->sql_command == SQLCOM_CREATE_VIEW))
  {
    if (context->security_ctx)
    {
      /* Set view definer security context */
      thd->security_ctx= context->security_ctx;
    }

    /*
      Check whether user has execute privilege or not
     */
    res= check_routine_access(thd, EXECUTE_ACL, m_name->m_db.str,
                              m_name->m_name.str, 0, FALSE);
    thd->security_ctx= save_security_ctx;

    if (res)
    {
      context->process_error(thd);
      DBUG_RETURN(res);
    }
  }
#endif

  /*
    We must call init_result_field before Item_func::fix_fields() 
    to make m_sp and result_field members available to fix_length_and_dec(),
    which is called from Item_func::fix_fields().
  */
  res= init_result_field(thd);

  if (res)
    DBUG_RETURN(res);

  res= Item_func::fix_fields(thd, ref);

  /* These is reset/set by Item_func::fix_fields. */
  with_stored_program= true;
  if (!m_sp->m_chistics->detistic || !tables_locked_cache)
    const_item_cache= false;

  if (res)
    DBUG_RETURN(res);

  if (thd->lex->context_analysis_only & CONTEXT_ANALYSIS_ONLY_VIEW)
  {
    /*
      Here we check privileges of the stored routine only during view
      creation, in order to validate the view.  A runtime check is
      perfomed in Item_func_sp::execute(), and this method is not
      called during context analysis.  Notice, that during view
      creation we do not infer into stored routine bodies and do not
      check privileges of its statements, which would probably be a
      good idea especially if the view has SQL SECURITY DEFINER and
      the used stored procedure has SQL SECURITY DEFINER.
    */
    res= sp_check_access(thd);
#ifndef NO_EMBEDDED_ACCESS_CHECKS
    /*
      Try to set and restore the security context to see whether it's valid
    */
    Security_context *save_secutiry_ctx;
    res= m_sp->set_security_ctx(thd, &save_secutiry_ctx);
    if (!res)
      m_sp->m_security_ctx.restore_security_context(thd, save_secutiry_ctx);
    
#endif /* ! NO_EMBEDDED_ACCESS_CHECKS */
  }

<<<<<<< HEAD
  if (!m_sp->m_chistics->detistic)
    const_item_cache= false;

=======
>>>>>>> b7fc4388
  DBUG_RETURN(res);
}


void Item_func_sp::update_used_tables()
{
  Item_func::update_used_tables();

  if (!m_sp->m_chistics->detistic)
    const_item_cache= false;
<<<<<<< HEAD
=======

  /* This is reset by Item_func::update_used_tables(). */
  with_stored_program= true;
>>>>>>> b7fc4388
}


/*
  uuid_short handling.

  The short uuid is defined as a longlong that contains the following bytes:

  Bytes  Comment
  1      Server_id & 255
  4      Startup time of server in seconds
  3      Incrementor

  This means that an uuid is guaranteed to be unique
  even in a replication environment if the following holds:

  - The last byte of the server id is unique
  - If you between two shutdown of the server don't get more than
    an average of 2^24 = 16M calls to uuid_short() per second.
*/

ulonglong uuid_value;

void uuid_short_init()
{
  uuid_value= ((((ulonglong) server_id) << 56) + 
               (((ulonglong) server_start_time) << 24));
}


longlong Item_func_uuid_short::val_int()
{
  ulonglong val;
  mysql_mutex_lock(&LOCK_uuid_generator);
  val= uuid_value++;
  mysql_mutex_unlock(&LOCK_uuid_generator);
  return (longlong) val;
}<|MERGE_RESOLUTION|>--- conflicted
+++ resolved
@@ -170,16 +170,6 @@
 Item_func::fix_fields(THD *thd, Item **ref)
 {
   DBUG_ASSERT(fixed == 0 || basic_const_item());
-<<<<<<< HEAD
-  Item **arg,**arg_end;
-  uchar buff[STACK_BUFF_ALLOC];			// Max argument in function
-  st_select_lex::Resolve_place save_resolve= st_select_lex::RESOLVE_NONE;
-  if (thd->lex->current_select != NULL)
-  {
-    save_resolve= thd->lex->current_select->resolve_place;
-    thd->lex->current_select->resolve_place= st_select_lex::RESOLVE_NONE;
-  }
-=======
 
   Item **arg,**arg_end;
   uchar buff[STACK_BUFF_ALLOC];			// Max argument in function
@@ -188,7 +178,6 @@
                            &thd->lex->current_select->resolve_place : NULL,
                            st_select_lex::RESOLVE_NONE,
                            thd->lex->current_select);
->>>>>>> b7fc4388
   used_tables_cache= get_initial_pseudo_tables();
   not_null_tables_cache= 0;
   const_item_cache=1;
@@ -236,18 +225,13 @@
       not_null_tables_cache|= item->not_null_tables();
       const_item_cache&=      item->const_item();
       with_subselect|=        item->has_subquery();
-<<<<<<< HEAD
-=======
       with_stored_program|=   item->has_stored_program();
->>>>>>> b7fc4388
     }
   }
   fix_length_and_dec();
   if (thd->is_error()) // An error inside fix_length_and_dec occured
     return TRUE;
   fixed= 1;
-  if (thd->lex->current_select != NULL)
-    thd->lex->current_select->resolve_place= save_resolve;
   return FALSE;
 }
 
@@ -432,20 +416,14 @@
   used_tables_cache= get_initial_pseudo_tables();
   const_item_cache=1;
   with_subselect= false;
-<<<<<<< HEAD
-=======
   with_stored_program= false;
->>>>>>> b7fc4388
   for (uint i=0 ; i < arg_count ; i++)
   {
     args[i]->update_used_tables();
     used_tables_cache|=args[i]->used_tables();
     const_item_cache&=args[i]->const_item();
     with_subselect|= args[i]->has_subquery();
-<<<<<<< HEAD
-=======
     with_stored_program|= args[i]->has_stored_program();
->>>>>>> b7fc4388
   }
 }
 
@@ -4082,7 +4060,6 @@
   longlong timeout = (arg_count==3) ? args[2]->val_int() : 0 ;
   if (active_mi == NULL ||
       (event_count = active_mi->rli->wait_for_pos(thd, log_name, pos, timeout)) == -2)
-<<<<<<< HEAD
   {
     null_value = 1;
     event_count=0;
@@ -4091,36 +4068,6 @@
   return event_count;
 }
 
-longlong Item_master_gtid_set_wait::val_int()
-{
-  DBUG_ASSERT(fixed == 1);
-  THD* thd = current_thd;
-  String *gtid= args[0]->val_str(&value);
-  int event_count= 0;
-
-  null_value=0;
-  if (thd->slave_thread || !gtid)
-  {
-    null_value = 1;
-    return event_count;
-  }
-
-#if defined(HAVE_REPLICATION)
-  longlong timeout = (arg_count== 2) ? args[1]->val_int() : 0;
-  if ((event_count = active_mi->rli->wait_for_gtid_set(thd, gtid, timeout)) == -2)
-=======
->>>>>>> b7fc4388
-  {
-    null_value = 1;
-    event_count=0;
-  }
-#endif
-
-  return event_count;
-}
-
-<<<<<<< HEAD
-=======
 longlong Item_master_gtid_set_wait::val_int()
 {
   DBUG_ASSERT(fixed == 1);
@@ -4156,7 +4103,6 @@
   return event_count;
 }
 
->>>>>>> b7fc4388
 #ifdef HAVE_REPLICATION
 /**
   Return 1 if both arguments are Gtid_sets and the first is a subset
@@ -4615,13 +4561,7 @@
 }
 
 
-<<<<<<< HEAD
-#define extra_size sizeof(double)
-
-static user_var_entry *get_variable(HASH *hash, Name_string &name,
-=======
 static user_var_entry *get_variable(HASH *hash, const Name_string &name,
->>>>>>> b7fc4388
 				    bool create_if_not_exists)
 {
   user_var_entry *entry;
@@ -4630,38 +4570,10 @@
                                                  name.length())) &&
       create_if_not_exists)
   {
-<<<<<<< HEAD
-    uint size=ALIGN_SIZE(sizeof(user_var_entry))+name.length()+1+extra_size;
-=======
->>>>>>> b7fc4388
     if (!my_hash_inited(hash))
       return 0;
     if (!(entry= user_var_entry::create(name)))
       return 0;
-<<<<<<< HEAD
-    entry->name.str=(char*) entry+ ALIGN_SIZE(sizeof(user_var_entry))+
-      extra_size;
-    entry->name.length= name.length();
-    entry->value=0;
-    entry->length=0;
-    entry->update_query_id=0;
-    entry->collation.set(NULL, DERIVATION_IMPLICIT, 0);
-    entry->unsigned_flag= 0;
-    /*
-      If we are here, we were called from a SET or a query which sets a
-      variable. Imagine it is this:
-      INSERT INTO t SELECT @a:=10, @a:=@a+1.
-      Then when we have a Item_func_get_user_var (because of the @a+1) so we
-      think we have to write the value of @a to the binlog. But before that,
-      we have a Item_func_set_user_var to create @a (@a:=10), in this we mark
-      the variable as "already logged" (line below) so that it won't be logged
-      by Item_func_get_user_var (because that's not necessary).
-    */
-    entry->used_query_id=current_thd->query_id;
-    entry->type=STRING_RESULT;
-    name.strcpy(entry->name.str);
-=======
->>>>>>> b7fc4388
     if (my_hash_insert(hash,(uchar*) entry))
     {
       my_free(entry);
@@ -4843,16 +4755,9 @@
     true    failure
 */
 
-<<<<<<< HEAD
-static bool
-update_hash(user_var_entry *entry, bool set_null, void *ptr, uint length,
-            Item_result type, const CHARSET_INFO *cs, Derivation dv,
-            bool unsigned_arg)
-=======
 bool user_var_entry::store(void *ptr, uint length, Item_result type,
                            const CHARSET_INFO *cs, Derivation dv,
                            bool unsigned_arg)
->>>>>>> b7fc4388
 {
   if (store(ptr, length, type))
     return true;
@@ -7071,28 +6976,19 @@
 #endif /* ! NO_EMBEDDED_ACCESS_CHECKS */
   }
 
-<<<<<<< HEAD
+  DBUG_RETURN(res);
+}
+
+
+void Item_func_sp::update_used_tables()
+{
+  Item_func::update_used_tables();
+
   if (!m_sp->m_chistics->detistic)
     const_item_cache= false;
 
-=======
->>>>>>> b7fc4388
-  DBUG_RETURN(res);
-}
-
-
-void Item_func_sp::update_used_tables()
-{
-  Item_func::update_used_tables();
-
-  if (!m_sp->m_chistics->detistic)
-    const_item_cache= false;
-<<<<<<< HEAD
-=======
-
   /* This is reset by Item_func::update_used_tables(). */
   with_stored_program= true;
->>>>>>> b7fc4388
 }
 
 
