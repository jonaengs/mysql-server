/* Copyright (c) 2000, 2010, Oracle and/or its affiliates. All rights reserved.

   This program is free software; you can redistribute it and/or modify
   it under the terms of the GNU General Public License as published by
   the Free Software Foundation; version 2 of the License.

   This program is distributed in the hope that it will be useful,
   but WITHOUT ANY WARRANTY; without even the implied warranty of
   MERCHANTABILITY or FITNESS FOR A PARTICULAR PURPOSE.  See the
   GNU General Public License for more details.

   You should have received a copy of the GNU General Public License
   along with this program; if not, write to the Free Software Foundation,
   51 Franklin Street, Suite 500, Boston, MA 02110-1335 USA */


/**
  @file

  @brief
  This file defines all numerical functions
*/

#ifdef USE_PRAGMA_IMPLEMENTATION
#pragma implementation				// gcc: Class implementation
#endif

#include "my_global.h"                          /* NO_EMBEDDED_ACCESS_CHECKS */
#include "sql_priv.h"
/*
  It is necessary to include set_var.h instead of item.h because there
  are dependencies on include order for set_var.h and item.h. This
  will be resolved later.
*/
#include "sql_class.h"                          // set_var.h: THD
#include "set_var.h"
#include "rpl_slave.h"				// for wait_for_master_pos
#include "sql_show.h"                           // append_identifier
#include "strfunc.h"                            // find_type
#include "sql_parse.h"                          // is_update_query
#include "sql_acl.h"                            // EXECUTE_ACL
#include "mysqld.h"                             // LOCK_uuid_generator
#include "rpl_mi.h"
#include <m_ctype.h>
#include <hash.h>
#include <time.h>
#include <ft_global.h>
#include <my_bit.h>

#include "sp_head.h"
#include "sp_rcontext.h"
#include "sp.h"
#include "set_var.h"
#include "debug_sync.h"

#ifdef NO_EMBEDDED_ACCESS_CHECKS
#define sp_restore_security_context(A,B) while (0) {}
#endif

bool check_reserved_words(LEX_STRING *name)
{
  if (!my_strcasecmp(system_charset_info, name->str, "GLOBAL") ||
      !my_strcasecmp(system_charset_info, name->str, "LOCAL") ||
      !my_strcasecmp(system_charset_info, name->str, "SESSION"))
    return TRUE;
  return FALSE;
}


/**
  @return
    TRUE if item is a constant
*/

bool
eval_const_cond(Item *cond)
{
  return ((Item_func*) cond)->val_int() ? TRUE : FALSE;
}


/**
   Test if the sum of arguments overflows the ulonglong range.
*/
static inline bool test_if_sum_overflows_ull(ulonglong arg1, ulonglong arg2)
{
  return ULONGLONG_MAX - arg1 < arg2;
}

void Item_func::set_arguments(List<Item> &list)
{
  allowed_arg_cols= 1;
  arg_count=list.elements;
  args= tmp_arg;                                // If 2 arguments
  if (arg_count <= 2 || (args=(Item**) sql_alloc(sizeof(Item*)*arg_count)))
  {
    List_iterator_fast<Item> li(list);
    Item *item;
    Item **save_args= args;

    while ((item=li++))
    {
      *(save_args++)= item;
      with_sum_func|=item->with_sum_func;
    }
  }
  list.empty();					// Fields are used
}

Item_func::Item_func(List<Item> &list)
  :allowed_arg_cols(1)
{
  set_arguments(list);
}

Item_func::Item_func(THD *thd, Item_func *item)
  :Item_result_field(thd, item),
   allowed_arg_cols(item->allowed_arg_cols),
   arg_count(item->arg_count),
   used_tables_cache(item->used_tables_cache),
   not_null_tables_cache(item->not_null_tables_cache),
   const_item_cache(item->const_item_cache)
{
  if (arg_count)
  {
    if (arg_count <=2)
      args= tmp_arg;
    else
    {
      if (!(args=(Item**) thd->alloc(sizeof(Item*)*arg_count)))
	return;
    }
    memcpy((char*) args, (char*) item->args, sizeof(Item*)*arg_count);
  }
}


/*
  Resolve references to table column for a function and its argument

  SYNOPSIS:
  fix_fields()
  thd		Thread object
  ref		Pointer to where this object is used.  This reference
		is used if we want to replace this object with another
		one (for example in the summary functions).

  DESCRIPTION
    Call fix_fields() for all arguments to the function.  The main intention
    is to allow all Item_field() objects to setup pointers to the table fields.

    Sets as a side effect the following class variables:
      maybe_null	Set if any argument may return NULL
      with_sum_func	Set if any of the arguments contains a sum function
      used_tables_cache Set to union of the tables used by arguments

      str_value.charset If this is a string function, set this to the
			character set for the first argument.
			If any argument is binary, this is set to binary

   If for any item any of the defaults are wrong, then this can
   be fixed in the fix_length_and_dec() function that is called
   after this one or by writing a specialized fix_fields() for the
   item.

  RETURN VALUES
  FALSE	ok
  TRUE	Got error.  Stored with my_error().
*/

bool
Item_func::fix_fields(THD *thd, Item **ref)
{
  DBUG_ASSERT(fixed == 0);
  Item **arg,**arg_end;
  TABLE_LIST *save_emb_on_expr_nest= thd->thd_marker.emb_on_expr_nest;
  uchar buff[STACK_BUFF_ALLOC];			// Max argument in function
  thd->thd_marker.emb_on_expr_nest= NULL;
  used_tables_cache= not_null_tables_cache= 0;
  const_item_cache=1;

  if (check_stack_overrun(thd, STACK_MIN_SIZE, buff))
    return TRUE;				// Fatal error if flag is set!
  if (arg_count)
  {						// Print purify happy
    for (arg=args, arg_end=args+arg_count; arg != arg_end ; arg++)
    {
      Item *item;
      /*
	We can't yet set item to *arg as fix_fields may change *arg
	We shouldn't call fix_fields() twice, so check 'fixed' field first
      */
      if ((!(*arg)->fixed && (*arg)->fix_fields(thd, arg)))
	return TRUE;				/* purecov: inspected */
      item= *arg;

      if (allowed_arg_cols)
      {
        if (item->check_cols(allowed_arg_cols))
          return 1;
      }
      else
      {
        /*  we have to fetch allowed_arg_cols from first argument */
        DBUG_ASSERT(arg == args); // it is first argument
        allowed_arg_cols= item->cols();
        DBUG_ASSERT(allowed_arg_cols); // Can't be 0 any more
      }

      if (item->maybe_null)
	maybe_null=1;

      with_sum_func= with_sum_func || item->with_sum_func;
      used_tables_cache|=     item->used_tables();
      not_null_tables_cache|= item->not_null_tables();
      const_item_cache&=      item->const_item();
      with_subselect|=        item->with_subselect;
    }
  }
  fix_length_and_dec();
  if (thd->is_error()) // An error inside fix_length_and_dec occured
    return TRUE;
  fixed= 1;
  thd->thd_marker.emb_on_expr_nest= save_emb_on_expr_nest;
  return FALSE;
}


<<<<<<< HEAD
void Item_func::fix_after_pullout(st_select_lex *new_parent, Item **ref)
=======
void Item_func::fix_after_pullout(st_select_lex *parent_select,
                                  st_select_lex *removed_select,
                                  Item **ref)
>>>>>>> 9677b72a
{
  Item **arg,**arg_end;

  used_tables_cache= not_null_tables_cache= 0;
  const_item_cache=1;

  if (arg_count)
  {
    for (arg=args, arg_end=args+arg_count; arg != arg_end ; arg++)
    {
<<<<<<< HEAD
      (*arg)->fix_after_pullout(new_parent, arg);
=======
      (*arg)->fix_after_pullout(parent_select, removed_select, arg);
>>>>>>> 9677b72a
      Item *item= *arg;

      used_tables_cache|=     item->used_tables();
      not_null_tables_cache|= item->not_null_tables();
      const_item_cache&=      item->const_item();
    }
  }
}


bool Item_func::walk(Item_processor processor, bool walk_subquery,
                     uchar *argument)
{
  if (arg_count)
  {
    Item **arg,**arg_end;
    for (arg= args, arg_end= args+arg_count; arg != arg_end; arg++)
    {
      if ((*arg)->walk(processor, walk_subquery, argument))
	return 1;
    }
  }
  return (this->*processor)(argument);
}

void Item_func::traverse_cond(Cond_traverser traverser,
                              void *argument, traverse_order order)
{
  if (arg_count)
  {
    Item **arg,**arg_end;

    switch (order) {
    case(PREFIX):
      (*traverser)(this, argument);
      for (arg= args, arg_end= args+arg_count; arg != arg_end; arg++)
      {
	(*arg)->traverse_cond(traverser, argument, order);
      }
      break;
    case (POSTFIX):
      for (arg= args, arg_end= args+arg_count; arg != arg_end; arg++)
      {
	(*arg)->traverse_cond(traverser, argument, order);
      }
      (*traverser)(this, argument);
    }
  }
  else
    (*traverser)(this, argument);
}


/**
  Transform an Item_func object with a transformer callback function.

    The function recursively applies the transform method to each
    argument of the Item_func node.
    If the call of the method for an argument item returns a new item
    the old item is substituted for a new one.
    After this the transformer is applied to the root node
    of the Item_func object. 
  @param transformer   the transformer callback function to be applied to
                       the nodes of the tree of the object
  @param argument      parameter to be passed to the transformer

  @return
    Item returned as the result of transformation of the root node
*/

Item *Item_func::transform(Item_transformer transformer, uchar *argument)
{
  DBUG_ASSERT(!current_thd->is_stmt_prepare());

  if (arg_count)
  {
    Item **arg,**arg_end;
    for (arg= args, arg_end= args+arg_count; arg != arg_end; arg++)
    {
      Item *new_item= (*arg)->transform(transformer, argument);
      if (!new_item)
	return 0;

      /*
        THD::change_item_tree() should be called only if the tree was
        really transformed, i.e. when a new item has been created.
        Otherwise we'll be allocating a lot of unnecessary memory for
        change records at each execution.
      */
      if (*arg != new_item)
        current_thd->change_item_tree(arg, new_item);
    }
  }
  return (this->*transformer)(argument);
}


/**
  Compile Item_func object with a processor and a transformer
  callback functions.

    First the function applies the analyzer to the root node of
    the Item_func object. Then if the analizer succeeeds (returns TRUE)
    the function recursively applies the compile method to each argument
    of the Item_func node.
    If the call of the method for an argument item returns a new item
    the old item is substituted for a new one.
    After this the transformer is applied to the root node
    of the Item_func object. 

  @param analyzer      the analyzer callback function to be applied to the
                       nodes of the tree of the object
  @param[in,out] arg_p parameter to be passed to the processor
  @param transformer   the transformer callback function to be applied to the
                       nodes of the tree of the object
  @param arg_t         parameter to be passed to the transformer

  @return
    Item returned as the result of transformation of the root node
*/

Item *Item_func::compile(Item_analyzer analyzer, uchar **arg_p,
                         Item_transformer transformer, uchar *arg_t)
{
  if (!(this->*analyzer)(arg_p))
    return 0;
  if (arg_count)
  {
    Item **arg,**arg_end;
    for (arg= args, arg_end= args+arg_count; arg != arg_end; arg++)
    {
      /* 
        The same parameter value of arg_p must be passed
        to analyze any argument of the condition formula.
      */   
      uchar *arg_v= *arg_p;
      Item *new_item= (*arg)->compile(analyzer, &arg_v, transformer, arg_t);
      if (new_item && *arg != new_item)
        current_thd->change_item_tree(arg, new_item);
    }
  }
  return (this->*transformer)(arg_t);
}

/**
  See comments in Item_cmp_func::split_sum_func()
*/

void Item_func::split_sum_func(THD *thd, Item **ref_pointer_array,
                               List<Item> &fields)
{
  Item **arg, **arg_end;
  for (arg= args, arg_end= args+arg_count; arg != arg_end ; arg++)
    (*arg)->split_sum_func2(thd, ref_pointer_array, fields, arg, TRUE);
}


void Item_func::update_used_tables()
{
  used_tables_cache=0;
  const_item_cache=1;
  for (uint i=0 ; i < arg_count ; i++)
  {
    args[i]->update_used_tables();
    used_tables_cache|=args[i]->used_tables();
    const_item_cache&=args[i]->const_item();
  }
}


table_map Item_func::used_tables() const
{
  return used_tables_cache;
}


table_map Item_func::not_null_tables() const
{
  return not_null_tables_cache;
}


void Item_func::print(String *str, enum_query_type query_type)
{
  str->append(func_name());
  str->append('(');
  print_args(str, 0, query_type);
  str->append(')');
}


void Item_func::print_args(String *str, uint from, enum_query_type query_type)
{
  for (uint i=from ; i < arg_count ; i++)
  {
    if (i != from)
      str->append(',');
    args[i]->print(str, query_type);
  }
}


void Item_func::print_op(String *str, enum_query_type query_type)
{
  str->append('(');
  for (uint i=0 ; i < arg_count-1 ; i++)
  {
    args[i]->print(str, query_type);
    str->append(' ');
    str->append(func_name());
    str->append(' ');
  }
  args[arg_count-1]->print(str, query_type);
  str->append(')');
}


bool Item_func::eq(const Item *item, bool binary_cmp) const
{
  /* Assume we don't have rtti */
  if (this == item)
    return 1;
  if (item->type() != FUNC_ITEM)
    return 0;
  Item_func *item_func=(Item_func*) item;
  Item_func::Functype func_type;
  if ((func_type= functype()) != item_func->functype() ||
      arg_count != item_func->arg_count ||
      (func_type != Item_func::FUNC_SP &&
       func_name() != item_func->func_name()) ||
      (func_type == Item_func::FUNC_SP &&
       my_strcasecmp(system_charset_info, func_name(), item_func->func_name())))
    return 0;
  for (uint i=0; i < arg_count ; i++)
    if (!args[i]->eq(item_func->args[i], binary_cmp))
      return 0;
  return 1;
}


Field *Item_func::tmp_table_field(TABLE *table)
{
  Field *field= NULL;

  switch (result_type()) {
  case INT_RESULT:
    if (max_char_length() > MY_INT32_NUM_DECIMAL_DIGITS)
      field= new Field_longlong(max_char_length(), maybe_null, name,
                                unsigned_flag);
    else
      field= new Field_long(max_char_length(), maybe_null, name,
                            unsigned_flag);
    break;
  case REAL_RESULT:
    field= new Field_double(max_char_length(), maybe_null, name, decimals);
    break;
  case STRING_RESULT:
    return make_string_field(table);
    break;
  case DECIMAL_RESULT:
    field= Field_new_decimal::create_from_item(this);
    break;
  case ROW_RESULT:
  default:
    // This case should never be chosen
    DBUG_ASSERT(0);
    field= 0;
    break;
  }
  if (field)
    field->init(table);
  return field;
}


my_decimal *Item_func::val_decimal(my_decimal *decimal_value)
{
  DBUG_ASSERT(fixed);
  int2my_decimal(E_DEC_FATAL_ERROR, val_int(), unsigned_flag, decimal_value);
  return decimal_value;
}


String *Item_real_func::val_str(String *str)
{
  DBUG_ASSERT(fixed == 1);
  double nr= val_real();
  if (null_value)
    return 0; /* purecov: inspected */
  str->set_real(nr, decimals, collation.collation);
  return str;
}


my_decimal *Item_real_func::val_decimal(my_decimal *decimal_value)
{
  DBUG_ASSERT(fixed);
  double nr= val_real();
  if (null_value)
    return 0; /* purecov: inspected */
  double2my_decimal(E_DEC_FATAL_ERROR, nr, decimal_value);
  return decimal_value;
}


void Item_func::fix_num_length_and_dec()
{
  uint fl_length= 0;
  decimals=0;
  for (uint i=0 ; i < arg_count ; i++)
  {
    set_if_bigger(decimals,args[i]->decimals);
    set_if_bigger(fl_length, args[i]->max_length);
  }
  max_length=float_length(decimals);
  if (fl_length > max_length)
  {
    decimals= NOT_FIXED_DEC;
    max_length= float_length(NOT_FIXED_DEC);
  }
}


void Item_func_numhybrid::fix_num_length_and_dec()
{}


/**
  Set max_length/decimals of function if function is fixed point and
  result length/precision depends on argument ones.
*/

void Item_func::count_decimal_length()
{
  int max_int_part= 0;
  decimals= 0;
  unsigned_flag= 1;
  for (uint i=0 ; i < arg_count ; i++)
  {
    set_if_bigger(decimals, args[i]->decimals);
    set_if_bigger(max_int_part, args[i]->decimal_int_part());
    set_if_smaller(unsigned_flag, args[i]->unsigned_flag);
  }
  int precision= min(max_int_part + decimals, DECIMAL_MAX_PRECISION);
  fix_char_length(my_decimal_precision_to_length_no_truncation(precision,
                                                               decimals,
                                                               unsigned_flag));
}


/**
  Set max_length of if it is maximum length of its arguments.
*/

void Item_func::count_only_length()
{
  uint32 char_length= 0;
  unsigned_flag= 0;
  for (uint i=0 ; i < arg_count ; i++)
  {
    set_if_bigger(char_length, args[i]->max_char_length());
    set_if_bigger(unsigned_flag, args[i]->unsigned_flag);
  }
  fix_char_length(char_length);
}


/**
  Set max_length/decimals of function if function is floating point and
  result length/precision depends on argument ones.
*/

void Item_func::count_real_length()
{
  uint32 length= 0;
  decimals= 0;
  max_length= 0;
  for (uint i=0 ; i < arg_count ; i++)
  {
    if (decimals != NOT_FIXED_DEC)
    {
      set_if_bigger(decimals, args[i]->decimals);
      set_if_bigger(length, (args[i]->max_length - args[i]->decimals));
    }
    set_if_bigger(max_length, args[i]->max_length);
  }
  if (decimals != NOT_FIXED_DEC)
  {
    max_length= length;
    length+= decimals;
    if (length < max_length)  // If previous operation gave overflow
      max_length= UINT_MAX32;
    else
      max_length= length;
  }
}



void Item_func::signal_divide_by_null()
{
  THD *thd= current_thd;
  if (thd->variables.sql_mode & MODE_ERROR_FOR_DIVISION_BY_ZERO)
    push_warning(thd, MYSQL_ERROR::WARN_LEVEL_WARN, ER_DIVISION_BY_ZERO,
                 ER(ER_DIVISION_BY_ZERO));
  null_value= 1;
}


Item *Item_func::get_tmp_table_item(THD *thd)
{
  if (!with_sum_func && !const_item())
    return new Item_field(result_field);
  return copy_or_same(thd);
}

double Item_int_func::val_real()
{
  DBUG_ASSERT(fixed == 1);

  return unsigned_flag ? (double) ((ulonglong) val_int()) : (double) val_int();
}


String *Item_int_func::val_str(String *str)
{
  DBUG_ASSERT(fixed == 1);
  longlong nr=val_int();
  if (null_value)
    return 0;
  str->set_int(nr, unsigned_flag, collation.collation);
  return str;
}


void Item_func_connection_id::fix_length_and_dec()
{
  Item_int_func::fix_length_and_dec();
  max_length= 10;
}


bool Item_func_connection_id::fix_fields(THD *thd, Item **ref)
{
  if (Item_int_func::fix_fields(thd, ref))
    return TRUE;
  thd->thread_specific_used= TRUE;
  value= thd->variables.pseudo_thread_id;
  return FALSE;
}


/**
  Check arguments here to determine result's type for a numeric
  function of two arguments.
*/

void Item_num_op::find_num_type(void)
{
  DBUG_ENTER("Item_num_op::find_num_type");
  DBUG_PRINT("info", ("name %s", func_name()));
  DBUG_ASSERT(arg_count == 2);
  Item_result r0= args[0]->result_type();
  Item_result r1= args[1]->result_type();

  if (r0 == REAL_RESULT || r1 == REAL_RESULT ||
      r0 == STRING_RESULT || r1 ==STRING_RESULT)
  {
    count_real_length();
    max_length= float_length(decimals);
    hybrid_type= REAL_RESULT;
  }
  else if (r0 == DECIMAL_RESULT || r1 == DECIMAL_RESULT)
  {
    hybrid_type= DECIMAL_RESULT;
    result_precision();
  }
  else
  {
    DBUG_ASSERT(r0 == INT_RESULT && r1 == INT_RESULT);
    decimals= 0;
    hybrid_type=INT_RESULT;
    result_precision();
  }
  DBUG_PRINT("info", ("Type: %s",
             (hybrid_type == REAL_RESULT ? "REAL_RESULT" :
              hybrid_type == DECIMAL_RESULT ? "DECIMAL_RESULT" :
              hybrid_type == INT_RESULT ? "INT_RESULT" :
              "--ILLEGAL!!!--")));
  DBUG_VOID_RETURN;
}


/**
  Set result type for a numeric function of one argument
  (can be also used by a numeric function of many arguments, if the result
  type depends only on the first argument)
*/

void Item_func_num1::find_num_type()
{
  DBUG_ENTER("Item_func_num1::find_num_type");
  DBUG_PRINT("info", ("name %s", func_name()));
  switch (hybrid_type= args[0]->result_type()) {
  case INT_RESULT:
    unsigned_flag= args[0]->unsigned_flag;
    break;
  case STRING_RESULT:
  case REAL_RESULT:
    hybrid_type= REAL_RESULT;
    max_length= float_length(decimals);
    break;
  case DECIMAL_RESULT:
    break;
  default:
    DBUG_ASSERT(0);
  }
  DBUG_PRINT("info", ("Type: %s",
                      (hybrid_type == REAL_RESULT ? "REAL_RESULT" :
                       hybrid_type == DECIMAL_RESULT ? "DECIMAL_RESULT" :
                       hybrid_type == INT_RESULT ? "INT_RESULT" :
                       "--ILLEGAL!!!--")));
  DBUG_VOID_RETURN;
}


void Item_func_num1::fix_num_length_and_dec()
{
  decimals= args[0]->decimals;
  max_length= args[0]->max_length;
}


void Item_func_numhybrid::fix_length_and_dec()
{
  fix_num_length_and_dec();
  find_num_type();
}


String *Item_func_numhybrid::val_str(String *str)
{
  DBUG_ASSERT(fixed == 1);
  switch (hybrid_type) {
  case DECIMAL_RESULT:
  {
    my_decimal decimal_value, *val;
    if (!(val= decimal_op(&decimal_value)))
      return 0;                                 // null is set
    my_decimal_round(E_DEC_FATAL_ERROR, val, decimals, FALSE, val);
    str->set_charset(collation.collation);
    my_decimal2string(E_DEC_FATAL_ERROR, val, 0, 0, 0, str);
    break;
  }
  case INT_RESULT:
  {
    longlong nr= int_op();
    if (null_value)
      return 0; /* purecov: inspected */
    str->set_int(nr, unsigned_flag, collation.collation);
    break;
  }
  case REAL_RESULT:
  {
    double nr= real_op();
    if (null_value)
      return 0; /* purecov: inspected */
    str->set_real(nr, decimals, collation.collation);
    break;
  }
  case STRING_RESULT:
    return str_op(&str_value);
  default:
    DBUG_ASSERT(0);
  }
  return str;
}


double Item_func_numhybrid::val_real()
{
  DBUG_ASSERT(fixed == 1);
  switch (hybrid_type) {
  case DECIMAL_RESULT:
  {
    my_decimal decimal_value, *val;
    double result;
    if (!(val= decimal_op(&decimal_value)))
      return 0.0;                               // null is set
    my_decimal2double(E_DEC_FATAL_ERROR, val, &result);
    return result;
  }
  case INT_RESULT:
  {
    longlong result= int_op();
    return unsigned_flag ? (double) ((ulonglong) result) : (double) result;
  }
  case REAL_RESULT:
    return real_op();
  case STRING_RESULT:
  {
    char *end_not_used;
    int err_not_used;
    String *res= str_op(&str_value);
    return (res ? my_strntod(res->charset(), (char*) res->ptr(), res->length(),
			     &end_not_used, &err_not_used) : 0.0);
  }
  default:
    DBUG_ASSERT(0);
  }
  return 0.0;
}


longlong Item_func_numhybrid::val_int()
{
  DBUG_ASSERT(fixed == 1);
  switch (hybrid_type) {
  case DECIMAL_RESULT:
  {
    my_decimal decimal_value, *val;
    if (!(val= decimal_op(&decimal_value)))
      return 0;                                 // null is set
    longlong result;
    my_decimal2int(E_DEC_FATAL_ERROR, val, unsigned_flag, &result);
    return result;
  }
  case INT_RESULT:
    return int_op();
  case REAL_RESULT:
    return (longlong) rint(real_op());
  case STRING_RESULT:
  {
    int err_not_used;
    String *res;
    if (!(res= str_op(&str_value)))
      return 0;

    char *end= (char*) res->ptr() + res->length();
    CHARSET_INFO *cs= str_value.charset();
    return (*(cs->cset->strtoll10))(cs, res->ptr(), &end, &err_not_used);
  }
  default:
    DBUG_ASSERT(0);
  }
  return 0;
}


my_decimal *Item_func_numhybrid::val_decimal(my_decimal *decimal_value)
{
  my_decimal *val= decimal_value;
  DBUG_ASSERT(fixed == 1);
  switch (hybrid_type) {
  case DECIMAL_RESULT:
    val= decimal_op(decimal_value);
    break;
  case INT_RESULT:
  {
    longlong result= int_op();
    int2my_decimal(E_DEC_FATAL_ERROR, result, unsigned_flag, decimal_value);
    break;
  }
  case REAL_RESULT:
  {
    double result= (double)real_op();
    double2my_decimal(E_DEC_FATAL_ERROR, result, decimal_value);
    break;
  }
  case STRING_RESULT:
  {
    String *res;
    if (!(res= str_op(&str_value)))
      return NULL;

    str2my_decimal(E_DEC_FATAL_ERROR, (char*) res->ptr(),
                   res->length(), res->charset(), decimal_value);
    break;
  }  
  case ROW_RESULT:
  default:
    DBUG_ASSERT(0);
  }
  return val;
}


void Item_func_signed::print(String *str, enum_query_type query_type)
{
  str->append(STRING_WITH_LEN("cast("));
  args[0]->print(str, query_type);
  str->append(STRING_WITH_LEN(" as signed)"));

}


longlong Item_func_signed::val_int_from_str(int *error)
{
  char buff[MAX_FIELD_WIDTH], *end, *start;
  uint32 length;
  String tmp(buff,sizeof(buff), &my_charset_bin), *res;
  longlong value;
  CHARSET_INFO *cs;

  /*
    For a string result, we must first get the string and then convert it
    to a longlong
  */

  if (!(res= args[0]->val_str(&tmp)))
  {
    null_value= 1;
    *error= 0;
    return 0;
  }
  null_value= 0;
  start= (char *)res->ptr();
  length= res->length();
  cs= res->charset();

  end= start + length;
  value= cs->cset->strtoll10(cs, start, &end, error);
  if (*error > 0 || end != start+ length)
  {
    char err_buff[128];
    String err_tmp(err_buff,(uint32) sizeof(err_buff), system_charset_info);
    err_tmp.copy(start, length, system_charset_info);
    push_warning_printf(current_thd, MYSQL_ERROR::WARN_LEVEL_WARN,
                        ER_TRUNCATED_WRONG_VALUE,
                        ER(ER_TRUNCATED_WRONG_VALUE), "INTEGER",
                        err_tmp.c_ptr());
  }
  return value;
}


longlong Item_func_signed::val_int()
{
  longlong value;
  int error;

  if (args[0]->cast_to_int_type() != STRING_RESULT ||
      args[0]->result_as_longlong())
  {
    value= args[0]->val_int();
    null_value= args[0]->null_value; 
    return value;
  }

  value= val_int_from_str(&error);
  if (value < 0 && error == 0)
  {
    push_warning(current_thd, MYSQL_ERROR::WARN_LEVEL_WARN, ER_UNKNOWN_ERROR,
                 "Cast to signed converted positive out-of-range integer to "
                 "it's negative complement");
  }
  return value;
}


void Item_func_unsigned::print(String *str, enum_query_type query_type)
{
  str->append(STRING_WITH_LEN("cast("));
  args[0]->print(str, query_type);
  str->append(STRING_WITH_LEN(" as unsigned)"));

}


longlong Item_func_unsigned::val_int()
{
  longlong value;
  int error;

  if (args[0]->cast_to_int_type() == DECIMAL_RESULT)
  {
    my_decimal tmp, *dec= args[0]->val_decimal(&tmp);
    if (!(null_value= args[0]->null_value))
      my_decimal2int(E_DEC_FATAL_ERROR, dec, 1, &value);
    else
      value= 0;
    return value;
  }
  else if (args[0]->cast_to_int_type() != STRING_RESULT ||
           args[0]->result_as_longlong())
  {
    value= args[0]->val_int();
    null_value= args[0]->null_value; 
    return value;
  }

  value= val_int_from_str(&error);
  if (error < 0)
    push_warning(current_thd, MYSQL_ERROR::WARN_LEVEL_WARN, ER_UNKNOWN_ERROR,
                 "Cast to unsigned converted negative integer to it's "
                 "positive complement");
  return value;
}


String *Item_decimal_typecast::val_str(String *str)
{
  my_decimal tmp_buf, *tmp= val_decimal(&tmp_buf);
  if (null_value)
    return NULL;
  my_decimal2string(E_DEC_FATAL_ERROR, tmp, 0, 0, 0, str);
  return str;
}


double Item_decimal_typecast::val_real()
{
  my_decimal tmp_buf, *tmp= val_decimal(&tmp_buf);
  double res;
  if (null_value)
    return 0.0;
  my_decimal2double(E_DEC_FATAL_ERROR, tmp, &res);
  return res;
}


longlong Item_decimal_typecast::val_int()
{
  my_decimal tmp_buf, *tmp= val_decimal(&tmp_buf);
  longlong res;
  if (null_value)
    return 0;
  my_decimal2int(E_DEC_FATAL_ERROR, tmp, unsigned_flag, &res);
  return res;
}


my_decimal *Item_decimal_typecast::val_decimal(my_decimal *dec)
{
  my_decimal tmp_buf, *tmp= args[0]->val_decimal(&tmp_buf);
  bool sign;
  uint precision;

  if ((null_value= args[0]->null_value))
    return NULL;
  my_decimal_round(E_DEC_FATAL_ERROR, tmp, decimals, FALSE, dec);
  sign= dec->sign();
  if (unsigned_flag)
  {
    if (sign)
    {
      my_decimal_set_zero(dec);
      goto err;
    }
  }
  precision= my_decimal_length_to_precision(max_length,
                                            decimals, unsigned_flag);
  if (precision - decimals < (uint) my_decimal_intg(dec))
  {
    max_my_decimal(dec, precision, decimals);
    dec->sign(sign);
    goto err;
  }
  return dec;

err:
  push_warning_printf(current_thd, MYSQL_ERROR::WARN_LEVEL_WARN,
                      ER_WARN_DATA_OUT_OF_RANGE,
                      ER(ER_WARN_DATA_OUT_OF_RANGE),
                      name, 1);
  return dec;
}


void Item_decimal_typecast::print(String *str, enum_query_type query_type)
{
  char len_buf[20*3 + 1];
  char *end;

  uint precision= my_decimal_length_to_precision(max_length, decimals,
                                                 unsigned_flag);
  str->append(STRING_WITH_LEN("cast("));
  args[0]->print(str, query_type);
  str->append(STRING_WITH_LEN(" as decimal("));

  end=int10_to_str(precision, len_buf,10);
  str->append(len_buf, (uint32) (end - len_buf));

  str->append(',');

  end=int10_to_str(decimals, len_buf,10);
  str->append(len_buf, (uint32) (end - len_buf));

  str->append(')');
  str->append(')');
}


double Item_func_plus::real_op()
{
  double value= args[0]->val_real() + args[1]->val_real();
  if ((null_value=args[0]->null_value || args[1]->null_value))
    return 0.0;
  return check_float_overflow(value);
}


longlong Item_func_plus::int_op()
{
  longlong val0= args[0]->val_int();
  longlong val1= args[1]->val_int();
  longlong res= val0 + val1;
  bool     res_unsigned= FALSE;

  if ((null_value= args[0]->null_value || args[1]->null_value))
    return 0;

  /*
    First check whether the result can be represented as a
    (bool unsigned_flag, longlong value) pair, then check if it is compatible
    with this Item's unsigned_flag by calling check_integer_overflow().
  */
  if (args[0]->unsigned_flag)
  {
    if (args[1]->unsigned_flag || val1 >= 0)
    {
      if (test_if_sum_overflows_ull((ulonglong) val0, (ulonglong) val1))
        goto err;
      res_unsigned= TRUE;
    }
    else
    {
      /* val1 is negative */
      if ((ulonglong) val0 > (ulonglong) LONGLONG_MAX)
        res_unsigned= TRUE;
    }
  }
  else
  {
    if (args[1]->unsigned_flag)
    {
      if (val0 >= 0)
      {
        if (test_if_sum_overflows_ull((ulonglong) val0, (ulonglong) val1))
          goto err;
        res_unsigned= TRUE;
      }
      else
      {
        if ((ulonglong) val1 > (ulonglong) LONGLONG_MAX)
          res_unsigned= TRUE;
      }
    }
    else
    {
      if (val0 >=0 && val1 >= 0)
        res_unsigned= TRUE;
      else if (val0 < 0 && val1 < 0 && res >= 0)
        goto err;
    }
  }
  return check_integer_overflow(res, res_unsigned);

err:
  return raise_integer_overflow();
}


/**
  Calculate plus of two decimals.

  @param decimal_value	Buffer that can be used to store result

  @retval
    0  Value was NULL;  In this case null_value is set
  @retval
    \# Value of operation as a decimal
*/

my_decimal *Item_func_plus::decimal_op(my_decimal *decimal_value)
{
  my_decimal value1, *val1;
  my_decimal value2, *val2;
  val1= args[0]->val_decimal(&value1);
  if ((null_value= args[0]->null_value))
    return 0;
  val2= args[1]->val_decimal(&value2);
  if (!(null_value= (args[1]->null_value ||
                     check_decimal_overflow(my_decimal_add(E_DEC_FATAL_ERROR &
                                                           ~E_DEC_OVERFLOW,
                                                           decimal_value,
                                                           val1, val2)) > 3)))
    return decimal_value;
  return 0;
}

/**
  Set precision of results for additive operations (+ and -)
*/
void Item_func_additive_op::result_precision()
{
  decimals= max(args[0]->decimals, args[1]->decimals);
  int arg1_int= args[0]->decimal_precision() - args[0]->decimals;
  int arg2_int= args[1]->decimal_precision() - args[1]->decimals;
  int precision= max(arg1_int, arg2_int) + 1 + decimals;

  /* Integer operations keep unsigned_flag if one of arguments is unsigned */
  if (result_type() == INT_RESULT)
    unsigned_flag= args[0]->unsigned_flag | args[1]->unsigned_flag;
  else
    unsigned_flag= args[0]->unsigned_flag & args[1]->unsigned_flag;
  max_length= my_decimal_precision_to_length_no_truncation(precision, decimals,
                                                           unsigned_flag);
}


/**
  The following function is here to allow the user to force
  subtraction of UNSIGNED BIGINT to return negative values.
*/

void Item_func_minus::fix_length_and_dec()
{
  Item_num_op::fix_length_and_dec();
  if (unsigned_flag &&
      (current_thd->variables.sql_mode & MODE_NO_UNSIGNED_SUBTRACTION))
    unsigned_flag=0;
}


double Item_func_minus::real_op()
{
  double value= args[0]->val_real() - args[1]->val_real();
  if ((null_value=args[0]->null_value || args[1]->null_value))
    return 0.0;
  return check_float_overflow(value);
}


longlong Item_func_minus::int_op()
{
  longlong val0= args[0]->val_int();
  longlong val1= args[1]->val_int();
  longlong res= val0 - val1;
  bool     res_unsigned= FALSE;

  if ((null_value= args[0]->null_value || args[1]->null_value))
    return 0;

  /*
    First check whether the result can be represented as a
    (bool unsigned_flag, longlong value) pair, then check if it is compatible
    with this Item's unsigned_flag by calling check_integer_overflow().
  */
  if (args[0]->unsigned_flag)
  {
    if (args[1]->unsigned_flag)
    {
      if ((ulonglong) val0 < (ulonglong) val1)
      {
        if (res >= 0)
          goto err;
      }
      else
        res_unsigned= TRUE;
    }
    else
    {
      if (val1 >= 0)
      {
        if ((ulonglong) val0 > (ulonglong) val1)
          res_unsigned= TRUE;
      }
      else
      {
        if (test_if_sum_overflows_ull((ulonglong) val0, (ulonglong) -val1))
          goto err;
        res_unsigned= TRUE;
      }
    }
  }
  else
  {
    if (args[1]->unsigned_flag)
    {
      if ((ulonglong) (val0 - LONGLONG_MIN) < (ulonglong) val1)
        goto err;
    }
    else
    {
      if (val0 > 0 && val1 < 0)
        res_unsigned= TRUE;
      else if (val0 < 0 && val1 > 0 && res >= 0)
        goto err;
    }
  }
  return check_integer_overflow(res, res_unsigned);

err:
  return raise_integer_overflow();
}


/**
  See Item_func_plus::decimal_op for comments.
*/

my_decimal *Item_func_minus::decimal_op(my_decimal *decimal_value)
{
  my_decimal value1, *val1;
  my_decimal value2, *val2= 

  val1= args[0]->val_decimal(&value1);
  if ((null_value= args[0]->null_value))
    return 0;
  val2= args[1]->val_decimal(&value2);
  if (!(null_value= (args[1]->null_value ||
                     (check_decimal_overflow(my_decimal_sub(E_DEC_FATAL_ERROR &
                                                            ~E_DEC_OVERFLOW,
                                                            decimal_value, val1,
                                                            val2)) > 3))))
    return decimal_value;
  return 0;
}


double Item_func_mul::real_op()
{
  DBUG_ASSERT(fixed == 1);
  double value= args[0]->val_real() * args[1]->val_real();
  if ((null_value=args[0]->null_value || args[1]->null_value))
    return 0.0;
  return check_float_overflow(value);
}


longlong Item_func_mul::int_op()
{
  DBUG_ASSERT(fixed == 1);
  longlong a= args[0]->val_int();
  longlong b= args[1]->val_int();
  longlong res;
  ulonglong res0, res1;
  ulong a0, a1, b0, b1;
  bool     res_unsigned= FALSE;
  bool     a_negative= FALSE, b_negative= FALSE;

  if ((null_value= args[0]->null_value || args[1]->null_value))
    return 0;

  /*
    First check whether the result can be represented as a
    (bool unsigned_flag, longlong value) pair, then check if it is compatible
    with this Item's unsigned_flag by calling check_integer_overflow().

    Let a = a1 * 2^32 + a0 and b = b1 * 2^32 + b0. Then
    a * b = (a1 * 2^32 + a0) * (b1 * 2^32 + b0) = a1 * b1 * 2^64 +
            + (a1 * b0 + a0 * b1) * 2^32 + a0 * b0;
    We can determine if the above sum overflows the ulonglong range by
    sequentially checking the following conditions:
    1. If both a1 and b1 are non-zero.
    2. Otherwise, if (a1 * b0 + a0 * b1) is greater than ULONG_MAX.
    3. Otherwise, if (a1 * b0 + a0 * b1) * 2^32 + a0 * b0 is greater than
    ULONGLONG_MAX.

    Since we also have to take the unsigned_flag for a and b into account,
    it is easier to first work with absolute values and set the
    correct sign later.
  */
  if (!args[0]->unsigned_flag && a < 0)
  {
    a_negative= TRUE;
    a= -a;
  }
  if (!args[1]->unsigned_flag && b < 0)
  {
    b_negative= TRUE;
    b= -b;
  }

  a0= 0xFFFFFFFFUL & a;
  a1= ((ulonglong) a) >> 32;
  b0= 0xFFFFFFFFUL & b;
  b1= ((ulonglong) b) >> 32;

  if (a1 && b1)
    goto err;

  res1= (ulonglong) a1 * b0 + (ulonglong) a0 * b1;
  if (res1 > 0xFFFFFFFFUL)
    goto err;

  res1= res1 << 32;
  res0= (ulonglong) a0 * b0;

  if (test_if_sum_overflows_ull(res1, res0))
    goto err;
  res= res1 + res0;

  if (a_negative != b_negative)
  {
    if ((ulonglong) res > (ulonglong) LONGLONG_MIN + 1)
      goto err;
    res= -res;
  }
  else
    res_unsigned= TRUE;

  return check_integer_overflow(res, res_unsigned);

err:
  return raise_integer_overflow();
}


/** See Item_func_plus::decimal_op for comments. */

my_decimal *Item_func_mul::decimal_op(my_decimal *decimal_value)
{
  my_decimal value1, *val1;
  my_decimal value2, *val2;
  val1= args[0]->val_decimal(&value1);
  if ((null_value= args[0]->null_value))
    return 0;
  val2= args[1]->val_decimal(&value2);
  if (!(null_value= (args[1]->null_value ||
                     (check_decimal_overflow(my_decimal_mul(E_DEC_FATAL_ERROR &
                                                            ~E_DEC_OVERFLOW,
                                                            decimal_value, val1,
                                                            val2)) > 3))))
    return decimal_value;
  return 0;
}


void Item_func_mul::result_precision()
{
  /* Integer operations keep unsigned_flag if one of arguments is unsigned */
  if (result_type() == INT_RESULT)
    unsigned_flag= args[0]->unsigned_flag | args[1]->unsigned_flag;
  else
    unsigned_flag= args[0]->unsigned_flag & args[1]->unsigned_flag;
  decimals= min(args[0]->decimals + args[1]->decimals, DECIMAL_MAX_SCALE);
  uint est_prec = args[0]->decimal_precision() + args[1]->decimal_precision();
  uint precision= min(est_prec, DECIMAL_MAX_PRECISION);
  max_length= my_decimal_precision_to_length_no_truncation(precision, decimals,
                                                           unsigned_flag);
}


double Item_func_div::real_op()
{
  DBUG_ASSERT(fixed == 1);
  double value= args[0]->val_real();
  double val2= args[1]->val_real();
  if ((null_value= args[0]->null_value || args[1]->null_value))
    return 0.0;
  if (val2 == 0.0)
  {
    signal_divide_by_null();
    return 0.0;
  }
  return check_float_overflow(value/val2);
}


my_decimal *Item_func_div::decimal_op(my_decimal *decimal_value)
{
  my_decimal value1, *val1;
  my_decimal value2, *val2;
  int err;

  val1= args[0]->val_decimal(&value1);
  if ((null_value= args[0]->null_value))
    return 0;
  val2= args[1]->val_decimal(&value2);
  if ((null_value= args[1]->null_value))
    return 0;
  if ((err= check_decimal_overflow(my_decimal_div(E_DEC_FATAL_ERROR &
                                                  ~E_DEC_OVERFLOW &
                                                  ~E_DEC_DIV_ZERO,
                                                  decimal_value,
                                                  val1, val2,
                                                  prec_increment))) > 3)
  {
    if (err == E_DEC_DIV_ZERO)
      signal_divide_by_null();
    null_value= 1;
    return 0;
  }
  return decimal_value;
}


void Item_func_div::result_precision()
{
  uint precision=min(args[0]->decimal_precision() + 
                     args[1]->decimals + prec_increment,
                     DECIMAL_MAX_PRECISION);

  /* Integer operations keep unsigned_flag if one of arguments is unsigned */
  if (result_type() == INT_RESULT)
    unsigned_flag= args[0]->unsigned_flag | args[1]->unsigned_flag;
  else
    unsigned_flag= args[0]->unsigned_flag & args[1]->unsigned_flag;
  decimals= min(args[0]->decimals + prec_increment, DECIMAL_MAX_SCALE);
  max_length= my_decimal_precision_to_length_no_truncation(precision, decimals,
                                                           unsigned_flag);
}


void Item_func_div::fix_length_and_dec()
{
  DBUG_ENTER("Item_func_div::fix_length_and_dec");
  prec_increment= current_thd->variables.div_precincrement;
  Item_num_op::fix_length_and_dec();
  switch(hybrid_type) {
  case REAL_RESULT:
  {
    decimals=max(args[0]->decimals,args[1]->decimals)+prec_increment;
    set_if_smaller(decimals, NOT_FIXED_DEC);
    max_length=args[0]->max_length - args[0]->decimals + decimals;
    uint tmp=float_length(decimals);
    set_if_smaller(max_length,tmp);
    break;
  }
  case INT_RESULT:
    hybrid_type= DECIMAL_RESULT;
    DBUG_PRINT("info", ("Type changed: DECIMAL_RESULT"));
    result_precision();
    break;
  case DECIMAL_RESULT:
    result_precision();
    break;
  default:
    DBUG_ASSERT(0);
  }
  maybe_null= 1; // devision by zero
  DBUG_VOID_RETURN;
}


/* Integer division */
longlong Item_func_int_div::val_int()
{
  DBUG_ASSERT(fixed == 1);

  /*
    Perform division using DECIMAL math if either of the operands has a
    non-integer type
  */
  if (args[0]->result_type() != INT_RESULT ||
      args[1]->result_type() != INT_RESULT)
  {
    my_decimal value0, value1, tmp;
    my_decimal *val0, *val1;
    longlong res;
    int err;

    val0= args[0]->val_decimal(&value0);
    val1= args[1]->val_decimal(&value1);
    if ((null_value= (args[0]->null_value || args[1]->null_value)))
      return 0;

    if ((err= my_decimal_div(E_DEC_FATAL_ERROR & ~E_DEC_DIV_ZERO, &tmp,
                             val0, val1, 0)) > 3)
    {
      if (err == E_DEC_DIV_ZERO)
        signal_divide_by_null();
      return 0;
    }

    if (my_decimal2int(E_DEC_FATAL_ERROR, &tmp, unsigned_flag, &res) &
        E_DEC_OVERFLOW)
      raise_integer_overflow();
    return res;
  }
  
  longlong val0=args[0]->val_int();
  longlong val1=args[1]->val_int();
  bool val0_negative, val1_negative, res_negative;
  ulonglong uval0, uval1, res;
  if ((null_value= (args[0]->null_value || args[1]->null_value)))
    return 0;
  if (val1 == 0)
  {
    signal_divide_by_null();
    return 0;
  }

  val0_negative= !args[0]->unsigned_flag && val0 < 0;
  val1_negative= !args[1]->unsigned_flag && val1 < 0;
  res_negative= val0_negative != val1_negative;
  uval0= (ulonglong) (val0_negative ? -val0 : val0);
  uval1= (ulonglong) (val1_negative ? -val1 : val1);
  res= uval0 / uval1;
  if (res_negative)
  {
    if (res > (ulonglong) LONGLONG_MAX)
      return raise_integer_overflow();
    res= (ulonglong) (-(longlong) res);
  }
  return check_integer_overflow(res, !res_negative);
}


void Item_func_int_div::fix_length_and_dec()
{
  Item_result argtype= args[0]->result_type();
  /* use precision ony for the data type it is applicable for and valid */
  max_length=args[0]->max_length -
    (argtype == DECIMAL_RESULT || argtype == INT_RESULT ?
     args[0]->decimals : 0);
  maybe_null=1;
  unsigned_flag=args[0]->unsigned_flag | args[1]->unsigned_flag;
}


longlong Item_func_mod::int_op()
{
  DBUG_ASSERT(fixed == 1);
  longlong val0= args[0]->val_int();
  longlong val1= args[1]->val_int();
  bool val0_negative, val1_negative;
  ulonglong uval0, uval1;
  ulonglong res;

  if ((null_value= args[0]->null_value || args[1]->null_value))
    return 0; /* purecov: inspected */
  if (val1 == 0)
  {
    signal_divide_by_null();
    return 0;
  }

  /*
    '%' is calculated by integer division internally. Since dividing
    LONGLONG_MIN by -1 generates SIGFPE, we calculate using unsigned values and
    then adjust the sign appropriately.
  */
  val0_negative= !args[0]->unsigned_flag && val0 < 0;
  val1_negative= !args[1]->unsigned_flag && val1 < 0;
  uval0= (ulonglong) (val0_negative ? -val0 : val0);
  uval1= (ulonglong) (val1_negative ? -val1 : val1);
  res= uval0 % uval1;
  return check_integer_overflow(val0_negative ? -(longlong) res : res,
                                !val0_negative);
}

double Item_func_mod::real_op()
{
  DBUG_ASSERT(fixed == 1);
  double value= args[0]->val_real();
  double val2=  args[1]->val_real();
  if ((null_value= args[0]->null_value || args[1]->null_value))
    return 0.0; /* purecov: inspected */
  if (val2 == 0.0)
  {
    signal_divide_by_null();
    return 0.0;
  }
  return fmod(value,val2);
}


my_decimal *Item_func_mod::decimal_op(my_decimal *decimal_value)
{
  my_decimal value1, *val1;
  my_decimal value2, *val2;

  val1= args[0]->val_decimal(&value1);
  if ((null_value= args[0]->null_value))
    return 0;
  val2= args[1]->val_decimal(&value2);
  if ((null_value= args[1]->null_value))
    return 0;
  switch (my_decimal_mod(E_DEC_FATAL_ERROR & ~E_DEC_DIV_ZERO, decimal_value,
                         val1, val2)) {
  case E_DEC_TRUNCATED:
  case E_DEC_OK:
    return decimal_value;
  case E_DEC_DIV_ZERO:
    signal_divide_by_null();
  default:
    null_value= 1;
    return 0;
  }
}


void Item_func_mod::result_precision()
{
  decimals= max(args[0]->decimals, args[1]->decimals);
  max_length= max(args[0]->max_length, args[1]->max_length);
}


void Item_func_mod::fix_length_and_dec()
{
  Item_num_op::fix_length_and_dec();
  maybe_null= 1;
  unsigned_flag= args[0]->unsigned_flag;
}


double Item_func_neg::real_op()
{
  double value= args[0]->val_real();
  null_value= args[0]->null_value;
  return -value;
}


longlong Item_func_neg::int_op()
{
  longlong value= args[0]->val_int();
  if ((null_value= args[0]->null_value))
    return 0;
  if (args[0]->unsigned_flag &&
      (ulonglong) value > (ulonglong) LONGLONG_MAX + 1)
    return raise_integer_overflow();
  return check_integer_overflow(-value, !args[0]->unsigned_flag && value < 0);
}


my_decimal *Item_func_neg::decimal_op(my_decimal *decimal_value)
{
  my_decimal val, *value= args[0]->val_decimal(&val);
  if (!(null_value= args[0]->null_value))
  {
    my_decimal2decimal(value, decimal_value);
    my_decimal_neg(decimal_value);
    return decimal_value;
  }
  return 0;
}


void Item_func_neg::fix_num_length_and_dec()
{
  decimals= args[0]->decimals;
  /* 1 add because sign can appear */
  max_length= args[0]->max_length + 1;
}


void Item_func_neg::fix_length_and_dec()
{
  DBUG_ENTER("Item_func_neg::fix_length_and_dec");
  Item_func_num1::fix_length_and_dec();

  /*
    If this is in integer context keep the context as integer if possible
    (This is how multiplication and other integer functions works)
    Use val() to get value as arg_type doesn't mean that item is
    Item_int or Item_real due to existence of Item_param.
  */
  if (hybrid_type == INT_RESULT && args[0]->const_item())
  {
    longlong val= args[0]->val_int();
    if ((ulonglong) val >= (ulonglong) LONGLONG_MIN &&
        ((ulonglong) val != (ulonglong) LONGLONG_MIN ||
          args[0]->type() != INT_ITEM))        
    {
      /*
        Ensure that result is converted to DECIMAL, as longlong can't hold
        the negated number
      */
      hybrid_type= DECIMAL_RESULT;
      DBUG_PRINT("info", ("Type changed: DECIMAL_RESULT"));
    }
  }
  unsigned_flag= 0;
  DBUG_VOID_RETURN;
}


double Item_func_abs::real_op()
{
  double value= args[0]->val_real();
  null_value= args[0]->null_value;
  return fabs(value);
}


longlong Item_func_abs::int_op()
{
  longlong value= args[0]->val_int();
  if ((null_value= args[0]->null_value))
    return 0;
  if (unsigned_flag)
    return value;
  /* -LONGLONG_MIN = LONGLONG_MAX + 1 => outside of signed longlong range */
  if (value == LONGLONG_MIN)
    return raise_integer_overflow();
  return (value >= 0) ? value : -value;
}


my_decimal *Item_func_abs::decimal_op(my_decimal *decimal_value)
{
  my_decimal val, *value= args[0]->val_decimal(&val);
  if (!(null_value= args[0]->null_value))
  {
    my_decimal2decimal(value, decimal_value);
    if (decimal_value->sign())
      my_decimal_neg(decimal_value);
    return decimal_value;
  }
  return 0;
}


void Item_func_abs::fix_length_and_dec()
{
  Item_func_num1::fix_length_and_dec();
  unsigned_flag= args[0]->unsigned_flag;
}


/** Gateway to natural LOG function. */
double Item_func_ln::val_real()
{
  DBUG_ASSERT(fixed == 1);
  double value= args[0]->val_real();
  if ((null_value= args[0]->null_value))
    return 0.0;
  if (value <= 0.0)
  {
    signal_divide_by_null();
    return 0.0;
  }
  return log(value);
}

/** 
  Extended but so slower LOG function.

  We have to check if all values are > zero and first one is not one
  as these are the cases then result is not a number.
*/ 
double Item_func_log::val_real()
{
  DBUG_ASSERT(fixed == 1);
  double value= args[0]->val_real();
  if ((null_value= args[0]->null_value))
    return 0.0;
  if (value <= 0.0)
  {
    signal_divide_by_null();
    return 0.0;
  }
  if (arg_count == 2)
  {
    double value2= args[1]->val_real();
    if ((null_value= args[1]->null_value))
      return 0.0;
    if (value2 <= 0.0 || value == 1.0)
    {
      signal_divide_by_null();
      return 0.0;
    }
    return log(value2) / log(value);
  }
  return log(value);
}

double Item_func_log2::val_real()
{
  DBUG_ASSERT(fixed == 1);
  double value= args[0]->val_real();

  if ((null_value=args[0]->null_value))
    return 0.0;
  if (value <= 0.0)
  {
    signal_divide_by_null();
    return 0.0;
  }
  return log(value) / M_LN2;
}

double Item_func_log10::val_real()
{
  DBUG_ASSERT(fixed == 1);
  double value= args[0]->val_real();
  if ((null_value= args[0]->null_value))
    return 0.0;
  if (value <= 0.0)
  {
    signal_divide_by_null();
    return 0.0;
  }
  return log10(value);
}

double Item_func_exp::val_real()
{
  DBUG_ASSERT(fixed == 1);
  double value= args[0]->val_real();
  if ((null_value=args[0]->null_value))
    return 0.0; /* purecov: inspected */
  return check_float_overflow(exp(value));
}

double Item_func_sqrt::val_real()
{
  DBUG_ASSERT(fixed == 1);
  double value= args[0]->val_real();
  if ((null_value=(args[0]->null_value || value < 0)))
    return 0.0; /* purecov: inspected */
  return sqrt(value);
}

double Item_func_pow::val_real()
{
  DBUG_ASSERT(fixed == 1);
  double value= args[0]->val_real();
  double val2= args[1]->val_real();
  if ((null_value=(args[0]->null_value || args[1]->null_value)))
    return 0.0; /* purecov: inspected */
  return check_float_overflow(pow(value,val2));
}

// Trigonometric functions

double Item_func_acos::val_real()
{
  DBUG_ASSERT(fixed == 1);
  /* One can use this to defer SELECT processing. */
  DEBUG_SYNC(current_thd, "before_acos_function");
  // the volatile's for BUG #2338 to calm optimizer down (because of gcc's bug)
  volatile double value= args[0]->val_real();
  if ((null_value=(args[0]->null_value || (value < -1.0 || value > 1.0))))
    return 0.0;
  return acos(value);
}

double Item_func_asin::val_real()
{
  DBUG_ASSERT(fixed == 1);
  // the volatile's for BUG #2338 to calm optimizer down (because of gcc's bug)
  volatile double value= args[0]->val_real();
  if ((null_value=(args[0]->null_value || (value < -1.0 || value > 1.0))))
    return 0.0;
  return asin(value);
}

double Item_func_atan::val_real()
{
  DBUG_ASSERT(fixed == 1);
  double value= args[0]->val_real();
  if ((null_value=args[0]->null_value))
    return 0.0;
  if (arg_count == 2)
  {
    double val2= args[1]->val_real();
    if ((null_value=args[1]->null_value))
      return 0.0;
    return check_float_overflow(atan2(value,val2));
  }
  return atan(value);
}

double Item_func_cos::val_real()
{
  DBUG_ASSERT(fixed == 1);
  double value= args[0]->val_real();
  if ((null_value=args[0]->null_value))
    return 0.0;
  return cos(value);
}

double Item_func_sin::val_real()
{
  DBUG_ASSERT(fixed == 1);
  double value= args[0]->val_real();
  if ((null_value=args[0]->null_value))
    return 0.0;
  return sin(value);
}

double Item_func_tan::val_real()
{
  DBUG_ASSERT(fixed == 1);
  double value= args[0]->val_real();
  if ((null_value=args[0]->null_value))
    return 0.0;
  return check_float_overflow(tan(value));
}


double Item_func_cot::val_real()
{
  DBUG_ASSERT(fixed == 1);
  double value= args[0]->val_real();
  if ((null_value=args[0]->null_value))
    return 0.0;
  return check_float_overflow(1.0 / tan(value));
}


// Shift-functions, same as << and >> in C/C++


longlong Item_func_shift_left::val_int()
{
  DBUG_ASSERT(fixed == 1);
  uint shift;
  ulonglong res= ((ulonglong) args[0]->val_int() <<
		  (shift=(uint) args[1]->val_int()));
  if (args[0]->null_value || args[1]->null_value)
  {
    null_value=1;
    return 0;
  }
  null_value=0;
  return (shift < sizeof(longlong)*8 ? (longlong) res : LL(0));
}

longlong Item_func_shift_right::val_int()
{
  DBUG_ASSERT(fixed == 1);
  uint shift;
  ulonglong res= (ulonglong) args[0]->val_int() >>
    (shift=(uint) args[1]->val_int());
  if (args[0]->null_value || args[1]->null_value)
  {
    null_value=1;
    return 0;
  }
  null_value=0;
  return (shift < sizeof(longlong)*8 ? (longlong) res : LL(0));
}


longlong Item_func_bit_neg::val_int()
{
  DBUG_ASSERT(fixed == 1);
  ulonglong res= (ulonglong) args[0]->val_int();
  if ((null_value=args[0]->null_value))
    return 0;
  return ~res;
}


// Conversion functions

void Item_func_integer::fix_length_and_dec()
{
  max_length=args[0]->max_length - args[0]->decimals+1;
  uint tmp=float_length(decimals);
  set_if_smaller(max_length,tmp);
  decimals=0;
}

void Item_func_int_val::fix_num_length_and_dec()
{
  max_length= args[0]->max_length - (args[0]->decimals ?
                                     args[0]->decimals + 1 :
                                     0) + 2;
  uint tmp= float_length(decimals);
  set_if_smaller(max_length,tmp);
  decimals= 0;
}


void Item_func_int_val::find_num_type()
{
  DBUG_ENTER("Item_func_int_val::find_num_type");
  DBUG_PRINT("info", ("name %s", func_name()));
  switch(hybrid_type= args[0]->result_type())
  {
  case STRING_RESULT:
  case REAL_RESULT:
    hybrid_type= REAL_RESULT;
    max_length= float_length(decimals);
    break;
  case INT_RESULT:
  case DECIMAL_RESULT:
    /*
      -2 because in most high position can't be used any digit for longlong
      and one position for increasing value during operation
    */
    if ((args[0]->max_length - args[0]->decimals) >=
        (DECIMAL_LONGLONG_DIGITS - 2))
    {
      hybrid_type= DECIMAL_RESULT;
    }
    else
    {
      unsigned_flag= args[0]->unsigned_flag;
      hybrid_type= INT_RESULT;
    }
    break;
  default:
    DBUG_ASSERT(0);
  }
  DBUG_PRINT("info", ("Type: %s",
                      (hybrid_type == REAL_RESULT ? "REAL_RESULT" :
                       hybrid_type == DECIMAL_RESULT ? "DECIMAL_RESULT" :
                       hybrid_type == INT_RESULT ? "INT_RESULT" :
                       "--ILLEGAL!!!--")));

  DBUG_VOID_RETURN;
}


longlong Item_func_ceiling::int_op()
{
  longlong result;
  switch (args[0]->result_type()) {
  case INT_RESULT:
    result= args[0]->val_int();
    null_value= args[0]->null_value;
    break;
  case DECIMAL_RESULT:
  {
    my_decimal dec_buf, *dec;
    if ((dec= Item_func_ceiling::decimal_op(&dec_buf)))
      my_decimal2int(E_DEC_FATAL_ERROR, dec, unsigned_flag, &result);
    else
      result= 0;
    break;
  }
  default:
    result= (longlong)Item_func_ceiling::real_op();
  };
  return result;
}


double Item_func_ceiling::real_op()
{
  /*
    the volatile's for BUG #3051 to calm optimizer down (because of gcc's
    bug)
  */
  volatile double value= args[0]->val_real();
  null_value= args[0]->null_value;
  return ceil(value);
}


my_decimal *Item_func_ceiling::decimal_op(my_decimal *decimal_value)
{
  my_decimal val, *value= args[0]->val_decimal(&val);
  if (!(null_value= (args[0]->null_value ||
                     my_decimal_ceiling(E_DEC_FATAL_ERROR, value,
                                        decimal_value) > 1)))
    return decimal_value;
  return 0;
}


longlong Item_func_floor::int_op()
{
  longlong result;
  switch (args[0]->result_type()) {
  case INT_RESULT:
    result= args[0]->val_int();
    null_value= args[0]->null_value;
    break;
  case DECIMAL_RESULT:
  {
    my_decimal dec_buf, *dec;
    if ((dec= Item_func_floor::decimal_op(&dec_buf)))
      my_decimal2int(E_DEC_FATAL_ERROR, dec, unsigned_flag, &result);
    else
      result= 0;
    break;
  }
  default:
    result= (longlong)Item_func_floor::real_op();
  };
  return result;
}


double Item_func_floor::real_op()
{
  /*
    the volatile's for BUG #3051 to calm optimizer down (because of gcc's
    bug)
  */
  volatile double value= args[0]->val_real();
  null_value= args[0]->null_value;
  return floor(value);
}


my_decimal *Item_func_floor::decimal_op(my_decimal *decimal_value)
{
  my_decimal val, *value= args[0]->val_decimal(&val);
  if (!(null_value= (args[0]->null_value ||
                     my_decimal_floor(E_DEC_FATAL_ERROR, value,
                                      decimal_value) > 1)))
    return decimal_value;
  return 0;
}


void Item_func_round::fix_length_and_dec()
{
  int      decimals_to_set;
  longlong val1;
  bool     val1_unsigned;
  
  unsigned_flag= args[0]->unsigned_flag;
  if (!args[1]->const_item())
  {
    decimals= args[0]->decimals;
    max_length= float_length(decimals);
    if (args[0]->result_type() == DECIMAL_RESULT)
    {
      max_length++;
      hybrid_type= DECIMAL_RESULT;
    }
    else
      hybrid_type= REAL_RESULT;
    return;
  }

  val1= args[1]->val_int();
  val1_unsigned= args[1]->unsigned_flag;
  if (val1 < 0)
    decimals_to_set= val1_unsigned ? INT_MAX : 0;
  else
    decimals_to_set= (val1 > INT_MAX) ? INT_MAX : (int) val1;

  if (args[0]->decimals == NOT_FIXED_DEC)
  {
    decimals= min(decimals_to_set, NOT_FIXED_DEC);
    max_length= float_length(decimals);
    hybrid_type= REAL_RESULT;
    return;
  }
  
  switch (args[0]->result_type()) {
  case REAL_RESULT:
  case STRING_RESULT:
    hybrid_type= REAL_RESULT;
    decimals= min(decimals_to_set, NOT_FIXED_DEC);
    max_length= float_length(decimals);
    break;
  case INT_RESULT:
    if ((!decimals_to_set && truncate) || (args[0]->decimal_precision() < DECIMAL_LONGLONG_DIGITS))
    {
      int length_can_increase= test(!truncate && (val1 < 0) && !val1_unsigned);
      max_length= args[0]->max_length + length_can_increase;
      /* Here we can keep INT_RESULT */
      hybrid_type= INT_RESULT;
      decimals= 0;
      break;
    }
    /* fall through */
  case DECIMAL_RESULT:
  {
    hybrid_type= DECIMAL_RESULT;
    decimals_to_set= min(DECIMAL_MAX_SCALE, decimals_to_set);
    int decimals_delta= args[0]->decimals - decimals_to_set;
    int precision= args[0]->decimal_precision();
    int length_increase= ((decimals_delta <= 0) || truncate) ? 0:1;

    precision-= decimals_delta - length_increase;
    decimals= min(decimals_to_set, DECIMAL_MAX_SCALE);
    max_length= my_decimal_precision_to_length_no_truncation(precision,
                                                             decimals,
                                                             unsigned_flag);
    break;
  }
  default:
    DBUG_ASSERT(0); /* This result type isn't handled */
  }
}

double my_double_round(double value, longlong dec, bool dec_unsigned,
                       bool truncate)
{
  double tmp;
  bool dec_negative= (dec < 0) && !dec_unsigned;
  ulonglong abs_dec= dec_negative ? -dec : dec;
  /*
    tmp2 is here to avoid return the value with 80 bit precision
    This will fix that the test round(0.1,1) = round(0.1,1) is true
  */
  volatile double tmp2;

  tmp=(abs_dec < array_elements(log_10) ?
       log_10[abs_dec] : pow(10.0,(double) abs_dec));

  if (dec_negative && my_isinf(tmp))
    tmp2= 0;
  else if (!dec_negative && my_isinf(value * tmp))
    tmp2= value;
  else if (truncate)
  {
    if (value >= 0)
      tmp2= dec < 0 ? floor(value/tmp)*tmp : floor(value*tmp)/tmp;
    else
      tmp2= dec < 0 ? ceil(value/tmp)*tmp : ceil(value*tmp)/tmp;
  }
  else
    tmp2=dec < 0 ? rint(value/tmp)*tmp : rint(value*tmp)/tmp;
  return tmp2;
}


double Item_func_round::real_op()
{
  double value= args[0]->val_real();

  if (!(null_value= args[0]->null_value || args[1]->null_value))
    return my_double_round(value, args[1]->val_int(), args[1]->unsigned_flag,
                           truncate);

  return 0.0;
}

/*
  Rounds a given value to a power of 10 specified as the 'to' argument,
  avoiding overflows when the value is close to the ulonglong range boundary.
*/

static inline ulonglong my_unsigned_round(ulonglong value, ulonglong to)
{
  ulonglong tmp= value / to * to;
  return (value - tmp < (to >> 1)) ? tmp : tmp + to;
}


longlong Item_func_round::int_op()
{
  longlong value= args[0]->val_int();
  longlong dec= args[1]->val_int();
  decimals= 0;
  ulonglong abs_dec;
  if ((null_value= args[0]->null_value || args[1]->null_value))
    return 0;
  if ((dec >= 0) || args[1]->unsigned_flag)
    return value; // integer have not digits after point

  abs_dec= -dec;
  longlong tmp;
  
  if(abs_dec >= array_elements(log_10_int))
    return 0;
  
  tmp= log_10_int[abs_dec];
  
  if (truncate)
    value= (unsigned_flag) ?
      ((ulonglong) value / tmp) * tmp : (value / tmp) * tmp;
  else
    value= (unsigned_flag || value >= 0) ?
      my_unsigned_round((ulonglong) value, tmp) :
      -(longlong) my_unsigned_round((ulonglong) -value, tmp);
  return value;
}


my_decimal *Item_func_round::decimal_op(my_decimal *decimal_value)
{
  my_decimal val, *value= args[0]->val_decimal(&val);
  longlong dec= args[1]->val_int();
  if (dec >= 0 || args[1]->unsigned_flag)
    dec= min((ulonglong) dec, decimals);
  else if (dec < INT_MIN)
    dec= INT_MIN;
    
  if (!(null_value= (args[0]->null_value || args[1]->null_value ||
                     my_decimal_round(E_DEC_FATAL_ERROR, value, (int) dec,
                                      truncate, decimal_value) > 1))) 
  {
    decimal_value->frac= decimals;
    return decimal_value;
  }
  return 0;
}


void Item_func_rand::seed_random(Item *arg)
{
  /*
    TODO: do not do reinit 'rand' for every execute of PS/SP if
    args[0] is a constant.
  */
  uint32 tmp= (uint32) arg->val_int();
  randominit(rand, (uint32) (tmp*0x10001L+55555555L),
             (uint32) (tmp*0x10000001L));
}


bool Item_func_rand::fix_fields(THD *thd,Item **ref)
{
  if (Item_real_func::fix_fields(thd, ref))
    return TRUE;
  used_tables_cache|= RAND_TABLE_BIT;
  if (arg_count)
  {					// Only use argument once in query
    /*
      Allocate rand structure once: we must use thd->stmt_arena
      to create rand in proper mem_root if it's a prepared statement or
      stored procedure.

      No need to send a Rand log event if seed was given eg: RAND(seed),
      as it will be replicated in the query as such.
    */
    if (!rand && !(rand= (struct rand_struct*)
                   thd->stmt_arena->alloc(sizeof(*rand))))
      return TRUE;
  }
  else
  {
    /*
      Save the seed only the first time RAND() is used in the query
      Once events are forwarded rather than recreated,
      the following can be skipped if inside the slave thread
    */
    if (!thd->rand_used)
    {
      thd->rand_used= 1;
      thd->rand_saved_seed1= thd->rand.seed1;
      thd->rand_saved_seed2= thd->rand.seed2;
    }
    rand= &thd->rand;
  }
  return FALSE;
}

void Item_func_rand::update_used_tables()
{
  Item_real_func::update_used_tables();
  used_tables_cache|= RAND_TABLE_BIT;
}


double Item_func_rand::val_real()
{
  DBUG_ASSERT(fixed == 1);
  if (arg_count)
  {
    if (!args[0]->const_item())
      seed_random(args[0]);
    else if (first_eval)
    {
      /*
        Constantness of args[0] may be set during JOIN::optimize(), if arg[0]
        is a field item of "constant" table. Thus, we have to evaluate
        seed_random() for constant arg there but not at the fix_fields method.
      */
      first_eval= FALSE;
      seed_random(args[0]);
    }
  }
  return my_rnd(rand);
}

longlong Item_func_sign::val_int()
{
  DBUG_ASSERT(fixed == 1);
  double value= args[0]->val_real();
  null_value=args[0]->null_value;
  return value < 0.0 ? -1 : (value > 0 ? 1 : 0);
}


double Item_func_units::val_real()
{
  DBUG_ASSERT(fixed == 1);
  double value= args[0]->val_real();
  if ((null_value=args[0]->null_value))
    return 0;
  return check_float_overflow(value * mul + add);
}


void Item_func_min_max::fix_length_and_dec()
{
  int max_int_part=0;
  bool datetime_found= FALSE;
  decimals=0;
  max_length=0;
  maybe_null=0;
  cmp_type=args[0]->result_type();

  for (uint i=0 ; i < arg_count ; i++)
  {
    set_if_bigger(max_length, args[i]->max_length);
    set_if_bigger(decimals, args[i]->decimals);
    set_if_bigger(max_int_part, args[i]->decimal_int_part());
    if (args[i]->maybe_null)
      maybe_null=1;
    cmp_type=item_cmp_type(cmp_type,args[i]->result_type());
    if (args[i]->result_type() != ROW_RESULT && args[i]->is_datetime())
    {
      datetime_found= TRUE;
      if (!datetime_item || args[i]->field_type() == MYSQL_TYPE_DATETIME)
        datetime_item= args[i];
    }
  }
  if (cmp_type == STRING_RESULT)
  {
    agg_arg_charsets_for_comparison(collation, args, arg_count);
    if (datetime_found)
    {
      thd= current_thd;
      compare_as_dates= TRUE;
    }
  }
  else if ((cmp_type == DECIMAL_RESULT) || (cmp_type == INT_RESULT))
  {
    collation.set_numeric();
    fix_char_length(my_decimal_precision_to_length_no_truncation(max_int_part +
                                                                 decimals,
                                                                 decimals,
                                                                 unsigned_flag));
  }
  else if (cmp_type == REAL_RESULT)
    fix_char_length(float_length(decimals));
  cached_field_type= agg_field_type(args, arg_count);
}


/*
  Compare item arguments in the DATETIME context.

  SYNOPSIS
    cmp_datetimes()
    value [out]   found least/greatest DATE/DATETIME value

  DESCRIPTION
    Compare item arguments as DATETIME values and return the index of the
    least/greatest argument in the arguments array.
    The correct integer DATE/DATETIME value of the found argument is
    stored to the value pointer, if latter is provided.

  RETURN
   0	If one of arguments is NULL or there was a execution error
   #	index of the least/greatest argument
*/

uint Item_func_min_max::cmp_datetimes(ulonglong *value)
{
  longlong UNINIT_VAR(min_max);
  uint min_max_idx= 0;

  for (uint i=0; i < arg_count ; i++)
  {
    Item **arg= args + i;
    bool is_null;
    longlong res= get_datetime_value(thd, &arg, 0, datetime_item, &is_null);

    /* Check if we need to stop (because of error or KILL)  and stop the loop */
    if (thd->is_error())
    {
      null_value= 1;
      return 0;
    }

    if ((null_value= args[i]->null_value))
      return 0;
    if (i == 0 || (res < min_max ? cmp_sign : -cmp_sign) > 0)
    {
      min_max= res;
      min_max_idx= i;
    }
  }
  if (value)
  {
    *value= min_max;
    if (datetime_item->field_type() == MYSQL_TYPE_DATE)
      *value/= 1000000L;
  }
  return min_max_idx;
}


String *Item_func_min_max::val_str(String *str)
{
  DBUG_ASSERT(fixed == 1);
  if (compare_as_dates)
  {
    String *str_res;
    uint min_max_idx= cmp_datetimes(NULL);
    if (null_value)
      return 0;
    str_res= args[min_max_idx]->val_str(str);
    if (args[min_max_idx]->null_value)
    {
      // check if the call to val_str() above returns a NULL value
      null_value= 1;
      return NULL;
    }
    str_res->set_charset(collation.collation);
    return str_res;
  }
  switch (cmp_type) {
  case INT_RESULT:
  {
    longlong nr=val_int();
    if (null_value)
      return 0;
    str->set_int(nr, unsigned_flag, collation.collation);
    return str;
  }
  case DECIMAL_RESULT:
  {
    my_decimal dec_buf, *dec_val= val_decimal(&dec_buf);
    if (null_value)
      return 0;
    my_decimal2string(E_DEC_FATAL_ERROR, dec_val, 0, 0, 0, str);
    return str;
  }
  case REAL_RESULT:
  {
    double nr= val_real();
    if (null_value)
      return 0; /* purecov: inspected */
    str->set_real(nr, decimals, collation.collation);
    return str;
  }
  case STRING_RESULT:
  {
    String *UNINIT_VAR(res);
    for (uint i=0; i < arg_count ; i++)
    {
      if (i == 0)
	res=args[i]->val_str(str);
      else
      {
	String *res2;
	res2= args[i]->val_str(res == str ? &tmp_value : str);
	if (res2)
	{
	  int cmp= sortcmp(res,res2,collation.collation);
	  if ((cmp_sign < 0 ? cmp : -cmp) < 0)
	    res=res2;
	}
      }
      if ((null_value= args[i]->null_value))
        return 0;
    }
    res->set_charset(collation.collation);
    return res;
  }
  case ROW_RESULT:
  default:
    // This case should never be chosen
    DBUG_ASSERT(0);
    return 0;
  }
  return 0;					// Keep compiler happy
}


double Item_func_min_max::val_real()
{
  DBUG_ASSERT(fixed == 1);
  double value=0.0;
  if (compare_as_dates)
  {
    ulonglong result= 0;
    (void)cmp_datetimes(&result);
    return (double)result;
  }
  for (uint i=0; i < arg_count ; i++)
  {
    if (i == 0)
      value= args[i]->val_real();
    else
    {
      double tmp= args[i]->val_real();
      if (!args[i]->null_value && (tmp < value ? cmp_sign : -cmp_sign) > 0)
	value=tmp;
    }
    if ((null_value= args[i]->null_value))
      break;
  }
  return value;
}


longlong Item_func_min_max::val_int()
{
  DBUG_ASSERT(fixed == 1);
  longlong value=0;
  if (compare_as_dates)
  {
    ulonglong result= 0;
    (void)cmp_datetimes(&result);
    return (longlong)result;
  }
  for (uint i=0; i < arg_count ; i++)
  {
    if (i == 0)
      value=args[i]->val_int();
    else
    {
      longlong tmp=args[i]->val_int();
      if (!args[i]->null_value && (tmp < value ? cmp_sign : -cmp_sign) > 0)
	value=tmp;
    }
    if ((null_value= args[i]->null_value))
      break;
  }
  return value;
}


my_decimal *Item_func_min_max::val_decimal(my_decimal *dec)
{
  DBUG_ASSERT(fixed == 1);
  my_decimal tmp_buf, *tmp, *UNINIT_VAR(res);

  if (compare_as_dates)
  {
    ulonglong value= 0;
    (void)cmp_datetimes(&value);
    ulonglong2decimal(value, dec);
    return dec;
  }
  for (uint i=0; i < arg_count ; i++)
  {
    if (i == 0)
      res= args[i]->val_decimal(dec);
    else
    {
      tmp= args[i]->val_decimal(&tmp_buf);      // Zero if NULL
      if (tmp && (my_decimal_cmp(tmp, res) * cmp_sign) < 0)
      {
        if (tmp == &tmp_buf)
        {
          /* Move value out of tmp_buf as this will be reused on next loop */
          my_decimal2decimal(tmp, dec);
          res= dec;
        }
        else
          res= tmp;
      }
    }
    if ((null_value= args[i]->null_value))
    {
      res= 0;
      break;
    }
  }
  return res;
}


longlong Item_func_length::val_int()
{
  DBUG_ASSERT(fixed == 1);
  String *res=args[0]->val_str(&value);
  if (!res)
  {
    null_value=1;
    return 0; /* purecov: inspected */
  }
  null_value=0;
  return (longlong) res->length();
}


longlong Item_func_char_length::val_int()
{
  DBUG_ASSERT(fixed == 1);
  String *res=args[0]->val_str(&value);
  if (!res)
  {
    null_value=1;
    return 0; /* purecov: inspected */
  }
  null_value=0;
  return (longlong) res->numchars();
}


longlong Item_func_coercibility::val_int()
{
  DBUG_ASSERT(fixed == 1);
  null_value= 0;
  return (longlong) args[0]->collation.derivation;
}


void Item_func_locate::fix_length_and_dec()
{
  max_length= MY_INT32_NUM_DECIMAL_DIGITS;
  agg_arg_charsets_for_comparison(cmp_collation, args, 2);
}


longlong Item_func_locate::val_int()
{
  DBUG_ASSERT(fixed == 1);
  String *a=args[0]->val_str(&value1);
  String *b=args[1]->val_str(&value2);
  if (!a || !b)
  {
    null_value=1;
    return 0; /* purecov: inspected */
  }
  null_value=0;
  /* must be longlong to avoid truncation */
  longlong start=  0; 
  longlong start0= 0;
  my_match_t match;

  if (arg_count == 3)
  {
    start0= start= args[2]->val_int() - 1;

    if ((start < 0) || (start > a->length()))
      return 0;

    /* start is now sufficiently valid to pass to charpos function */
    start= a->charpos((int) start);

    if (start + b->length() > a->length())
      return 0;
  }

  if (!b->length())				// Found empty string at start
    return start + 1;
  
  if (!cmp_collation.collation->coll->instr(cmp_collation.collation,
                                            a->ptr()+start,
                                            (uint) (a->length()-start),
                                            b->ptr(), b->length(),
                                            &match, 1))
    return 0;
  return (longlong) match.mb_len + start0 + 1;
}


void Item_func_locate::print(String *str, enum_query_type query_type)
{
  str->append(STRING_WITH_LEN("locate("));
  args[1]->print(str, query_type);
  str->append(',');
  args[0]->print(str, query_type);
  if (arg_count == 3)
  {
    str->append(',');
    args[2]->print(str, query_type);
  }
  str->append(')');
}


longlong Item_func_field::val_int()
{
  DBUG_ASSERT(fixed == 1);

  if (cmp_type == STRING_RESULT)
  {
    String *field;
    if (!(field= args[0]->val_str(&value)))
      return 0;
    for (uint i=1 ; i < arg_count ; i++)
    {
      String *tmp_value=args[i]->val_str(&tmp);
      if (tmp_value && !sortcmp(field,tmp_value,cmp_collation.collation))
        return (longlong) (i);
    }
  }
  else if (cmp_type == INT_RESULT)
  {
    longlong val= args[0]->val_int();
    if (args[0]->null_value)
      return 0;
    for (uint i=1; i < arg_count ; i++)
    {
      if (val == args[i]->val_int() && !args[i]->null_value)
        return (longlong) (i);
    }
  }
  else if (cmp_type == DECIMAL_RESULT)
  {
    my_decimal dec_arg_buf, *dec_arg,
               dec_buf, *dec= args[0]->val_decimal(&dec_buf);
    if (args[0]->null_value)
      return 0;
    for (uint i=1; i < arg_count; i++)
    {
      dec_arg= args[i]->val_decimal(&dec_arg_buf);
      if (!args[i]->null_value && !my_decimal_cmp(dec_arg, dec))
        return (longlong) (i);
    }
  }
  else
  {
    double val= args[0]->val_real();
    if (args[0]->null_value)
      return 0;
    for (uint i=1; i < arg_count ; i++)
    {
      if (val == args[i]->val_real() && !args[i]->null_value)
        return (longlong) (i);
    }
  }
  return 0;
}


void Item_func_field::fix_length_and_dec()
{
  maybe_null=0; max_length=3;
  cmp_type= args[0]->result_type();
  for (uint i=1; i < arg_count ; i++)
    cmp_type= item_cmp_type(cmp_type, args[i]->result_type());
  if (cmp_type == STRING_RESULT)
    agg_arg_charsets_for_comparison(cmp_collation, args, arg_count);
}


longlong Item_func_ascii::val_int()
{
  DBUG_ASSERT(fixed == 1);
  String *res=args[0]->val_str(&value);
  if (!res)
  {
    null_value=1;
    return 0;
  }
  null_value=0;
  return (longlong) (res->length() ? (uchar) (*res)[0] : (uchar) 0);
}

longlong Item_func_ord::val_int()
{
  DBUG_ASSERT(fixed == 1);
  String *res=args[0]->val_str(&value);
  if (!res)
  {
    null_value=1;
    return 0;
  }
  null_value=0;
  if (!res->length()) return 0;
#ifdef USE_MB
  if (use_mb(res->charset()))
  {
    register const char *str=res->ptr();
    register uint32 n=0, l=my_ismbchar(res->charset(),str,str+res->length());
    if (!l)
      return (longlong)((uchar) *str);
    while (l--)
      n=(n<<8)|(uint32)((uchar) *str++);
    return (longlong) n;
  }
#endif
  return (longlong) ((uchar) (*res)[0]);
}

	/* Search after a string in a string of strings separated by ',' */
	/* Returns number of found type >= 1 or 0 if not found */
	/* This optimizes searching in enums to bit testing! */

void Item_func_find_in_set::fix_length_and_dec()
{
  decimals=0;
  max_length=3;					// 1-999
  if (args[0]->const_item() && args[1]->type() == FIELD_ITEM)
  {
    Field *field= ((Item_field*) args[1])->field;
    if (field->real_type() == MYSQL_TYPE_SET)
    {
      String *find=args[0]->val_str(&value);
      if (find)
      {
	enum_value= find_type(((Field_enum*) field)->typelib,find->ptr(),
			      find->length(), 0);
	enum_bit=0;
	if (enum_value)
	  enum_bit=LL(1) << (enum_value-1);
      }
    }
  }
  agg_arg_charsets_for_comparison(cmp_collation, args, 2);
}

static const char separator=',';

longlong Item_func_find_in_set::val_int()
{
  DBUG_ASSERT(fixed == 1);
  if (enum_value)
  {
    ulonglong tmp=(ulonglong) args[1]->val_int();
    if (!(null_value=args[1]->null_value || args[0]->null_value))
    {
      if (tmp & enum_bit)
	return enum_value;
    }
    return 0L;
  }

  String *find=args[0]->val_str(&value);
  String *buffer=args[1]->val_str(&value2);
  if (!find || !buffer)
  {
    null_value=1;
    return 0; /* purecov: inspected */
  }
  null_value=0;

  int diff;
  if ((diff=buffer->length() - find->length()) >= 0)
  {
    my_wc_t wc= 0;
    CHARSET_INFO *cs= cmp_collation.collation;
    const char *str_begin= buffer->ptr();
    const char *str_end= buffer->ptr();
    const char *real_end= str_end+buffer->length();
    const uchar *find_str= (const uchar *) find->ptr();
    uint find_str_len= find->length();
    int position= 0;
    while (1)
    {
      int symbol_len;
      if ((symbol_len= cs->cset->mb_wc(cs, &wc, (uchar*) str_end, 
                                       (uchar*) real_end)) > 0)
      {
        const char *substr_end= str_end + symbol_len;
        bool is_last_item= (substr_end == real_end);
        bool is_separator= (wc == (my_wc_t) separator);
        if (is_separator || is_last_item)
        {
          position++;
          if (is_last_item && !is_separator)
            str_end= substr_end;
          if (!my_strnncoll(cs, (const uchar *) str_begin,
                            (uint) (str_end - str_begin),
                            find_str, find_str_len))
            return (longlong) position;
          else
            str_begin= substr_end;
        }
        str_end= substr_end;
      }
      else if (str_end - str_begin == 0 &&
               find_str_len == 0 &&
               wc == (my_wc_t) separator)
        return (longlong) ++position;
      else
        return LL(0);
    }
  }
  return 0;
}

longlong Item_func_bit_count::val_int()
{
  DBUG_ASSERT(fixed == 1);
  ulonglong value= (ulonglong) args[0]->val_int();
  if ((null_value= args[0]->null_value))
    return 0; /* purecov: inspected */
  return (longlong) my_count_bits(value);
}


/****************************************************************************
** Functions to handle dynamic loadable functions
** Original source by: Alexis Mikhailov <root@medinf.chuvashia.su>
** Rewritten by monty.
****************************************************************************/

#ifdef HAVE_DLOPEN

void udf_handler::cleanup()
{
  if (!not_original)
  {
    if (initialized)
    {
      if (u_d->func_deinit != NULL)
      {
        Udf_func_deinit deinit= u_d->func_deinit;
        (*deinit)(&initid);
      }
      free_udf(u_d);
      initialized= FALSE;
    }
    if (buffers)				// Because of bug in ecc
      delete [] buffers;
    buffers= 0;
  }
}


bool
udf_handler::fix_fields(THD *thd, Item_result_field *func,
			uint arg_count, Item **arguments)
{
  uchar buff[STACK_BUFF_ALLOC];			// Max argument in function
  DBUG_ENTER("Item_udf_func::fix_fields");

  if (check_stack_overrun(thd, STACK_MIN_SIZE, buff))
    DBUG_RETURN(TRUE);				// Fatal error flag is set!

  udf_func *tmp_udf=find_udf(u_d->name.str,(uint) u_d->name.length,1);

  if (!tmp_udf)
  {
    my_error(ER_CANT_FIND_UDF, MYF(0), u_d->name.str, errno);
    DBUG_RETURN(TRUE);
  }
  u_d=tmp_udf;
  args=arguments;

  /* Fix all arguments */
  func->maybe_null=0;
  used_tables_cache=0;
  const_item_cache=1;

  if ((f_args.arg_count=arg_count))
  {
    if (!(f_args.arg_type= (Item_result*)
	  sql_alloc(f_args.arg_count*sizeof(Item_result))))

    {
      free_udf(u_d);
      DBUG_RETURN(TRUE);
    }
    uint i;
    Item **arg,**arg_end;
    for (i=0, arg=arguments, arg_end=arguments+arg_count;
	 arg != arg_end ;
	 arg++,i++)
    {
      if (!(*arg)->fixed &&
          (*arg)->fix_fields(thd, arg))
	DBUG_RETURN(1);
      // we can't assign 'item' before, because fix_fields() can change arg
      Item *item= *arg;
      if (item->check_cols(1))
	DBUG_RETURN(TRUE);
      /*
	TODO: We should think about this. It is not always
	right way just to set an UDF result to return my_charset_bin
	if one argument has binary sorting order.
	The result collation should be calculated according to arguments
	derivations in some cases and should not in other cases.
	Moreover, some arguments can represent a numeric input
	which doesn't effect the result character set and collation.
	There is no a general rule for UDF. Everything depends on
        the particular user defined function.
      */
      if (item->collation.collation->state & MY_CS_BINSORT)
	func->collation.set(&my_charset_bin);
      if (item->maybe_null)
	func->maybe_null=1;
      func->with_sum_func= func->with_sum_func || item->with_sum_func;
      used_tables_cache|=item->used_tables();
      const_item_cache&=item->const_item();
      f_args.arg_type[i]=item->result_type();
    }
    //TODO: why all following memory is not allocated with 1 call of sql_alloc?
    if (!(buffers=new String[arg_count]) ||
	!(f_args.args= (char**) sql_alloc(arg_count * sizeof(char *))) ||
	!(f_args.lengths= (ulong*) sql_alloc(arg_count * sizeof(long))) ||
	!(f_args.maybe_null= (char*) sql_alloc(arg_count * sizeof(char))) ||
	!(num_buffer= (char*) sql_alloc(arg_count *
					ALIGN_SIZE(sizeof(double)))) ||
	!(f_args.attributes= (char**) sql_alloc(arg_count * sizeof(char *))) ||
	!(f_args.attribute_lengths= (ulong*) sql_alloc(arg_count *
						       sizeof(long))))
    {
      free_udf(u_d);
      DBUG_RETURN(TRUE);
    }
  }
  func->fix_length_and_dec();
  initid.max_length=func->max_length;
  initid.maybe_null=func->maybe_null;
  initid.const_item=const_item_cache;
  initid.decimals=func->decimals;
  initid.ptr=0;

  if (u_d->func_init)
  {
    char init_msg_buff[MYSQL_ERRMSG_SIZE];
    char *to=num_buffer;
    for (uint i=0; i < arg_count; i++)
    {
      /*
       For a constant argument i, args->args[i] points to the argument value. 
       For non-constant, args->args[i] is NULL.
      */
      f_args.args[i]= NULL;         /* Non-const unless updated below. */

      f_args.lengths[i]= arguments[i]->max_length;
      f_args.maybe_null[i]= (char) arguments[i]->maybe_null;
      f_args.attributes[i]= arguments[i]->name;
      f_args.attribute_lengths[i]= arguments[i]->name_length;

      if (arguments[i]->const_item())
      {
        switch (arguments[i]->result_type()) 
        {
        case STRING_RESULT:
        case DECIMAL_RESULT:
        {
          String *res= arguments[i]->val_str(&buffers[i]);
          if (arguments[i]->null_value)
            continue;
          f_args.args[i]= (char*) res->c_ptr_safe();
          f_args.lengths[i]= res->length();
          break;
        }
        case INT_RESULT:
          *((longlong*) to)= arguments[i]->val_int();
          if (arguments[i]->null_value)
            continue;
          f_args.args[i]= to;
          to+= ALIGN_SIZE(sizeof(longlong));
          break;
        case REAL_RESULT:
          *((double*) to)= arguments[i]->val_real();
          if (arguments[i]->null_value)
            continue;
          f_args.args[i]= to;
          to+= ALIGN_SIZE(sizeof(double));
          break;
        case ROW_RESULT:
        default:
          // This case should never be chosen
          DBUG_ASSERT(0);
          break;
        }
      }
    }
    Udf_func_init init= u_d->func_init;
    if ((error=(uchar) init(&initid, &f_args, init_msg_buff)))
    {
      my_error(ER_CANT_INITIALIZE_UDF, MYF(0),
               u_d->name.str, init_msg_buff);
      free_udf(u_d);
      DBUG_RETURN(TRUE);
    }
    func->max_length=min(initid.max_length,MAX_BLOB_WIDTH);
    func->maybe_null=initid.maybe_null;
    const_item_cache=initid.const_item;
    /* 
      Keep used_tables_cache in sync with const_item_cache.
      See the comment in Item_udf_func::update_used tables.
    */  
    if (!const_item_cache && !used_tables_cache)
      used_tables_cache= RAND_TABLE_BIT;
    func->decimals=min(initid.decimals,NOT_FIXED_DEC);
  }
  initialized=1;
  if (error)
  {
    my_error(ER_CANT_INITIALIZE_UDF, MYF(0),
             u_d->name.str, ER(ER_UNKNOWN_ERROR));
    DBUG_RETURN(TRUE);
  }
  DBUG_RETURN(FALSE);
}


bool udf_handler::get_arguments()
{
  if (error)
    return 1;					// Got an error earlier
  char *to= num_buffer;
  uint str_count=0;
  for (uint i=0; i < f_args.arg_count; i++)
  {
    f_args.args[i]=0;
    switch (f_args.arg_type[i]) {
    case STRING_RESULT:
    case DECIMAL_RESULT:
      {
	String *res=args[i]->val_str(&buffers[str_count++]);
	if (!(args[i]->null_value))
	{
	  f_args.args[i]=    (char*) res->ptr();
	  f_args.lengths[i]= res->length();
	  break;
	}
      }
    case INT_RESULT:
      *((longlong*) to) = args[i]->val_int();
      if (!args[i]->null_value)
      {
	f_args.args[i]=to;
	to+= ALIGN_SIZE(sizeof(longlong));
      }
      break;
    case REAL_RESULT:
      *((double*) to)= args[i]->val_real();
      if (!args[i]->null_value)
      {
	f_args.args[i]=to;
	to+= ALIGN_SIZE(sizeof(double));
      }
      break;
    case ROW_RESULT:
    default:
      // This case should never be chosen
      DBUG_ASSERT(0);
      break;
    }
  }
  return 0;
}

/**
  @return
    (String*)NULL in case of NULL values
*/
String *udf_handler::val_str(String *str,String *save_str)
{
  uchar is_null_tmp=0;
  ulong res_length;
  DBUG_ENTER("udf_handler::val_str");

  if (get_arguments())
    DBUG_RETURN(0);
  char * (*func)(UDF_INIT *, UDF_ARGS *, char *, ulong *, uchar *, uchar *)=
    (char* (*)(UDF_INIT *, UDF_ARGS *, char *, ulong *, uchar *, uchar *))
    u_d->func;

  if ((res_length=str->alloced_length()) < MAX_FIELD_WIDTH)
  {						// This happens VERY seldom
    if (str->alloc(MAX_FIELD_WIDTH))
    {
      error=1;
      DBUG_RETURN(0);
    }
  }
  char *res=func(&initid, &f_args, (char*) str->ptr(), &res_length,
		 &is_null_tmp, &error);
  DBUG_PRINT("info", ("udf func returned, res_length: %lu", res_length));
  if (is_null_tmp || !res || error)		// The !res is for safety
  {
    DBUG_PRINT("info", ("Null or error"));
    DBUG_RETURN(0);
  }
  if (res == str->ptr())
  {
    str->length(res_length);
    DBUG_PRINT("exit", ("str: %*.s", (int) str->length(), str->ptr()));
    DBUG_RETURN(str);
  }
  save_str->set(res, res_length, str->charset());
  DBUG_PRINT("exit", ("save_str: %s", save_str->ptr()));
  DBUG_RETURN(save_str);
}


/*
  For the moment, UDF functions are returning DECIMAL values as strings
*/

my_decimal *udf_handler::val_decimal(my_bool *null_value, my_decimal *dec_buf)
{
  char buf[DECIMAL_MAX_STR_LENGTH+1], *end;
  ulong res_length= DECIMAL_MAX_STR_LENGTH;

  if (get_arguments())
  {
    *null_value=1;
    return 0;
  }
  char *(*func)(UDF_INIT *, UDF_ARGS *, char *, ulong *, uchar *, uchar *)=
    (char* (*)(UDF_INIT *, UDF_ARGS *, char *, ulong *, uchar *, uchar *))
    u_d->func;

  char *res= func(&initid, &f_args, buf, &res_length, &is_null, &error);
  if (is_null || error)
  {
    *null_value= 1;
    return 0;
  }
  end= res+ res_length;
  str2my_decimal(E_DEC_FATAL_ERROR, res, dec_buf, &end);
  return dec_buf;
}


void Item_udf_func::cleanup()
{
  udf.cleanup();
  Item_func::cleanup();
}


void Item_udf_func::print(String *str, enum_query_type query_type)
{
  str->append(func_name());
  str->append('(');
  for (uint i=0 ; i < arg_count ; i++)
  {
    if (i != 0)
      str->append(',');
    args[i]->print_item_w_name(str, query_type);
  }
  str->append(')');
}


double Item_func_udf_float::val_real()
{
  DBUG_ASSERT(fixed == 1);
  DBUG_ENTER("Item_func_udf_float::val");
  DBUG_PRINT("info",("result_type: %d  arg_count: %d",
		     args[0]->result_type(), arg_count));
  DBUG_RETURN(udf.val(&null_value));
}


String *Item_func_udf_float::val_str(String *str)
{
  DBUG_ASSERT(fixed == 1);
  double nr= val_real();
  if (null_value)
    return 0;					/* purecov: inspected */
  str->set_real(nr,decimals,&my_charset_bin);
  return str;
}


longlong Item_func_udf_int::val_int()
{
  DBUG_ASSERT(fixed == 1);
  DBUG_ENTER("Item_func_udf_int::val_int");
  DBUG_RETURN(udf.val_int(&null_value));
}


String *Item_func_udf_int::val_str(String *str)
{
  DBUG_ASSERT(fixed == 1);
  longlong nr=val_int();
  if (null_value)
    return 0;
  str->set_int(nr, unsigned_flag, &my_charset_bin);
  return str;
}


longlong Item_func_udf_decimal::val_int()
{
  my_decimal dec_buf, *dec= udf.val_decimal(&null_value, &dec_buf);
  longlong result;
  if (null_value)
    return 0;
  my_decimal2int(E_DEC_FATAL_ERROR, dec, unsigned_flag, &result);
  return result;
}


double Item_func_udf_decimal::val_real()
{
  my_decimal dec_buf, *dec= udf.val_decimal(&null_value, &dec_buf);
  double result;
  if (null_value)
    return 0.0;
  my_decimal2double(E_DEC_FATAL_ERROR, dec, &result);
  return result;
}


my_decimal *Item_func_udf_decimal::val_decimal(my_decimal *dec_buf)
{
  DBUG_ASSERT(fixed == 1);
  DBUG_ENTER("Item_func_udf_decimal::val_decimal");
  DBUG_PRINT("info",("result_type: %d  arg_count: %d",
                     args[0]->result_type(), arg_count));

  DBUG_RETURN(udf.val_decimal(&null_value, dec_buf));
}


String *Item_func_udf_decimal::val_str(String *str)
{
  my_decimal dec_buf, *dec= udf.val_decimal(&null_value, &dec_buf);
  if (null_value)
    return 0;
  if (str->length() < DECIMAL_MAX_STR_LENGTH)
    str->length(DECIMAL_MAX_STR_LENGTH);
  my_decimal_round(E_DEC_FATAL_ERROR, dec, decimals, FALSE, &dec_buf);
  my_decimal2string(E_DEC_FATAL_ERROR, &dec_buf, 0, 0, '0', str);
  return str;
}


void Item_func_udf_decimal::fix_length_and_dec()
{
  fix_num_length_and_dec();
}


/* Default max_length is max argument length */

void Item_func_udf_str::fix_length_and_dec()
{
  DBUG_ENTER("Item_func_udf_str::fix_length_and_dec");
  max_length=0;
  for (uint i = 0; i < arg_count; i++)
    set_if_bigger(max_length,args[i]->max_length);
  DBUG_VOID_RETURN;
}

String *Item_func_udf_str::val_str(String *str)
{
  DBUG_ASSERT(fixed == 1);
  String *res=udf.val_str(str,&str_value);
  null_value = !res;
  return res;
}


/**
  @note
  This has to come last in the udf_handler methods, or C for AIX
  version 6.0.0.0 fails to compile with debugging enabled. (Yes, really.)
*/

udf_handler::~udf_handler()
{
  /* Everything should be properly cleaned up by this moment. */
  DBUG_ASSERT(not_original || !(initialized || buffers));
}

#else
bool udf_handler::get_arguments() { return 0; }
#endif /* HAVE_DLOPEN */

/*
** User level locks
*/

mysql_mutex_t LOCK_user_locks;
static HASH hash_user_locks;

class User_level_lock
{
  uchar *key;
  size_t key_length;

public:
  int count;
  bool locked;
  mysql_cond_t cond;
  my_thread_id thread_id;
  void set_thread(THD *thd) { thread_id= thd->thread_id; }

  User_level_lock(const uchar *key_arg,uint length, ulong id) 
    :key_length(length),count(1),locked(1), thread_id(id)
  {
    key= (uchar*) my_memdup(key_arg,length,MYF(0));
    mysql_cond_init(key_user_level_lock_cond, &cond, NULL);
    if (key)
    {
      if (my_hash_insert(&hash_user_locks,(uchar*) this))
      {
	my_free(key);
	key=0;
      }
    }
  }
  ~User_level_lock()
  {
    if (key)
    {
      my_hash_delete(&hash_user_locks,(uchar*) this);
      my_free(key);
    }
    mysql_cond_destroy(&cond);
  }
  inline bool initialized() { return key != 0; }
  friend void item_user_lock_release(User_level_lock *ull);
  friend uchar *ull_get_key(const User_level_lock *ull, size_t *length,
                            my_bool not_used);
};

uchar *ull_get_key(const User_level_lock *ull, size_t *length,
                   my_bool not_used __attribute__((unused)))
{
  *length= ull->key_length;
  return ull->key;
}

#ifdef HAVE_PSI_INTERFACE
static PSI_mutex_key key_LOCK_user_locks;

static PSI_mutex_info all_user_mutexes[]=
{
  { &key_LOCK_user_locks, "LOCK_user_locks", PSI_FLAG_GLOBAL}
};

static void init_user_lock_psi_keys(void)
{
  const char* category= "sql";
  int count;

  if (PSI_server == NULL)
    return;

  count= array_elements(all_user_mutexes);
  PSI_server->register_mutex(category, all_user_mutexes, count);
}
#endif

static bool item_user_lock_inited= 0;

void item_user_lock_init(void)
{
#ifdef HAVE_PSI_INTERFACE
  init_user_lock_psi_keys();
#endif

  mysql_mutex_init(key_LOCK_user_locks, &LOCK_user_locks, MY_MUTEX_INIT_SLOW);
  my_hash_init(&hash_user_locks,system_charset_info,
	    16,0,0,(my_hash_get_key) ull_get_key,NULL,0);
  item_user_lock_inited= 1;
}

void item_user_lock_free(void)
{
  if (item_user_lock_inited)
  {
    item_user_lock_inited= 0;
    my_hash_free(&hash_user_locks);
    mysql_mutex_destroy(&LOCK_user_locks);
  }
}

void item_user_lock_release(User_level_lock *ull)
{
  ull->locked=0;
  ull->thread_id= 0;
  if (--ull->count)
    mysql_cond_signal(&ull->cond);
  else
    delete ull;
}

/**
  Wait until we are at or past the given position in the master binlog
  on the slave.
*/

longlong Item_master_pos_wait::val_int()
{
  DBUG_ASSERT(fixed == 1);
  THD* thd = current_thd;
  String *log_name = args[0]->val_str(&value);
  int event_count= 0;

  null_value=0;
  if (thd->slave_thread || !log_name || !log_name->length())
  {
    null_value = 1;
    return 0;
  }
#ifdef HAVE_REPLICATION
  longlong pos = (ulong)args[1]->val_int();
  longlong timeout = (arg_count==3) ? args[2]->val_int() : 0 ;
  if ((event_count = active_mi->rli->wait_for_pos(thd, log_name, pos, timeout)) == -2)
  {
    null_value = 1;
    event_count=0;
  }
#endif
  return event_count;
}


/**
  Enables a session to wait on a condition until a timeout or a network
  disconnect occurs.

  @remark The connection is polled every m_interrupt_interval nanoseconds.
*/

class Interruptible_wait
{
  THD *m_thd;
  struct timespec m_abs_timeout;
  static const ulonglong m_interrupt_interval;

  public:
    Interruptible_wait(THD *thd)
    : m_thd(thd) {}

    ~Interruptible_wait() {}

  public:
    /**
      Set the absolute timeout.

      @param timeout The amount of time in nanoseconds to wait
    */
    void set_timeout(ulonglong timeout)
    {
      /*
        Calculate the absolute system time at the start so it can
        be controlled in slices. It relies on the fact that once
        the absolute time passes, the timed wait call will fail
        automatically with a timeout error.
      */
      set_timespec_nsec(m_abs_timeout, timeout);
    }

    /** The timed wait. */
    int wait(mysql_cond_t *, mysql_mutex_t *);
};


/** Time to wait before polling the connection status. */
const ulonglong Interruptible_wait::m_interrupt_interval= 5 * ULL(1000000000);


/**
  Wait for a given condition to be signaled.

  @param cond   The condition variable to wait on.
  @param mutex  The associated mutex.

  @remark The absolute timeout is preserved across calls.

  @retval return value from mysql_cond_timedwait
*/

int Interruptible_wait::wait(mysql_cond_t *cond, mysql_mutex_t *mutex)
{
  int error;
  struct timespec timeout;

  while (1)
  {
    /* Wait for a fixed interval. */
    set_timespec_nsec(timeout, m_interrupt_interval);

    /* But only if not past the absolute timeout. */
    if (cmp_timespec(timeout, m_abs_timeout) > 0)
      timeout= m_abs_timeout;

    error= mysql_cond_timedwait(cond, mutex, &timeout);
    if (error == ETIMEDOUT || error == ETIME)
    {
      /* Return error if timed out or connection is broken. */
      if (!cmp_timespec(timeout, m_abs_timeout) || !m_thd->is_connected())
        break;
    }
    /* Otherwise, propagate status to the caller. */
    else
      break;
  }

  return error;
}


/**
  Get a user level lock.  If the thread has an old lock this is first released.

  @retval
    1    : Got lock
  @retval
    0    : Timeout
  @retval
    NULL : Error
*/

longlong Item_func_get_lock::val_int()
{
  DBUG_ASSERT(fixed == 1);
  String *res=args[0]->val_str(&value);
  ulonglong timeout= args[1]->val_int();
  THD *thd=current_thd;
  User_level_lock *ull;
  int error;
  Interruptible_wait timed_cond(thd);
  DBUG_ENTER("Item_func_get_lock::val_int");

  /*
    In slave thread no need to get locks, everything is serialized. Anyway
    there is no way to make GET_LOCK() work on slave like it did on master
    (i.e. make it return exactly the same value) because we don't have the
    same other concurrent threads environment. No matter what we return here,
    it's not guaranteed to be same as on master.
  */
  if (thd->slave_thread)
    DBUG_RETURN(1);

  mysql_mutex_lock(&LOCK_user_locks);

  if (!res || !res->length())
  {
    mysql_mutex_unlock(&LOCK_user_locks);
    null_value=1;
    DBUG_RETURN(0);
  }
  DBUG_PRINT("info", ("lock %.*s, thd=%ld", res->length(), res->ptr(),
                      (long) thd->real_id));
  null_value=0;

  if (thd->ull)
  {
    item_user_lock_release(thd->ull);
    thd->ull=0;
  }

  if (!(ull= ((User_level_lock *) my_hash_search(&hash_user_locks,
                                                 (uchar*) res->ptr(),
                                                 (size_t) res->length()))))
  {
    ull= new User_level_lock((uchar*) res->ptr(), (size_t) res->length(),
                             thd->thread_id);
    if (!ull || !ull->initialized())
    {
      delete ull;
      mysql_mutex_unlock(&LOCK_user_locks);
      null_value=1;				// Probably out of memory
      DBUG_RETURN(0);
    }
    ull->set_thread(thd);
    thd->ull=ull;
    mysql_mutex_unlock(&LOCK_user_locks);
    DBUG_PRINT("info", ("made new lock"));
    DBUG_RETURN(1);				// Got new lock
  }
  ull->count++;
  DBUG_PRINT("info", ("ull->count=%d", ull->count));

  /*
    Structure is now initialized.  Try to get the lock.
    Set up control struct to allow others to abort locks.
  */
  thd_proc_info(thd, "User lock");
  thd->mysys_var->current_mutex= &LOCK_user_locks;
  thd->mysys_var->current_cond=  &ull->cond;

  timed_cond.set_timeout(timeout * ULL(1000000000));

  error= 0;
  while (ull->locked && !thd->killed)
  {
    DBUG_PRINT("info", ("waiting on lock"));
    error= timed_cond.wait(&ull->cond, &LOCK_user_locks);
    if (error == ETIMEDOUT || error == ETIME)
    {
      DBUG_PRINT("info", ("lock wait timeout"));
      break;
    }
    error= 0;
  }

  if (ull->locked)
  {
    if (!--ull->count)
    {
      DBUG_ASSERT(0);
      delete ull;				// Should never happen
    }
    if (!error)                                 // Killed (thd->killed != 0)
    {
      error=1;
      null_value=1;				// Return NULL
    }
  }
  else                                          // We got the lock
  {
    ull->locked=1;
    ull->set_thread(thd);
    ull->thread_id= thd->thread_id;
    thd->ull=ull;
    error=0;
    DBUG_PRINT("info", ("got the lock"));
  }
  mysql_mutex_unlock(&LOCK_user_locks);

  mysql_mutex_lock(&thd->mysys_var->mutex);
  thd_proc_info(thd, 0);
  thd->mysys_var->current_mutex= 0;
  thd->mysys_var->current_cond=  0;
  mysql_mutex_unlock(&thd->mysys_var->mutex);

  DBUG_RETURN(!error ? 1 : 0);
}


/**
  Release a user level lock.
  @return
    - 1 if lock released
    - 0 if lock wasn't held
    - (SQL) NULL if no such lock
*/

longlong Item_func_release_lock::val_int()
{
  DBUG_ASSERT(fixed == 1);
  String *res=args[0]->val_str(&value);
  User_level_lock *ull;
  longlong result;
  THD *thd=current_thd;
  DBUG_ENTER("Item_func_release_lock::val_int");
  if (!res || !res->length())
  {
    null_value=1;
    DBUG_RETURN(0);
  }
  DBUG_PRINT("info", ("lock %.*s", res->length(), res->ptr()));
  null_value=0;

  result=0;
  mysql_mutex_lock(&LOCK_user_locks);
  if (!(ull= ((User_level_lock*) my_hash_search(&hash_user_locks,
                                                (const uchar*) res->ptr(),
                                                (size_t) res->length()))))
  {
    null_value=1;
  }
  else
  {
    DBUG_PRINT("info", ("ull->locked=%d ull->thread=%lu thd=%lu", 
                        (int) ull->locked,
                        (long)ull->thread_id,
                        (long)thd->thread_id));
    if (ull->locked && current_thd->thread_id == ull->thread_id)
    {
      DBUG_PRINT("info", ("release lock"));
      result=1;					// Release is ok
      item_user_lock_release(ull);
      thd->ull=0;
    }
  }
  mysql_mutex_unlock(&LOCK_user_locks);
  DBUG_RETURN(result);
}


longlong Item_func_last_insert_id::val_int()
{
  THD *thd= current_thd;
  DBUG_ASSERT(fixed == 1);
  if (arg_count)
  {
    longlong value= args[0]->val_int();
    null_value= args[0]->null_value;
    /*
      LAST_INSERT_ID(X) must affect the client's mysql_insert_id() as
      documented in the manual. We don't want to touch
      first_successful_insert_id_in_cur_stmt because it would make
      LAST_INSERT_ID(X) take precedence over an generated auto_increment
      value for this row.
    */
    thd->arg_of_last_insert_id_function= TRUE;
    thd->first_successful_insert_id_in_prev_stmt= value;
    return value;
  }
  return thd->read_first_successful_insert_id_in_prev_stmt();
}


bool Item_func_last_insert_id::fix_fields(THD *thd, Item **ref)
{
  thd->lex->uncacheable(UNCACHEABLE_SIDEEFFECT);
  return Item_int_func::fix_fields(thd, ref);
}


/* This function is just used to test speed of different functions */

longlong Item_func_benchmark::val_int()
{
  DBUG_ASSERT(fixed == 1);
  char buff[MAX_FIELD_WIDTH];
  String tmp(buff,sizeof(buff), &my_charset_bin);
  my_decimal tmp_decimal;
  THD *thd=current_thd;
  ulonglong loop_count;

  loop_count= (ulonglong) args[0]->val_int();

  if (args[0]->null_value ||
      (!args[0]->unsigned_flag && (((longlong) loop_count) < 0)))
  {
    if (!args[0]->null_value)
    {
      char buff[22];
      llstr(((longlong) loop_count), buff);
      push_warning_printf(current_thd, MYSQL_ERROR::WARN_LEVEL_WARN,
                          ER_WRONG_VALUE_FOR_TYPE, ER(ER_WRONG_VALUE_FOR_TYPE),
                          "count", buff, "benchmark");
    }

    null_value= 1;
    return 0;
  }

  null_value=0;
  for (ulonglong loop=0 ; loop < loop_count && !thd->killed; loop++)
  {
    switch (args[1]->result_type()) {
    case REAL_RESULT:
      (void) args[1]->val_real();
      break;
    case INT_RESULT:
      (void) args[1]->val_int();
      break;
    case STRING_RESULT:
      (void) args[1]->val_str(&tmp);
      break;
    case DECIMAL_RESULT:
      (void) args[1]->val_decimal(&tmp_decimal);
      break;
    case ROW_RESULT:
    default:
      // This case should never be chosen
      DBUG_ASSERT(0);
      return 0;
    }
  }
  return 0;
}


void Item_func_benchmark::print(String *str, enum_query_type query_type)
{
  str->append(STRING_WITH_LEN("benchmark("));
  args[0]->print(str, query_type);
  str->append(',');
  args[1]->print(str, query_type);
  str->append(')');
}


/** This function is just used to create tests with time gaps. */

longlong Item_func_sleep::val_int()
{
  THD *thd= current_thd;
  Interruptible_wait timed_cond(thd);
  mysql_cond_t cond;
  double timeout;
  int error;

  DBUG_ASSERT(fixed == 1);

  timeout= args[0]->val_real();
  /*
    On 64-bit OSX mysql_cond_timedwait() waits forever
    if passed abstime time has already been exceeded by 
    the system time.
    When given a very short timeout (< 10 mcs) just return 
    immediately.
    We assume that the lines between this test and the call 
    to mysql_cond_timedwait() will be executed in less than 0.00001 sec.
  */
  if (timeout < 0.00001)
    return 0;

  timed_cond.set_timeout((ulonglong) (timeout * 1000000000.0));

  mysql_cond_init(key_item_func_sleep_cond, &cond, NULL);
  mysql_mutex_lock(&LOCK_user_locks);

  thd_proc_info(thd, "User sleep");
  thd->mysys_var->current_mutex= &LOCK_user_locks;
  thd->mysys_var->current_cond=  &cond;

  error= 0;
  while (!thd->killed)
  {
    error= timed_cond.wait(&cond, &LOCK_user_locks);
    if (error == ETIMEDOUT || error == ETIME)
      break;
    error= 0;
  }
  thd_proc_info(thd, 0);
  mysql_mutex_unlock(&LOCK_user_locks);
  mysql_mutex_lock(&thd->mysys_var->mutex);
  thd->mysys_var->current_mutex= 0;
  thd->mysys_var->current_cond=  0;
  mysql_mutex_unlock(&thd->mysys_var->mutex);

  mysql_cond_destroy(&cond);

  return test(!error); 		// Return 1 killed
}


#define extra_size sizeof(double)

static user_var_entry *get_variable(HASH *hash, LEX_STRING &name,
				    bool create_if_not_exists)
{
  user_var_entry *entry;

  if (!(entry = (user_var_entry*) my_hash_search(hash, (uchar*) name.str,
                                                 name.length)) &&
      create_if_not_exists)
  {
    uint size=ALIGN_SIZE(sizeof(user_var_entry))+name.length+1+extra_size;
    if (!my_hash_inited(hash))
      return 0;
    if (!(entry = (user_var_entry*) my_malloc(size,MYF(MY_WME | ME_FATALERROR))))
      return 0;
    entry->name.str=(char*) entry+ ALIGN_SIZE(sizeof(user_var_entry))+
      extra_size;
    entry->name.length=name.length;
    entry->value=0;
    entry->length=0;
    entry->update_query_id=0;
    entry->collation.set(NULL, DERIVATION_IMPLICIT, 0);
    entry->unsigned_flag= 0;
    /*
      If we are here, we were called from a SET or a query which sets a
      variable. Imagine it is this:
      INSERT INTO t SELECT @a:=10, @a:=@a+1.
      Then when we have a Item_func_get_user_var (because of the @a+1) so we
      think we have to write the value of @a to the binlog. But before that,
      we have a Item_func_set_user_var to create @a (@a:=10), in this we mark
      the variable as "already logged" (line below) so that it won't be logged
      by Item_func_get_user_var (because that's not necessary).
    */
    entry->used_query_id=current_thd->query_id;
    entry->type=STRING_RESULT;
    memcpy(entry->name.str, name.str, name.length+1);
    if (my_hash_insert(hash,(uchar*) entry))
    {
      my_free(entry);
      return 0;
    }
  }
  return entry;
}


void Item_func_set_user_var::cleanup()
{
  Item_func::cleanup();
  entry= NULL;
}


bool Item_func_set_user_var::set_entry(THD *thd, bool create_if_not_exists)
{
  if (entry && thd->thread_id == entry_thread_id)
    goto end; // update entry->update_query_id for PS
  if (!(entry= get_variable(&thd->user_vars, name, create_if_not_exists)))
  {
    entry_thread_id= 0;
    return TRUE;
  }
  entry_thread_id= thd->thread_id;
  /* 
     Remember the last query which updated it, this way a query can later know
     if this variable is a constant item in the query (it is if update_query_id
     is different from query_id).
  */
end:
  entry->update_query_id= thd->query_id;
  return FALSE;
}


/*
  When a user variable is updated (in a SET command or a query like
  SELECT @a:= ).
*/

bool Item_func_set_user_var::fix_fields(THD *thd, Item **ref)
{
  DBUG_ASSERT(fixed == 0);
  /* fix_fields will call Item_func_set_user_var::fix_length_and_dec */
  if (Item_func::fix_fields(thd, ref) || set_entry(thd, TRUE))
    return TRUE;
  /*
    As it is wrong and confusing to associate any 
    character set with NULL, @a should be latin2
    after this query sequence:

      SET @a=_latin2'string';
      SET @a=NULL;

    I.e. the second query should not change the charset
    to the current default value, but should keep the 
    original value assigned during the first query.
    In order to do it, we don't copy charset
    from the argument if the argument is NULL
    and the variable has previously been initialized.
  */
  null_item= (args[0]->type() == NULL_ITEM);
  if (!entry->collation.collation || !null_item)
    entry->collation.set(args[0]->collation.derivation == DERIVATION_NUMERIC ?
                         default_charset() : args[0]->collation.collation,
                         DERIVATION_IMPLICIT);
  collation.set(entry->collation.collation, DERIVATION_IMPLICIT);
  cached_result_type= args[0]->result_type();
  return FALSE;
}


void
Item_func_set_user_var::fix_length_and_dec()
{
  maybe_null=args[0]->maybe_null;
  decimals=args[0]->decimals;
  collation.set(DERIVATION_IMPLICIT);
  if (args[0]->collation.derivation == DERIVATION_NUMERIC)
    fix_length_and_charset(args[0]->max_char_length(), default_charset());
  else
  {
    fix_length_and_charset(args[0]->max_char_length(),
                           args[0]->collation.collation);
  }
}


/*
  Mark field in read_map

  NOTES
    This is used by filesort to register used fields in a a temporary
    column read set or to register used fields in a view
*/

bool Item_func_set_user_var::register_field_in_read_map(uchar *arg)
{
  if (result_field)
  {
    TABLE *table= (TABLE *) arg;
    if (result_field->table == table || !table)
      bitmap_set_bit(result_field->table->read_set, result_field->field_index);
  }
  return 0;
}


/**
  Set value to user variable.

  @param entry          pointer to structure representing variable
  @param set_null       should we set NULL value ?
  @param ptr            pointer to buffer with new value
  @param length         length of new value
  @param type           type of new value
  @param cs             charset info for new value
  @param dv             derivation for new value
  @param unsigned_arg   indiates if a value of type INT_RESULT is unsigned

  @note Sets error and fatal error if allocation fails.

  @retval
    false   success
  @retval
    true    failure
*/

static bool
update_hash(user_var_entry *entry, bool set_null, void *ptr, uint length,
            Item_result type, CHARSET_INFO *cs, Derivation dv,
            bool unsigned_arg)
{
  if (set_null)
  {
    char *pos= (char*) entry+ ALIGN_SIZE(sizeof(user_var_entry));
    if (entry->value && entry->value != pos)
      my_free(entry->value);
    entry->value= 0;
    entry->length= 0;
  }
  else
  {
    if (type == STRING_RESULT)
      length++;					// Store strings with end \0
    if (length <= extra_size)
    {
      /* Save value in value struct */
      char *pos= (char*) entry+ ALIGN_SIZE(sizeof(user_var_entry));
      if (entry->value != pos)
      {
	if (entry->value)
	  my_free(entry->value);
	entry->value=pos;
      }
    }
    else
    {
      /* Allocate variable */
      if (entry->length != length)
      {
	char *pos= (char*) entry+ ALIGN_SIZE(sizeof(user_var_entry));
	if (entry->value == pos)
	  entry->value=0;
        entry->value= (char*) my_realloc(entry->value, length,
                                         MYF(MY_ALLOW_ZERO_PTR | MY_WME |
                                             ME_FATALERROR));
        if (!entry->value)
	  return 1;
      }
    }
    if (type == STRING_RESULT)
    {
      length--;					// Fix length change above
      entry->value[length]= 0;			// Store end \0
    }
    memcpy(entry->value,ptr,length);
    if (type == DECIMAL_RESULT)
      ((my_decimal*)entry->value)->fix_buffer_pointer();
    entry->length= length;
    entry->collation.set(cs, dv);
    entry->unsigned_flag= unsigned_arg;
  }
  entry->type=type;
  return 0;
}


bool
Item_func_set_user_var::update_hash(void *ptr, uint length,
                                    Item_result res_type,
                                    CHARSET_INFO *cs, Derivation dv,
                                    bool unsigned_arg)
{
  /*
    If we set a variable explicitely to NULL then keep the old
    result type of the variable
  */
  if ((null_value= args[0]->null_value) && null_item)
    res_type= entry->type;                      // Don't change type of item
  if (::update_hash(entry, (null_value= args[0]->null_value),
                    ptr, length, res_type, cs, dv, unsigned_arg))
  {
    null_value= 1;
    return 1;
  }
  return 0;
}


/** Get the value of a variable as a double. */

double user_var_entry::val_real(my_bool *null_value)
{
  if ((*null_value= (value == 0)))
    return 0.0;

  switch (type) {
  case REAL_RESULT:
    return *(double*) value;
  case INT_RESULT:
    return (double) *(longlong*) value;
  case DECIMAL_RESULT:
  {
    double result;
    my_decimal2double(E_DEC_FATAL_ERROR, (my_decimal *)value, &result);
    return result;
  }
  case STRING_RESULT:
    return my_atof(value);                      // This is null terminated
  case ROW_RESULT:
    DBUG_ASSERT(1);				// Impossible
    break;
  }
  return 0.0;					// Impossible
}


/** Get the value of a variable as an integer. */

longlong user_var_entry::val_int(my_bool *null_value) const
{
  if ((*null_value= (value == 0)))
    return LL(0);

  switch (type) {
  case REAL_RESULT:
    return (longlong) *(double*) value;
  case INT_RESULT:
    return *(longlong*) value;
  case DECIMAL_RESULT:
  {
    longlong result;
    my_decimal2int(E_DEC_FATAL_ERROR, (my_decimal *)value, 0, &result);
    return result;
  }
  case STRING_RESULT:
  {
    int error;
    return my_strtoll10(value, (char**) 0, &error);// String is null terminated
  }
  case ROW_RESULT:
    DBUG_ASSERT(1);				// Impossible
    break;
  }
  return LL(0);					// Impossible
}


/** Get the value of a variable as a string. */

String *user_var_entry::val_str(my_bool *null_value, String *str,
				uint decimals)
{
  if ((*null_value= (value == 0)))
    return (String*) 0;

  switch (type) {
  case REAL_RESULT:
    str->set_real(*(double*) value, decimals, collation.collation);
    break;
  case INT_RESULT:
    if (!unsigned_flag)
      str->set(*(longlong*) value, collation.collation);
    else
      str->set(*(ulonglong*) value, collation.collation);
    break;
  case DECIMAL_RESULT:
    str_set_decimal((my_decimal *) value, str, collation.collation);
    break;
  case STRING_RESULT:
    if (str->copy(value, length, collation.collation))
      str= 0;					// EOM error
  case ROW_RESULT:
    DBUG_ASSERT(1);				// Impossible
    break;
  }
  return(str);
}

/** Get the value of a variable as a decimal. */

my_decimal *user_var_entry::val_decimal(my_bool *null_value, my_decimal *val)
{
  if ((*null_value= (value == 0)))
    return 0;

  switch (type) {
  case REAL_RESULT:
    double2my_decimal(E_DEC_FATAL_ERROR, *(double*) value, val);
    break;
  case INT_RESULT:
    int2my_decimal(E_DEC_FATAL_ERROR, *(longlong*) value, 0, val);
    break;
  case DECIMAL_RESULT:
    val= (my_decimal *)value;
    break;
  case STRING_RESULT:
    str2my_decimal(E_DEC_FATAL_ERROR, value, length, collation.collation, val);
    break;
  case ROW_RESULT:
    DBUG_ASSERT(1);				// Impossible
    break;
  }
  return(val);
}

/**
  This functions is invoked on SET \@variable or
  \@variable:= expression.

  Evaluate (and check expression), store results.

  @note
    For now it always return OK. All problem with value evaluating
    will be caught by thd->is_error() check in sql_set_variables().

  @retval
    FALSE OK.
*/

bool
Item_func_set_user_var::check(bool use_result_field)
{
  DBUG_ENTER("Item_func_set_user_var::check");
  if (use_result_field && !result_field)
    use_result_field= FALSE;

  switch (cached_result_type) {
  case REAL_RESULT:
  {
    save_result.vreal= use_result_field ? result_field->val_real() :
                        args[0]->val_real();
    break;
  }
  case INT_RESULT:
  {
    save_result.vint= use_result_field ? result_field->val_int() :
                       args[0]->val_int();
    unsigned_flag= use_result_field ? ((Field_num*)result_field)->unsigned_flag:
                    args[0]->unsigned_flag;
    break;
  }
  case STRING_RESULT:
  {
    save_result.vstr= use_result_field ? result_field->val_str(&value) :
                       args[0]->val_str(&value);
    break;
  }
  case DECIMAL_RESULT:
  {
    save_result.vdec= use_result_field ?
                       result_field->val_decimal(&decimal_buff) :
                       args[0]->val_decimal(&decimal_buff);
    break;
  }
  case ROW_RESULT:
  default:
    // This case should never be chosen
    DBUG_ASSERT(0);
    break;
  }
  DBUG_RETURN(FALSE);
}


/**
  @brief Evaluate and store item's result.
  This function is invoked on "SELECT ... INTO @var ...".
  
  @param    item    An item to get value from.
*/

void Item_func_set_user_var::save_item_result(Item *item)
{
  DBUG_ENTER("Item_func_set_user_var::save_item_result");

  switch (cached_result_type) {
  case REAL_RESULT:
    save_result.vreal= item->val_result();
    break;
  case INT_RESULT:
    save_result.vint= item->val_int_result();
    unsigned_flag= item->unsigned_flag;
    break;
  case STRING_RESULT:
    save_result.vstr= item->str_result(&value);
    break;
  case DECIMAL_RESULT:
    save_result.vdec= item->val_decimal_result(&decimal_buff);
    break;
  case ROW_RESULT:
  default:
    // Should never happen
    DBUG_ASSERT(0);
    break;
  }
  DBUG_VOID_RETURN;
}


/**
  This functions is invoked on
  SET \@variable or \@variable:= expression.

  @note
    We have to store the expression as such in the variable, independent of
    the value method used by the user

  @retval
    0	OK
  @retval
    1	EOM Error

*/

bool
Item_func_set_user_var::update()
{
  bool res= 0;
  DBUG_ENTER("Item_func_set_user_var::update");

  switch (cached_result_type) {
  case REAL_RESULT:
  {
    res= update_hash((void*) &save_result.vreal,sizeof(save_result.vreal),
		     REAL_RESULT, default_charset(), DERIVATION_IMPLICIT, 0);
    break;
  }
  case INT_RESULT:
  {
    res= update_hash((void*) &save_result.vint, sizeof(save_result.vint),
                     INT_RESULT, default_charset(), DERIVATION_IMPLICIT,
                     unsigned_flag);
    break;
  }
  case STRING_RESULT:
  {
    if (!save_result.vstr)					// Null value
      res= update_hash((void*) 0, 0, STRING_RESULT, &my_charset_bin,
		       DERIVATION_IMPLICIT, 0);
    else
      res= update_hash((void*) save_result.vstr->ptr(),
		       save_result.vstr->length(), STRING_RESULT,
		       save_result.vstr->charset(),
		       DERIVATION_IMPLICIT, 0);
    break;
  }
  case DECIMAL_RESULT:
  {
    if (!save_result.vdec)					// Null value
      res= update_hash((void*) 0, 0, DECIMAL_RESULT, &my_charset_bin,
                       DERIVATION_IMPLICIT, 0);
    else
      res= update_hash((void*) save_result.vdec,
                       sizeof(my_decimal), DECIMAL_RESULT,
                       default_charset(), DERIVATION_IMPLICIT, 0);
    break;
  }
  case ROW_RESULT:
  default:
    // This case should never be chosen
    DBUG_ASSERT(0);
    break;
  }
  DBUG_RETURN(res);
}


double Item_func_set_user_var::val_real()
{
  DBUG_ASSERT(fixed == 1);
  check(0);
  update();					// Store expression
  return entry->val_real(&null_value);
}

longlong Item_func_set_user_var::val_int()
{
  DBUG_ASSERT(fixed == 1);
  check(0);
  update();					// Store expression
  return entry->val_int(&null_value);
}

String *Item_func_set_user_var::val_str(String *str)
{
  DBUG_ASSERT(fixed == 1);
  check(0);
  update();					// Store expression
  return entry->val_str(&null_value, str, decimals);
}


my_decimal *Item_func_set_user_var::val_decimal(my_decimal *val)
{
  DBUG_ASSERT(fixed == 1);
  check(0);
  update();					// Store expression
  return entry->val_decimal(&null_value, val);
}


double Item_func_set_user_var::val_result()
{
  DBUG_ASSERT(fixed == 1);
  check(TRUE);
  update();					// Store expression
  return entry->val_real(&null_value);
}

longlong Item_func_set_user_var::val_int_result()
{
  DBUG_ASSERT(fixed == 1);
  check(TRUE);
  update();					// Store expression
  return entry->val_int(&null_value);
}

bool Item_func_set_user_var::val_bool_result()
{
  DBUG_ASSERT(fixed == 1);
  check(TRUE);
  update();					// Store expression
  return entry->val_int(&null_value) != 0;
}

String *Item_func_set_user_var::str_result(String *str)
{
  DBUG_ASSERT(fixed == 1);
  check(TRUE);
  update();					// Store expression
  return entry->val_str(&null_value, str, decimals);
}


my_decimal *Item_func_set_user_var::val_decimal_result(my_decimal *val)
{
  DBUG_ASSERT(fixed == 1);
  check(TRUE);
  update();					// Store expression
  return entry->val_decimal(&null_value, val);
}


bool Item_func_set_user_var::is_null_result()
{
  DBUG_ASSERT(fixed == 1);
  check(TRUE);
  update();					// Store expression
  return is_null();
}


void Item_func_set_user_var::print(String *str, enum_query_type query_type)
{
  str->append(STRING_WITH_LEN("(@"));
  str->append(name.str, name.length);
  str->append(STRING_WITH_LEN(":="));
  args[0]->print(str, query_type);
  str->append(')');
}


void Item_func_set_user_var::print_as_stmt(String *str,
                                           enum_query_type query_type)
{
  str->append(STRING_WITH_LEN("set @"));
  str->append(name.str, name.length);
  str->append(STRING_WITH_LEN(":="));
  args[0]->print(str, query_type);
  str->append(')');
}

bool Item_func_set_user_var::send(Protocol *protocol, String *str_arg)
{
  if (result_field)
  {
    check(1);
    update();
    return protocol->store(result_field);
  }
  return Item::send(protocol, str_arg);
}

void Item_func_set_user_var::make_field(Send_field *tmp_field)
{
  if (result_field)
  {
    result_field->make_field(tmp_field);
    DBUG_ASSERT(tmp_field->table_name != 0);
    if (Item::name)
      tmp_field->col_name=Item::name;               // Use user supplied name
  }
  else
    Item::make_field(tmp_field);
}


/*
  Save the value of a user variable into a field

  SYNOPSIS
    save_in_field()
      field           target field to save the value to
      no_conversion   flag indicating whether conversions are allowed

  DESCRIPTION
    Save the function value into a field and update the user variable
    accordingly. If a result field is defined and the target field doesn't
    coincide with it then the value from the result field will be used as
    the new value of the user variable.

    The reason to have this method rather than simply using the result
    field in the val_xxx() methods is that the value from the result field
    not always can be used when the result field is defined.
    Let's consider the following cases:
    1) when filling a tmp table the result field is defined but the value of it
    is undefined because it has to be produced yet. Thus we can't use it.
    2) on execution of an INSERT ... SELECT statement the save_in_field()
    function will be called to fill the data in the new record. If the SELECT
    part uses a tmp table then the result field is defined and should be
    used in order to get the correct result.

    The difference between the SET_USER_VAR function and regular functions
    like CONCAT is that the Item_func objects for the regular functions are
    replaced by Item_field objects after the values of these functions have
    been stored in a tmp table. Yet an object of the Item_field class cannot
    be used to update a user variable.
    Due to this we have to handle the result field in a special way here and
    in the Item_func_set_user_var::send() function.

  RETURN VALUES
    FALSE       Ok
    TRUE        Error
*/

int Item_func_set_user_var::save_in_field(Field *field, bool no_conversions,
                                          bool can_use_result_field)
{
  bool use_result_field= (!can_use_result_field ? 0 :
                          (result_field && result_field != field));
  int error;

  /* Update the value of the user variable */
  check(use_result_field);
  update();

  if (result_type() == STRING_RESULT ||
      (result_type() == REAL_RESULT &&
      field->result_type() == STRING_RESULT))
  {
    String *result;
    CHARSET_INFO *cs= collation.collation;
    char buff[MAX_FIELD_WIDTH];		// Alloc buffer for small columns
    str_value.set_quick(buff, sizeof(buff), cs);
    result= entry->val_str(&null_value, &str_value, decimals);

    if (null_value)
    {
      str_value.set_quick(0, 0, cs);
      return set_field_to_null_with_conversions(field, no_conversions);
    }

    /* NOTE: If null_value == FALSE, "result" must be not NULL.  */

    field->set_notnull();
    error=field->store(result->ptr(),result->length(),cs);
    str_value.set_quick(0, 0, cs);
  }
  else if (result_type() == REAL_RESULT)
  {
    double nr= entry->val_real(&null_value);
    if (null_value)
      return set_field_to_null(field);
    field->set_notnull();
    error=field->store(nr);
  }
  else if (result_type() == DECIMAL_RESULT)
  {
    my_decimal decimal_value;
    my_decimal *val= entry->val_decimal(&null_value, &decimal_value);
    if (null_value)
      return set_field_to_null(field);
    field->set_notnull();
    error=field->store_decimal(val);
  }
  else
  {
    longlong nr= entry->val_int(&null_value);
    if (null_value)
      return set_field_to_null_with_conversions(field, no_conversions);
    field->set_notnull();
    error=field->store(nr, unsigned_flag);
  }
  return error;
}


String *
Item_func_get_user_var::val_str(String *str)
{
  DBUG_ASSERT(fixed == 1);
  DBUG_ENTER("Item_func_get_user_var::val_str");
  if (!var_entry)
    DBUG_RETURN((String*) 0);			// No such variable
  DBUG_RETURN(var_entry->val_str(&null_value, str, decimals));
}


double Item_func_get_user_var::val_real()
{
  DBUG_ASSERT(fixed == 1);
  if (!var_entry)
    return 0.0;					// No such variable
  return (var_entry->val_real(&null_value));
}


my_decimal *Item_func_get_user_var::val_decimal(my_decimal *dec)
{
  DBUG_ASSERT(fixed == 1);
  if (!var_entry)
    return 0;
  return var_entry->val_decimal(&null_value, dec);
}


longlong Item_func_get_user_var::val_int()
{
  DBUG_ASSERT(fixed == 1);
  if (!var_entry)
    return LL(0);				// No such variable
  return (var_entry->val_int(&null_value));
}


/**
  Get variable by name and, if necessary, put the record of variable 
  use into the binary log.

  When a user variable is invoked from an update query (INSERT, UPDATE etc),
  stores this variable and its value in thd->user_var_events, so that it can be
  written to the binlog (will be written just before the query is written, see
  log.cc).

  @param      thd        Current thread
  @param      name       Variable name
  @param[out] out_entry  variable structure or NULL. The pointer is set
                         regardless of whether function succeeded or not.

  @retval
    0  OK
  @retval
    1  Failed to put appropriate record into binary log

*/

int get_var_with_binlog(THD *thd, enum_sql_command sql_command,
                        LEX_STRING &name, user_var_entry **out_entry)
{
  BINLOG_USER_VAR_EVENT *user_var_event;
  user_var_entry *var_entry;
  var_entry= get_variable(&thd->user_vars, name, 0);

  /*
    Any reference to user-defined variable which is done from stored
    function or trigger affects their execution and the execution of the
    calling statement. We must log all such variables even if they are 
    not involved in table-updating statements.
  */
  if (!(opt_bin_log && 
       (is_update_query(sql_command) || thd->in_sub_stmt)))
  {
    *out_entry= var_entry;
    return 0;
  }

  if (!var_entry)
  {
    /*
      If the variable does not exist, it's NULL, but we want to create it so
      that it gets into the binlog (if it didn't, the slave could be
      influenced by a variable of the same name previously set by another
      thread).
      We create it like if it had been explicitly set with SET before.
      The 'new' mimics what sql_yacc.yy does when 'SET @a=10;'.
      sql_set_variables() is what is called from 'case SQLCOM_SET_OPTION'
      in dispatch_command()). Instead of building a one-element list to pass to
      sql_set_variables(), we could instead manually call check() and update();
      this would save memory and time; but calling sql_set_variables() makes
      one unique place to maintain (sql_set_variables()). 

      Manipulation with lex is necessary since free_underlaid_joins
      is going to release memory belonging to the main query.
    */

    List<set_var_base> tmp_var_list;
    LEX *sav_lex= thd->lex, lex_tmp;
    thd->lex= &lex_tmp;
    lex_start(thd);
    tmp_var_list.push_back(new set_var_user(new Item_func_set_user_var(name,
                                                                       new Item_null())));
    /* Create the variable */
    if (sql_set_variables(thd, &tmp_var_list))
    {
      thd->lex= sav_lex;
      goto err;
    }
    thd->lex= sav_lex;
    if (!(var_entry= get_variable(&thd->user_vars, name, 0)))
      goto err;
  }
  else if (var_entry->used_query_id == thd->query_id ||
           mysql_bin_log.is_query_in_union(thd, var_entry->used_query_id))
  {
    /* 
       If this variable was already stored in user_var_events by this query
       (because it's used in more than one place in the query), don't store
       it.
    */
    *out_entry= var_entry;
    return 0;
  }

  uint size;
  /*
    First we need to store value of var_entry, when the next situation
    appears:
    > set @a:=1;
    > insert into t1 values (@a), (@a:=@a+1), (@a:=@a+1);
    We have to write to binlog value @a= 1.

    We allocate the user_var_event on user_var_events_alloc pool, not on
    the this-statement-execution pool because in SPs user_var_event objects 
    may need to be valid after current [SP] statement execution pool is
    destroyed.
  */
  size= ALIGN_SIZE(sizeof(BINLOG_USER_VAR_EVENT)) + var_entry->length;
  if (!(user_var_event= (BINLOG_USER_VAR_EVENT *)
        alloc_root(thd->user_var_events_alloc, size)))
    goto err;

  user_var_event->value= (char*) user_var_event +
    ALIGN_SIZE(sizeof(BINLOG_USER_VAR_EVENT));
  user_var_event->user_var_event= var_entry;
  user_var_event->type= var_entry->type;
  user_var_event->charset_number= var_entry->collation.collation->number;
  user_var_event->unsigned_flag= var_entry->unsigned_flag;
  if (!var_entry->value)
  {
    /* NULL value*/
    user_var_event->length= 0;
    user_var_event->value= 0;
  }
  else
  {
    user_var_event->length= var_entry->length;
    memcpy(user_var_event->value, var_entry->value,
           var_entry->length);
  }
  /* Mark that this variable has been used by this query */
  var_entry->used_query_id= thd->query_id;
  if (insert_dynamic(&thd->user_var_events, (uchar*) &user_var_event))
    goto err;

  *out_entry= var_entry;
  return 0;

err:
  *out_entry= var_entry;
  return 1;
}

void Item_func_get_user_var::fix_length_and_dec()
{
  THD *thd=current_thd;
  int error;
  maybe_null=1;
  decimals=NOT_FIXED_DEC;
  max_length=MAX_BLOB_WIDTH;

  error= get_var_with_binlog(thd, thd->lex->sql_command, name, &var_entry);

  /*
    If the variable didn't exist it has been created as a STRING-type.
    'var_entry' is NULL only if there occured an error during the call to
    get_var_with_binlog.
  */
  if (var_entry)
  {
    m_cached_result_type= var_entry->type;
    unsigned_flag= var_entry->unsigned_flag;
    max_length= var_entry->length;

    collation.set(var_entry->collation);
    switch(m_cached_result_type) {
    case REAL_RESULT:
      fix_char_length(DBL_DIG + 8);
      break;
    case INT_RESULT:
      fix_char_length(MAX_BIGINT_WIDTH);
      decimals=0;
      break;
    case STRING_RESULT:
      max_length= MAX_BLOB_WIDTH - 1;
      break;
    case DECIMAL_RESULT:
      fix_char_length(DECIMAL_MAX_STR_LENGTH);
      decimals= DECIMAL_MAX_SCALE;
      break;
    case ROW_RESULT:                            // Keep compiler happy
    default:
      DBUG_ASSERT(0);
      break;
    }
  }
  else
  {
    collation.set(&my_charset_bin, DERIVATION_IMPLICIT);
    null_value= 1;
    m_cached_result_type= STRING_RESULT;
    max_length= MAX_BLOB_WIDTH;
  }
}


bool Item_func_get_user_var::const_item() const
{
  return (!var_entry || current_thd->query_id != var_entry->update_query_id);
}


enum Item_result Item_func_get_user_var::result_type() const
{
  return m_cached_result_type;
}


void Item_func_get_user_var::print(String *str, enum_query_type query_type)
{
  str->append(STRING_WITH_LEN("(@"));
  str->append(name.str,name.length);
  str->append(')');
}


bool Item_func_get_user_var::eq(const Item *item, bool binary_cmp) const
{
  /* Assume we don't have rtti */
  if (this == item)
    return 1;					// Same item is same.
  /* Check if other type is also a get_user_var() object */
  if (item->type() != FUNC_ITEM ||
      ((Item_func*) item)->functype() != functype())
    return 0;
  Item_func_get_user_var *other=(Item_func_get_user_var*) item;
  return (name.length == other->name.length &&
	  !memcmp(name.str, other->name.str, name.length));
}


bool Item_func_get_user_var::set_value(THD *thd,
                                       sp_rcontext * /*ctx*/, Item **it)
{
  Item_func_set_user_var *suv= new Item_func_set_user_var(get_name(), *it);
  /*
    Item_func_set_user_var is not fixed after construction, call
    fix_fields().
  */
  return (!suv || suv->fix_fields(thd, it) || suv->check(0) || suv->update());
}


bool Item_user_var_as_out_param::fix_fields(THD *thd, Item **ref)
{
  DBUG_ASSERT(fixed == 0);
  DBUG_ASSERT(thd->lex->exchange);
  if (Item::fix_fields(thd, ref) ||
      !(entry= get_variable(&thd->user_vars, name, 1)))
    return TRUE;
  entry->type= STRING_RESULT;
  /*
    Let us set the same collation which is used for loading
    of fields in LOAD DATA INFILE.
    (Since Item_user_var_as_out_param is used only there).
  */
  entry->collation.set(thd->lex->exchange->cs ? 
                       thd->lex->exchange->cs :
                       thd->variables.collation_database);
  entry->update_query_id= thd->query_id;
  return FALSE;
}


void Item_user_var_as_out_param::set_null_value(CHARSET_INFO* cs)
{
  ::update_hash(entry, TRUE, 0, 0, STRING_RESULT, cs,
                DERIVATION_IMPLICIT, 0 /* unsigned_arg */);
}


void Item_user_var_as_out_param::set_value(const char *str, uint length,
                                           CHARSET_INFO* cs)
{
  ::update_hash(entry, FALSE, (void*)str, length, STRING_RESULT, cs,
                DERIVATION_IMPLICIT, 0 /* unsigned_arg */);
}


double Item_user_var_as_out_param::val_real()
{
  DBUG_ASSERT(0);
  return 0.0;
}


longlong Item_user_var_as_out_param::val_int()
{
  DBUG_ASSERT(0);
  return 0;
}


String* Item_user_var_as_out_param::val_str(String *str)
{
  DBUG_ASSERT(0);
  return 0;
}


my_decimal* Item_user_var_as_out_param::val_decimal(my_decimal *decimal_buffer)
{
  DBUG_ASSERT(0);
  return 0;
}


void Item_user_var_as_out_param::print(String *str, enum_query_type query_type)
{
  str->append('@');
  str->append(name.str,name.length);
}


Item_func_get_system_var::
Item_func_get_system_var(sys_var *var_arg, enum_var_type var_type_arg,
                       LEX_STRING *component_arg, const char *name_arg,
                       size_t name_len_arg)
  :var(var_arg), var_type(var_type_arg), orig_var_type(var_type_arg),
  component(*component_arg), cache_present(0)
{
  /* set_name() will allocate the name */
  set_name(name_arg, (uint) name_len_arg, system_charset_info);
}


bool Item_func_get_system_var::is_written_to_binlog()
{
  return var->is_written_to_binlog(var_type);
}


void Item_func_get_system_var::update_null_value()
{
  THD *thd= current_thd;
  int save_no_errors= thd->no_errors;
  thd->no_errors= TRUE;
  Item::update_null_value();
  thd->no_errors= save_no_errors;
}


void Item_func_get_system_var::fix_length_and_dec()
{
  char *cptr;
  maybe_null= TRUE;
  max_length= 0;

  if (var->check_type(var_type))
  {
    if (var_type != OPT_DEFAULT)
    {
      my_error(ER_INCORRECT_GLOBAL_LOCAL_VAR, MYF(0),
               var->name.str, var_type == OPT_GLOBAL ? "SESSION" : "GLOBAL");
      return;
    }
    /* As there was no local variable, return the global value */
    var_type= OPT_GLOBAL;
  }

  switch (var->show_type())
  {
    case SHOW_LONG:
    case SHOW_INT:
    case SHOW_HA_ROWS:
      unsigned_flag= TRUE;
      collation.set_numeric();
      fix_char_length(MY_INT64_NUM_DECIMAL_DIGITS);
      decimals=0;
      break;
    case SHOW_LONGLONG:
      unsigned_flag= TRUE;
      collation.set_numeric();
      fix_char_length(MY_INT64_NUM_DECIMAL_DIGITS);
      decimals=0;
      break;
    case SHOW_CHAR:
    case SHOW_CHAR_PTR:
      mysql_mutex_lock(&LOCK_global_system_variables);
      cptr= var->show_type() == SHOW_CHAR ? 
        (char*) var->value_ptr(current_thd, var_type, &component) :
        *(char**) var->value_ptr(current_thd, var_type, &component);
      if (cptr)
        max_length= system_charset_info->cset->numchars(system_charset_info,
                                                        cptr,
                                                        cptr + strlen(cptr));
      mysql_mutex_unlock(&LOCK_global_system_variables);
      collation.set(system_charset_info, DERIVATION_SYSCONST);
      max_length*= system_charset_info->mbmaxlen;
      decimals=NOT_FIXED_DEC;
      break;
    case SHOW_LEX_STRING:
      {
        mysql_mutex_lock(&LOCK_global_system_variables);
        LEX_STRING *ls= ((LEX_STRING*)var->value_ptr(current_thd, var_type, &component));
        max_length= system_charset_info->cset->numchars(system_charset_info,
                                                        ls->str,
                                                        ls->str + ls->length);
        mysql_mutex_unlock(&LOCK_global_system_variables);
        collation.set(system_charset_info, DERIVATION_SYSCONST);
        max_length*= system_charset_info->mbmaxlen;
        decimals=NOT_FIXED_DEC;
      }
      break;
    case SHOW_BOOL:
    case SHOW_MY_BOOL:
      unsigned_flag= FALSE;
      collation.set_numeric();
      fix_char_length(1);
      decimals=0;
      break;
    case SHOW_DOUBLE:
      unsigned_flag= FALSE;
      decimals= 6;
      collation.set_numeric();
      fix_char_length(DBL_DIG + 6);
      break;
    default:
      my_error(ER_VAR_CANT_BE_READ, MYF(0), var->name.str);
      break;
  }
}


void Item_func_get_system_var::print(String *str, enum_query_type query_type)
{
  str->append(name, name_length);
}


enum Item_result Item_func_get_system_var::result_type() const
{
  switch (var->show_type())
  {
    case SHOW_BOOL:
    case SHOW_MY_BOOL:
    case SHOW_INT:
    case SHOW_LONG:
    case SHOW_LONGLONG:
    case SHOW_HA_ROWS:
      return INT_RESULT;
    case SHOW_CHAR: 
    case SHOW_CHAR_PTR: 
    case SHOW_LEX_STRING:
      return STRING_RESULT;
    case SHOW_DOUBLE:
      return REAL_RESULT;
    default:
      my_error(ER_VAR_CANT_BE_READ, MYF(0), var->name.str);
      return STRING_RESULT;                   // keep the compiler happy
  }
}


enum_field_types Item_func_get_system_var::field_type() const
{
  switch (var->show_type())
  {
    case SHOW_BOOL:
    case SHOW_MY_BOOL:
    case SHOW_INT:
    case SHOW_LONG:
    case SHOW_LONGLONG:
    case SHOW_HA_ROWS:
      return MYSQL_TYPE_LONGLONG;
    case SHOW_CHAR: 
    case SHOW_CHAR_PTR: 
    case SHOW_LEX_STRING:
      return MYSQL_TYPE_VARCHAR;
    case SHOW_DOUBLE:
      return MYSQL_TYPE_DOUBLE;
    default:
      my_error(ER_VAR_CANT_BE_READ, MYF(0), var->name.str);
      return MYSQL_TYPE_VARCHAR;              // keep the compiler happy
  }
}


/*
  Uses var, var_type, component, cache_present, used_query_id, thd,
  cached_llval, null_value, cached_null_value
*/
#define get_sys_var_safe(type) \
do { \
  type value; \
  mysql_mutex_lock(&LOCK_global_system_variables); \
  value= *(type*) var->value_ptr(thd, var_type, &component); \
  mysql_mutex_unlock(&LOCK_global_system_variables); \
  cache_present |= GET_SYS_VAR_CACHE_LONG; \
  used_query_id= thd->query_id; \
  cached_llval= null_value ? 0 : (longlong) value; \
  cached_null_value= null_value; \
  return cached_llval; \
} while (0)


longlong Item_func_get_system_var::val_int()
{
  THD *thd= current_thd;

  if (cache_present && thd->query_id == used_query_id)
  {
    if (cache_present & GET_SYS_VAR_CACHE_LONG)
    {
      null_value= cached_null_value;
      return cached_llval;
    } 
    else if (cache_present & GET_SYS_VAR_CACHE_DOUBLE)
    {
      null_value= cached_null_value;
      cached_llval= (longlong) cached_dval;
      cache_present|= GET_SYS_VAR_CACHE_LONG;
      return cached_llval;
    }
    else if (cache_present & GET_SYS_VAR_CACHE_STRING)
    {
      null_value= cached_null_value;
      if (!null_value)
        cached_llval= longlong_from_string_with_check (cached_strval.charset(),
                                                       cached_strval.c_ptr(),
                                                       cached_strval.c_ptr() +
                                                       cached_strval.length());
      else
        cached_llval= 0;
      cache_present|= GET_SYS_VAR_CACHE_LONG;
      return cached_llval;
    }
  }

  switch (var->show_type())
  {
    case SHOW_INT:      get_sys_var_safe (uint);
    case SHOW_LONG:     get_sys_var_safe (ulong);
    case SHOW_LONGLONG: get_sys_var_safe (ulonglong);
    case SHOW_HA_ROWS:  get_sys_var_safe (ha_rows);
    case SHOW_BOOL:     get_sys_var_safe (bool);
    case SHOW_MY_BOOL:  get_sys_var_safe (my_bool);
    case SHOW_DOUBLE:
      {
        double dval= val_real();

        used_query_id= thd->query_id;
        cached_llval= (longlong) dval;
        cache_present|= GET_SYS_VAR_CACHE_LONG;
        return cached_llval;
      }
    case SHOW_CHAR:
    case SHOW_CHAR_PTR:
    case SHOW_LEX_STRING:
      {
        String *str_val= val_str(NULL);

        if (str_val && str_val->length())
          cached_llval= longlong_from_string_with_check (system_charset_info,
                                                          str_val->c_ptr(), 
                                                          str_val->c_ptr() + 
                                                          str_val->length());
        else
        {
          null_value= TRUE;
          cached_llval= 0;
        }

        cache_present|= GET_SYS_VAR_CACHE_LONG;
        return cached_llval;
      }

    default:            
      my_error(ER_VAR_CANT_BE_READ, MYF(0), var->name.str); 
      return 0;                               // keep the compiler happy
  }
}


String* Item_func_get_system_var::val_str(String* str)
{
  THD *thd= current_thd;

  if (cache_present && thd->query_id == used_query_id)
  {
    if (cache_present & GET_SYS_VAR_CACHE_STRING)
    {
      null_value= cached_null_value;
      return null_value ? NULL : &cached_strval;
    }
    else if (cache_present & GET_SYS_VAR_CACHE_LONG)
    {
      null_value= cached_null_value;
      if (!null_value)
        cached_strval.set (cached_llval, collation.collation);
      cache_present|= GET_SYS_VAR_CACHE_STRING;
      return null_value ? NULL : &cached_strval;
    }
    else if (cache_present & GET_SYS_VAR_CACHE_DOUBLE)
    {
      null_value= cached_null_value;
      if (!null_value)
        cached_strval.set_real (cached_dval, decimals, collation.collation);
      cache_present|= GET_SYS_VAR_CACHE_STRING;
      return null_value ? NULL : &cached_strval;
    }
  }

  str= &cached_strval;
  switch (var->show_type())
  {
    case SHOW_CHAR:
    case SHOW_CHAR_PTR:
    case SHOW_LEX_STRING:
    {
      mysql_mutex_lock(&LOCK_global_system_variables);
      char *cptr= var->show_type() == SHOW_CHAR ? 
        (char*) var->value_ptr(thd, var_type, &component) :
        *(char**) var->value_ptr(thd, var_type, &component);
      if (cptr)
      {
        size_t len= var->show_type() == SHOW_LEX_STRING ?
          ((LEX_STRING*)(var->value_ptr(thd, var_type, &component)))->length :
          strlen(cptr);
        if (str->copy(cptr, len, collation.collation))
        {
          null_value= TRUE;
          str= NULL;
        }
      }
      else
      {
        null_value= TRUE;
        str= NULL;
      }
      mysql_mutex_unlock(&LOCK_global_system_variables);
      break;
    }

    case SHOW_INT:
    case SHOW_LONG:
    case SHOW_LONGLONG:
    case SHOW_HA_ROWS:
    case SHOW_BOOL:
    case SHOW_MY_BOOL:
      str->set (val_int(), collation.collation);
      break;
    case SHOW_DOUBLE:
      str->set_real (val_real(), decimals, collation.collation);
      break;

    default:
      my_error(ER_VAR_CANT_BE_READ, MYF(0), var->name.str);
      str= NULL;
      break;
  }

  cache_present|= GET_SYS_VAR_CACHE_STRING;
  used_query_id= thd->query_id;
  cached_null_value= null_value;
  return str;
}


double Item_func_get_system_var::val_real()
{
  THD *thd= current_thd;

  if (cache_present && thd->query_id == used_query_id)
  {
    if (cache_present & GET_SYS_VAR_CACHE_DOUBLE)
    {
      null_value= cached_null_value;
      return cached_dval;
    }
    else if (cache_present & GET_SYS_VAR_CACHE_LONG)
    {
      null_value= cached_null_value;
      cached_dval= (double)cached_llval;
      cache_present|= GET_SYS_VAR_CACHE_DOUBLE;
      return cached_dval;
    }
    else if (cache_present & GET_SYS_VAR_CACHE_STRING)
    {
      null_value= cached_null_value;
      if (!null_value)
        cached_dval= double_from_string_with_check (cached_strval.charset(),
                                                    cached_strval.c_ptr(),
                                                    cached_strval.c_ptr() +
                                                    cached_strval.length());
      else
        cached_dval= 0;
      cache_present|= GET_SYS_VAR_CACHE_DOUBLE;
      return cached_dval;
    }
  }

  switch (var->show_type())
  {
    case SHOW_DOUBLE:
      mysql_mutex_lock(&LOCK_global_system_variables);
      cached_dval= *(double*) var->value_ptr(thd, var_type, &component);
      mysql_mutex_unlock(&LOCK_global_system_variables);
      used_query_id= thd->query_id;
      cached_null_value= null_value;
      if (null_value)
        cached_dval= 0;
      cache_present|= GET_SYS_VAR_CACHE_DOUBLE;
      return cached_dval;
    case SHOW_CHAR:
    case SHOW_LEX_STRING:
    case SHOW_CHAR_PTR:
      {
        mysql_mutex_lock(&LOCK_global_system_variables);
        char *cptr= var->show_type() == SHOW_CHAR ? 
          (char*) var->value_ptr(thd, var_type, &component) :
          *(char**) var->value_ptr(thd, var_type, &component);
        if (cptr)
          cached_dval= double_from_string_with_check (system_charset_info, 
                                                cptr, cptr + strlen (cptr));
        else
        {
          null_value= TRUE;
          cached_dval= 0;
        }
        mysql_mutex_unlock(&LOCK_global_system_variables);
        used_query_id= thd->query_id;
        cached_null_value= null_value;
        cache_present|= GET_SYS_VAR_CACHE_DOUBLE;
        return cached_dval;
      }
    case SHOW_INT:
    case SHOW_LONG:
    case SHOW_LONGLONG:
    case SHOW_HA_ROWS:
    case SHOW_BOOL:
    case SHOW_MY_BOOL:
        cached_dval= (double) val_int();
        cache_present|= GET_SYS_VAR_CACHE_DOUBLE;
        used_query_id= thd->query_id;
        cached_null_value= null_value;
        return cached_dval;
    default:
      my_error(ER_VAR_CANT_BE_READ, MYF(0), var->name.str);
      return 0;
  }
}


bool Item_func_get_system_var::eq(const Item *item, bool binary_cmp) const
{
  /* Assume we don't have rtti */
  if (this == item)
    return 1;					// Same item is same.
  /* Check if other type is also a get_user_var() object */
  if (item->type() != FUNC_ITEM ||
      ((Item_func*) item)->functype() != functype())
    return 0;
  Item_func_get_system_var *other=(Item_func_get_system_var*) item;
  return (var == other->var && var_type == other->var_type);
}


void Item_func_get_system_var::cleanup()
{
  Item_func::cleanup();
  cache_present= 0;
  var_type= orig_var_type;
  cached_strval.free();
}


longlong Item_func_inet_aton::val_int()
{
  DBUG_ASSERT(fixed == 1);
  uint byte_result = 0;
  ulonglong result = 0;			// We are ready for 64 bit addresses
  const char *p,* end;
  char c = '.'; // we mark c to indicate invalid IP in case length is 0
  char buff[36];
  int dot_count= 0;

  String *s, tmp(buff, sizeof(buff), &my_charset_latin1);
  if (!(s = args[0]->val_str_ascii(&tmp)))       // If null value
    goto err;
  null_value=0;

  end= (p = s->ptr()) + s->length();
  while (p < end)
  {
    c = *p++;
    int digit = (int) (c - '0');
    if (digit >= 0 && digit <= 9)
    {
      if ((byte_result = byte_result * 10 + digit) > 255)
	goto err;				// Wrong address
    }
    else if (c == '.')
    {
      dot_count++;
      result= (result << 8) + (ulonglong) byte_result;
      byte_result = 0;
    }
    else
      goto err;					// Invalid character
  }
  if (c != '.')					// IP number can't end on '.'
  {
    /*
      Handle short-forms addresses according to standard. Examples:
      127		-> 0.0.0.127
      127.1		-> 127.0.0.1
      127.2.1		-> 127.2.0.1
    */
    switch (dot_count) {
    case 1: result<<= 8; /* Fall through */
    case 2: result<<= 8; /* Fall through */
    }
    return (result << 8) + (ulonglong) byte_result;
  }

err:
  null_value=1;
  return 0;
}


void Item_func_match::init_search(bool no_order)
{
  DBUG_ENTER("Item_func_match::init_search");

  /* Check if init_search() has been called before */
  if (ft_handler)
    DBUG_VOID_RETURN;

  if (key == NO_SUCH_KEY)
  {
    List<Item> fields;
    fields.push_back(new Item_string(" ",1, cmp_collation.collation));
    for (uint i=1; i < arg_count; i++)
      fields.push_back(args[i]);
    concat_ws=new Item_func_concat_ws(fields);
    /*
      Above function used only to get value and do not need fix_fields for it:
      Item_string - basic constant
      fields - fix_fields() was already called for this arguments
      Item_func_concat_ws - do not need fix_fields() to produce value
    */
    concat_ws->quick_fix_field();
  }

  if (master)
  {
    join_key=master->join_key=join_key|master->join_key;
    master->init_search(no_order);
    ft_handler=master->ft_handler;
    join_key=master->join_key;
    DBUG_VOID_RETURN;
  }

  String *ft_tmp= 0;

  // MATCH ... AGAINST (NULL) is meaningless, but possible
  if (!(ft_tmp=key_item()->val_str(&value)))
  {
    ft_tmp= &value;
    value.set("",0,cmp_collation.collation);
  }

  if (ft_tmp->charset() != cmp_collation.collation)
  {
    uint dummy_errors;
    search_value.copy(ft_tmp->ptr(), ft_tmp->length(), ft_tmp->charset(),
                      cmp_collation.collation, &dummy_errors);
    ft_tmp= &search_value;
  }

  if (join_key && !no_order)
    flags|=FT_SORTED;
  ft_handler=table->file->ft_init_ext(flags, key, ft_tmp);

  if (join_key)
    table->file->ft_handler=ft_handler;

  DBUG_VOID_RETURN;
}


bool Item_func_match::fix_fields(THD *thd, Item **ref)
{
  DBUG_ASSERT(fixed == 0);
  Item *UNINIT_VAR(item);                        // Safe as arg_count is > 1

  maybe_null=1;
  join_key=0;

  /*
    const_item is assumed in quite a bit of places, so it would be difficult
    to remove;  If it would ever to be removed, this should include
    modifications to find_best and auto_close as complement to auto_init code
    above.
   */
  if (Item_func::fix_fields(thd, ref) ||
      !args[0]->const_during_execution())
  {
    my_error(ER_WRONG_ARGUMENTS,MYF(0),"AGAINST");
    return TRUE;
  }

  const_item_cache=0;
  for (uint i=1 ; i < arg_count ; i++)
  {
    item=args[i];
    if (item->type() == Item::REF_ITEM)
      args[i]= item= *((Item_ref *)item)->ref;
    if (item->type() != Item::FIELD_ITEM)
    {
      my_error(ER_WRONG_ARGUMENTS, MYF(0), "AGAINST");
      return TRUE;
    }
  }
  /*
    Check that all columns come from the same table.
    We've already checked that columns in MATCH are fields so
    PARAM_TABLE_BIT can only appear from AGAINST argument.
  */
  if ((used_tables_cache & ~PARAM_TABLE_BIT) != item->used_tables())
    key=NO_SUCH_KEY;

  if (key == NO_SUCH_KEY && !(flags & FT_BOOL))
  {
    my_error(ER_WRONG_ARGUMENTS,MYF(0),"MATCH");
    return TRUE;
  }
  table=((Item_field *)item)->field->table;
  if (!(table->file->ha_table_flags() & HA_CAN_FULLTEXT))
  {
    my_error(ER_TABLE_CANT_HANDLE_FT, MYF(0));
    return 1;
  }
  table->fulltext_searched=1;
  return agg_item_collations_for_comparison(cmp_collation, func_name(),
                                            args+1, arg_count-1, 0);
}

bool Item_func_match::fix_index()
{
  Item_field *item;
  uint ft_to_key[MAX_KEY], ft_cnt[MAX_KEY], fts=0, keynr;
  uint max_cnt=0, mkeys=0, i;

  if (key == NO_SUCH_KEY)
    return 0;
  
  if (!table) 
    goto err;

  for (keynr=0 ; keynr < table->s->keys ; keynr++)
  {
    if ((table->key_info[keynr].flags & HA_FULLTEXT) &&
        (flags & FT_BOOL ? table->keys_in_use_for_query.is_set(keynr) :
                           table->s->keys_in_use.is_set(keynr)))

    {
      ft_to_key[fts]=keynr;
      ft_cnt[fts]=0;
      fts++;
    }
  }

  if (!fts)
    goto err;

  for (i=1; i < arg_count; i++)
  {
    item=(Item_field*)args[i];
    for (keynr=0 ; keynr < fts ; keynr++)
    {
      KEY *ft_key=&table->key_info[ft_to_key[keynr]];
      uint key_parts=ft_key->key_parts;

      for (uint part=0 ; part < key_parts ; part++)
      {
	if (item->field->eq(ft_key->key_part[part].field))
	  ft_cnt[keynr]++;
      }
    }
  }

  for (keynr=0 ; keynr < fts ; keynr++)
  {
    if (ft_cnt[keynr] > max_cnt)
    {
      mkeys=0;
      max_cnt=ft_cnt[mkeys]=ft_cnt[keynr];
      ft_to_key[mkeys]=ft_to_key[keynr];
      continue;
    }
    if (max_cnt && ft_cnt[keynr] == max_cnt)
    {
      mkeys++;
      ft_cnt[mkeys]=ft_cnt[keynr];
      ft_to_key[mkeys]=ft_to_key[keynr];
      continue;
    }
  }

  for (keynr=0 ; keynr <= mkeys ; keynr++)
  {
    // partial keys doesn't work
    if (max_cnt < arg_count-1 ||
        max_cnt < table->key_info[ft_to_key[keynr]].key_parts)
      continue;

    key=ft_to_key[keynr];

    return 0;
  }

err:
  if (flags & FT_BOOL)
  {
    key=NO_SUCH_KEY;
    return 0;
  }
  my_message(ER_FT_MATCHING_KEY_NOT_FOUND,
             ER(ER_FT_MATCHING_KEY_NOT_FOUND), MYF(0));
  return 1;
}


bool Item_func_match::eq(const Item *item, bool binary_cmp) const
{
  if (item->type() != FUNC_ITEM ||
      ((Item_func*)item)->functype() != FT_FUNC ||
      flags != ((Item_func_match*)item)->flags)
    return 0;

  Item_func_match *ifm=(Item_func_match*) item;

  if (key == ifm->key && table == ifm->table &&
      key_item()->eq(ifm->key_item(), binary_cmp))
    return 1;

  return 0;
}


double Item_func_match::val_real()
{
  DBUG_ASSERT(fixed == 1);
  DBUG_ENTER("Item_func_match::val");
  if (ft_handler == NULL)
    DBUG_RETURN(-1.0);

  if (key != NO_SUCH_KEY && table->null_row) /* NULL row from an outer join */
    DBUG_RETURN(0.0);

  if (join_key)
  {
    if (table->file->ft_handler)
      DBUG_RETURN(ft_handler->please->get_relevance(ft_handler));
    join_key=0;
  }

  if (key == NO_SUCH_KEY)
  {
    String *a= concat_ws->val_str(&value);
    if ((null_value= (a == 0)) || !a->length())
      DBUG_RETURN(0);
    DBUG_RETURN(ft_handler->please->find_relevance(ft_handler,
				      (uchar *)a->ptr(), a->length()));
  }
  DBUG_RETURN(ft_handler->please->find_relevance(ft_handler,
                                                 table->record[0], 0));
}

void Item_func_match::print(String *str, enum_query_type query_type)
{
  str->append(STRING_WITH_LEN("(match "));
  print_args(str, 1, query_type);
  str->append(STRING_WITH_LEN(" against ("));
  args[0]->print(str, query_type);
  if (flags & FT_BOOL)
    str->append(STRING_WITH_LEN(" in boolean mode"));
  else if (flags & FT_EXPAND)
    str->append(STRING_WITH_LEN(" with query expansion"));
  str->append(STRING_WITH_LEN("))"));
}

longlong Item_func_bit_xor::val_int()
{
  DBUG_ASSERT(fixed == 1);
  ulonglong arg1= (ulonglong) args[0]->val_int();
  ulonglong arg2= (ulonglong) args[1]->val_int();
  if ((null_value= (args[0]->null_value || args[1]->null_value)))
    return 0;
  return (longlong) (arg1 ^ arg2);
}


/***************************************************************************
  System variables
****************************************************************************/

/**
  Return value of an system variable base[.name] as a constant item.

  @param thd			Thread handler
  @param var_type		global / session
  @param name		        Name of base or system variable
  @param component		Component.

  @note
    If component.str = 0 then the variable name is in 'name'

  @return
    - 0  : error
    - #  : constant item
*/


Item *get_system_var(THD *thd, enum_var_type var_type, LEX_STRING name,
		     LEX_STRING component)
{
  sys_var *var;
  LEX_STRING *base_name, *component_name;

  if (component.str)
  {
    base_name= &component;
    component_name= &name;
  }
  else
  {
    base_name= &name;
    component_name= &component;			// Empty string
  }

  if (!(var= find_sys_var(thd, base_name->str, base_name->length)))
    return 0;
  if (component.str)
  {
    if (!var->is_struct())
    {
      my_error(ER_VARIABLE_IS_NOT_STRUCT, MYF(0), base_name->str);
      return 0;
    }
  }
  thd->lex->uncacheable(UNCACHEABLE_SIDEEFFECT);

  set_if_smaller(component_name->length, MAX_SYS_VAR_LENGTH);

  return new Item_func_get_system_var(var, var_type, component_name,
                                      NULL, 0);
}


/**
  Check a user level lock.

  Sets null_value=TRUE on error.

  @retval
    1		Available
  @retval
    0		Already taken, or error
*/

longlong Item_func_is_free_lock::val_int()
{
  DBUG_ASSERT(fixed == 1);
  String *res=args[0]->val_str(&value);
  User_level_lock *ull;

  null_value=0;
  if (!res || !res->length())
  {
    null_value=1;
    return 0;
  }
  
  mysql_mutex_lock(&LOCK_user_locks);
  ull= (User_level_lock *) my_hash_search(&hash_user_locks, (uchar*) res->ptr(),
                                          (size_t) res->length());
  mysql_mutex_unlock(&LOCK_user_locks);
  if (!ull || !ull->locked)
    return 1;
  return 0;
}

longlong Item_func_is_used_lock::val_int()
{
  DBUG_ASSERT(fixed == 1);
  String *res=args[0]->val_str(&value);
  User_level_lock *ull;

  null_value=1;
  if (!res || !res->length())
    return 0;
  
  mysql_mutex_lock(&LOCK_user_locks);
  ull= (User_level_lock *) my_hash_search(&hash_user_locks, (uchar*) res->ptr(),
                                          (size_t) res->length());
  mysql_mutex_unlock(&LOCK_user_locks);
  if (!ull || !ull->locked)
    return 0;

  null_value=0;
  return ull->thread_id;
}


longlong Item_func_row_count::val_int()
{
  DBUG_ASSERT(fixed == 1);
  THD *thd= current_thd;

  return thd->get_row_count_func();
}




Item_func_sp::Item_func_sp(Name_resolution_context *context_arg, sp_name *name)
  :Item_func(), context(context_arg), m_name(name), m_sp(NULL), sp_result_field(NULL)
{
  maybe_null= 1;
  m_name->init_qname(current_thd);
  dummy_table= (TABLE*) sql_calloc(sizeof(TABLE)+ sizeof(TABLE_SHARE));
  dummy_table->s= (TABLE_SHARE*) (dummy_table+1);
}


Item_func_sp::Item_func_sp(Name_resolution_context *context_arg,
                           sp_name *name, List<Item> &list)
  :Item_func(list), context(context_arg), m_name(name), m_sp(NULL),sp_result_field(NULL)
{
  maybe_null= 1;
  m_name->init_qname(current_thd);
  dummy_table= (TABLE*) sql_calloc(sizeof(TABLE)+ sizeof(TABLE_SHARE));
  dummy_table->s= (TABLE_SHARE*) (dummy_table+1);
}


void
Item_func_sp::cleanup()
{
  if (sp_result_field)
  {
    delete sp_result_field;
    sp_result_field= NULL;
  }
  m_sp= NULL;
  dummy_table->alias= NULL;
  Item_func::cleanup();
}

const char *
Item_func_sp::func_name() const
{
  THD *thd= current_thd;
  /* Calculate length to avoid reallocation of string for sure */
  uint len= (((m_name->m_explicit_name ? m_name->m_db.length : 0) +
              m_name->m_name.length)*2 + //characters*quoting
             2 +                         // ` and `
             (m_name->m_explicit_name ?
              3 : 0) +                   // '`', '`' and '.' for the db
             1 +                         // end of string
             ALIGN_SIZE(1));             // to avoid String reallocation
  String qname((char *)alloc_root(thd->mem_root, len), len,
               system_charset_info);

  qname.length(0);
  if (m_name->m_explicit_name)
  {
    append_identifier(thd, &qname, m_name->m_db.str, m_name->m_db.length);
    qname.append('.');
  }
  append_identifier(thd, &qname, m_name->m_name.str, m_name->m_name.length);
  return qname.ptr();
}


void my_missing_function_error(const LEX_STRING &token, const char *func_name)
{
  if (token.length && is_lex_native_function (&token))
    my_error(ER_FUNC_INEXISTENT_NAME_COLLISION, MYF(0), func_name);
  else
    my_error(ER_SP_DOES_NOT_EXIST, MYF(0), "FUNCTION", func_name);
}


/**
  @brief Initialize the result field by creating a temporary dummy table
    and assign it to a newly created field object. Meta data used to
    create the field is fetched from the sp_head belonging to the stored
    proceedure found in the stored procedure functon cache.
  
  @note This function should be called from fix_fields to init the result
    field. It is some what related to Item_field.

  @see Item_field

  @param thd A pointer to the session and thread context.

  @return Function return error status.
  @retval TRUE is returned on an error
  @retval FALSE is returned on success.
*/

bool
Item_func_sp::init_result_field(THD *thd)
{
  LEX_STRING empty_name= { C_STRING_WITH_LEN("") };
  TABLE_SHARE *share;
  DBUG_ENTER("Item_func_sp::init_result_field");

  DBUG_ASSERT(m_sp == NULL);
  DBUG_ASSERT(sp_result_field == NULL);

  if (!(m_sp= sp_find_routine(thd, TYPE_ENUM_FUNCTION, m_name,
                               &thd->sp_func_cache, TRUE)))
  {
    my_missing_function_error (m_name->m_name, m_name->m_qname.str);
    context->process_error(thd);
    DBUG_RETURN(TRUE);
  }

  /*
     A Field need to be attached to a Table.
     Below we "create" a dummy table by initializing 
     the needed pointers.
   */
  
  share= dummy_table->s;
  dummy_table->alias = "";
  dummy_table->maybe_null = maybe_null;
  dummy_table->in_use= thd;
  dummy_table->copy_blobs= TRUE;
  share->table_cache_key = empty_name;
  share->table_name = empty_name;

  if (!(sp_result_field= m_sp->create_result_field(max_length, name,
                                                   dummy_table)))
  {
   DBUG_RETURN(TRUE);
  }
  
  if (sp_result_field->pack_length() > sizeof(result_buf))
  {
    void *tmp;
    if (!(tmp= sql_alloc(sp_result_field->pack_length())))
      DBUG_RETURN(TRUE);
    sp_result_field->move_field((uchar*) tmp);
  }
  else
    sp_result_field->move_field(result_buf);
  
  sp_result_field->null_ptr= (uchar *) &null_value;
  sp_result_field->null_bit= 1;
  DBUG_RETURN(FALSE);
}


/**
  @brief Initialize local members with values from the Field interface.

  @note called from Item::fix_fields.
*/

void Item_func_sp::fix_length_and_dec()
{
  DBUG_ENTER("Item_func_sp::fix_length_and_dec");

  DBUG_ASSERT(sp_result_field);
  decimals= sp_result_field->decimals();
  max_length= sp_result_field->field_length;
  collation.set(sp_result_field->charset());
  maybe_null= 1;
  unsigned_flag= test(sp_result_field->flags & UNSIGNED_FLAG);

  DBUG_VOID_RETURN;
}


/**
  @brief Execute function & store value in field.

  @return Function returns error status.
  @retval FALSE on success.
  @retval TRUE if an error occurred.
*/

bool
Item_func_sp::execute()
{
  THD *thd= current_thd;
  
  /* Execute function and store the return value in the field. */

  if (execute_impl(thd))
  {
    null_value= 1;
    context->process_error(thd);
    if (thd->killed)
      thd->send_kill_message();
    return TRUE;
  }

  /* Check that the field (the value) is not NULL. */

  null_value= sp_result_field->is_null();

  return null_value;
}


/**
   @brief Execute function and store the return value in the field.

   @note This function was intended to be the concrete implementation of
    the interface function execute. This was never realized.

   @return The error state.
   @retval FALSE on success
   @retval TRUE if an error occurred.
*/
bool
Item_func_sp::execute_impl(THD *thd)
{
  bool err_status= TRUE;
  Sub_statement_state statement_state;
#ifndef NO_EMBEDDED_ACCESS_CHECKS
  Security_context *save_security_ctx= thd->security_ctx;
#endif
  enum enum_sp_data_access access=
    (m_sp->m_chistics->daccess == SP_DEFAULT_ACCESS) ?
     SP_DEFAULT_ACCESS_MAPPING : m_sp->m_chistics->daccess;

  DBUG_ENTER("Item_func_sp::execute_impl");

#ifndef NO_EMBEDDED_ACCESS_CHECKS
  if (context->security_ctx)
  {
    /* Set view definer security context */
    thd->security_ctx= context->security_ctx;
  }
#endif
  if (sp_check_access(thd))
    goto error;

  /*
    Throw an error if a non-deterministic function is called while
    statement-based replication (SBR) is active.
  */

  if (!m_sp->m_chistics->detistic && !trust_function_creators &&
      (access == SP_CONTAINS_SQL || access == SP_MODIFIES_SQL_DATA) &&
      (mysql_bin_log.is_open() &&
       thd->variables.binlog_format == BINLOG_FORMAT_STMT))
  {
    my_error(ER_BINLOG_UNSAFE_ROUTINE, MYF(0));
    goto error;
  }

  /*
    Disable the binlogging if this is not a SELECT statement. If this is a
    SELECT, leave binlogging on, so execute_function() code writes the
    function call into binlog.
  */
  thd->reset_sub_statement_state(&statement_state, SUB_STMT_FUNCTION);
  err_status= m_sp->execute_function(thd, args, arg_count, sp_result_field); 
  thd->restore_sub_statement_state(&statement_state);

error:
#ifndef NO_EMBEDDED_ACCESS_CHECKS
  thd->security_ctx= save_security_ctx;
#endif

  DBUG_RETURN(err_status);
}


void
Item_func_sp::make_field(Send_field *tmp_field)
{
  DBUG_ENTER("Item_func_sp::make_field");
  DBUG_ASSERT(sp_result_field);
  sp_result_field->make_field(tmp_field);
  if (name)
    tmp_field->col_name= name;
  DBUG_VOID_RETURN;
}


enum enum_field_types
Item_func_sp::field_type() const
{
  DBUG_ENTER("Item_func_sp::field_type");
  DBUG_ASSERT(sp_result_field);
  DBUG_RETURN(sp_result_field->type());
}

Item_result
Item_func_sp::result_type() const
{
  DBUG_ENTER("Item_func_sp::result_type");
  DBUG_PRINT("info", ("m_sp = %p", (void *) m_sp));
  DBUG_ASSERT(sp_result_field);
  DBUG_RETURN(sp_result_field->result_type());
}

longlong Item_func_found_rows::val_int()
{
  DBUG_ASSERT(fixed == 1);
  return current_thd->found_rows();
}


Field *
Item_func_sp::tmp_table_field(TABLE *t_arg)
{
  DBUG_ENTER("Item_func_sp::tmp_table_field");

  DBUG_ASSERT(sp_result_field);
  DBUG_RETURN(sp_result_field);
}


/**
  @brief Checks if requested access to function can be granted to user.
    If function isn't found yet, it searches function first.
    If function can't be found or user don't have requested access
    error is raised.

  @param thd thread handler

  @return Indication if the access was granted or not.
  @retval FALSE Access is granted.
  @retval TRUE Requested access can't be granted or function doesn't exists.
    
*/

bool
Item_func_sp::sp_check_access(THD *thd)
{
  DBUG_ENTER("Item_func_sp::sp_check_access");
  DBUG_ASSERT(m_sp);
#ifndef NO_EMBEDDED_ACCESS_CHECKS
  if (check_routine_access(thd, EXECUTE_ACL,
			   m_sp->m_db.str, m_sp->m_name.str, 0, FALSE))
    DBUG_RETURN(TRUE);
#endif

  DBUG_RETURN(FALSE);
}


bool
Item_func_sp::fix_fields(THD *thd, Item **ref)
{
  bool res;
  DBUG_ENTER("Item_func_sp::fix_fields");
  DBUG_ASSERT(fixed == 0);
 
  /*
    We must call init_result_field before Item_func::fix_fields() 
    to make m_sp and result_field members available to fix_length_and_dec(),
    which is called from Item_func::fix_fields().
  */
  res= init_result_field(thd);

  if (res)
    DBUG_RETURN(res);

  res= Item_func::fix_fields(thd, ref);

  if (res)
    DBUG_RETURN(res);

  if (thd->lex->view_prepare_mode)
  {
    /*
      Here we check privileges of the stored routine only during view
      creation, in order to validate the view.  A runtime check is
      perfomed in Item_func_sp::execute(), and this method is not
      called during context analysis.  Notice, that during view
      creation we do not infer into stored routine bodies and do not
      check privileges of its statements, which would probably be a
      good idea especially if the view has SQL SECURITY DEFINER and
      the used stored procedure has SQL SECURITY DEFINER.
    */
    res= sp_check_access(thd);
#ifndef NO_EMBEDDED_ACCESS_CHECKS
    /*
      Try to set and restore the security context to see whether it's valid
    */
    Security_context *save_secutiry_ctx;
    res= set_routine_security_ctx(thd, m_sp, false, &save_secutiry_ctx);
    if (!res)
      m_sp->m_security_ctx.restore_security_context(thd, save_secutiry_ctx);
    
#endif /* ! NO_EMBEDDED_ACCESS_CHECKS */
  }

  if (!m_sp->m_chistics->detistic)
  {
    used_tables_cache |= RAND_TABLE_BIT;
    const_item_cache= FALSE;
  }

  DBUG_RETURN(res);
}


void Item_func_sp::update_used_tables()
{
  Item_func::update_used_tables();

  if (!m_sp->m_chistics->detistic)
  {
    used_tables_cache |= RAND_TABLE_BIT;
    const_item_cache= FALSE;
  }
}


/*
  uuid_short handling.

  The short uuid is defined as a longlong that contains the following bytes:

  Bytes  Comment
  1      Server_id & 255
  4      Startup time of server in seconds
  3      Incrementor

  This means that an uuid is guaranteed to be unique
  even in a replication environment if the following holds:

  - The last byte of the server id is unique
  - If you between two shutdown of the server don't get more than
    an average of 2^24 = 16M calls to uuid_short() per second.
*/

ulonglong uuid_value;

void uuid_short_init()
{
  uuid_value= ((((ulonglong) server_id) << 56) + 
               (((ulonglong) server_start_time) << 24));
}


longlong Item_func_uuid_short::val_int()
{
  ulonglong val;
  mysql_mutex_lock(&LOCK_uuid_generator);
  val= uuid_value++;
  mysql_mutex_unlock(&LOCK_uuid_generator);
  return (longlong) val;
}<|MERGE_RESOLUTION|>--- conflicted
+++ resolved
@@ -226,13 +226,9 @@
 }
 
 
-<<<<<<< HEAD
-void Item_func::fix_after_pullout(st_select_lex *new_parent, Item **ref)
-=======
 void Item_func::fix_after_pullout(st_select_lex *parent_select,
                                   st_select_lex *removed_select,
                                   Item **ref)
->>>>>>> 9677b72a
 {
   Item **arg,**arg_end;
 
@@ -243,11 +239,7 @@
   {
     for (arg=args, arg_end=args+arg_count; arg != arg_end ; arg++)
     {
-<<<<<<< HEAD
-      (*arg)->fix_after_pullout(new_parent, arg);
-=======
       (*arg)->fix_after_pullout(parent_select, removed_select, arg);
->>>>>>> 9677b72a
       Item *item= *arg;
 
       used_tables_cache|=     item->used_tables();
