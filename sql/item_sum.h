--- conflicted
+++ resolved
@@ -1,12 +1,8 @@
 #ifndef ITEM_SUM_INCLUDED
 #define ITEM_SUM_INCLUDED
 
-<<<<<<< HEAD
-/* Copyright (c) 2000, 2013, Oracle and/or its affiliates. All rights reserved.
-=======
 /* Copyright (c) 2000, 2013, Oracle and/or its affiliates. All rights
    reserved.
->>>>>>> 85f401c8
 
    This program is free software; you can redistribute it and/or modify
    it under the terms of the GNU General Public License as published by
@@ -1465,7 +1461,7 @@
 public:
   Item_func_group_concat(Name_resolution_context *context_arg,
                          bool is_distinct, List<Item> *is_select,
-                         SQL_I_List<ORDER> *is_order, String *is_separator);
+                         const SQL_I_List<ORDER> &is_order, String *is_separator);
 
   Item_func_group_concat(THD *thd, Item_func_group_concat *item);
   ~Item_func_group_concat();
