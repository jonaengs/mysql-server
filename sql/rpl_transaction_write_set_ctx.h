<<<<<<< HEAD
/* Copyright (c) 2014, 2017, Oracle and/or its affiliates. All rights reserved.
=======
/* Copyright (c) 2014, 2020, Oracle and/or its affiliates. All rights reserved.
>>>>>>> 45673498

   This program is free software; you can redistribute it and/or modify
   it under the terms of the GNU General Public License, version 2.0,
   as published by the Free Software Foundation.

   This program is also distributed with certain software (including
   but not limited to OpenSSL) that is licensed under separate terms,
   as designated in a particular file or component or in included license
   documentation.  The authors of MySQL hereby grant you an additional
   permission to link the program and your derivative works with the
   separately licensed software that they have included with MySQL.

   This program is distributed in the hope that it will be useful,
   but WITHOUT ANY WARRANTY; without even the implied warranty of
   MERCHANTABILITY or FITNESS FOR A PARTICULAR PURPOSE.  See the
   GNU General Public License, version 2.0, for more details.

   You should have received a copy of the GNU General Public License
   along with this program; if not, write to the Free Software
   Foundation, Inc., 51 Franklin St, Fifth Floor, Boston, MA 02110-1301  USA */

#ifndef RPL_TRANSACTION_WRITE_SET_CTX_H
#define RPL_TRANSACTION_WRITE_SET_CTX_H

#include <stddef.h>
#include <list>
#include <map>
#include <string>
#include <vector>

#include "my_inttypes.h"

/**
  Thread class responsible for the collection of write sets associated
  to a transaction.

  It also includes suport for save points where information will be discarded
  on rollbacks to a savepoint.

  Write set and flags are reset on
    Rpl_transaction_write_set_ctx::reset_state().

  The write set collection by an executing transaction is capped to a limit.
  The limit can be "soft" or "hard":
  - when a writeset grows above a "soft" limit, the transaction is allowed to
  execute and commit, but the write set is discarded, and the transaction
  declared to not have a usable write set.
  - when a write set grows above a "hard" limit, the transaction is forced
  to abort and rollback.

  We cannot use a soft limit for transactions that will be certified in GR,
  since a writeset is required for correct certification. But when GR is
  disabled, we can use a soft limit, because the writeset is only used to
  compute transaction dependencies, and we can pessimistically mark the
  transaction as conflicting with all other transcations when the writeset
  is discarded.
  A soft limit can also be used for transactions executed by the GR recovery
  channel, since they will not be certified, and the GR applier channel,
  since those transactions have already passed the certification stage.

  For the soft limit, we use
    - binlog_transaction_dependency_history_size.
  Transactions bigger than that cannot be added to the writeset history
  since they do not fit, and therefore are marked as conflicting with all
  *subsequent* transactions anyways.
  Therefore much of the parallelization for the transaction is already
  destroyed, and it is unlikely that also marking it as conflicting with
  *previous* transactions makes a significant difference.

  For the hard limit, when using Group Replication, we use
    - group_replication_transaction_size_limit.
  Since the writeset is a subset of the transaction, and the transaction
  is limited to this size anyways, a transaction whose writeset exceeds
  this limit will fail anyways.
  So failing it when generating the writeset is merely a fail-fast mechanism,
  and it is not a restriction to apply this limit to the writeset of all
  transactions for which the full transaction data is also subject to the limit.
  The transactions that are subject to this limit are exactly those executed
  when GR is enabled, except by the GR applier channel and GR recovery channel.

  We expose the following interfaces so that components such as GR
  can control the limit.
  There is an interface to *globally*
   disable/enable the soft limit:
     static void set_global_require_full_write_set(bool requires_ws);
   set/alter/remove a hard limit:
     static void set_global_write_set_memory_size_limit(uint64 limit)
     static void update_global_write_set_memory_size_limit(uint64 limit);

  There is another interface to override the global limits for a thread:
    void set_local_ignore_write_set_memory_limit(bool ignore_limit);
    void set_local_allow_drop_write_set(bool allow_drop_write_set);

  The local methods are used for example for Group Replication applier and
  recovery threads as group_replication_transaction_size_limit only applies
  to client sessions and non group replication replica threads.
*/
class Rpl_transaction_write_set_ctx {
 public:
  Rpl_transaction_write_set_ctx();
  virtual ~Rpl_transaction_write_set_ctx() {}

  /**
    Function to add the write set of the hash of the PKE in the std::vector
    in the transaction_ctx object.

    @param[in] hash - the uint64 type hash value of the PKE.
  */
  bool add_write_set(uint64 hash);

  /*
    Function to get the pointer of the write set vector in the
    transaction_ctx object.
  */
  std::vector<uint64> *get_write_set();

  /**
    Reset the object so it can be used for a new transaction.
  */
  void reset_state();

  /*
    mark transactions that include tables with no pk
  */
  void set_has_missing_keys();

  /*
    check if the transaction was marked as having missing keys.

    @retval true  The transaction accesses tables with no PK.
    @retval false All tables referenced in transaction have PK.
   */
  bool get_has_missing_keys();

  /*
    mark transactions that include tables referenced by foreign keys
  */
  void set_has_related_foreign_keys();

  /*
    function to check if the transaction was marked as having missing keys.

    @retval true  If the transaction was marked as being referenced by a foreign
    key
  */
  bool get_has_related_foreign_keys();

  /**
    Identifies situations where the limit for number of write set entries
    already exceeded the configure limit.

    @retval true if too many write set entries exist, false otherwise
  */
  bool was_write_set_limit_reached();

  /**
    @returns the size of the write_set field in bytes
  */
  size_t write_set_memory_size();

  /**
    Function to add a new SAVEPOINT identifier in the savepoint map in the
    transaction_ctx object.

    @param[in] name - the identifier name of the SAVEPOINT.
  */
  void add_savepoint(char *name);

  /**
    Function to delete a SAVEPOINT identifier in the savepoint map in the
    transaction_ctx object.

    @param[in] name - the identifier name of the SAVEPOINT.
  */
  void del_savepoint(char *name);

  /**
    Function to delete all data added to write set and savepoint since
    SAVEPOINT identifier was added to savepoinbt in the transaction_ctx object.

    @param[in] name - the identifier name of the SAVEPOINT.
  */
  void rollback_to_savepoint(char *name);

  /**
    Function to push savepoint data to a list and clear the savepoint map in
    order to create another identifier context, needed on functions ant trigger.
  */
  void reset_savepoint_list();

  /**
    Restore previous savepoint map context, called after executed trigger or
    function.
  */
  void restore_savepoint_list();

<<<<<<< HEAD
 private:
=======
  /**
    Adds a memory limit for write sets.

    @note currently only one component can set this limit a time.

    @param limit the limit to be added
  */
  static void set_global_write_set_memory_size_limit(int64 limit);

  /**
    Updates the memory limit for write sets.

    @note Using the value 0 disables the limit

    @param limit the limit to be added
  */
  static void update_global_write_set_memory_size_limit(int64 limit);

  /**
    Prevent or allow this class to discard writesets exceeding a size limit
    If true, a transaction will never discard its write sets

    @param requires_ws if who invoked the method needs or not write sets
  */
  static void set_global_require_full_write_set(bool requires_ws);

  /**
    Set if the thread shall ignore any configured memory limit
    for write set collection

    @param ignore_limit if the limit should be ignored
  */
  void set_local_ignore_write_set_memory_limit(bool ignore_limit);

  /**
    Set if the thread shall if needed discard write sets

    @param allow_drop_write_set if full write sets are not critical
  */
  void set_local_allow_drop_write_set(bool allow_drop_write_set);

private:
  /*
    Clear the vector that stores the PKEs, and clear the savepoints, but do not
    restore all the flags. Outside transaction cleanup, this is used when
    discarding a writeset of excessive size, without aborting the transaction.
  */
  void clear_write_set();

>>>>>>> 45673498
  std::vector<uint64> write_set;
  bool m_has_missing_keys;
  bool m_has_related_foreign_keys;

  /**
    Contains information related to SAVEPOINTs. The key on map is the
    identifier and the value is the size of write set when command was
    executed.
  */
  std::map<std::string, size_t> savepoint;

  /**
    Create a savepoint context hierarchy to support encapsulation of
    identifier name when function or trigger are executed.
  */
<<<<<<< HEAD
  std::list<std::map<std::string, size_t>> savepoint_list;
=======
  std::list<std::map<std::string, size_t> > savepoint_list;

  // Write set restriction variables

  /** There is a component requiring write sets on transactions */
  static int32 m_global_component_requires_write_sets;
  /** Memory size limit enforced for write set collection */
  static int64 m_global_write_set_memory_size_limit;

  /**
    If the thread should or not ignore the set limit for
    write set collection
  */
  bool m_ignore_write_set_memory_limit;
  /**
    Even if a component says all transactions require write sets,
    this variable says this thread should discard them when they are
    bigger than m_opt_max_history_size
  */
  bool m_local_allow_drop_write_set;

  /** True if the write set size is over the configure limit */
  bool m_local_has_reached_write_set_limit;
>>>>>>> 45673498
};

#endif /* RPL_TRANSACTION_WRITE_SET_CTX_H */<|MERGE_RESOLUTION|>--- conflicted
+++ resolved
@@ -1,8 +1,4 @@
-<<<<<<< HEAD
-/* Copyright (c) 2014, 2017, Oracle and/or its affiliates. All rights reserved.
-=======
 /* Copyright (c) 2014, 2020, Oracle and/or its affiliates. All rights reserved.
->>>>>>> 45673498
 
    This program is free software; you can redistribute it and/or modify
    it under the terms of the GNU General Public License, version 2.0,
@@ -28,6 +24,7 @@
 #define RPL_TRANSACTION_WRITE_SET_CTX_H
 
 #include <stddef.h>
+#include <atomic>
 #include <list>
 #include <map>
 #include <string>
@@ -110,6 +107,8 @@
     in the transaction_ctx object.
 
     @param[in] hash - the uint64 type hash value of the PKE.
+
+    @return true if it can't add the write set entry, false if successful
   */
   bool add_write_set(uint64 hash);
 
@@ -199,9 +198,6 @@
   */
   void restore_savepoint_list();
 
-<<<<<<< HEAD
- private:
-=======
   /**
     Adds a memory limit for write sets.
 
@@ -209,7 +205,7 @@
 
     @param limit the limit to be added
   */
-  static void set_global_write_set_memory_size_limit(int64 limit);
+  static void set_global_write_set_memory_size_limit(uint64 limit);
 
   /**
     Updates the memory limit for write sets.
@@ -218,7 +214,7 @@
 
     @param limit the limit to be added
   */
-  static void update_global_write_set_memory_size_limit(int64 limit);
+  static void update_global_write_set_memory_size_limit(uint64 limit);
 
   /**
     Prevent or allow this class to discard writesets exceeding a size limit
@@ -243,7 +239,7 @@
   */
   void set_local_allow_drop_write_set(bool allow_drop_write_set);
 
-private:
+ private:
   /*
     Clear the vector that stores the PKEs, and clear the savepoints, but do not
     restore all the flags. Outside transaction cleanup, this is used when
@@ -251,7 +247,6 @@
   */
   void clear_write_set();
 
->>>>>>> 45673498
   std::vector<uint64> write_set;
   bool m_has_missing_keys;
   bool m_has_related_foreign_keys;
@@ -267,17 +262,14 @@
     Create a savepoint context hierarchy to support encapsulation of
     identifier name when function or trigger are executed.
   */
-<<<<<<< HEAD
   std::list<std::map<std::string, size_t>> savepoint_list;
-=======
-  std::list<std::map<std::string, size_t> > savepoint_list;
 
   // Write set restriction variables
 
   /** There is a component requiring write sets on transactions */
-  static int32 m_global_component_requires_write_sets;
+  static std::atomic<bool> m_global_component_requires_write_sets;
   /** Memory size limit enforced for write set collection */
-  static int64 m_global_write_set_memory_size_limit;
+  static std::atomic<uint64> m_global_write_set_memory_size_limit;
 
   /**
     If the thread should or not ignore the set limit for
@@ -293,7 +285,6 @@
 
   /** True if the write set size is over the configure limit */
   bool m_local_has_reached_write_set_limit;
->>>>>>> 45673498
 };
 
 #endif /* RPL_TRANSACTION_WRITE_SET_CTX_H */