/*
   Copyright (c) 2000, 2015, Oracle and/or its affiliates. All rights reserved.

   This program is free software; you can redistribute it and/or modify
   it under the terms of the GNU General Public License as published by
   the Free Software Foundation; version 2 of the License.

   This program is distributed in the hope that it will be useful,
   but WITHOUT ANY WARRANTY; without even the implied warranty of
   MERCHANTABILITY or FITNESS FOR A PARTICULAR PURPOSE.  See the
   GNU General Public License for more details.

   You should have received a copy of the GNU General Public License
   along with this program; if not, write to the Free Software
   Foundation, Inc., 51 Franklin St, Fifth Floor, Boston, MA 02110-1301  USA */

#include "log_event.h"

#include "base64.h"            // base64_encode
#include "binary_log_funcs.h"  // my_timestamp_binary_length

#ifndef MYSQL_CLIENT
#include "debug_sync.h"        // debug_sync_set_action
#include "my_dir.h"            // my_dir
#include "log.h"               // Log_throttle
#include "rpl_mts_submode.h"   // Mts_submode
#include "rpl_rli.h"           // Relay_log_info
#include "rpl_rli_pdb.h"       // Slave_job_group
#include "rpl_slave.h"         // use_slave_mask
#include "sql_base.h"          // close_thread_tables
#include "sql_cache.h"         // QUERY_CACHE_FLAGS_SIZE
#include "sql_db.h"            // load_db_opt_by_name
#include "sql_load.h"          // mysql_load
#include "sql_locale.h"        // my_locale_by_number
#include "sql_parse.h"         // mysql_test_parse_for_slave
#include "sql_show.h"          // append_identifier
#include "transaction.h"       // trans_rollback_stmt
#include "tztime.h"            // Time_zone

#include "pfs_file_provider.h"
#include "mysql/psi/mysql_file.h"

#include <mysql/psi/mysql_statement.h>

#define window_size Log_throttle::LOG_THROTTLE_WINDOW_SIZE
Error_log_throttle
slave_ignored_err_throttle(window_size,
                           sql_print_information,
                           "Error log throttle: %lu time(s) Error_code: 1237"
                           " \"Slave SQL thread ignored the query because of"
                           " replicate-*-table rules\" got suppressed.");
#endif /* MYSQL_CLIENT */

#include <base64.h>
#include <my_bitmap.h>
#include <map>
#include "rpl_utility.h"
/* This is necessary for the List manipuation */
#include "sql_list.h"                           /* I_List */
#include "hash.h"
#include "sql_digest.h"
#include "rpl_gtid.h"

PSI_memory_key key_memory_log_event;
PSI_memory_key key_memory_Incident_log_event_message;
PSI_memory_key key_memory_Rows_query_log_event_rows_query;

using std::min;
using std::max;

#if defined(MYSQL_CLIENT)

/*
  A I_List variable to store the string pair for rewriting the database
  name for an event that is read from the binlog using mysqlbinlog, so
  it can be applied to the new database.
 */
I_List<i_string_pair> binlog_rewrite_db;
/*
  A constant character pointer to store the to_db name from the
  "from_db->to_db" during the transformation of the database name
  of the event read from the binlog.
*/
const char* rewrite_to_db= 0;

#endif

/**
  BINLOG_CHECKSUM variable.
*/
const char *binlog_checksum_type_names[]= {
  "NONE",
  "CRC32",
  NullS
};

unsigned int binlog_checksum_type_length[]= {
  sizeof("NONE") - 1,
  sizeof("CRC32") - 1,
  0
};

TYPELIB binlog_checksum_typelib=
{
  array_elements(binlog_checksum_type_names) - 1, "",
  binlog_checksum_type_names,
  binlog_checksum_type_length
};


#define log_cs	&my_charset_latin1

/*
  Size of buffer for printing a double in format %.<PREC>g

  optional '-' + optional zero + '.'  + PREC digits + 'e' + sign +
  exponent digits + '\0'
*/
#define FMT_G_BUFSIZE(PREC) (3 + (PREC) + 5 + 1)

#if defined(MYSQL_CLIENT)

/*
  Function to check whether the database name provided as an input
  parameter is a part of the list of database that needs to be
  rewritten.

  @param[in] db   The database that needs to be checked in the list.

  @retval   true  The database mentioned as input is in the list of
                  database that needs to be rewriten.
  @retval   false The database mentioned as input is not in the list
                  of databases the needs to be rewritten.
*/
bool is_binlog_rewrite_db(const char* db)
{
  if (binlog_rewrite_db.is_empty() || !db)
    return false;
  I_List_iterator<i_string_pair> it(binlog_rewrite_db);
  i_string_pair* tmp;
  while ((tmp= it++))
  {
    if (!strncmp(tmp->key, db, NAME_LEN+1))
      return true;
  }
  return false;
}

/**
  Function to extract the to_db name from the list of the
  from_db and to_db pairs.

  from_db1 -> to_db1
  from_db2 -> to_db2

  stored in the I_List (binlog_rewrite_db).

  At the same time it also sets the option_rewrite_db to 1
  if the to_db value is found for the supplied from_db name.

  @param[in] db     The database name to be replaced.

  @retval    true   success that a the to_db name is found from the list.
  @retval    false  the to_db name for the corresponding db is not found.

*/
bool get_binlog_rewrite_db(const char* db)
{
  if (binlog_rewrite_db.is_empty() || !db)
    return false;
  I_List_iterator<i_string_pair> it(binlog_rewrite_db);
  i_string_pair* tmp;

  while ((tmp=it++))
  {
    if (!strncmp(tmp->key, db, NAME_LEN+1))
    {
      rewrite_to_db= (const char*) my_malloc(PSI_NOT_INSTRUMENTED,
                                             strlen(tmp->val)+1, MYF(MY_WME));
      strncpy(const_cast<char*>(rewrite_to_db), tmp->val, strlen(tmp->val)+1);
      return true;
    }
  }
  return false;
}

/**
  Function to rewrite the buffer to a new temorary buffer so that the ROW event can
  be written on to the new database.

  The TABLE_MAP event buffer structure :

  Before Rewriting :

    +-------------+-----------+-------------+----------+----------+
    |common_header|post_header|database_info|table_info|extra_info|
    +-------------+-----------+-------------+----------+----------+

  After Rewriting :

    +-------------+-----------+-----------------+----------+----------+
    |common_header|post_header|new_database_info|table_info|extra_info|
    +-------------+-----------+-----------------+----------+----------+

    @param[in,out] buf                event buffer to be processes
    @param[in]     event_len          length of the event
    @param[in]     description_event  error, warning or info

    @retval        0                  incase of no change to the event length
    @retval        -1                 incase of memory full error.
    @retval        >0                 return the new length of the event.

*/
int rewrite_buffer(char **buf, int event_len,
                   const Format_description_log_event *description_event)
{
  uint8 common_header_len= description_event->common_header_len;
  uint8 post_header_len= description_event->post_header_len[
                                            binary_log::TABLE_MAP_EVENT - 1];
  char* temp_rewrite_buf= 0;
  const char *const temp_vpart= *buf + common_header_len + post_header_len;
  uchar const *const ptr_dblen= (uchar const*)temp_vpart + 0;

  if(!(get_binlog_rewrite_db((const char*)ptr_dblen + 1)))
    return 0;
  int temp_length_l= common_header_len + post_header_len;
  size_t old_db_len= *(uchar*) ptr_dblen;
  size_t rewrite_db_len= strlen(rewrite_to_db);

  uchar const *const ptr_tbllen= ptr_dblen + old_db_len + 2;
  ssize_t replace_segment= rewrite_db_len - old_db_len;
  if (!(temp_rewrite_buf= (char*) my_malloc(PSI_NOT_INSTRUMENTED,
                                            event_len + replace_segment,
                                            MYF(MY_WME))))
    return -1;

  memcpy(temp_rewrite_buf, *buf, temp_length_l);
  char* temp_ptr=temp_rewrite_buf + temp_length_l + 0;

  *temp_ptr++= strlen(rewrite_to_db);
  strncpy(temp_ptr, (const char*)rewrite_to_db, rewrite_db_len + 1);
  char* temp_ptr_tbllen= temp_ptr + rewrite_db_len + 1;
  size_t temp_length= event_len - (temp_length_l + old_db_len +2);
  memcpy(temp_ptr_tbllen, ptr_tbllen, temp_length);

  my_free(*buf);
  *buf= temp_rewrite_buf;
  my_free((void*)rewrite_to_db);
  return (event_len + replace_segment);
}

#endif

#if !defined(MYSQL_CLIENT) && defined(HAVE_REPLICATION)
static int rows_event_stmt_cleanup(Relay_log_info const *rli, THD* thd);

static const char *HA_ERR(int i)
{
  /* 
    This function should only be called in case of an error
    was detected 
   */
  DBUG_ASSERT(i != 0);
  switch (i) {
  case HA_ERR_KEY_NOT_FOUND: return "HA_ERR_KEY_NOT_FOUND";
  case HA_ERR_FOUND_DUPP_KEY: return "HA_ERR_FOUND_DUPP_KEY";
  case HA_ERR_RECORD_CHANGED: return "HA_ERR_RECORD_CHANGED";
  case HA_ERR_WRONG_INDEX: return "HA_ERR_WRONG_INDEX";
  case HA_ERR_CRASHED: return "HA_ERR_CRASHED";
  case HA_ERR_WRONG_IN_RECORD: return "HA_ERR_WRONG_IN_RECORD";
  case HA_ERR_OUT_OF_MEM: return "HA_ERR_OUT_OF_MEM";
  case HA_ERR_NOT_A_TABLE: return "HA_ERR_NOT_A_TABLE";
  case HA_ERR_WRONG_COMMAND: return "HA_ERR_WRONG_COMMAND";
  case HA_ERR_OLD_FILE: return "HA_ERR_OLD_FILE";
  case HA_ERR_NO_ACTIVE_RECORD: return "HA_ERR_NO_ACTIVE_RECORD";
  case HA_ERR_RECORD_DELETED: return "HA_ERR_RECORD_DELETED";
  case HA_ERR_RECORD_FILE_FULL: return "HA_ERR_RECORD_FILE_FULL";
  case HA_ERR_INDEX_FILE_FULL: return "HA_ERR_INDEX_FILE_FULL";
  case HA_ERR_END_OF_FILE: return "HA_ERR_END_OF_FILE";
  case HA_ERR_UNSUPPORTED: return "HA_ERR_UNSUPPORTED";
  case HA_ERR_TOO_BIG_ROW: return "HA_ERR_TOO_BIG_ROW";
  case HA_WRONG_CREATE_OPTION: return "HA_WRONG_CREATE_OPTION";
  case HA_ERR_FOUND_DUPP_UNIQUE: return "HA_ERR_FOUND_DUPP_UNIQUE";
  case HA_ERR_UNKNOWN_CHARSET: return "HA_ERR_UNKNOWN_CHARSET";
  case HA_ERR_WRONG_MRG_TABLE_DEF: return "HA_ERR_WRONG_MRG_TABLE_DEF";
  case HA_ERR_CRASHED_ON_REPAIR: return "HA_ERR_CRASHED_ON_REPAIR";
  case HA_ERR_CRASHED_ON_USAGE: return "HA_ERR_CRASHED_ON_USAGE";
  case HA_ERR_LOCK_WAIT_TIMEOUT: return "HA_ERR_LOCK_WAIT_TIMEOUT";
  case HA_ERR_LOCK_TABLE_FULL: return "HA_ERR_LOCK_TABLE_FULL";
  case HA_ERR_READ_ONLY_TRANSACTION: return "HA_ERR_READ_ONLY_TRANSACTION";
  case HA_ERR_LOCK_DEADLOCK: return "HA_ERR_LOCK_DEADLOCK";
  case HA_ERR_CANNOT_ADD_FOREIGN: return "HA_ERR_CANNOT_ADD_FOREIGN";
  case HA_ERR_NO_REFERENCED_ROW: return "HA_ERR_NO_REFERENCED_ROW";
  case HA_ERR_ROW_IS_REFERENCED: return "HA_ERR_ROW_IS_REFERENCED";
  case HA_ERR_NO_SAVEPOINT: return "HA_ERR_NO_SAVEPOINT";
  case HA_ERR_NON_UNIQUE_BLOCK_SIZE: return "HA_ERR_NON_UNIQUE_BLOCK_SIZE";
  case HA_ERR_NO_SUCH_TABLE: return "HA_ERR_NO_SUCH_TABLE";
  case HA_ERR_TABLE_EXIST: return "HA_ERR_TABLE_EXIST";
  case HA_ERR_NO_CONNECTION: return "HA_ERR_NO_CONNECTION";
  case HA_ERR_NULL_IN_SPATIAL: return "HA_ERR_NULL_IN_SPATIAL";
  case HA_ERR_TABLE_DEF_CHANGED: return "HA_ERR_TABLE_DEF_CHANGED";
  case HA_ERR_NO_PARTITION_FOUND: return "HA_ERR_NO_PARTITION_FOUND";
  case HA_ERR_RBR_LOGGING_FAILED: return "HA_ERR_RBR_LOGGING_FAILED";
  case HA_ERR_DROP_INDEX_FK: return "HA_ERR_DROP_INDEX_FK";
  case HA_ERR_FOREIGN_DUPLICATE_KEY: return "HA_ERR_FOREIGN_DUPLICATE_KEY";
  case HA_ERR_TABLE_NEEDS_UPGRADE: return "HA_ERR_TABLE_NEEDS_UPGRADE";
  case HA_ERR_TABLE_READONLY: return "HA_ERR_TABLE_READONLY";
  case HA_ERR_AUTOINC_READ_FAILED: return "HA_ERR_AUTOINC_READ_FAILED";
  case HA_ERR_AUTOINC_ERANGE: return "HA_ERR_AUTOINC_ERANGE";
  case HA_ERR_GENERIC: return "HA_ERR_GENERIC";
  case HA_ERR_RECORD_IS_THE_SAME: return "HA_ERR_RECORD_IS_THE_SAME";
  case HA_ERR_LOGGING_IMPOSSIBLE: return "HA_ERR_LOGGING_IMPOSSIBLE";
  case HA_ERR_CORRUPT_EVENT: return "HA_ERR_CORRUPT_EVENT";
  case HA_ERR_ROWS_EVENT_APPLY : return "HA_ERR_ROWS_EVENT_APPLY";
  case HA_ERR_FK_DEPTH_EXCEEDED : return "HA_ERR_FK_DEPTH_EXCEEDED";
  case HA_ERR_INNODB_READ_ONLY: return "HA_ERR_INNODB_READ_ONLY";
  }
  return "No Error!";
}

/**
   Error reporting facility for Rows_log_event::do_apply_event

   @param level     error, warning or info
   @param ha_error  HA_ERR_ code
   @param rli       pointer to the active Relay_log_info instance
   @param thd       pointer to the slave thread's thd
   @param table     pointer to the event's table object
   @param type      the type of the event
   @param log_name  the master binlog file name
   @param pos       the master binlog file pos (the next after the event)

*/
static void inline slave_rows_error_report(enum loglevel level, int ha_error,
                                           Relay_log_info const *rli, THD *thd,
                                           TABLE *table, const char * type,
                                           const char *log_name, ulong pos)
{
  const char *handler_error= (ha_error ? HA_ERR(ha_error) : NULL);
  char buff[MAX_SLAVE_ERRMSG], *slider;
  const char *buff_end= buff + sizeof(buff);
  size_t len;
  Diagnostics_area::Sql_condition_iterator it=
    thd->get_stmt_da()->sql_conditions();
  const Sql_condition *err;
  buff[0]= 0;

  for (err= it++, slider= buff; err && slider < buff_end - 1;
       slider += len, err= it++)
  {
    len= my_snprintf(slider, buff_end - slider,
                     " %s, Error_code: %d;", err->message_text(),
                     err->mysql_errno());
  }

  if (ha_error != 0)
    rli->report(level, thd->is_error() ? thd->get_stmt_da()->mysql_errno() :
                ER_UNKNOWN_ERROR, "Could not execute %s event on table %s.%s;"
                "%s handler error %s; "
                "the event's master log %s, end_log_pos %lu",
                type, table->s->db.str, table->s->table_name.str,
                buff, handler_error == NULL ? "<unknown>" : handler_error,
                log_name, pos);
  else
    rli->report(level, thd->is_error() ? thd->get_stmt_da()->mysql_errno() :
                ER_UNKNOWN_ERROR, "Could not execute %s event on table %s.%s;"
                "%s the event's master log %s, end_log_pos %lu",
                type, table->s->db.str, table->s->table_name.str,
                buff, log_name, pos);
}

static void set_thd_db(THD *thd, const char *db, size_t db_len)
{
  char lcase_db_buf[NAME_LEN +1]; 
  LEX_CSTRING new_db;
  new_db.length= db_len;
  if (lower_case_table_names)
  {
    my_stpcpy(lcase_db_buf, db); 
    my_casedn_str(system_charset_info, lcase_db_buf);
    new_db.str= lcase_db_buf;
  }
  else 
    new_db.str= (char*) db;

  new_db.str= (char*) rpl_filter->get_rewrite_db(new_db.str,
                                                 &new_db.length);
  thd->set_db(new_db);
}

#endif


/*
  pretty_print_str()
*/

#ifdef MYSQL_CLIENT
static void pretty_print_str(IO_CACHE* cache, const char* str, size_t len)
{
  const char* end = str + len;
  my_b_printf(cache, "\'");
  while (str < end)
  {
    char c;
    switch ((c=*str++)) {
    case '\n': my_b_printf(cache, "\\n"); break;
    case '\r': my_b_printf(cache, "\\r"); break;
    case '\\': my_b_printf(cache, "\\\\"); break;
    case '\b': my_b_printf(cache, "\\b"); break;
    case '\t': my_b_printf(cache, "\\t"); break;
    case '\'': my_b_printf(cache, "\\'"); break;
    case 0   : my_b_printf(cache, "\\0"); break;
    default:
      my_b_printf(cache, "%c", c);
      break;
    }
  }
  my_b_printf(cache, "\'");
}
#endif /* MYSQL_CLIENT */

#if defined(HAVE_REPLICATION) && !defined(MYSQL_CLIENT)

static void clear_all_errors(THD *thd, Relay_log_info *rli)
{
  thd->is_slave_error = 0;
  thd->clear_error();
  rli->clear_error();
  if (rli->workers_array_initialized)
  {
    for(size_t i= 0; i < rli->get_worker_count(); i++)
    {
      rli->get_worker(i)->clear_error();
    }
  }
}

inline int idempotent_error_code(int err_code)
{
  int ret= 0;

  switch (err_code)
  {
    case 0:
      ret= 1;
    break;
    /*
      The following list of "idempotent" errors
      means that an error from the list might happen
      because of idempotent (more than once)
      applying of a binlog file.
      Notice, that binlog has a  ddl operation its
      second applying may cause

      case HA_ERR_TABLE_DEF_CHANGED:
      case HA_ERR_CANNOT_ADD_FOREIGN:

      which are not included into to the list.

      Note that HA_ERR_RECORD_DELETED is not in the list since
      do_exec_row() should not return that error code.
    */
    case HA_ERR_RECORD_CHANGED:
    case HA_ERR_KEY_NOT_FOUND:
    case HA_ERR_END_OF_FILE:
    case HA_ERR_FOUND_DUPP_KEY:
    case HA_ERR_FOUND_DUPP_UNIQUE:
    case HA_ERR_FOREIGN_DUPLICATE_KEY:
    case HA_ERR_NO_REFERENCED_ROW:
    case HA_ERR_ROW_IS_REFERENCED:
      ret= 1;
    break;
    default:
      ret= 0;
    break;
  }
  return (ret);
}

/**
  Ignore error code specified on command line.
*/

inline int ignored_error_code(int err_code)
{
  return ((err_code == ER_SLAVE_IGNORED_TABLE) ||
          (use_slave_mask && bitmap_is_set(&slave_error_mask, err_code)));
}

/*
  This function converts an engine's error to a server error.
   
  If the thread does not have an error already reported, it tries to 
  define it by calling the engine's method print_error. However, if a 
  mapping is not found, it uses the ER_UNKNOWN_ERROR and prints out a 
  warning message.
*/ 
int convert_handler_error(int error, THD* thd, TABLE *table)
{
  uint actual_error= (thd->is_error() ? thd->get_stmt_da()->mysql_errno() :
                           0);

  if (actual_error == 0)
  {
    table->file->print_error(error, MYF(0));
    actual_error= (thd->is_error() ? thd->get_stmt_da()->mysql_errno() :
                        ER_UNKNOWN_ERROR);
    if (actual_error == ER_UNKNOWN_ERROR)
      sql_print_warning("Unknown error detected %d in handler", error);
  }

  return (actual_error);
}

inline bool concurrency_error_code(int error)
{
  switch (error)
  {
  case ER_LOCK_WAIT_TIMEOUT:
  case ER_LOCK_DEADLOCK:
  case ER_XA_RBDEADLOCK:
    return TRUE;
  default: 
    return (FALSE);
  }
}

inline bool unexpected_error_code(int unexpected_error)
{
  switch (unexpected_error) 
  {
  case ER_NET_READ_ERROR:
  case ER_NET_ERROR_ON_WRITE:
  case ER_QUERY_INTERRUPTED:
  case ER_SERVER_SHUTDOWN:
  case ER_NEW_ABORTING_CONNECTION:
    return(TRUE);
  default:
    return(FALSE);
  }
}

/*
  pretty_print_str()
*/

static char *pretty_print_str(char *packet, const char *str, size_t len)
{
  const char *end= str + len;
  char *pos= packet;
  *pos++= '\'';
  while (str < end)
  {
    char c;
    switch ((c=*str++)) {
    case '\n': *pos++= '\\'; *pos++= 'n'; break;
    case '\r': *pos++= '\\'; *pos++= 'r'; break;
    case '\\': *pos++= '\\'; *pos++= '\\'; break;
    case '\b': *pos++= '\\'; *pos++= 'b'; break;
    case '\t': *pos++= '\\'; *pos++= 't'; break;
    case '\'': *pos++= '\\'; *pos++= '\''; break;
    case 0   : *pos++= '\\'; *pos++= '0'; break;
    default:
      *pos++= c;
      break;
    }
  }
  *pos++= '\'';
  return pos;
}
#endif /* !MYSQL_CLIENT */


#if defined(HAVE_REPLICATION) && !defined(MYSQL_CLIENT)

/**
  Creates a temporary name for load data infile:.

  @param buf		      Store new filename here
  @param file_id	      File_id (part of file name)
  @param event_server_id     Event_id (part of file name)
  @param ext		      Extension for file name

  @return
    Pointer to start of extension
*/

static char *slave_load_file_stem(char *buf, uint file_id,
                                  int event_server_id, const char *ext)
{
  char *res;
  fn_format(buf,PREFIX_SQL_LOAD,slave_load_tmpdir, "", MY_UNPACK_FILENAME);
  to_unix_path(buf);

  buf= strend(buf);
  int appended_length= sprintf(buf, "%s-%d-", server_uuid, event_server_id);
  buf+= appended_length;
  res= int10_to_str(file_id, buf, 10);
  my_stpcpy(res, ext);                             // Add extension last
  return res;                                   // Pointer to extension
}
#endif


#if defined(HAVE_REPLICATION) && !defined(MYSQL_CLIENT)

/**
  Delete all temporary files used for SQL_LOAD.
*/

static void cleanup_load_tmpdir()
{
  MY_DIR *dirp;
  FILEINFO *file;
  uint i;
  char fname[FN_REFLEN], prefbuf[TEMP_FILE_MAX_LEN], *p;

  if (!(dirp=my_dir(slave_load_tmpdir,MYF(0))))
    return;

  /* 
     When we are deleting temporary files, we should only remove
     the files associated with the server id of our server.
     We don't use event_server_id here because since we've disabled
     direct binlogging of Create_file/Append_file/Exec_load events
     we cannot meet Start_log event in the middle of events from one 
     LOAD DATA.
  */
  p= strmake(prefbuf, STRING_WITH_LEN(PREFIX_SQL_LOAD));
  sprintf(p,"%s-",server_uuid);

  for (i=0 ; i < (uint)dirp->number_off_files; i++)
  {
    file=dirp->dir_entry+i;
    if (is_prefix(file->name, prefbuf))
    {
      fn_format(fname,file->name,slave_load_tmpdir,"",MY_UNPACK_FILENAME);
      mysql_file_delete(key_file_misc, fname, MYF(0));
    }
  }

  my_dirend(dirp);
}
#endif


/*
  Stores string to IO_CACHE file.

  Writes str to file in the following format:
   1. Stores length using only one byte (255 maximum value);
   2. Stores complete str.
*/

static bool write_str_at_most_255_bytes(IO_CACHE *file, const char *str,
                                        uint length)
{
  uchar tmp[1];
  tmp[0]= (uchar) length;
  return (my_b_safe_write(file, tmp, sizeof(tmp)) ||
	  my_b_safe_write(file, (uchar*) str, length));
}

/**
  Transforms a string into "" or its expression in 0x... form.
*/

char *str_to_hex(char *to, const char *from, size_t len)
{
  if (len)
  {
    *to++= '0';
    *to++= 'x';
    to= octet2hex(to, from, len);
  }
  else
    to= my_stpcpy(to, "\"\"");
  return to;                               // pointer to end 0 of 'to'
}

#ifndef MYSQL_CLIENT

/**
  Append a version of the 'from' string suitable for use in a query to
  the 'to' string.  To generate a correct escaping, the character set
  information in 'csinfo' is used.
*/

int
append_query_string(THD *thd, const CHARSET_INFO *csinfo,
                    String const *from, String *to)
{
  char *beg, *ptr;
  size_t const orig_len= to->length();
  if (to->reserve(orig_len + from->length()*2+3))
    return 1;

  beg= to->c_ptr_quick() + to->length();
  ptr= beg;
  if (csinfo->escape_with_backslash_is_dangerous)
    ptr= str_to_hex(ptr, from->ptr(), from->length());
  else
  {
    *ptr++= '\'';
    if (!(thd->variables.sql_mode & MODE_NO_BACKSLASH_ESCAPES))
    {
      ptr+= escape_string_for_mysql(csinfo, ptr, 0,
                                    from->ptr(), from->length());
    }
    else
    {
      const char *frm_str= from->ptr();

      for (; frm_str < (from->ptr() + from->length()); frm_str++)
      {
        /* Using '' way to represent "'" */
        if (*frm_str == '\'')
          *ptr++= *frm_str;

        *ptr++= *frm_str;
      }
    }

    *ptr++= '\'';
  }
  to->length(orig_len + ptr - beg);
  return 0;
}
#endif


/**
  Prints a "session_var=value" string. Used by mysqlbinlog to print some SET
  commands just before it prints a query.
*/

#ifdef MYSQL_CLIENT

static void print_set_option(IO_CACHE* file, uint32 bits_changed,
                             uint32 option, uint32 flags, const char* name,
                             bool* need_comma)
{
  if (bits_changed & option)
  {
    if (*need_comma)
      my_b_printf(file,", ");
    my_b_printf(file,"%s=%d", name, MY_TEST(flags & option));
    *need_comma= 1;
  }
}
#endif
/**************************************************************************
	Log_event methods (= the parent class of all events)
**************************************************************************/

/**
  @return
  returns the human readable name of the event's type
*/

const char* Log_event::get_type_str(Log_event_type type)
{
  switch(type) {
  case binary_log::START_EVENT_V3:  return "Start_v3";
  case binary_log::STOP_EVENT:   return "Stop";
  case binary_log::QUERY_EVENT:  return "Query";
  case binary_log::ROTATE_EVENT: return "Rotate";
  case binary_log::INTVAR_EVENT: return "Intvar";
  case binary_log::LOAD_EVENT:   return "Load";
  case binary_log::NEW_LOAD_EVENT:   return "New_load";
  case binary_log::CREATE_FILE_EVENT: return "Create_file";
  case binary_log::APPEND_BLOCK_EVENT: return "Append_block";
  case binary_log::DELETE_FILE_EVENT: return "Delete_file";
  case binary_log::EXEC_LOAD_EVENT: return "Exec_load";
  case binary_log::RAND_EVENT: return "RAND";
  case binary_log::XID_EVENT: return "Xid";
  case binary_log::USER_VAR_EVENT: return "User var";
  case binary_log::FORMAT_DESCRIPTION_EVENT: return "Format_desc";
  case binary_log::TABLE_MAP_EVENT: return "Table_map";
  case binary_log::PRE_GA_WRITE_ROWS_EVENT: return "Write_rows_event_old";
  case binary_log::PRE_GA_UPDATE_ROWS_EVENT: return "Update_rows_event_old";
  case binary_log::PRE_GA_DELETE_ROWS_EVENT: return "Delete_rows_event_old";
  case binary_log::WRITE_ROWS_EVENT_V1: return "Write_rows_v1";
  case binary_log::UPDATE_ROWS_EVENT_V1: return "Update_rows_v1";
  case binary_log::DELETE_ROWS_EVENT_V1: return "Delete_rows_v1";
  case binary_log::BEGIN_LOAD_QUERY_EVENT: return "Begin_load_query";
  case binary_log::EXECUTE_LOAD_QUERY_EVENT: return "Execute_load_query";
  case binary_log::INCIDENT_EVENT: return "Incident";
  case binary_log::IGNORABLE_LOG_EVENT: return "Ignorable";
  case binary_log::ROWS_QUERY_LOG_EVENT: return "Rows_query";
  case binary_log::WRITE_ROWS_EVENT: return "Write_rows";
  case binary_log::UPDATE_ROWS_EVENT: return "Update_rows";
  case binary_log::DELETE_ROWS_EVENT: return "Delete_rows";
  case binary_log::GTID_LOG_EVENT: return "Gtid";
  case binary_log::ANONYMOUS_GTID_LOG_EVENT: return "Anonymous_Gtid";
  case binary_log::PREVIOUS_GTIDS_LOG_EVENT: return "Previous_gtids";
  case binary_log::HEARTBEAT_LOG_EVENT: return "Heartbeat";
  case binary_log::TRANSACTION_CONTEXT_EVENT: return "Transaction_context";
  case binary_log::VIEW_CHANGE_EVENT: return "View_change";
  default: return "Unknown";                            /* impossible */
  }
}

const char* Log_event::get_type_str()
{
  return get_type_str(get_type_code());
}


/*
  Log_event::Log_event()
*/

#ifndef MYSQL_CLIENT
Log_event::Log_event(THD* thd_arg, uint16 flags_arg,
                     enum_event_cache_type cache_type_arg,
                     enum_event_logging_type logging_type_arg,
                     Log_event_header *header, Log_event_footer *footer)
  : is_valid_param(false), temp_buf(0), exec_time(0),
    event_cache_type(cache_type_arg), event_logging_type(logging_type_arg),
    crc(0), common_header(header), common_footer(footer), thd(thd_arg)
{
  server_id= thd->server_id;
  common_header->unmasked_server_id= server_id;
  common_header->when= thd->start_time;
  common_header->log_pos= 0;
  common_header->flags= flags_arg;
}

/**
  This minimal constructor is for when you are not even sure that there
  is a valid THD. For example in the server when we are shutting down or
  flushing logs after receiving a SIGHUP (then we must write a Rotate to
  the binlog but we have no THD, so we need this minimal constructor).
*/

Log_event::Log_event(Log_event_header* header, Log_event_footer *footer,
                     enum_event_cache_type cache_type_arg,
                     enum_event_logging_type logging_type_arg)
  : is_valid_param(false), temp_buf(0), exec_time(0), event_cache_type(cache_type_arg),
   event_logging_type(logging_type_arg), crc(0), common_header(header),
   common_footer(footer), thd(0)
{
  server_id=	::server_id;
  common_header->unmasked_server_id= server_id;
}
#endif /* !MYSQL_CLIENT */


/*
  Log_event::Log_event()
*/

Log_event::Log_event(Log_event_header *header,
                     Log_event_footer *footer)
  : is_valid_param(false), temp_buf(0), exec_time(0),
    event_cache_type(EVENT_INVALID_CACHE),
    event_logging_type(EVENT_INVALID_LOGGING),
    crc(0), common_header(header), common_footer(footer)
{
#ifndef MYSQL_CLIENT
  thd= 0;
#endif
  /*
     Mask out any irrelevant parts of the server_id
  */
#ifdef HAVE_REPLICATION
  server_id = common_header->unmasked_server_id & opt_server_id_mask;
#else
  server_id = common_header->unmasked_server_id;
#endif
}

/*
  This method is not on header file to avoid using key_memory_log_event
  outside log_event.cc, allowing header file to be included on plugins.
*/
void* Log_event::operator new(size_t size)
{
  return (void*) my_malloc(key_memory_log_event,
                           (uint)size, MYF(MY_WME|MY_FAE));
}

#ifndef MYSQL_CLIENT
#ifdef HAVE_REPLICATION
inline int Log_event::do_apply_event_worker(Slave_worker *w)
{
  DBUG_EXECUTE_IF("crash_in_a_worker",
                  {
                    /* we will crash a worker after waiting for
                    2 seconds to make sure that other transactions are
                    scheduled and completed */
                    if (w->id == 2)
                    {
                      DBUG_SET("-d,crash_in_a_worker");
                      my_sleep(2000000);
                      DBUG_SUICIDE();
                    }
                  });
  return do_apply_event(w);
}

int Log_event::do_update_pos(Relay_log_info *rli)
{
  int error= 0;
  DBUG_ASSERT(!rli->belongs_to_client());
  /*
    rli is null when (as far as I (Guilhem) know) the caller is
    Load_log_event::do_apply_event *and* that one is called from
    Execute_load_log_event::do_apply_event.  In this case, we don't
    do anything here ; Execute_load_log_event::do_apply_event will
    call Log_event::do_apply_event again later with the proper rli.
    Strictly speaking, if we were sure that rli is null only in the
    case discussed above, 'if (rli)' is useless here.  But as we are
    not 100% sure, keep it for now.

    Matz: I don't think we will need this check with this refactoring.
  */

  DBUG_ASSERT(!is_mts_worker(rli->info_thd));

  if (rli)
    error= rli->stmt_done(common_header->log_pos);
  return error;
}


Log_event::enum_skip_reason
Log_event::do_shall_skip(Relay_log_info *rli)
{
  /*
    The logic for slave_skip_counter is as follows:

    - Events that are skipped because they have the same server_id as
      the slave do not decrease slave_skip_counter.

    - Other events (that pass the server_id test) will decrease
      slave_skip_counter.

    - Except in one case: if slave_skip_counter==1, it will only
      decrease to 0 if we are at a so-called group boundary. Here, a
      group is defined as the range of events that represent a single
      transaction in the relay log: see comment for is_in_group in
      rpl_rli.h for a definition.

    The difficult part to implement is the logic to avoid decreasing
    the counter to 0.  Given that groups have the form described in
    is_in_group in rpl_rli.h, we implement the logic as follows:

    - Gtid, Rand, User_var, Int_var will never decrease the counter to
      0.

    - BEGIN will set thd->variables.option_bits & OPTION_BEGIN and
      COMMIT/Xid will clear it.  This happens regardless of whether
      the BEGIN/COMMIT/Xid is skipped itself.

    - Other events will decrease the counter unless OPTION_BEGIN is
      set.
  */
  DBUG_PRINT("info", ("ev->server_id=%lu, ::server_id=%lu,"
                      " rli->replicate_same_server_id=%d,"
                      " rli->slave_skip_counter=%d",
                      (ulong) server_id, (ulong) ::server_id,
                      rli->replicate_same_server_id,
                      rli->slave_skip_counter));
  if ((server_id == ::server_id && !rli->replicate_same_server_id) ||
      (rli->slave_skip_counter == 1 && rli->is_in_group()))
    return EVENT_SKIP_IGNORE;
  else if (rli->slave_skip_counter > 0)
    return EVENT_SKIP_COUNT;
  else
    return EVENT_SKIP_NOT;
}


/*
  Log_event::pack_info()
*/

int Log_event::pack_info(Protocol *protocol)
{
  protocol->store("", &my_charset_bin);
  return 0;
}


/**
  Only called by SHOW BINLOG EVENTS
*/
int Log_event::net_send(Protocol *protocol, const char* log_name, my_off_t pos)
{
  const char *p= strrchr(log_name, FN_LIBCHAR);
  const char *event_type;
  if (p)
    log_name = p + 1;

  protocol->prepare_for_resend();
  protocol->store(log_name, &my_charset_bin);
  protocol->store((ulonglong) pos);
  event_type = get_type_str();
  protocol->store(event_type, strlen(event_type), &my_charset_bin);
  protocol->store((uint32) server_id);
  protocol->store((ulonglong) common_header->log_pos);
  if (pack_info(protocol))
    return 1;
  return protocol->write();
}
#endif /* HAVE_REPLICATION */


/**
  init_show_field_list() prepares the column names and types for the
  output of SHOW BINLOG EVENTS; it is used only by SHOW BINLOG
  EVENTS.
*/

void Log_event::init_show_field_list(List<Item>* field_list)
{
  field_list->push_back(new Item_empty_string("Log_name", 20));
  field_list->push_back(new Item_return_int("Pos", MY_INT32_NUM_DECIMAL_DIGITS,
					    MYSQL_TYPE_LONGLONG));
  field_list->push_back(new Item_empty_string("Event_type", 20));
  field_list->push_back(new Item_return_int("Server_id", 10,
					    MYSQL_TYPE_LONG));
  field_list->push_back(new Item_return_int("End_log_pos",
                                            MY_INT32_NUM_DECIMAL_DIGITS,
					    MYSQL_TYPE_LONGLONG));
  field_list->push_back(new Item_empty_string("Info", 20));
}

/**
   A decider of whether to trigger checksum computation or not.
   To be invoked in Log_event::write() stack.
   The decision is positive 

    S,M) if it's been marked for checksumming with @c checksum_alg
    
    M) otherwise, if @@global.binlog_checksum is not NONE and the event is 
       directly written to the binlog file.
       The to-be-cached event decides at @c write_cache() time.

   Otherwise the decision is negative.

   @note   A side effect of the method is altering Log_event::checksum_alg
           it the latter was undefined at calling.

   @return true (positive) or false (negative)
*/
my_bool Log_event::need_checksum()
{
  DBUG_ENTER("Log_event::need_checksum");
  my_bool ret= FALSE;
  /* 
     few callers of Log_event::write 
     (incl FD::write, FD constructing code on the slave side, Rotate relay log
     and Stop event) 
     provides their checksum alg preference through Log_event::checksum_alg.
  */
  if (common_footer->checksum_alg != binary_log::BINLOG_CHECKSUM_ALG_UNDEF)
    ret= (common_footer->checksum_alg != binary_log::BINLOG_CHECKSUM_ALG_OFF);
  else if (binlog_checksum_options != binary_log::BINLOG_CHECKSUM_ALG_OFF &&
           event_cache_type == Log_event::EVENT_NO_CACHE)
    ret= (binlog_checksum_options != 0);
  else
    ret= FALSE;

  /*
    FD calls the methods before data_written has been calculated.
    The following invariant claims if the current is not the first
    call (and therefore data_written is not zero) then `ret' must be
    TRUE. It may not be null because FD is always checksummed.
  */

  DBUG_ASSERT(get_type_code() != binary_log::FORMAT_DESCRIPTION_EVENT || ret ||
              common_header->data_written == 0);

  if (common_footer->checksum_alg == binary_log::BINLOG_CHECKSUM_ALG_UNDEF)
    common_footer->checksum_alg= ret ? // calculated value stored
      static_cast<enum_binlog_checksum_alg>(binlog_checksum_options) :
      static_cast<enum_binlog_checksum_alg>(binary_log::BINLOG_CHECKSUM_ALG_OFF);

  DBUG_ASSERT(!ret ||
              ((common_footer->checksum_alg ==
                static_cast<enum_binlog_checksum_alg>(binlog_checksum_options) ||
               /*
                  Stop event closes the relay-log and its checksum alg
                  preference is set by the caller can be different
                  from the server's binlog_checksum_options.
               */
               get_type_code() == binary_log::STOP_EVENT ||
               /*
                  Rotate:s can be checksummed regardless of the server's
                  binlog_checksum_options. That applies to both
                  the local RL's Rotate and the master's Rotate
                  which IO thread instantiates via queue_binlog_ver_3_event.
               */
               get_type_code() == binary_log::ROTATE_EVENT ||
               /*
                  The previous event has its checksum option defined
                  according to the format description event.
               */
               get_type_code() == binary_log::PREVIOUS_GTIDS_LOG_EVENT ||
               /* FD is always checksummed */
               get_type_code() == binary_log::FORMAT_DESCRIPTION_EVENT) &&
               common_footer->checksum_alg != binary_log::BINLOG_CHECKSUM_ALG_OFF));

  DBUG_ASSERT(common_footer->checksum_alg != binary_log::BINLOG_CHECKSUM_ALG_UNDEF);
  DBUG_ASSERT(((get_type_code() != binary_log::ROTATE_EVENT &&
                get_type_code() != binary_log::STOP_EVENT) ||
                get_type_code() != binary_log::FORMAT_DESCRIPTION_EVENT) ||
              event_cache_type == Log_event::EVENT_NO_CACHE);

  DBUG_RETURN(ret);
}

bool Log_event::wrapper_my_b_safe_write(IO_CACHE* file, const uchar* buf, size_t size)
{
  if (need_checksum() && size != 0)
    crc= checksum_crc32(crc, buf, size);

  return my_b_safe_write(file, buf, size);
}

bool Log_event::write_footer(IO_CACHE* file) 
{
  /*
     footer contains the checksum-algorithm descriptor 
     followed by the checksum value
  */
  if (need_checksum())
  {
    uchar buf[BINLOG_CHECKSUM_LEN];
    int4store(buf, crc);
    return (my_b_safe_write(file, (uchar*) buf, sizeof(buf)));
  }
  return 0;
}


uint32 Log_event::write_header_to_memory(uchar *buf)
{
  // Query start time
  ulong timestamp= (ulong) get_time();

  if (DBUG_EVALUATE_IF("inc_event_time_by_1_hour",1,0)  &&
      DBUG_EVALUATE_IF("dec_event_time_by_1_hour",1,0))
  {
    /**
      This assertion guarantees that these debug flags are not
      used at the same time (they would cancel each other).
    */
    DBUG_ASSERT(0);
  }
  else
  {
    DBUG_EXECUTE_IF("inc_event_time_by_1_hour", timestamp= timestamp + 3600;);
    DBUG_EXECUTE_IF("dec_event_time_by_1_hour", timestamp= timestamp - 3600;);
  }

  /*
    Header will be of size LOG_EVENT_HEADER_LEN for all events, except for
    FORMAT_DESCRIPTION_EVENT and ROTATE_EVENT, where it will be
    LOG_EVENT_MINIMAL_HEADER_LEN (remember these 2 have a frozen header,
    because we read them before knowing the format).
  */

  int4store(buf, timestamp);
  buf[EVENT_TYPE_OFFSET]= get_type_code();
  int4store(buf + SERVER_ID_OFFSET, server_id);
  int4store(buf + EVENT_LEN_OFFSET,
            static_cast<uint32>(common_header->data_written));
  int4store(buf + LOG_POS_OFFSET,
            static_cast<uint32>(common_header->log_pos));
  int2store(buf + FLAGS_OFFSET, common_header->flags);

  return LOG_EVENT_HEADER_LEN;
}


bool Log_event::write_header(IO_CACHE* file, size_t event_data_length)
{
  uchar header[LOG_EVENT_HEADER_LEN];
  bool ret;
  DBUG_ENTER("Log_event::write_header");

  /* Store number of bytes that will be written by this event */
  common_header->data_written= event_data_length + sizeof(header);

  if (need_checksum())
  {
    crc= checksum_crc32(0L, NULL, 0);
    common_header->data_written += BINLOG_CHECKSUM_LEN;
  }

  /*
    log_pos != 0 if this is relay-log event. In this case we should not
    change the position
  */

  if (is_artificial_event())
  {
    /*
      Artificial events are automatically generated and do not exist
      in master's binary log, so log_pos should be set to 0.
    */
    common_header->log_pos= 0;
  }
  else  if (!common_header->log_pos)
  {
    /*
      Calculate position of end of event

      Note that with a SEQ_READ_APPEND cache, my_b_tell() does not
      work well.  So this will give slightly wrong positions for the
      Format_desc/Rotate/Stop events which the slave writes to its
      relay log. For example, the initial Format_desc will have
      end_log_pos=91 instead of 95. Because after writing the first 4
      bytes of the relay log, my_b_tell() still reports 0. Because
      my_b_append() does not update the counter which my_b_tell()
      later uses (one should probably use my_b_append_tell() to work
      around this).  To get right positions even when writing to the
      relay log, we use the (new) my_b_safe_tell().

      Note that this raises a question on the correctness of all these
      DBUG_ASSERT(my_b_tell()=rli->event_relay_log_pos).

      If in a transaction, the log_pos which we calculate below is not
      very good (because then my_b_safe_tell() returns start position
      of the BEGIN, so it's like the statement was at the BEGIN's
      place), but it's not a very serious problem (as the slave, when
      it is in a transaction, does not take those end_log_pos into
      account (as it calls inc_event_relay_log_pos()). To be fixed
      later, so that it looks less strange. But not bug.
    */

    common_header->log_pos= my_b_safe_tell(file) + common_header->data_written;
  }

  write_header_to_memory(header);

  ret= my_b_safe_write(file, header, LOG_EVENT_HEADER_LEN);

  /*
    Update the checksum.

    In case this is a Format_description_log_event, we need to clear
    the LOG_EVENT_BINLOG_IN_USE_F flag before computing the checksum,
    since the flag will be cleared when the binlog is closed.  On
    verification, the flag is dropped before computing the checksum
    too.
  */
  if (need_checksum() &&
      (common_header->flags & LOG_EVENT_BINLOG_IN_USE_F) != 0)
  {
    common_header->flags &= ~LOG_EVENT_BINLOG_IN_USE_F;
    int2store(header + FLAGS_OFFSET, common_header->flags);
  }
  crc= my_checksum(crc, header, LOG_EVENT_HEADER_LEN);

  DBUG_RETURN( ret);
}


/**
  This needn't be format-tolerant, because we only read
  LOG_EVENT_MINIMAL_HEADER_LEN (we just want to read the event's length).
*/

int Log_event::read_log_event(IO_CACHE* file, String* packet,
                              mysql_mutex_t* log_lock,
                              enum_binlog_checksum_alg checksum_alg_arg,
                              const char *log_file_name_arg,
                              bool* is_binlog_active)
{

  ulong data_len;
  int result=0;
  char buf[LOG_EVENT_MINIMAL_HEADER_LEN];
  uchar ev_offset= packet->length();
  DBUG_ENTER("Log_event::read_log_event(IO_CACHE *, String *, mysql_mutex_t, uint8)");

  if (log_lock)
    mysql_mutex_lock(log_lock);

  if (log_file_name_arg)
    *is_binlog_active= mysql_bin_log.is_active(log_file_name_arg);

  if (my_b_read(file, (uchar*) buf, sizeof(buf)))
  {
    /*
      If the read hits eof, we must report it as eof so the caller
      will know it can go into cond_wait to be woken up on the next
      update to the log.
    */
    DBUG_PRINT("error",("my_b_read failed. file->error: %d", file->error));
    if (!file->error)
      result= LOG_READ_EOF;
    else
      result= (file->error > 0 ? LOG_READ_TRUNC : LOG_READ_IO);
    goto end;
  }
  data_len= uint4korr(buf + EVENT_LEN_OFFSET);
  if (data_len < LOG_EVENT_MINIMAL_HEADER_LEN ||
      data_len > max(current_thd->variables.max_allowed_packet,
                     opt_binlog_rows_event_max_size + MAX_LOG_EVENT_HEADER))
  {
    DBUG_PRINT("error",("data_len is out of bounds. data_len: %lu", data_len));
    result= ((data_len < LOG_EVENT_MINIMAL_HEADER_LEN) ? LOG_READ_BOGUS :
	     LOG_READ_TOO_LARGE);
    goto end;
  }

  /* Append the log event header to packet */
  if (packet->append(buf, sizeof(buf)))
  {
    DBUG_PRINT("info", ("first packet->append failed (out of memory)"));
    /* Failed to allocate packet */
    result= LOG_READ_MEM;
    goto end;
  }
  data_len-= LOG_EVENT_MINIMAL_HEADER_LEN;
  if (data_len)
  {
    /* Append rest of event, read directly from file into packet */
    if (packet->append(file, data_len))
    {
      /*
        Fatal error occured when appending rest of the event
        to packet, possible failures:
	1. EOF occured when reading from file, it's really an error
           as data_len is >=0 there's supposed to be more bytes available.
           file->error will have been set to number of bytes left to read
        2. Read was interrupted, file->error would normally be set to -1
        3. Failed to allocate memory for packet, my_errno
           will be ENOMEM(file->error shuold be 0, but since the
           memory allocation occurs before the call to read it might
           be uninitialized)
      */
      DBUG_PRINT("info", ("second packet->append failed (out of memory)"));
      result= (my_errno == ENOMEM ? LOG_READ_MEM :
               (file->error >= 0 ? LOG_READ_TRUNC: LOG_READ_IO));
      goto end;
    }
    else
    {
      /*
        Corrupt the event for Dump thread.
        We also need to exclude Previous_gtids_log_event and Gtid_log_event
        events from injected corruption to allow dump thread to move forward
        on binary log until the missing transactions from slave when
        MASTER_AUTO_POSITION= 1.
      */
      DBUG_EXECUTE_IF("corrupt_read_log_event",
	uchar *debug_event_buf_c = (uchar*) packet->ptr() + ev_offset;
        if (debug_event_buf_c[EVENT_TYPE_OFFSET] != binary_log::FORMAT_DESCRIPTION_EVENT &&
            debug_event_buf_c[EVENT_TYPE_OFFSET] != binary_log::PREVIOUS_GTIDS_LOG_EVENT &&
            debug_event_buf_c[EVENT_TYPE_OFFSET] != binary_log::GTID_LOG_EVENT)
        {
          int debug_cor_pos = rand() % (data_len + sizeof(buf) -
                              BINLOG_CHECKSUM_LEN);
          debug_event_buf_c[debug_cor_pos] =~ debug_event_buf_c[debug_cor_pos];
          DBUG_PRINT("info", ("Corrupt the event at Log_event::read_log_event: byte on position %d", debug_cor_pos));
	}
      );
      /*
        CRC verification of the Dump thread
      */
      binary_log_debug::debug_checksum_test=
        DBUG_EVALUATE_IF("simulate_checksum_test_failure", true, false);

      if (opt_master_verify_checksum &&
        Log_event_footer::event_checksum_test((uchar*)packet->ptr() + ev_offset,
                                              data_len + sizeof(buf),
                                              checksum_alg_arg))
      {
        DBUG_PRINT("info", ("checksum test failed"));
        result= LOG_READ_CHECKSUM_FAILURE;
        goto end;
      }
    }
  }

end:
  if (log_lock)
    mysql_mutex_unlock(log_lock);
  DBUG_PRINT("info", ("read_log_event returns %d", result));
  DBUG_RETURN(result);
}
#endif /* !MYSQL_CLIENT */

#ifndef MYSQL_CLIENT
#define UNLOCK_MUTEX if (log_lock) mysql_mutex_unlock(log_lock);
#define LOCK_MUTEX if (log_lock) mysql_mutex_lock(log_lock);
#else
#define UNLOCK_MUTEX
#define LOCK_MUTEX
#endif

#ifndef MYSQL_CLIENT
/**
  @note
    Allocates memory;  The caller is responsible for clean-up.
*/
Log_event* Log_event::read_log_event(IO_CACHE* file,
                                     mysql_mutex_t* log_lock,
                                     const Format_description_log_event
                                     *description_event,
                                     my_bool crc_check)
#else
Log_event* Log_event::read_log_event(IO_CACHE* file,
                                     const Format_description_log_event
                                     *description_event,
                                     my_bool crc_check)
#endif
{
  DBUG_ENTER("Log_event::read_log_event(IO_CACHE *[, mysql_mutex_t *], Format_description_log_event *, my_bool)");
  DBUG_ASSERT(description_event != 0);
  char head[LOG_EVENT_MINIMAL_HEADER_LEN];
  /*
    First we only want to read at most LOG_EVENT_MINIMAL_HEADER_LEN, just to
    check the event for sanity and to know its length; no need to really parse
    it. We say "at most" because this could be a 3.23 master, which has header
    of 13 bytes, whereas LOG_EVENT_MINIMAL_HEADER_LEN is 19 bytes (it's
    "minimal" over the set {MySQL >=4.0}).
  */
  uint header_size= min<uint>(description_event->common_header_len,
                              LOG_EVENT_MINIMAL_HEADER_LEN);

  LOCK_MUTEX;
  DBUG_PRINT("info", ("my_b_tell: %lu", (ulong) my_b_tell(file)));
  if (my_b_read(file, (uchar *) head, header_size))
  {
    DBUG_PRINT("info", ("Log_event::read_log_event(IO_CACHE*,Format_desc*) "
                        "failed in my_b_read((IO_CACHE*)%p, (uchar*)%p, %u)",
                        file, head, header_size));
    UNLOCK_MUTEX;
    /*
      No error here; it could be that we are at the file's end. However
      if the next my_b_read() fails (below), it will be an error as we
      were able to read the first bytes.
    */
    DBUG_RETURN(0);
  }
  ulong data_len = uint4korr(head + EVENT_LEN_OFFSET);
  char *buf= 0;
  const char *error= 0;
  Log_event *res=  0;
#ifndef max_allowed_packet
  THD *thd=current_thd;
  uint max_allowed_packet= thd ? slave_max_allowed_packet : ~0U;
#endif

  ulong const max_size=
    max<ulong>(max_allowed_packet,
               opt_binlog_rows_event_max_size + MAX_LOG_EVENT_HEADER);
  if (data_len > max_size)
  {
    error = "Event too big";
    goto err;
  }

  if (data_len < header_size)
  {
    error = "Event too small";
    goto err;
  }

  // some events use the extra byte to null-terminate strings
  if (!(buf = (char*) my_malloc(key_memory_log_event,
                                data_len+1, MYF(MY_WME))))
  {
    error = "Out of memory";
    goto err;
  }
  buf[data_len] = 0;
  memcpy(buf, head, header_size);
  if (my_b_read(file, (uchar*) buf + header_size, data_len - header_size))
  {
    error = "read error";
    goto err;
  }

#if defined(MYSQL_CLIENT)
  if(option_rewrite_set && buf[EVENT_TYPE_OFFSET] == binary_log::TABLE_MAP_EVENT)
  {
    int rewrite= rewrite_buffer(&buf, data_len, description_event);
    if(rewrite == -1)
    {
      error= "Out of memory";
      goto err;
    }
    else if(rewrite > 0)
    {
      *(buf+EVENT_LEN_OFFSET)= rewrite;
      data_len= uint4korr(buf+EVENT_LEN_OFFSET);
    }
  }
#endif

  if ((res= read_log_event(buf, data_len, &error, description_event, crc_check)))
    res->register_temp_buf(buf);

err:
  UNLOCK_MUTEX;
  if (!res)
  {
    DBUG_ASSERT(error != 0);
    sql_print_error("Error in Log_event::read_log_event(): "
                    "'%s', data_len: %lu, event_type: %d",
		    error,data_len,head[EVENT_TYPE_OFFSET]);
    my_free(buf);
    /*
      The SQL slave thread will check if file->error<0 to know
      if there was an I/O error. Even if there is no "low-level" I/O errors
      with 'file', any of the high-level above errors is worrying
      enough to stop the SQL thread now ; as we are skipping the current event,
      going on with reading and successfully executing other events can
      only corrupt the slave's databases. So stop.
      The file->error is also checked to record the position of
      the last valid event when master server recovers.
    */
    file->error= -1;
  }
  DBUG_RETURN(res);
}


/**
  Binlog format tolerance is in (buf, event_len, description_event)
  constructors.
*/

Log_event* Log_event::read_log_event(const char* buf, uint event_len,
				     const char **error,
                                     const Format_description_log_event *description_event,
                                     my_bool crc_check)
{
  Log_event* ev= NULL;
  enum_binlog_checksum_alg  alg;
  DBUG_ENTER("Log_event::read_log_event(char *, uint, char **, Format_description_log_event *, my_bool)");
  DBUG_ASSERT(description_event != 0);
  DBUG_PRINT("info", ("binlog_version: %d", description_event->binlog_version));
  DBUG_DUMP("data", (unsigned char*) buf, event_len);

  /* Check the integrity */
  if (event_len < EVENT_LEN_OFFSET ||
      (uint) event_len != uint4korr(buf+EVENT_LEN_OFFSET))
  {
    DBUG_PRINT("error", ("event_len=%u EVENT_LEN_OFFSET=%d "
                         "buf[EVENT_TYPE_OFFSET]=%d ENUM_END_EVENT=%d "
                         "uint4korr(buf+EVENT_LEN_OFFSET)=%d",
                         event_len, EVENT_LEN_OFFSET,
                         buf[EVENT_TYPE_OFFSET], binary_log::ENUM_END_EVENT,
                         uint4korr(buf+EVENT_LEN_OFFSET)));
    *error="Sanity check failed";		// Needed to free buffer
    DBUG_RETURN(NULL); // general sanity check - will fail on a partial read
  }

  uint event_type= buf[EVENT_TYPE_OFFSET];
  // all following START events in the current file are without checksum
  if (event_type == binary_log::START_EVENT_V3)
    (const_cast< Format_description_log_event *>(description_event))->
            common_footer->checksum_alg= binary_log::BINLOG_CHECKSUM_ALG_OFF;
  // Sanity check for Format description event
  if (event_type == binary_log::FORMAT_DESCRIPTION_EVENT)
  {
    if (event_len < LOG_EVENT_MINIMAL_HEADER_LEN +
        ST_COMMON_HEADER_LEN_OFFSET)
    {
      *error= "Found invalid Format description event in binary log";
      DBUG_RETURN(0);
    }
    uint tmp_header_len= buf[LOG_EVENT_MINIMAL_HEADER_LEN + ST_COMMON_HEADER_LEN_OFFSET];
    if (event_len < tmp_header_len + ST_SERVER_VER_OFFSET + ST_SERVER_VER_LEN)
    {
      *error= "Found invalid Format description event in binary log";
      DBUG_RETURN(0);
    }
  }
  /*
    CRC verification by SQL and Show-Binlog-Events master side.
    The caller has to provide @description_event->checksum_alg to
    be the last seen FD's (A) descriptor.
    If event is FD the descriptor is in it.
    Notice, FD of the binlog can be only in one instance and therefore
    Show-Binlog-Events executing master side thread needs just to know
    the only FD's (A) value -  whereas RL can contain more.
    In the RL case, the alg is kept in FD_e (@description_event) which is reset 
    to the newer read-out event after its execution with possibly new alg descriptor.
    Therefore in a typical sequence of RL:
    {FD_s^0, FD_m, E_m^1} E_m^1 
    will be verified with (A) of FD_m.

    See legends definition on MYSQL_BIN_LOG::relay_log_checksum_alg docs
    lines (log.h).

    Notice, a pre-checksum FD version forces alg := BINLOG_CHECKSUM_ALG_UNDEF.
  */
  alg= (event_type != binary_log::FORMAT_DESCRIPTION_EVENT) ?
       description_event->common_footer->checksum_alg :
       Log_event_footer::get_checksum_alg(buf, event_len);
  // Emulate the corruption during reading an event
  DBUG_EXECUTE_IF("corrupt_read_log_event_char",
    if (event_type != binary_log::FORMAT_DESCRIPTION_EVENT)
    {
      char *debug_event_buf_c = (char *)buf;
      int debug_cor_pos = rand() % (event_len - BINLOG_CHECKSUM_LEN);
      debug_event_buf_c[debug_cor_pos] =~ debug_event_buf_c[debug_cor_pos];
      DBUG_PRINT("info", ("Corrupt the event at Log_event::read_log_event(char*,...): byte on position %d", debug_cor_pos));
      DBUG_SET("");
    }
  );

#ifndef DBUG_OFF
  binary_log_debug::debug_checksum_test=
    DBUG_EVALUATE_IF("simulate_checksum_test_failure", true, false);
#endif
  if (crc_check &&
      Log_event_footer::event_checksum_test((uchar *) buf, event_len, alg) &&
      /* Skip the crc check when simulating an unknown ignorable log event. */
      !DBUG_EVALUATE_IF("simulate_unknown_ignorable_log_event", 1, 0))
  {
    *error= "Event crc check failed! Most likely there is event corruption.";
#ifdef MYSQL_CLIENT
    if (force_opt)
    {
      ev= new Unknown_log_event(buf, description_event);
      DBUG_RETURN(ev);
    }
#endif
    DBUG_RETURN(NULL);
  }

  if (event_type > description_event->number_of_event_types &&
      event_type != binary_log::FORMAT_DESCRIPTION_EVENT &&
      /*
        Skip the event type check when simulating an
        unknown ignorable log event.
      */
      !DBUG_EVALUATE_IF("simulate_unknown_ignorable_log_event", 1, 0))
  {
    /*
      It is unsafe to use the description_event if its post_header_len
      array does not include the event type.
    */
    DBUG_PRINT("error", ("event type %d found, but the current "
                         "Format_description_log_event supports only %d event "
                         "types", event_type,
                         description_event->number_of_event_types));
    ev= NULL;
  }
  else
  {
    /*
      In some previuos versions (see comment in
      Format_description_log_event::Format_description_log_event(char*,...)),
      event types were assigned different id numbers than in the
      present version. In order to replicate from such versions to the
      present version, we must map those event type id's to our event
      type id's.  The mapping is done with the event_type_permutation
      array, which was set up when the Format_description_log_event
      was read.
    */
    if (description_event->event_type_permutation)
    {
      uint new_event_type;
      if (event_type >= EVENT_TYPE_PERMUTATION_NUM)
        /* Safe guard for read out of bounds of event_type_permutation. */
        new_event_type= binary_log::UNKNOWN_EVENT;
      else
        new_event_type= description_event->event_type_permutation[event_type];

      DBUG_PRINT("info", ("converting event type %d to %d (%s)",
                 event_type, new_event_type,
                 get_type_str((Log_event_type)new_event_type)));
      event_type= new_event_type;
    }

    if (alg != binary_log::BINLOG_CHECKSUM_ALG_UNDEF &&
        (event_type == binary_log::FORMAT_DESCRIPTION_EVENT ||
         alg != binary_log::BINLOG_CHECKSUM_ALG_OFF))
      event_len= event_len - BINLOG_CHECKSUM_LEN;

    switch(event_type) {
    case binary_log::QUERY_EVENT:
#ifndef DBUG_OFF
      binary_log_debug::debug_query_mts_corrupt_db_names=
        DBUG_EVALUATE_IF("query_log_event_mts_corrupt_db_names", true, false);
#endif
      ev  = new Query_log_event(buf, event_len, description_event,
                                binary_log::QUERY_EVENT);
      break;
    case binary_log::LOAD_EVENT:
    case binary_log::NEW_LOAD_EVENT:
#ifndef DBUG_OFF
      binary_log_debug::debug_simulate_invalid_address=
        DBUG_EVALUATE_IF("simulate_invalid_address", true, false);
#endif
      ev = new Load_log_event(buf, event_len, description_event);
      break;
    case binary_log::ROTATE_EVENT:
      ev = new Rotate_log_event(buf, event_len, description_event);
      break;
    case binary_log::CREATE_FILE_EVENT:
#ifndef DBUG_OFF
      binary_log_debug::debug_simulate_invalid_address=
        DBUG_EVALUATE_IF("simulate_invalid_address", true, false);
#endif
      ev = new Create_file_log_event(buf, event_len, description_event);
      break;
    case binary_log::APPEND_BLOCK_EVENT:
      ev = new Append_block_log_event(buf, event_len, description_event);
      break;
    case binary_log::DELETE_FILE_EVENT:
      ev = new Delete_file_log_event(buf, event_len, description_event);
      break;
    case binary_log::EXEC_LOAD_EVENT:
      ev = new Execute_load_log_event(buf, event_len, description_event);
      break;
    case binary_log::START_EVENT_V3: /* this is sent only by MySQL <=4.x */
      ev = new Start_log_event_v3(buf, event_len, description_event);
      break;
    case binary_log::STOP_EVENT:
      ev = new Stop_log_event(buf, description_event);
      break;
    case binary_log::INTVAR_EVENT:
      ev = new Intvar_log_event(buf, description_event);
      break;
    case binary_log::XID_EVENT:
      ev = new Xid_log_event(buf, description_event);
      break;
    case binary_log::RAND_EVENT:
      ev = new Rand_log_event(buf, description_event);
      break;
    case binary_log::USER_VAR_EVENT:
      ev = new User_var_log_event(buf, event_len, description_event);
      break;
    case binary_log::FORMAT_DESCRIPTION_EVENT:
      ev = new Format_description_log_event(buf, event_len, description_event);
      break;
#if defined(HAVE_REPLICATION)
    case binary_log::PRE_GA_WRITE_ROWS_EVENT:
      ev = new Write_rows_log_event_old(buf, event_len, description_event);
      break;
    case binary_log::PRE_GA_UPDATE_ROWS_EVENT:
      ev = new Update_rows_log_event_old(buf, event_len, description_event);
      break;
    case binary_log::PRE_GA_DELETE_ROWS_EVENT:
      ev = new Delete_rows_log_event_old(buf, event_len, description_event);
      break;
    case binary_log::WRITE_ROWS_EVENT_V1:
      if (!(description_event->post_header_len.empty()))
        ev = new Write_rows_log_event(buf, event_len, description_event);
      break;
    case binary_log::UPDATE_ROWS_EVENT_V1:
      if (!(description_event->post_header_len.empty()))
        ev = new Update_rows_log_event(buf, event_len, description_event);
      break;
    case binary_log::DELETE_ROWS_EVENT_V1:
      if (!(description_event->post_header_len.empty()))
        ev = new Delete_rows_log_event(buf, event_len, description_event);
      break;
    case binary_log::TABLE_MAP_EVENT:
      if (!(description_event->post_header_len.empty()))
        ev = new Table_map_log_event(buf, event_len, description_event);
      break;
#endif
    case binary_log::BEGIN_LOAD_QUERY_EVENT:
      ev = new Begin_load_query_log_event(buf, event_len, description_event);
      break;
    case binary_log::EXECUTE_LOAD_QUERY_EVENT:
      ev= new Execute_load_query_log_event(buf, event_len, description_event);
      break;
    case binary_log::INCIDENT_EVENT:
      ev = new Incident_log_event(buf, event_len, description_event);
      break;
    case binary_log::ROWS_QUERY_LOG_EVENT:
      ev= new Rows_query_log_event(buf, event_len, description_event);
      break;
    case binary_log::GTID_LOG_EVENT:
    case binary_log::ANONYMOUS_GTID_LOG_EVENT:
      ev= new Gtid_log_event(buf, event_len, description_event);
      break;
    case binary_log::PREVIOUS_GTIDS_LOG_EVENT:
      ev= new Previous_gtids_log_event(buf, event_len, description_event);
      break;
#if defined(HAVE_REPLICATION)
    case binary_log::WRITE_ROWS_EVENT:
      ev = new Write_rows_log_event(buf, event_len, description_event);
      break;
    case binary_log::UPDATE_ROWS_EVENT:
      ev = new Update_rows_log_event(buf, event_len, description_event);
      break;
    case binary_log::DELETE_ROWS_EVENT:
      ev = new Delete_rows_log_event(buf, event_len, description_event);
      break;
    case binary_log::TRANSACTION_CONTEXT_EVENT:
      ev = new Transaction_context_log_event(buf, event_len, description_event);
      break;
    case binary_log::VIEW_CHANGE_EVENT:
      ev = new View_change_log_event(buf, event_len, description_event);
      break;
#endif
    default:
      /*
        Create an object of Ignorable_log_event for unrecognized sub-class.
        So that SLAVE SQL THREAD will only update the position and continue.
      */
      if (uint2korr(buf + FLAGS_OFFSET) & LOG_EVENT_IGNORABLE_F)
      {
        ev= new Ignorable_log_event(buf, description_event);
      }
      else
      {
        DBUG_PRINT("error",("Unknown event code: %d",
                            (int) buf[EVENT_TYPE_OFFSET]));
        ev= NULL;
      }
      break;
    }
  }

  if (ev)
  {
    ev->common_footer->checksum_alg= alg;
    if (ev->common_footer->checksum_alg != binary_log::BINLOG_CHECKSUM_ALG_OFF &&
        ev->common_footer->checksum_alg != binary_log::BINLOG_CHECKSUM_ALG_UNDEF)
      ev->crc= uint4korr(buf + (event_len));
  }

  DBUG_PRINT("read_event", ("%s(type_code: %d; event_len: %d)",
                            ev ? ev->get_type_str() : "<unknown>",
                            buf[EVENT_TYPE_OFFSET],
                            event_len));
  /*
    is_valid is used for small event-specific sanity tests which are
    important; for example there are some my_malloc() in constructors
    (e.g. Query_log_event::Query_log_event(char*...)); when these
    my_malloc() fail we can't return an error out of the constructor
    (because constructor is "void") ; so instead we leave the pointer we
    wanted to allocate (e.g. 'query') to 0 and we test it and set the
    value of is_valid to true or false based on the test.
    Same for Format_description_log_event, member 'post_header_len'.

    SLAVE_EVENT is never used, so it should not be read ever.
  */
  if (!ev || !ev->is_valid() || (event_type == binary_log::SLAVE_EVENT))
  {
    DBUG_PRINT("error",("Found invalid event in binary log"));
    delete ev;
#ifdef MYSQL_CLIENT
    if (!force_opt) /* then mysqlbinlog dies */
    {
      *error= "Found invalid event in binary log";
      DBUG_RETURN(0);
    }
    ev= new Unknown_log_event(buf, description_event);
#else
    *error= "Found invalid event in binary log";
    DBUG_RETURN(0);
#endif
  }
  DBUG_RETURN(ev);  
}

#ifdef MYSQL_CLIENT

/*
  Log_event::print_header()
*/

void Log_event::print_header(IO_CACHE* file,
                             PRINT_EVENT_INFO* print_event_info,
                             bool is_more __attribute__((unused)))
{
  char llbuff[22];
  my_off_t hexdump_from= print_event_info->hexdump_from;
  DBUG_ENTER("Log_event::print_header");

  my_b_printf(file, "#");
  print_timestamp(file, NULL);
  my_b_printf(file, " server id %lu  end_log_pos %s ", (ulong) server_id,
              llstr(common_header->log_pos,llbuff));

  /* print the checksum */

  if (common_footer->checksum_alg != binary_log::BINLOG_CHECKSUM_ALG_OFF &&
      common_footer->checksum_alg != binary_log::BINLOG_CHECKSUM_ALG_UNDEF)
  {
    char checksum_buf[BINLOG_CHECKSUM_LEN * 2 + 4]; // to fit to "0x%lx "
    size_t const bytes_written=
      my_snprintf(checksum_buf, sizeof(checksum_buf), "0x%08lx ", (ulong) crc);
    my_b_printf(file, "%s ", get_type(&binlog_checksum_typelib,
                                      common_footer->checksum_alg));
    my_b_printf(file, checksum_buf, bytes_written);
  }

  /* mysqlbinlog --hexdump */
  if (print_event_info->hexdump_from)
  {
    my_b_printf(file, "\n");
    uchar *ptr= (uchar*)temp_buf;
    my_off_t size=
      uint4korr(ptr + EVENT_LEN_OFFSET) - LOG_EVENT_MINIMAL_HEADER_LEN;
    my_off_t i;

    /* Header len * 4 >= header len * (2 chars + space + extra space) */
    char *h, hex_string[49]= {0};
    char *c, char_string[16+1]= {0};

    /* Pretty-print event common header if header is exactly 19 bytes */
    if (print_event_info->common_header_len == LOG_EVENT_MINIMAL_HEADER_LEN)
    {
      char emit_buf[256];               // Enough for storing one line
      my_b_printf(file, "# Position  Timestamp   Type   Master ID        "
                  "Size      Master Pos    Flags \n");
      size_t const bytes_written=
        my_snprintf(emit_buf, sizeof(emit_buf),
                    "# %8.8lx %02x %02x %02x %02x   %02x   "
                    "%02x %02x %02x %02x   %02x %02x %02x %02x   "
                    "%02x %02x %02x %02x   %02x %02x\n",
                    (unsigned long) hexdump_from,
                    ptr[0], ptr[1], ptr[2], ptr[3], ptr[4], ptr[5], ptr[6],
                    ptr[7], ptr[8], ptr[9], ptr[10], ptr[11], ptr[12], ptr[13],
                    ptr[14], ptr[15], ptr[16], ptr[17], ptr[18]);
      DBUG_ASSERT(static_cast<size_t>(bytes_written) < sizeof(emit_buf));
      my_b_write(file, (uchar*) emit_buf, bytes_written);
      ptr += LOG_EVENT_MINIMAL_HEADER_LEN;
      hexdump_from += LOG_EVENT_MINIMAL_HEADER_LEN;
    }

    /* Rest of event (without common header) */
    for (i= 0, c= char_string, h=hex_string;
	 i < size;
	 i++, ptr++)
    {
      my_snprintf(h, 4, (i % 16 <= 7) ? "%02x " : " %02x", *ptr);
      h += 3;

      *c++= my_isalnum(&my_charset_bin, *ptr) ? *ptr : '.';

      if (i % 16 == 15)
      {
        /*
          my_b_printf() does not support full printf() formats, so we
          have to do it this way.

          TODO: Rewrite my_b_printf() to support full printf() syntax.
         */
        char emit_buf[256];
        size_t const bytes_written=
          my_snprintf(emit_buf, sizeof(emit_buf),
                      "# %8.8lx %-48.48s |%16s|\n",
                      (unsigned long) (hexdump_from + (i & 0xfffffff0)),
                      hex_string, char_string);
        DBUG_ASSERT(static_cast<size_t>(bytes_written) < sizeof(emit_buf));
	my_b_write(file, (uchar*) emit_buf, bytes_written);
	hex_string[0]= 0;
	char_string[0]= 0;
	c= char_string;
	h= hex_string;
      }
    }
    *c= '\0';
    DBUG_ASSERT(hex_string[48] == 0);
    
    if (hex_string[0])
    {
      char emit_buf[256];
      // Right-pad hex_string with spaces, up to 48 characters.
      memset(h, ' ', (sizeof(hex_string) -1) - (h - hex_string));
      size_t const bytes_written=
        my_snprintf(emit_buf, sizeof(emit_buf),
                    "# %8.8lx %-48.48s |%s|\n",
                    (unsigned long) (hexdump_from + (i & 0xfffffff0)),
                    hex_string, char_string);
      DBUG_ASSERT(static_cast<size_t>(bytes_written) < sizeof(emit_buf));
      my_b_write(file, (uchar*) emit_buf, bytes_written);
    }
    /*
      need a # to prefix the rest of printouts for example those of
      Rows_log_event::print_helper().
    */
    my_b_write(file, reinterpret_cast<const uchar*>("# "), 2);
  }
  DBUG_VOID_RETURN;
}


/**
  Prints a quoted string to io cache.
  Control characters are displayed as hex sequence, e.g. \x00
  
  @param[in] file              IO cache
  @param[in] prt               Pointer to string
  @param[in] length            String length
  @param[in] esc_all        Whether to escape all characters
*/

static void
my_b_write_quoted(IO_CACHE *file, const uchar *ptr, uint length, bool esc_all)
{
  const uchar *s;
  my_b_printf(file, "'");
  for (s= ptr; length > 0 ; s++, length--)
  {
    if (*s > 0x1F && !esc_all)
      my_b_write(file, s, 1);
    else
    {
      uchar hex[10];
      size_t len= my_snprintf((char*) hex, sizeof(hex), "%s%02x", "\\x", *s);
      my_b_write(file, hex, len);
    }
  }
  my_b_printf(file, "'");
}


static void
my_b_write_quoted(IO_CACHE *file, const uchar *ptr, uint length)
{
  my_b_write_quoted(file, ptr, length, false);
}


/**
  Prints a bit string to io cache in format  b'1010'.
  
  @param[in] file              IO cache
  @param[in] ptr               Pointer to string
  @param[in] nbits             Number of bits
*/
static void
my_b_write_bit(IO_CACHE *file, const uchar *ptr, uint nbits)
{
  uint bitnum, nbits8= ((nbits + 7) / 8) * 8, skip_bits= nbits8 - nbits;
  my_b_printf(file, "b'");
  for (bitnum= skip_bits ; bitnum < nbits8; bitnum++)
  {
    int is_set= (ptr[(bitnum) / 8] >> (7 - bitnum % 8))  & 0x01;
    my_b_write(file, (const uchar*) (is_set ? "1" : "0"), 1);
  }
  my_b_printf(file, "'");
}


/**
  Prints a packed string to io cache.
  The string consists of length packed to 1 or 2 bytes,
  followed by string data itself.
  
  @param[in] file              IO cache
  @param[in] ptr               Pointer to string
  @param[in] length            String size
  
  @retval   - number of bytes scanned.
*/
static size_t
my_b_write_quoted_with_length(IO_CACHE *file, const uchar *ptr, uint length)
{
  if (length < 256)
  {
    length= *ptr;
    my_b_write_quoted(file, ptr + 1, length);
    return length + 1;
  }
  else
  {
    length= uint2korr(ptr);
    my_b_write_quoted(file, ptr + 2, length);
    return length + 2;
  }
}


/**
  Prints a 32-bit number in both signed and unsigned representation
  
  @param[in] file              IO cache
  @param[in] sl                Signed number
  @param[in] ul                Unsigned number
*/
static void
my_b_write_sint32_and_uint32(IO_CACHE *file, int32 si, uint32 ui)
{
  my_b_printf(file, "%d", si);
  if (si < 0)
    my_b_printf(file, " (%u)", ui);
}


/**
  Print a packed value of the given SQL type into IO cache
  
  @param[in] file              IO cache
  @param[in] ptr               Pointer to string
  @param[in] type              Column type
  @param[in] meta              Column meta information
  @param[out] typestr          SQL type string buffer (for verbose output)
  @param[out] typestr_length   Size of typestr
  
  @retval   - number of bytes scanned from ptr.
*/
static size_t
log_event_print_value(IO_CACHE *file, const uchar *ptr,
                      uint type, uint meta,
                      char *typestr, size_t typestr_length)
{
  uint32 length= 0;

  if (type == MYSQL_TYPE_STRING)
  {
    if (meta >= 256)
    {
      uint byte0= meta >> 8;
      uint byte1= meta & 0xFF;
      
      if ((byte0 & 0x30) != 0x30)
      {
        /* a long CHAR() field: see #37426 */
        length= byte1 | (((byte0 & 0x30) ^ 0x30) << 4);
        type= byte0 | 0x30;
      }
      else
        length = meta & 0xFF;
    }
    else
      length= meta;
  }

  switch (type) {
  case MYSQL_TYPE_LONG:
    {
      my_snprintf(typestr, typestr_length, "INT");
      if(!ptr)
        return my_b_printf(file, "NULL");
      int32 si= sint4korr(ptr);
      uint32 ui= uint4korr(ptr);
      my_b_write_sint32_and_uint32(file, si, ui);
      return 4;
    }

  case MYSQL_TYPE_TINY:
    {
      my_snprintf(typestr, typestr_length, "TINYINT");
      if(!ptr)
        return my_b_printf(file, "NULL");
      my_b_write_sint32_and_uint32(file, (int) (signed char) *ptr,
                                  (uint) (unsigned char) *ptr);
      return 1;
    }

  case MYSQL_TYPE_SHORT:
    {
      my_snprintf(typestr, typestr_length, "SHORTINT");
      if(!ptr)
        return my_b_printf(file, "NULL");
      int32 si= (int32) sint2korr(ptr);
      uint32 ui= (uint32) uint2korr(ptr);
      my_b_write_sint32_and_uint32(file, si, ui);
      return 2;
    }
  
  case MYSQL_TYPE_INT24:
    {
      my_snprintf(typestr, typestr_length, "MEDIUMINT");
      if(!ptr)
        return my_b_printf(file, "NULL");
      int32 si= sint3korr(ptr);
      uint32 ui= uint3korr(ptr);
      my_b_write_sint32_and_uint32(file, si, ui);
      return 3;
    }

  case MYSQL_TYPE_LONGLONG:
    {
      my_snprintf(typestr, typestr_length, "LONGINT");
      if(!ptr)
        return my_b_printf(file, "NULL");
      char tmp[64];
      longlong si= sint8korr(ptr);
      longlong10_to_str(si, tmp, -10);
      my_b_printf(file, "%s", tmp);
      if (si < 0)
      {
        ulonglong ui= uint8korr(ptr);
        longlong10_to_str((longlong) ui, tmp, 10);
        my_b_printf(file, " (%s)", tmp);        
      }
      return 8;
    }

  case MYSQL_TYPE_NEWDECIMAL:
    {
      uint precision= meta >> 8;
      uint decimals= meta & 0xFF;
      my_snprintf(typestr, typestr_length, "DECIMAL(%d,%d)",
                  precision, decimals);
      if(!ptr)
        return my_b_printf(file, "NULL");
      uint bin_size= my_decimal_get_binary_size(precision, decimals);
      my_decimal dec;
      binary2my_decimal(E_DEC_FATAL_ERROR, (uchar*) ptr, &dec,
                        precision, decimals);
      int len= DECIMAL_MAX_STR_LENGTH;
      char buff[DECIMAL_MAX_STR_LENGTH + 1];
      decimal2string(&dec,buff,&len, 0, 0, 0);
      my_b_printf(file, "%s", buff);
      return bin_size;
    }

  case MYSQL_TYPE_FLOAT:
    {
      my_snprintf(typestr, typestr_length, "FLOAT");
      if(!ptr)
        return my_b_printf(file, "NULL");
      float fl;
      float4get(&fl, ptr);
      char tmp[320];
      sprintf(tmp, "%-20g", (double) fl);
      my_b_printf(file, "%s", tmp); /* my_snprintf doesn't support %-20g */
      return 4;
    }

  case MYSQL_TYPE_DOUBLE:
    {
      strcpy(typestr, "DOUBLE");
      if(!ptr)
        return my_b_printf(file, "NULL");
      double dbl;
      float8get(&dbl, ptr);
      char tmp[320];
      sprintf(tmp, "%-.20g", dbl); /* my_snprintf doesn't support %-20g */
      my_b_printf(file, "%s", tmp);
      return 8;
    }
  
  case MYSQL_TYPE_BIT:
    {
      /* Meta-data: bit_len, bytes_in_rec, 2 bytes */
      uint nbits= ((meta >> 8) * 8) + (meta & 0xFF);
      my_snprintf(typestr, typestr_length, "BIT(%d)", nbits);
      if(!ptr)
        return my_b_printf(file, "NULL");
      length= (nbits + 7) / 8;
      my_b_write_bit(file, ptr, nbits);
      return length;
    }

  case MYSQL_TYPE_TIMESTAMP:
    {
      my_snprintf(typestr, typestr_length, "TIMESTAMP");
      if(!ptr)
        return my_b_printf(file, "NULL");
      uint32 i32= uint4korr(ptr);
      my_b_printf(file, "%d", i32);
      return 4;
    }

  case MYSQL_TYPE_TIMESTAMP2:
    {
      my_snprintf(typestr, typestr_length, "TIMESTAMP(%d)", meta);
      if(!ptr)
        return my_b_printf(file, "NULL");
      char buf[MAX_DATE_STRING_REP_LENGTH];
      struct timeval tm;
      my_timestamp_from_binary(&tm, ptr, meta);
      int buflen= my_timeval_to_str(&tm, buf, meta);
      my_b_write(file, buf, buflen);
      return my_timestamp_binary_length(meta);
    }

  case MYSQL_TYPE_DATETIME:
    {
      my_snprintf(typestr, typestr_length, "DATETIME");
      if(!ptr)
        return my_b_printf(file, "NULL");
      size_t d, t;
      uint64 i64= uint8korr(ptr); /* YYYYMMDDhhmmss */
      d= static_cast<size_t>(i64 / 1000000);
      t= i64 % 1000000;
      my_b_printf(file, "%04d-%02d-%02d %02d:%02d:%02d",
                  static_cast<int>(d / 10000),
                  static_cast<int>(d % 10000) / 100,
                  static_cast<int>(d % 100),
                  static_cast<int>(t / 10000),
                  static_cast<int>(t % 10000) / 100,
                  static_cast<int>(t % 100));
      return 8;
    }

  case MYSQL_TYPE_DATETIME2:
    {
      my_snprintf(typestr, typestr_length, "DATETIME(%d)", meta);
      if(!ptr)
        return my_b_printf(file, "NULL");
      char buf[MAX_DATE_STRING_REP_LENGTH];
      MYSQL_TIME ltime;
      longlong packed= my_datetime_packed_from_binary(ptr, meta);
      TIME_from_longlong_datetime_packed(&ltime, packed);
      int buflen= my_datetime_to_str(&ltime, buf, meta);
      my_b_write_quoted(file, (uchar *) buf, buflen);
      return my_datetime_binary_length(meta);
    }

  case MYSQL_TYPE_TIME:
    {
      my_snprintf(typestr, typestr_length, "TIME");
      if(!ptr)
        return my_b_printf(file, "NULL");
      uint32 i32= uint3korr(ptr);
      my_b_printf(file, "'%02d:%02d:%02d'",
                  i32 / 10000, (i32 % 10000) / 100, i32 % 100);
      return 3;
    }

  case MYSQL_TYPE_TIME2:
    {
      my_snprintf(typestr, typestr_length, "TIME(%d)", meta);
      if(!ptr)
        return my_b_printf(file, "NULL");
      char buf[MAX_DATE_STRING_REP_LENGTH];
      MYSQL_TIME ltime;
      longlong packed= my_time_packed_from_binary(ptr, meta);
      TIME_from_longlong_time_packed(&ltime, packed);
      int buflen= my_time_to_str(&ltime, buf, meta);
      my_b_write_quoted(file, (uchar *) buf, buflen);
      return my_time_binary_length(meta);
    }

  case MYSQL_TYPE_NEWDATE:
    {
      my_snprintf(typestr, typestr_length, "DATE");
      if(!ptr)
        return my_b_printf(file, "NULL");
      uint32 tmp= uint3korr(ptr);
      int part;
      char buf[11];
      char *pos= &buf[10];  // start from '\0' to the beginning

      /* Copied from field.cc */
      *pos--=0;					// End NULL
      part=(int) (tmp & 31);
      *pos--= (char) ('0'+part%10);
      *pos--= (char) ('0'+part/10);
      *pos--= ':';
      part=(int) (tmp >> 5 & 15);
      *pos--= (char) ('0'+part%10);
      *pos--= (char) ('0'+part/10);
      *pos--= ':';
      part=(int) (tmp >> 9);
      *pos--= (char) ('0'+part%10); part/=10;
      *pos--= (char) ('0'+part%10); part/=10;
      *pos--= (char) ('0'+part%10); part/=10;
      *pos=   (char) ('0'+part);
      my_b_printf(file , "'%s'", buf);
      return 3;
    }

  case MYSQL_TYPE_YEAR:
    {
      my_snprintf(typestr, typestr_length, "YEAR");
      if(!ptr)
        return my_b_printf(file, "NULL");
      uint32 i32= *ptr;
      my_b_printf(file, "%04d", i32+ 1900);
      return 1;
    }
  
  case MYSQL_TYPE_ENUM:
    switch (meta & 0xFF) {
    case 1:
      my_snprintf(typestr, typestr_length, "ENUM(1 byte)");
      if(!ptr)
        return my_b_printf(file, "NULL");
      my_b_printf(file, "%d", (int) *ptr);
      return 1;
    case 2:
      {
        my_snprintf(typestr, typestr_length, "ENUM(2 bytes)");
        if(!ptr)
          return my_b_printf(file, "NULL");
        int32 i32= uint2korr(ptr);
        my_b_printf(file, "%d", i32);
        return 2;
      }
    default:
      my_b_printf(file, "!! Unknown ENUM packlen=%d", meta & 0xFF); 
      return 0;
    }
    break;
    
  case MYSQL_TYPE_SET:
    my_snprintf(typestr, typestr_length, "SET(%d bytes)", meta & 0xFF);
    if(!ptr)
      return my_b_printf(file, "NULL");
    my_b_write_bit(file, ptr , (meta & 0xFF) * 8);
    return meta & 0xFF;
  
  case MYSQL_TYPE_BLOB:
    switch (meta) {
    case 1:
      my_snprintf(typestr, typestr_length, "TINYBLOB/TINYTEXT");
      if(!ptr)
        return my_b_printf(file, "NULL");
      length= *ptr;
      my_b_write_quoted(file, ptr + 1, length);
      return length + 1;
    case 2:
      my_snprintf(typestr, typestr_length, "BLOB/TEXT");
      if(!ptr)
        return my_b_printf(file, "NULL");
      length= uint2korr(ptr);
      my_b_write_quoted(file, ptr + 2, length);
      return length + 2;
    case 3:
      my_snprintf(typestr, typestr_length, "MEDIUMBLOB/MEDIUMTEXT");
      if(!ptr)
        return my_b_printf(file, "NULL");
      length= uint3korr(ptr);
      my_b_write_quoted(file, ptr + 3, length);
      return length + 3;
    case 4:
      my_snprintf(typestr, typestr_length, "LONGBLOB/LONGTEXT");
      if(!ptr)
        return my_b_printf(file, "NULL");
      length= uint4korr(ptr);
      my_b_write_quoted(file, ptr + 4, length);
      return length + 4;
    default:
      my_b_printf(file, "!! Unknown BLOB packlen=%d", length);
      return 0;
    }

  case MYSQL_TYPE_VARCHAR:
  case MYSQL_TYPE_VAR_STRING:
    length= meta;
    my_snprintf(typestr, typestr_length, "VARSTRING(%d)", length);
    if(!ptr) 
      return my_b_printf(file, "NULL");
    return my_b_write_quoted_with_length(file, ptr, length);

  case MYSQL_TYPE_STRING:
    my_snprintf(typestr, typestr_length, "STRING(%d)", length);
    if(!ptr)
      return my_b_printf(file, "NULL");
    return my_b_write_quoted_with_length(file, ptr, length);

  default:
    {
      char tmp[5];
      my_snprintf(tmp, sizeof(tmp), "%04x", meta);
      my_b_printf(file,
                  "!! Don't know how to handle column type=%d meta=%d (%s)",
                  type, meta, tmp);
    }
    break;
  }
  *typestr= 0;
  return 0;
}


/**
  Print a packed row into IO cache
  
  @param[in] file              IO cache
  @param[in] td                Table definition
  @param[in] print_event_into  Print parameters
  @param[in] cols_bitmap       Column bitmaps.
  @param[in] value             Pointer to packed row
  @param[in] prefix            Row's SQL clause ("SET", "WHERE", etc)
  
  @retval   - number of bytes scanned.
*/


size_t
Rows_log_event::print_verbose_one_row(IO_CACHE *file, table_def *td,
                                      PRINT_EVENT_INFO *print_event_info,
                                      MY_BITMAP *cols_bitmap,
                                      const uchar *value, const uchar *prefix)
{
  const uchar *value0= value;
  const uchar *null_bits= value;
  uint null_bit_index= 0;
  char typestr[64]= "";

  /*
    Skip metadata bytes which gives the information about nullabity of master
    columns. Master writes one bit for each affected column.
   */
  value+= (bitmap_bits_set(cols_bitmap) + 7) / 8;
  
  my_b_printf(file, "%s", prefix);
  
  for (size_t i= 0; i < td->size(); i ++)
  {
    int is_null= (null_bits[null_bit_index / 8] 
                  >> (null_bit_index % 8))  & 0x01;

    if (bitmap_is_set(cols_bitmap, i) == 0)
      continue;
    
    my_b_printf(file, "###   @%d=", static_cast<int>(i + 1));
    if (!is_null)
    {
      size_t fsize= td->calc_field_size((uint)i, (uchar*) value);
      if (value + fsize > m_rows_end)
      {
        my_b_printf(file, "***Corrupted replication event was detected."
                    " Not printing the value***\n");
        value+= fsize;
        return 0;
      }
    }
    size_t size= log_event_print_value(file,is_null? NULL: value,
                                         td->type(i), td->field_metadata(i),
                                         typestr, sizeof(typestr));
    if (!size)
      return 0;

    if(!is_null)
      value+= size;

    if (print_event_info->verbose > 1)
    {
      my_b_printf(file, " /* ");

      my_b_printf(file, "%s ", typestr);
      
      my_b_printf(file, "meta=%d nullable=%d is_null=%d ",
                  td->field_metadata(i),
                  td->maybe_null(i), is_null);
      my_b_printf(file, "*/");
    }
    
    my_b_printf(file, "\n");
    
    null_bit_index++;
  }
  return value - value0;
}


/**
  Print a row event into IO cache in human readable form (in SQL format)
  
  @param[in] file              IO cache
  @param[in] print_event_into  Print parameters
*/
void Rows_log_event::print_verbose(IO_CACHE *file,
                                   PRINT_EVENT_INFO *print_event_info)
{
  // Quoted length of the identifier can be twice the original length
  char quoted_db[1 + NAME_LEN * 2 + 2];
  char quoted_table[1 + NAME_LEN * 2 + 2];
  size_t quoted_db_len, quoted_table_len;
  Table_map_log_event *map;
  table_def *td;
  const char *sql_command, *sql_clause1, *sql_clause2;
  Log_event_type general_type_code= get_general_type_code();
  
  if (m_extra_row_data)
  {
    uint8 extra_data_len= m_extra_row_data[EXTRA_ROW_INFO_LEN_OFFSET];
    uint8 extra_payload_len= extra_data_len - EXTRA_ROW_INFO_HDR_BYTES;
    assert(extra_data_len >= EXTRA_ROW_INFO_HDR_BYTES);

    my_b_printf(file, "### Extra row data format: %u, len: %u :",
                m_extra_row_data[EXTRA_ROW_INFO_FORMAT_OFFSET],
                extra_payload_len);
    if (extra_payload_len)
    {
      /*
         Buffer for hex view of string, including '0x' prefix,
         2 hex chars / byte and trailing 0
      */
      const int buff_len= 2 + (256 * 2) + 1;
      char buff[buff_len];
      str_to_hex(buff, (const char*) &m_extra_row_data[EXTRA_ROW_INFO_HDR_BYTES],
                 extra_payload_len);
      my_b_printf(file, "%s", buff);
    }
    my_b_printf(file, "\n");
  }

  switch (general_type_code) {
  case binary_log::WRITE_ROWS_EVENT:
    sql_command= "INSERT INTO";
    sql_clause1= "### SET\n";
    sql_clause2= NULL;
    break;
  case binary_log::DELETE_ROWS_EVENT:
    sql_command= "DELETE FROM";
    sql_clause1= "### WHERE\n";
    sql_clause2= NULL;
    break;
  case binary_log::UPDATE_ROWS_EVENT:
    sql_command= "UPDATE";
    sql_clause1= "### WHERE\n";
    sql_clause2= "### SET\n";
    break;
  default:
    sql_command= sql_clause1= sql_clause2= NULL;
    DBUG_ASSERT(0); /* Not possible */
  }
  
  if (!(map= print_event_info->m_table_map.get_table(m_table_id)) ||
      !(td= map->create_table_def()))
  {
    char llbuff[22];
    my_b_printf(file, "### Row event for unknown table #%s",
                llstr(m_table_id, llbuff));
    return;
  }

  /* If the write rows event contained no values for the AI */
  if (((general_type_code == binary_log::WRITE_ROWS_EVENT) &&
      (m_rows_buf==m_rows_end)))
  {
    my_b_printf(file, "### INSERT INTO `%s`.`%s` VALUES ()\n", 
                      map->get_db_name(), map->get_table_name());
    goto end;
  }

  for (const uchar *value= m_rows_buf; value < m_rows_end; )
  {
    size_t length;
#ifdef MYSQL_SERVER
    quoted_db_len= my_strmov_quoted_identifier(this->thd, (char *) quoted_db,
                                        map->get_db_name(), 0);
    quoted_table_len= my_strmov_quoted_identifier(this->thd,
                                                  (char *) quoted_table,
                                                  map->get_table_name(), 0);
#else
    quoted_db_len= my_strmov_quoted_identifier((char *) quoted_db,
                                               map->get_db_name());
    quoted_table_len= my_strmov_quoted_identifier((char *) quoted_table,
                                          map->get_table_name());
#endif
    quoted_db[quoted_db_len]= '\0';
    quoted_table[quoted_table_len]= '\0';
    my_b_printf(file, "### %s %s.%s\n",
                      sql_command,
                      quoted_db, quoted_table);
    /* Print the first image */
    if (!(length= print_verbose_one_row(file, td, print_event_info,
                                  &m_cols, value,
                                  (const uchar*) sql_clause1)))
      goto end;
    value+= length;

    /* Print the second image (for UPDATE only) */
    if (sql_clause2)
    {
      if (!(length= print_verbose_one_row(file, td, print_event_info,
                                      &m_cols_ai, value,
                                      (const uchar*) sql_clause2)))
        goto end;
      value+= length;
    }
  }

end:
  delete td;
}

#ifdef MYSQL_CLIENT
void free_table_map_log_event(Table_map_log_event *event)
{
  delete event;
}
#endif

void Log_event::print_base64(IO_CACHE* file,
                             PRINT_EVENT_INFO* print_event_info,
                             bool more)
{
  const uchar *ptr= (const uchar *)temp_buf;
  uint32 size= uint4korr(ptr + EVENT_LEN_OFFSET);
  DBUG_ENTER("Log_event::print_base64");

  size_t const tmp_str_sz= base64_needed_encoded_length((int) size);
  char *const tmp_str= (char *) my_malloc(key_memory_log_event,
                                          tmp_str_sz, MYF(MY_WME));
  if (!tmp_str) {
    fprintf(stderr, "\nError: Out of memory. "
            "Could not print correct binlog event.\n");
    DBUG_VOID_RETURN;
  }

  if (base64_encode(ptr, (size_t) size, tmp_str))
  {
    DBUG_ASSERT(0);
  }

  if (print_event_info->base64_output_mode != BASE64_OUTPUT_DECODE_ROWS)
  {
    if (my_b_tell(file) == 0)
      my_b_printf(file, "\nBINLOG '\n");

    my_b_printf(file, "%s\n", tmp_str);

    if (!more)
      my_b_printf(file, "'%s\n", print_event_info->delimiter);
  }
  
  if (print_event_info->verbose)
  {
    Rows_log_event *ev= NULL;
    Log_event_type et= (Log_event_type) ptr[EVENT_TYPE_OFFSET];

    if (common_footer->checksum_alg != binary_log::BINLOG_CHECKSUM_ALG_UNDEF &&
        common_footer->checksum_alg != binary_log::BINLOG_CHECKSUM_ALG_OFF)
      size-= BINLOG_CHECKSUM_LEN; // checksum is displayed through the header

    const Format_description_event fd_evt=
          Format_description_event(glob_description_event->binlog_version,
                                   server_version);
    switch(et)
    {
    case binary_log::TABLE_MAP_EVENT:
    {
      Table_map_log_event *map;
      map= new Table_map_log_event((const char*) ptr, size,
                                   &fd_evt);
      print_event_info->m_table_map.set_table(map->get_table_id(), map);
      break;
    }
    case binary_log::WRITE_ROWS_EVENT:
    case binary_log::WRITE_ROWS_EVENT_V1:
    {
      ev= new Write_rows_log_event((const char*) ptr, size,
                                   &fd_evt);
      break;
    }
    case binary_log::DELETE_ROWS_EVENT:
    case binary_log::DELETE_ROWS_EVENT_V1:
    {
      ev= new Delete_rows_log_event((const char*) ptr, size,
                                    &fd_evt);
      break;
    }
    case binary_log::UPDATE_ROWS_EVENT:
    case binary_log::UPDATE_ROWS_EVENT_V1:
    {
      ev= new Update_rows_log_event((const char*) ptr, size,
                                    &fd_evt);
      break;
    }
    default:
      break;
    }
    
    if (ev)
    {
      ev->print_verbose(&print_event_info->footer_cache, print_event_info);
      delete ev;
    }
  }
    
  my_free(tmp_str);
  DBUG_VOID_RETURN;
}


/*
  Log_event::print_timestamp()
*/

void Log_event::print_timestamp(IO_CACHE* file, time_t *ts)
{
  struct tm *res;
  /*
    In some Windows versions timeval.tv_sec is defined as "long",
    not as "time_t" and can be of a different size.
    Let's use a temporary time_t variable to execute localtime()
    with a correct argument type.
  */
  time_t ts_tmp= ts ? *ts : (ulong)common_header->when.tv_sec;
  DBUG_ENTER("Log_event::print_timestamp");
  struct tm tm_tmp;
  localtime_r(&ts_tmp, (res= &tm_tmp));
  my_b_printf(file,"%02d%02d%02d %2d:%02d:%02d",
              res->tm_year % 100,
              res->tm_mon+1,
              res->tm_mday,
              res->tm_hour,
              res->tm_min,
              res->tm_sec);
  DBUG_VOID_RETURN;
}

#endif /* MYSQL_CLIENT */


#if !defined(MYSQL_CLIENT) && defined(HAVE_REPLICATION)
inline Log_event::enum_skip_reason
Log_event::continue_group(Relay_log_info *rli)
{
  if (rli->slave_skip_counter == 1)
    return Log_event::EVENT_SKIP_IGNORE;
  return Log_event::do_shall_skip(rli);
}

/**
   @param end_group_sets_max_dbs  when true the group terminal event 
                          can carry partition info, see a note below.
   @return true  in cases the current event
                 carries partition data,
           false otherwise

   @note Some events combination may force to adjust partition info.
         In particular BEGIN, BEGIN_LOAD_QUERY_EVENT, COMMIT
         where none of the events holds partitioning data
         causes the sequential applying of the group through
         assigning OVER_MAX_DBS_IN_EVENT_MTS to mts_accessed_dbs
         of COMMIT query event.
*/
bool Log_event::contains_partition_info(bool end_group_sets_max_dbs)
{
  bool res;

  switch (get_type_code()) {
  case binary_log::TABLE_MAP_EVENT:
  case binary_log::EXECUTE_LOAD_QUERY_EVENT:
    res= true;

    break;
    
  case binary_log::QUERY_EVENT:
    if (ends_group() && end_group_sets_max_dbs)
    {
      res= true;
      static_cast<Query_log_event*>(this)->mts_accessed_dbs=
        OVER_MAX_DBS_IN_EVENT_MTS;
    }
    else
      res= (!ends_group() && !starts_group()) ? true : false;

    break;

  default:
    res= false;
  }

  return res;
}
/*
  SYNOPSIS
    This function assigns a parent ID to the job group being scheduled in parallel.
    It also checks if we can schedule the new event in parallel with the previous ones
    being executed.

  @param        ev log event that has to be scheduled next.
  @param       rli Pointer to coordinato's relay log info.
  @return      true if error
               false otherwise
 */
bool schedule_next_event(Log_event* ev, Relay_log_info* rli)
{
  int error;
  // Check if we can schedule this event
  error= rli->current_mts_submode->schedule_next_event(rli, ev);
  switch (error)
  {
  case ER_MTS_CANT_PARALLEL:
    char llbuff[22];
    llstr(rli->get_event_relay_log_pos(), llbuff);
    my_error(ER_MTS_CANT_PARALLEL, MYF(0),
    ev->get_type_str(), rli->get_event_relay_log_name(), llbuff,
             "The master event is logically timestamped incorrectly.");
  case ER_MTS_INCONSISTENT_DATA:
    /* Don't have to do anything. */
    return true;
  default:
    return false;
  }
  /* Keep compiler happy */
  return false;
}


/**
   The method maps the event to a Worker and return a pointer to it.
   Sending the event to the Worker is done by the caller.

   Irrespective of the type of Group marking (DB partioned or BGC) the
   following holds true:

   - recognize the beginning of a group to allocate the group descriptor
     and queue it;
   - associate an event with a Worker (which also handles possible conflicts
     detection and waiting for their termination);
   - finalize the group assignement when the group closing event is met.

   When parallelization mode is BGC-based the partitioning info in the event
   is simply ignored. Thereby association with a Worker does not require
   Assigned Partition Hash of the partitioned method.
   This method is not interested in all the taxonomy of the event group
   property, what we care about is the boundaries of the group.

   As a part of the group, an event belongs to one of the following types:

   B - beginning of a group of events (BEGIN query_log_event)
   g - mini-group representative event containing the partition info
      (any Table_map, a Query_log_event)
   p - a mini-group internal event that *p*receeding its g-parent
      (int_, rand_, user_ var:s)
   r - a mini-group internal "regular" event that follows its g-parent
      (Delete, Update, Write -rows)
   T - terminator of the group (XID, COMMIT, ROLLBACK, auto-commit query)

   Only the first g-event computes the assigned Worker which once
   is determined remains to be for the rest of the group.
   That is the g-event solely carries partitioning info.
   For B-event the assigned Worker is NULL to indicate Coordinator
   has not yet decided. The same applies to p-event.

   Notice, these is a special group consisting of optionally multiple p-events
   terminating with a g-event.
   Such case is caused by old master binlog and a few corner-cases of
   the current master version (todo: to fix).

   In case of the event accesses more than OVER_MAX_DBS the method
   has to ensure sure previously assigned groups to all other workers are
   done.


   @note The function updates GAQ queue directly, updates APH hash
         plus relocates some temporary tables from Coordinator's list into
         involved entries of APH through @c map_db_to_worker.
         There's few memory allocations commented where to be freed.

   @return a pointer to the Worker struct or NULL.
*/

Slave_worker *Log_event::get_slave_worker(Relay_log_info *rli)
{
  Slave_job_group group= Slave_job_group(), *ptr_group= NULL;
  bool is_s_event;
  Slave_worker *ret_worker= NULL;
  char llbuff[22];
  Slave_committed_queue *gaq= rli->gaq;
  DBUG_ENTER("Log_event::get_slave_worker");

  /* checking partioning properties and perform corresponding actions */

  // Beginning of a group designated explicitly with BEGIN or GTID
  if ((is_s_event= starts_group()) || is_gtid_event(this) ||
      // or DDL:s or autocommit queries possibly associated with own p-events
      (!rli->curr_group_seen_begin && !rli->curr_group_seen_gtid &&
       /*
         the following is a special case of B-free still multi-event group like
         { p_1,p_2,...,p_k, g }.
         In that case either GAQ is empty (the very first group is being
         assigned) or the last assigned group index points at one of
         mapped-to-a-worker.
       */
       (gaq->empty() ||
        gaq->get_job_group(rli->gaq->assigned_group_index)->
        worker_id != MTS_WORKER_UNDEF)))
  {
    if (!rli->curr_group_seen_gtid && !rli->curr_group_seen_begin)
    {
      rli->mts_groups_assigned++;

      rli->curr_group_isolated= FALSE;
      group.reset(common_header->log_pos, rli->mts_groups_assigned);
      // the last occupied GAQ's array index
      gaq->assigned_group_index= gaq->en_queue(&group);
      DBUG_PRINT("info",("gaq_idx= %ld  gaq->size=%ld",
                         gaq->assigned_group_index,
                         gaq->size));
      DBUG_ASSERT(gaq->assigned_group_index != MTS_WORKER_UNDEF);
      DBUG_ASSERT(gaq->assigned_group_index < gaq->size);
      DBUG_ASSERT(gaq->get_job_group(rli->gaq->assigned_group_index)->
                  group_relay_log_name == NULL);
      DBUG_ASSERT(rli->last_assigned_worker == NULL ||
                  !is_mts_db_partitioned(rli));

      if (is_s_event || is_gtid_event(this))
      {
        Slave_job_item job_item= {this, rli->get_event_relay_log_number(),
                                  rli->get_event_start_pos()};
        // B-event is appended to the Deferred Array associated with GCAP
        rli->curr_group_da.push_back(job_item);

        DBUG_ASSERT(rli->curr_group_da.size() == 1);

        if (starts_group())
        {
          // mark the current group as started with explicit B-event
          rli->mts_end_group_sets_max_dbs= true;
          rli->curr_group_seen_begin= true;
        }

        if (is_gtid_event(this))
          // mark the current group as started with explicit Gtid-event
          rli->curr_group_seen_gtid= true;
        if (schedule_next_event(this, rli))
        {
          rli->abort_slave= 1;
          DBUG_RETURN(NULL);
        }
        DBUG_RETURN(ret_worker);
      }
    }
    else
    {
      /*
       The block is a result of not making GTID event as group starter.
       TODO: Make GITD event as B-event that is starts_group() to
       return true.
      */
      Slave_job_item job_item= {this, rli->get_event_relay_log_number(),
                                rli->get_event_relay_log_pos()};

      // B-event is appended to the Deferred Array associated with GCAP
      rli->curr_group_da.push_back(job_item);
      rli->curr_group_seen_begin= true;
      rli->mts_end_group_sets_max_dbs= true;
      if (!rli->curr_group_seen_gtid && schedule_next_event(this, rli))
      {
        rli->abort_slave= 1;
        DBUG_RETURN(NULL);
      }

      DBUG_ASSERT(rli->curr_group_da.size() == 2);
      DBUG_ASSERT(starts_group());
      DBUG_RETURN (ret_worker);
    }
    if (schedule_next_event(this, rli))
    {
      rli->abort_slave= 1;
      DBUG_RETURN(NULL);
    }
  }

  ptr_group= gaq->get_job_group(rli->gaq->assigned_group_index);
  if (!is_mts_db_partitioned(rli))
  {
    /* Get least occupied worker */
    ret_worker=
      rli->current_mts_submode->get_least_occupied_worker(rli, &rli->workers,
                                                          this);
    if (ret_worker == NULL)
    {
      /* get_least_occupied_worker may return NULL if the thread is killed */
      Slave_job_item job_item= {this, rli->get_event_relay_log_number(),
                                rli->get_event_start_pos()};
      rli->curr_group_da.push_back(job_item);

      DBUG_ASSERT(thd->killed);
      DBUG_RETURN(NULL);
    }
    ptr_group->worker_id= ret_worker->id;
  }
  else if (contains_partition_info(rli->mts_end_group_sets_max_dbs))
  {
    int i= 0;
    Mts_db_names mts_dbs;

    get_mts_dbs(&mts_dbs);
    /*
      Bug 12982188 - MTS: SBR ABORTS WITH ERROR 1742 ON LOAD DATA
      Logging on master can create a group with no events holding
      the partition info.
      The following assert proves there's the only reason
      for such group.
    */
#ifndef DBUG_OFF
    {
      bool empty_group_with_gtids= rli->curr_group_seen_begin &&
                                   rli->curr_group_seen_gtid &&
                                   ends_group();

      bool begin_load_query_event=
        ((rli->curr_group_da.size() == 3 && rli->curr_group_seen_gtid) ||
         (rli->curr_group_da.size() == 2 && !rli->curr_group_seen_gtid)) &&
        (rli->curr_group_da.back().data->
         get_type_code() == binary_log::BEGIN_LOAD_QUERY_EVENT);

      bool delete_file_event=
        ((rli->curr_group_da.size() == 4 && rli->curr_group_seen_gtid) ||
         (rli->curr_group_da.size() == 3 && !rli->curr_group_seen_gtid)) &&
        (rli->curr_group_da.back().data->
         get_type_code() == binary_log::DELETE_FILE_EVENT);

      DBUG_ASSERT(!ends_group() ||
                  empty_group_with_gtids ||
                  (rli->mts_end_group_sets_max_dbs &&
                   (begin_load_query_event || delete_file_event)));
    }
#endif

    // partioning info is found which drops the flag
    rli->mts_end_group_sets_max_dbs= false;
    ret_worker= rli->last_assigned_worker;
    if (mts_dbs.num == OVER_MAX_DBS_IN_EVENT_MTS)
    {
      // Worker with id 0 to handle serial execution
      if (!ret_worker)
        ret_worker= rli->workers.at(0);
      // No need to know a possible error out of synchronization call.
      (void) rli->current_mts_submode->
        wait_for_workers_to_finish(rli, ret_worker);
      /*
        this marking is transferred further into T-event of the current group.
      */
      rli->curr_group_isolated= TRUE;
    }

    /* One run of the loop in the case of over-max-db:s */
    for (i= 0; i < ((mts_dbs.num != OVER_MAX_DBS_IN_EVENT_MTS) ? mts_dbs.num : 1);
         i++)
    {
      /*
        The over max db:s case handled through passing to map_db_to_worker
        such "all" db as encoded as  the "" empty string.
        Note, the empty string is allocated in a large buffer
        to satisfy hashcmp() implementation.
      */
      const char all_db[NAME_LEN]= {0};
      if (!(ret_worker=
            map_db_to_worker(mts_dbs.num == OVER_MAX_DBS_IN_EVENT_MTS ?
                             all_db : mts_dbs.name[i], rli,
                             &mts_assigned_partitions[i],
                             /*
                               todo: optimize it. Although pure
                               rows- event load in insensetive to the flag value
                             */
                             TRUE,
                             ret_worker)))
      {
        llstr(rli->get_event_relay_log_pos(), llbuff);
        my_error(ER_MTS_CANT_PARALLEL, MYF(0),
                 get_type_str(), rli->get_event_relay_log_name(), llbuff,
                 "could not distribute the event to a Worker");
        DBUG_RETURN(ret_worker);
      }
      // all temporary tables are transferred from Coordinator in over-max case
      DBUG_ASSERT(mts_dbs.num != OVER_MAX_DBS_IN_EVENT_MTS || !thd->temporary_tables);
      DBUG_ASSERT(!strcmp(mts_assigned_partitions[i]->db,
                          mts_dbs.num != OVER_MAX_DBS_IN_EVENT_MTS ?
                          mts_dbs.name[i] : all_db));
      DBUG_ASSERT(ret_worker == mts_assigned_partitions[i]->worker);
      DBUG_ASSERT(mts_assigned_partitions[i]->usage >= 0);
    }

    if ((ptr_group= gaq->get_job_group(rli->gaq->assigned_group_index))->
        worker_id == MTS_WORKER_UNDEF)
    {
      ptr_group->worker_id= ret_worker->id;

      DBUG_ASSERT(ptr_group->group_relay_log_name == NULL);
    }

    DBUG_ASSERT(i == mts_dbs.num || mts_dbs.num == OVER_MAX_DBS_IN_EVENT_MTS);
  }
  else
  {
    // a mini-group internal "regular" event
    if (rli->last_assigned_worker)
    {
      ret_worker= rli->last_assigned_worker;

      DBUG_ASSERT(rli->curr_group_assigned_parts.size() > 0 ||
                  ret_worker->id == 0);
    }
    else // int_, rand_, user_ var:s, load-data events
    {

      if (!(get_type_code() == binary_log::INTVAR_EVENT ||
            get_type_code() == binary_log::RAND_EVENT ||
            get_type_code() == binary_log::USER_VAR_EVENT ||
            get_type_code() == binary_log::BEGIN_LOAD_QUERY_EVENT ||
            get_type_code() == binary_log::APPEND_BLOCK_EVENT ||
            get_type_code() == binary_log::DELETE_FILE_EVENT ||
            is_ignorable_event()))
      {
        DBUG_ASSERT(!ret_worker);

        llstr(rli->get_event_relay_log_pos(), llbuff);
        my_error(ER_MTS_CANT_PARALLEL, MYF(0),
                 get_type_str(), rli->get_event_relay_log_name(), llbuff,
                 "the event is a part of a group that is unsupported in "
                 "the parallel execution mode");

        DBUG_RETURN(ret_worker);
      }
      /*
        In the logical clock scheduler any internal gets scheduled directly.
        That is Int_var, @User_var and Rand bypass the deferred array.
        Their association with relay-log physical coordinates is provided
        by the same mechanism that applies to a regular event.
      */
      Slave_job_item job_item= {this, rli->get_event_relay_log_number(),
                                rli->get_event_start_pos()};
      rli->curr_group_da.push_back(job_item);

      DBUG_ASSERT(!ret_worker);
      DBUG_RETURN (ret_worker);
    }
  }

  DBUG_ASSERT(ret_worker);
  // T-event: Commit, Xid, a DDL query or dml query of B-less group.4

  /*
    Preparing event physical coordinates info for Worker before any
    event got scheduled so when Worker error-stopped at the first
    event it would be aware of where exactly in the event stream.
  */
  if (!ret_worker->master_log_change_notified)
  {
    if (!ptr_group)
      ptr_group= gaq->get_job_group(rli->gaq->assigned_group_index);
    ptr_group->group_master_log_name=
      my_strdup(key_memory_log_event, rli->get_group_master_log_name(), MYF(MY_WME));
    ret_worker->master_log_change_notified= true;

    DBUG_ASSERT(!ptr_group->notified);
#ifndef DBUG_OFF
    ptr_group->notified= true;
#endif
  }

  if (ends_group() ||
      (!rli->curr_group_seen_begin &&
       (get_type_code() == binary_log::QUERY_EVENT ||
        /*
          When applying an old binary log without Gtid_log_event and
          Anonymous_gtid_log_event, the logic of multi-threaded slave
          still need to require that an event (for example, Query_log_event,
          User_var_log_event, Intvar_log_event, and Rand_log_event) that
          appeared outside of BEGIN...COMMIT was treated as a transaction
          of its own. This was just a technicality in the code and did not
          cause a problem, since the event and the following Query_log_event
          would both be assigned to dedicated worker 0.
        */
        !rli->curr_group_seen_gtid)))
  {
    rli->mts_group_status= Relay_log_info::MTS_END_GROUP;
    if (rli->curr_group_isolated)
      set_mts_isolate_group();
    if (!ptr_group)
      ptr_group= gaq->get_job_group(rli->gaq->assigned_group_index);

    DBUG_ASSERT(ret_worker != NULL);

    /*
      The following two blocks are executed if the worker has not been
      notified about new relay-log or a new checkpoints.
      Relay-log string is freed by Coordinator, Worker deallocates
      strings in the checkpoint block.
      However if the worker exits earlier reclaiming for both happens anyway at
      GAQ delete.
    */
    if (!ret_worker->relay_log_change_notified)
    {
      /*
        Prior this event, C rotated the relay log to drop each
        Worker's notified flag. Now group terminating event initiates
        the new relay-log (where the current event is from) name
        delivery to Worker that will receive it in commit_positions().
      */
      DBUG_ASSERT(ptr_group->group_relay_log_name == NULL);

      ptr_group->group_relay_log_name= (char *)
        my_malloc(key_memory_log_event,
                  strlen(rli->
                         get_group_relay_log_name()) + 1, MYF(MY_WME));
      strcpy(ptr_group->group_relay_log_name,
             rli->get_event_relay_log_name());

      DBUG_ASSERT(ptr_group->group_relay_log_name != NULL);

      ret_worker->relay_log_change_notified= TRUE;
    }

    if (!ret_worker->checkpoint_notified)
    {
      if (!ptr_group)
        ptr_group= gaq->get_job_group(rli->gaq->assigned_group_index);
      ptr_group->checkpoint_log_name=
        my_strdup(key_memory_log_event, rli->get_group_master_log_name(), MYF(MY_WME));
      ptr_group->checkpoint_log_pos= rli->get_group_master_log_pos();
      ptr_group->checkpoint_relay_log_name=
        my_strdup(key_memory_log_event, rli->get_group_relay_log_name(), MYF(MY_WME));
      ptr_group->checkpoint_relay_log_pos= rli->get_group_relay_log_pos();
      ptr_group->shifted= ret_worker->bitmap_shifted;
      ret_worker->bitmap_shifted= 0;
      ret_worker->checkpoint_notified= TRUE;
    }
    ptr_group->checkpoint_seqno= rli->checkpoint_seqno;
    ptr_group->ts= common_header->when.tv_sec + (time_t) exec_time; // Seconds_behind_master related
    rli->checkpoint_seqno++;
    /*
      Coordinator should not use the main memroot however its not
      reset elsewhere either, so let's do it safe way.
      The main mem root is also reset by the SQL thread in at the end
      of applying which Coordinator does not do in this case.
      That concludes the memroot reset can't harm anything in SQL thread roles
      after Coordinator has finished its current scheduling.
    */
    free_root(thd->mem_root,MYF(MY_KEEP_PREALLOC));

#ifndef DBUG_OFF
    w_rr++;
#endif

  }

  DBUG_RETURN (ret_worker);
}

/**
   Scheduling event to execute in parallel or execute it directly.
   In MTS case the event gets associated with either Coordinator or a
   Worker.  A special case of the association is NULL when the Worker
   can't be decided yet.  In the single threaded sequential mode the
   event maps to SQL thread rli.

   @note in case of MTS failure Coordinator destroys all gathered
         deferred events.

   @return 0 as success, otherwise a failure.
*/
int Log_event::apply_event(Relay_log_info *rli)
{
  DBUG_ENTER("LOG_EVENT:apply_event");
  DBUG_PRINT("info", ("event_type=%s", get_type_str()));
  bool parallel= FALSE;
  enum enum_mts_event_exec_mode actual_exec_mode= EVENT_EXEC_PARALLEL;
  THD *rli_thd= rli->info_thd;

  worker= rli;

  if (rli->is_mts_recovery())
  {
    bool skip=
      bitmap_is_set(&rli->recovery_groups, rli->mts_recovery_index) &&
      (get_mts_execution_mode(::server_id,
                              rli->mts_group_status ==
                              Relay_log_info::MTS_IN_GROUP,
                              rli->current_mts_submode->get_type() ==
                              MTS_PARALLEL_TYPE_DB_NAME)
       == EVENT_EXEC_PARALLEL);
    if (skip)
    {
      DBUG_RETURN(0);
    }
    else
    {
      DBUG_RETURN(do_apply_event(rli));
    }
  }

  if (!(parallel= rli->is_parallel_exec()) ||
      ((actual_exec_mode=
        get_mts_execution_mode(::server_id,
                               rli->mts_group_status ==
                               Relay_log_info::MTS_IN_GROUP,
                               rli->current_mts_submode->get_type() ==
                               MTS_PARALLEL_TYPE_DB_NAME))
       != EVENT_EXEC_PARALLEL))
  {
    if (parallel)
    {
      /*
         There are two classes of events that Coordinator executes
         itself. One e.g the master Rotate requires all Workers to finish up
         their assignments. The other async class, e.g the slave Rotate,
         can't have this such synchronization because Worker might be waiting
         for terminal events to finish.
      */

      if (actual_exec_mode != EVENT_EXEC_ASYNC)
      {
        /*
          this  event does not split the current group but is indeed
          a separator beetwen two master's binlog therefore requiring
          Workers to sync.
        */
        if (rli->curr_group_da.size() > 0 &&
            is_mts_db_partitioned(rli))
        {
          char llbuff[22];
          /*
             Possible reason is a old version binlog sequential event
             wrappped with BEGIN/COMMIT or preceeded by User|Int|Random- var.
             MTS has to stop to suggest restart in the permanent sequential mode.
          */
          llstr(rli->get_event_relay_log_pos(), llbuff);
          my_error(ER_MTS_CANT_PARALLEL, MYF(0),
                   get_type_str(), rli->get_event_relay_log_name(), llbuff,
                   "possible malformed group of events from an old master");

          /* Coordinator cant continue, it marks MTS group status accordingly */
          rli->mts_group_status= Relay_log_info::MTS_KILLED_GROUP;

          goto err;
        }
        /*
          Marking sure the event will be executed in sequential mode.
        */
        if (rli->current_mts_submode->wait_for_workers_to_finish(rli) == -1)
        {
          // handle synchronization error
          rli->report(WARNING_LEVEL, 0,
                      "Slave worker thread has failed to apply an event. As a "
                      "consequence, the coordinator thread is stopping "
                      "execution.");
          DBUG_RETURN(-1);
        }
        /*
          Given not in-group mark the event handler can invoke checkpoint
          update routine in the following course.
        */
        DBUG_ASSERT(rli->mts_group_status == Relay_log_info::MTS_NOT_IN_GROUP
                    || !is_mts_db_partitioned(rli));

#ifndef DBUG_OFF
        /* all Workers are idle as done through wait_for_workers_to_finish */
        for (uint k= 0; k < rli->curr_group_da.size(); k++)
        {
          DBUG_ASSERT(!(rli->workers[k]->usage_partition));
          DBUG_ASSERT(!(rli->workers[k]->jobs.len));
        }
#endif
      }
      else
      {
        DBUG_ASSERT(actual_exec_mode == EVENT_EXEC_ASYNC);
      }
    }
    DBUG_RETURN(do_apply_event(rli));
  }

  DBUG_ASSERT(actual_exec_mode == EVENT_EXEC_PARALLEL);
  DBUG_ASSERT(!(rli->curr_group_seen_begin && ends_group()) ||
              /*
                This is an empty group being processed due to gtids.
              */
              (rli->curr_group_seen_begin && rli->curr_group_seen_gtid
              && ends_group()) || is_mts_db_partitioned(rli) ||
              rli->last_assigned_worker ||
              /*
                Begin_load_query can be logged w/o db info and within
                Begin/Commit. That's a pattern forcing sequential
                applying of LOAD-DATA.
              */
              (rli->curr_group_da.back().data->
               get_type_code() == binary_log::BEGIN_LOAD_QUERY_EVENT) ||
              /*
                Delete_file can also be logged w/o db info and within
                Begin/Commit. That's a pattern forcing sequential
                applying of LOAD-DATA.
              */
              (rli->curr_group_da.back().data->
               get_type_code() == binary_log::DELETE_FILE_EVENT));

  worker= NULL;
  rli->mts_group_status= Relay_log_info::MTS_IN_GROUP;

  worker= (Relay_log_info*)
    (rli->last_assigned_worker= get_slave_worker(rli));

#ifndef DBUG_OFF
  if (rli->last_assigned_worker)
    DBUG_PRINT("mts", ("Assigning job to worker %lu",
               rli->last_assigned_worker->id));
#endif

err:
  if (rli_thd->is_error())
  {
    DBUG_ASSERT(!worker);

    /*
      Destroy all deferred buffered events but the current prior to exit.
      The current one will be deleted as an event never destined/assigned
      to any Worker in Coordinator's regular execution path.
    */
    for (uint k= 0; k < rli->curr_group_da.size(); k++)
    {
      Log_event *ev_buf= rli->curr_group_da[k].data;
      if (this != ev_buf)
        delete ev_buf;
    }
    rli->curr_group_da.clear();
  }
  else
  {
    DBUG_ASSERT(worker || rli->curr_group_assigned_parts.size() == 0);
  }

  DBUG_RETURN((!rli_thd->is_error() ||
               DBUG_EVALUATE_IF("fault_injection_get_slave_worker", 1, 0)) ?
              0 : -1);
}

#endif

/**************************************************************************
	Query_log_event methods
**************************************************************************/

#if defined(HAVE_REPLICATION) && !defined(MYSQL_CLIENT)

/**
  This (which is used only for SHOW BINLOG EVENTS) could be updated to
  print SET @@session_var=. But this is not urgent, as SHOW BINLOG EVENTS is
  only an information, it does not produce suitable queries to replay (for
  example it does not print LOAD DATA INFILE).
  @todo
    show the catalog ??
*/

int Query_log_event::pack_info(Protocol *protocol)
{
  // TODO: show the catalog ??
  String str_buf;
  // Add use `DB` to the string if required
  if (!(common_header->flags & LOG_EVENT_SUPPRESS_USE_F)
      && db && db_len)
  {
    str_buf.append("use ");
    append_identifier(this->thd, &str_buf, db, db_len);
    str_buf.append("; ");
  }
  // Add the query to the string
  if (query && q_len)
    str_buf.append(query);
 // persist the buffer in protocol
  protocol->store(str_buf.ptr(), str_buf.length(), &my_charset_bin);
  return 0;
}
#endif

#ifndef MYSQL_CLIENT

/**
  Utility function for the next method (Query_log_event::write()) .
*/
static void write_str_with_code_and_len(uchar **dst, const char *src,
                                        size_t len, uint code)
{
  /*
    only 1 byte to store the length of catalog, so it should not
    surpass 255
  */
  DBUG_ASSERT(len <= 255);
  DBUG_ASSERT(src);
  *((*dst)++)= code;
  *((*dst)++)= (uchar) len;
  memmove(*dst, src, len);
  (*dst)+= len;
}


/**
  Query_log_event::write().

  @note
    In this event we have to modify the header to have the correct
    EVENT_LEN_OFFSET as we don't yet know how many status variables we
    will print!
*/

bool Query_log_event::write(IO_CACHE* file)
{
  uchar buf[Binary_log_event::QUERY_HEADER_LEN + MAX_SIZE_LOG_EVENT_STATUS];
  uchar *start, *start_of_status;
  size_t event_length;

  if (!query)
    return 1;                                   // Something wrong with event

  /*
    We want to store the thread id:
    (- as an information for the user when he reads the binlog)
    - if the query uses temporary table: for the slave SQL thread to know to
    which master connection the temp table belongs.
    Now imagine we (write()) are called by the slave SQL thread (we are
    logging a query executed by this thread; the slave runs with
    --log-slave-updates). Then this query will be logged with
    thread_id=the_thread_id_of_the_SQL_thread. Imagine that 2 temp tables of
    the same name were created simultaneously on the master (in the master
    binlog you have
    CREATE TEMPORARY TABLE t; (thread 1)
    CREATE TEMPORARY TABLE t; (thread 2)
    ...)
    then in the slave's binlog there will be
    CREATE TEMPORARY TABLE t; (thread_id_of_the_slave_SQL_thread)
    CREATE TEMPORARY TABLE t; (thread_id_of_the_slave_SQL_thread)
    which is bad (same thread id!).

    To avoid this, we log the thread's thread id EXCEPT for the SQL
    slave thread for which we log the original (master's) thread id.
    Now this moves the bug: what happens if the thread id on the
    master was 10 and when the slave replicates the query, a
    connection number 10 is opened by a normal client on the slave,
    and updates a temp table of the same name? We get a problem
    again. To avoid this, in the handling of temp tables (sql_base.cc)
    we use thread_id AND server_id.  TODO when this is merged into
    4.1: in 4.1, slave_proxy_id has been renamed to pseudo_thread_id
    and is a session variable: that's to make mysqlbinlog work with
    temp tables. We probably need to introduce

    SET PSEUDO_SERVER_ID
    for mysqlbinlog in 4.1. mysqlbinlog would print:
    SET PSEUDO_SERVER_ID=
    SET PSEUDO_THREAD_ID=
    for each query using temp tables.
  */
  int4store(buf + Q_THREAD_ID_OFFSET, slave_proxy_id);
  int4store(buf + Q_EXEC_TIME_OFFSET, exec_time);
  buf[Q_DB_LEN_OFFSET] = (char) db_len;
  int2store(buf + Q_ERR_CODE_OFFSET, error_code);

  /*
    You MUST always write status vars in increasing order of code. This
    guarantees that a slightly older slave will be able to parse those he
    knows.
  */
  start_of_status= start= buf+Binary_log_event::QUERY_HEADER_LEN;
  if (flags2_inited)
  {
    *start++= Q_FLAGS2_CODE;
    int4store(start, flags2);
    start+= 4;
  }
  if (sql_mode_inited)
  {
    *start++= Q_SQL_MODE_CODE;
    int8store(start, sql_mode);
    start+= 8;
  }
  if (catalog_len) // i.e. this var is inited (false for 4.0 events)
  {
    write_str_with_code_and_len(&start,
                                catalog, catalog_len, Q_CATALOG_NZ_CODE);
    /*
      In 5.0.x where x<4 masters we used to store the end zero here. This was
      a waste of one byte so we don't do it in x>=4 masters. We change code to
      Q_CATALOG_NZ_CODE, because re-using the old code would make x<4 slaves
      of this x>=4 master segfault (expecting a zero when there is
      none). Remaining compatibility problems are: the older slave will not
      find the catalog; but it is will not crash, and it's not an issue
      that it does not find the catalog as catalogs were not used in these
      older MySQL versions (we store it in binlog and read it from relay log
      but do nothing useful with it). What is an issue is that the older slave
      will stop processing the Q_* blocks (and jumps to the db/query) as soon
      as it sees unknown Q_CATALOG_NZ_CODE; so it will not be able to read
      Q_AUTO_INCREMENT*, Q_CHARSET and so replication will fail silently in
      various ways. Documented that you should not mix alpha/beta versions if
      they are not exactly the same version, with example of 5.0.3->5.0.2 and
      5.0.4->5.0.3. If replication is from older to new, the new will
      recognize Q_CATALOG_CODE and have no problem.
    */
  }
  if (auto_increment_increment != 1 || auto_increment_offset != 1)
  {
    *start++= Q_AUTO_INCREMENT;
    int2store(start, static_cast<uint16>(auto_increment_increment));
    int2store(start+2, static_cast<uint16>(auto_increment_offset));
    start+= 4;
  }
  if (charset_inited)
  {
    *start++= Q_CHARSET_CODE;
    memcpy(start, charset, 6);
    start+= 6;
  }
  if (time_zone_len)
  {
    /* In the TZ sys table, column Name is of length 64 so this should be ok */
    DBUG_ASSERT(time_zone_len <= MAX_TIME_ZONE_NAME_LENGTH);
    write_str_with_code_and_len(&start,
                                time_zone_str, time_zone_len, Q_TIME_ZONE_CODE);
  }
  if (lc_time_names_number)
  {
    DBUG_ASSERT(lc_time_names_number <= 0xFF);
    *start++= Q_LC_TIME_NAMES_CODE;
    int2store(start, lc_time_names_number);
    start+= 2;
  }
  if (charset_database_number)
  {
    DBUG_ASSERT(charset_database_number <= 0xFF);
    *start++= Q_CHARSET_DATABASE_CODE;
    int2store(start, charset_database_number);
    start+= 2;
  }
  if (table_map_for_update)
  {
    *start++= Q_TABLE_MAP_FOR_UPDATE_CODE;
    int8store(start, table_map_for_update);
    start+= 8;
  }
  if (master_data_written != 0)
  {
    /*
      Q_MASTER_DATA_WRITTEN_CODE only exists in relay logs where the master
      has binlog_version<4 and the slave has binlog_version=4. See comment
      for master_data_written in log_event.h for details.
    */
    *start++= Q_MASTER_DATA_WRITTEN_CODE;
    int4store(start, static_cast<uint32>(master_data_written));
    start+= 4;
  }

  if (thd && thd->need_binlog_invoker())
  {
    LEX_CSTRING invoker_user;
    LEX_CSTRING invoker_host;
    memset(&invoker_user, 0, sizeof(invoker_user));
    memset(&invoker_host, 0, sizeof(invoker_host));

    if (thd->slave_thread && thd->has_invoker())
    {
      /* user will be null, if master is older than this patch */
      invoker_user= thd->get_invoker_user();
      invoker_host= thd->get_invoker_host();
    }
    else
    {
      Security_context *ctx= thd->security_context();
      LEX_CSTRING priv_user= ctx->priv_user();
      LEX_CSTRING priv_host= ctx->priv_host();

      invoker_user.length= priv_user.length;
      invoker_user.str= (char *) priv_user.str;
      if (priv_host.str[0] != '\0')
      {
        invoker_host.str= (char *) priv_host.str;
        invoker_host.length= priv_host.length;
      }
    }

<<<<<<< HEAD
    if (invoker_user.length > 0)
    {
      *start++= Q_INVOKER;

      /*
        Store user length and user. The max length of use is 16, so 1 byte is
        enough to store the user's length.
       */
      *start++= (uchar)invoker_user.length;
      memcpy(start, invoker_user.str, invoker_user.length);
      start+= invoker_user.length;

      /*
        Store host length and host. The max length of host is 60, so 1 byte is
        enough to store the host's length.
       */
      *start++= (uchar)invoker_host.length;
      memcpy(start, invoker_host.str, invoker_host.length);
      start+= invoker_host.length;
    }
=======
    *start++= Q_INVOKER;

    /*
      Store user length and user. The max length of use is 16, so 1 byte is
      enough to store the user's length.
     */
    *start++= (uchar)user.length;
    memcpy(start, user.str, user.length);
    start+= user.length;

    /*
      Store host length and host. The max length of host is 60, so 1 byte is
      enough to store the host's length.
     */
    *start++= (uchar)host.length;
    memcpy(start, host.str, host.length);
    start+= host.length;
>>>>>>> 39ab6439
  }

  if (thd && thd->get_binlog_accessed_db_names() != NULL)
  {
    uchar dbs;
    *start++= Q_UPDATED_DB_NAMES;

    compile_time_assert(MAX_DBS_IN_EVENT_MTS <= OVER_MAX_DBS_IN_EVENT_MTS);

    /* 
       In case of the number of db:s exceeds MAX_DBS_IN_EVENT_MTS
       no db:s is written and event will require the sequential applying on slave.
    */
    dbs=
      (thd->get_binlog_accessed_db_names()->elements <= MAX_DBS_IN_EVENT_MTS) ?
      thd->get_binlog_accessed_db_names()->elements : OVER_MAX_DBS_IN_EVENT_MTS;

    DBUG_ASSERT(dbs != 0);

    if (dbs <= MAX_DBS_IN_EVENT_MTS)
    {
      List_iterator_fast<char> it(*thd->get_binlog_accessed_db_names());
      char *db_name= it++;
      /* 
         the single "" db in the acccessed db list corresponds to the same as
         exceeds MAX_DBS_IN_EVENT_MTS case, so dbs is set to the over-max.
      */
      if (dbs == 1 && !strcmp(db_name, ""))
        dbs= OVER_MAX_DBS_IN_EVENT_MTS;
      *start++= dbs;
      if (dbs != OVER_MAX_DBS_IN_EVENT_MTS)
        do
        {
          strcpy((char*) start, db_name);
          start += strlen(db_name) + 1;
        } while ((db_name= it++));
    }
    else
    {
      *start++= dbs;
    }
  }

  if (thd && thd->query_start_usec_used)
  {
    *start++= Q_MICROSECONDS;
    get_time();
    int3store(start, common_header->when.tv_usec);
    start+= 3;
  }

  /*
    NOTE: When adding new status vars, please don't forget to update
    the MAX_SIZE_LOG_EVENT_STATUS in log_event.h

    Here there could be code like
    if (command-line-option-which-says-"log_this_variable" && inited)
    {
    *start++= Q_THIS_VARIABLE_CODE;
    int4store(start, this_variable);
    start+= 4;
    }
  */

  /* Store length of status variables */
  status_vars_len= (uint) (start-start_of_status);
  DBUG_ASSERT(status_vars_len <= MAX_SIZE_LOG_EVENT_STATUS);
  int2store(buf + Q_STATUS_VARS_LEN_OFFSET, status_vars_len);

  /*
    Calculate length of whole event
    The "1" below is the \0 in the db's length
  */
  event_length= (uint) (start-buf) + get_post_header_size_for_derived() + db_len + 1 + q_len;

  return (write_header(file, event_length) ||
          wrapper_my_b_safe_write(file, (uchar*) buf, Binary_log_event::QUERY_HEADER_LEN) ||
          write_post_header_for_derived(file) ||
          wrapper_my_b_safe_write(file, (uchar*) start_of_status,
                          (uint) (start-start_of_status)) ||
          wrapper_my_b_safe_write(file, db ? (uchar*) db : (uchar*)"", db_len + 1) ||
          wrapper_my_b_safe_write(file, (uchar*) query, q_len) ||
	  write_footer(file)) ? 1 : 0;
}


/**
  The simplest constructor that could possibly work.  This is used for
  creating static objects that have a special meaning and are invisible
  to the log.
*/
Query_log_event::Query_log_event()
  : binary_log::Query_event(),
    Log_event(header(), footer()),
    data_buf(NULL)
{}

/**
  Creates a Query Log Event.

  @param thd_arg      Thread handle
  @param query_arg    Array of char representing the query
  @param query_length Size of the 'query_arg' array
  @param using_trans  Indicates that there are transactional changes.
  @param immediate    After being written to the binary log, the event
                      must be flushed immediately. This indirectly implies
                      the stmt-cache.
  @param suppress_use Suppress the generation of 'USE' statements
  @param errcode      The error code of the query
  @param ignore       Ignore user's statement, i.e. lex information, while
                      deciding which cache must be used.
*/
Query_log_event::Query_log_event(THD* thd_arg, const char* query_arg,
				 size_t query_length, bool using_trans,
				 bool immediate, bool suppress_use,
                                 int errcode, bool ignore_cmd_internals)

: binary_log::Query_event(query_arg,
                          thd_arg->catalog().str,
                          thd_arg->db().str,
                          query_length,
                          thd_arg->thread_id(),
                          thd_arg->variables.sql_mode,
                          thd_arg->variables.auto_increment_increment,
                          thd_arg->variables.auto_increment_offset,
                          thd_arg->variables.lc_time_names->number,
                          (ulonglong)thd_arg->table_map_for_update,
                          errcode,
                          thd_arg->db().str ? strlen(thd_arg->db().str) : 0,
                          thd_arg->catalog().str ? strlen(thd_arg->catalog().str) : 0),
  Log_event(thd_arg,
            (thd_arg->thread_specific_used ? LOG_EVENT_THREAD_SPECIFIC_F :
             0) |
            (suppress_use ? LOG_EVENT_SUPPRESS_USE_F : 0),
            using_trans ? Log_event::EVENT_TRANSACTIONAL_CACHE :
                          Log_event::EVENT_STMT_CACHE,
            Log_event::EVENT_NORMAL_LOGGING,
            header(), footer()),
  data_buf(0)
{
  /* save the original thread id; we already know the server id */
  slave_proxy_id= thd_arg->variables.pseudo_thread_id;
  if (query != 0)
    is_valid_param= true;
  /*
  exec_time calculation has changed to use the same method that is used
  to fill out "thd_arg->start_time"
  */

  struct timeval end_time;
  ulonglong micro_end_time= my_micro_time();
  my_micro_time_to_timeval(micro_end_time, &end_time);

  exec_time= end_time.tv_sec - thd_arg->start_time.tv_sec;

  /**
    @todo this means that if we have no catalog, then it is replicated
    as an existing catalog of length zero. is that safe? /sven
  */
  catalog_len = (catalog) ? strlen(catalog) : 0;
  /* status_vars_len is set just before writing the event */
  db_len = (db) ? strlen(db) : 0;
  if (thd_arg->variables.collation_database != thd_arg->db_charset)
    charset_database_number= thd_arg->variables.collation_database->number;
  
  /*
    We only replicate over the bits of flags2 that we need: the rest
    are masked out by "& OPTIONS_WRITTEN_TO_BINLOG".

    We also force AUTOCOMMIT=1.  Rationale (cf. BUG#29288): After
    fixing BUG#26395, we always write BEGIN and COMMIT around all
    transactions (even single statements in autocommit mode).  This is
    so that replication from non-transactional to transactional table
    and error recovery from XA to non-XA table should work as
    expected.  The BEGIN/COMMIT are added in log.cc. However, there is
    one exception: MyISAM bypasses log.cc and writes directly to the
    binlog.  So if autocommit is off, master has MyISAM, and slave has
    a transactional engine, then the slave will just see one long
    never-ending transaction.  The only way to bypass explicit
    BEGIN/COMMIT in the binlog is by using a non-transactional table.
    So setting AUTOCOMMIT=1 will make this work as expected.

    Note: explicitly replicate AUTOCOMMIT=1 from master. We do not
    assume AUTOCOMMIT=1 on slave; the slave still reads the state of
    the autocommit flag as written by the master to the binlog. This
    behavior may change after WL#4162 has been implemented.
  */
  flags2= (uint32) (thd_arg->variables.option_bits &
                    (OPTIONS_WRITTEN_TO_BIN_LOG & ~OPTION_NOT_AUTOCOMMIT));
  DBUG_ASSERT(thd_arg->variables.character_set_client->number < 256*256);
  DBUG_ASSERT(thd_arg->variables.collation_connection->number < 256*256);
  DBUG_ASSERT(thd_arg->variables.collation_server->number < 256*256);
  DBUG_ASSERT(thd_arg->variables.character_set_client->mbminlen == 1);
  int2store(charset, thd_arg->variables.character_set_client->number);
  int2store(charset+2, thd_arg->variables.collation_connection->number);
  int2store(charset+4, thd_arg->variables.collation_server->number);
  if (thd_arg->time_zone_used)
  {
    /*
      Note that our event becomes dependent on the Time_zone object
      representing the time zone. Fortunately such objects are never deleted
      or changed during mysqld's lifetime.
    */
    time_zone_len= thd_arg->variables.time_zone->get_name()->length();
    time_zone_str= thd_arg->variables.time_zone->get_name()->ptr();
  }
  else
    time_zone_len= 0;

  /*
    In what follows, we define in which cache, trx-cache or stmt-cache,
    this Query Log Event will be written to.

    If ignore_cmd_internals is defined, we rely on the is_trans flag to
    choose the cache and this is done in the base class Log_event. False
    means that the stmt-cache will be used and upon statement commit/rollback
    the cache will be flushed to disk. True means that the trx-cache will
    be used and upon transaction commit/rollback the cache will be flushed
    to disk.

    If set immediate cache is defined, for convenience, we automatically
    use the stmt-cache. This mean that the statement will be written
    to the stmt-cache and immediately flushed to disk without waiting
    for a commit/rollback notification.

    For example, the cluster/ndb captures a request to execute a DDL
    statement and synchronously propagate it to all available MySQL
    servers. Unfortunately, the current protocol assumes that the
    generated events are immediately written to diks and does not check
    for commit/rollback.

    Upon dropping a connection, DDLs (i.e. DROP TEMPORARY TABLE) are
    generated and in this case the statements have the immediate flag
    set because there is no commit/rollback.

    If the immediate flag is not set, the decision on the cache is based
    on the current statement and the flag is_trans, which indicates if
    a transactional engine was updated. 

    Statements are classifed as row producers (i.e. can_generate_row_events())
    or non-row producers. Non-row producers, DDL in general, are treated
    as the immediate flag was set and for convenience are written to the
    stmt-cache and immediately flushed to disk. 

    Row producers are handled in general according to the is_trans flag.
    False means that the stmt-cache will be used and upon statement
    commit/rollback the cache will be flushed to disk. True means that the
    trx-cache will be used and upon transaction commit/rollback the cache
    will be flushed to disk.

    Unfortunately, there are exceptions to this non-row and row producer
    rules:

      . The SAVEPOINT, ROLLBACK TO SAVEPOINT, RELEASE SAVEPOINT does not
        have the flag is_trans set because there is no updated engine but
        must be written to the trx-cache.

      . SET If auto-commit is on, it must not go through a cache.

      . CREATE TABLE is classfied as non-row producer but CREATE TEMPORARY
        must be handled as row producer.

      . DROP TABLE is classfied as non-row producer but DROP TEMPORARY
        must be handled as row producer.

    Finally, some statements that does not have the flag is_trans set may
    be written to the trx-cache based on the following criteria:

      . updated both a transactional and a non-transactional engine (i.e.
        stmt_has_updated_trans_table()).

      . accessed both a transactional and a non-transactional engine and
        is classified as unsafe (i.e. is_mixed_stmt_unsafe()).

      . is executed within a transaction and previously a transactional
        engine was updated and the flag binlog_direct_non_trans_update
        is set.
  */
  if (ignore_cmd_internals)
    return;

  /*
    TRUE defines that the trx-cache must be used.
  */
  bool cmd_can_generate_row_events= FALSE;
  /*
    TRUE defines that the trx-cache must be used.
  */
  bool cmd_must_go_to_trx_cache= FALSE;
   
  LEX *lex= thd->lex;
  if (!immediate)
  {
    switch (lex->sql_command)
    {
      case SQLCOM_DROP_TABLE:
        cmd_can_generate_row_events= lex->drop_temporary &&
                                     thd->in_multi_stmt_transaction_mode();
      break;
      case SQLCOM_CREATE_TABLE:
        cmd_must_go_to_trx_cache= lex->select_lex->item_list.elements &&
                                  thd->is_current_stmt_binlog_format_row();
        cmd_can_generate_row_events= 
          ((lex->create_info.options & HA_LEX_CREATE_TMP_TABLE) &&
            thd->in_multi_stmt_transaction_mode()) || cmd_must_go_to_trx_cache;
        break;
      case SQLCOM_SET_OPTION:
        if (lex->autocommit)
          cmd_can_generate_row_events= cmd_must_go_to_trx_cache= FALSE;
        else
          cmd_can_generate_row_events= TRUE;
        break;
      case SQLCOM_RELEASE_SAVEPOINT:
      case SQLCOM_ROLLBACK_TO_SAVEPOINT:
      case SQLCOM_SAVEPOINT:
        cmd_can_generate_row_events= cmd_must_go_to_trx_cache= TRUE;
        break;
      default:
        cmd_can_generate_row_events= sqlcom_can_generate_row_events(thd);
        break;
    }
  }
  
  if (cmd_can_generate_row_events)
  {
    cmd_must_go_to_trx_cache= cmd_must_go_to_trx_cache || using_trans;
    if (cmd_must_go_to_trx_cache || stmt_has_updated_trans_table(thd) ||
        thd->lex->is_mixed_stmt_unsafe(thd->in_multi_stmt_transaction_mode(),
                                       thd->variables.binlog_direct_non_trans_update,
                                       trans_has_updated_trans_table(thd),
                                       thd->tx_isolation) ||
        (!thd->variables.binlog_direct_non_trans_update && trans_has_updated_trans_table(thd)))
    {
      event_logging_type= Log_event::EVENT_NORMAL_LOGGING; 
      event_cache_type= Log_event::EVENT_TRANSACTIONAL_CACHE;
    }
    else
    {
      event_logging_type= Log_event::EVENT_NORMAL_LOGGING; 
      event_cache_type= Log_event::EVENT_STMT_CACHE;
    }
  }
  else
  {
    event_logging_type= Log_event::EVENT_IMMEDIATE_LOGGING;
    event_cache_type= Log_event::EVENT_STMT_CACHE;
  }

  DBUG_ASSERT(event_cache_type != Log_event::EVENT_INVALID_CACHE);
  DBUG_ASSERT(event_logging_type != Log_event::EVENT_INVALID_LOGGING);
  DBUG_PRINT("info",("Query_log_event has flags2: %lu  sql_mode: %llu",
                     (ulong) flags2, (ulonglong) sql_mode));
}
#endif /* MYSQL_CLIENT */


/**
  This is used by the SQL slave thread to prepare the event before execution.
*/
Query_log_event::Query_log_event(const char* buf, uint event_len,
                                 const Format_description_event
                                 *description_event,
                                 Log_event_type event_type)
  :binary_log::Query_event(buf, event_len, description_event, event_type),
   Log_event(header(), footer())
{
  DBUG_ENTER("Query_log_event::Query_log_event(char*,...)");
  slave_proxy_id= thread_id;
  exec_time= query_exec_time;

  ulong buf_len= catalog_len + 1 +
                  time_zone_len + 1 +
                  user_len + 1 +
                  host_len + 1 +
                  data_len + 1;
#if !defined(MYSQL_CLIENT)
  buf_len+= sizeof(size_t)/*for db_len */ + db_len + 1 + QUERY_CACHE_FLAGS_SIZE;
#endif

  if (!(data_buf = (Log_event_header::Byte*) my_malloc(key_memory_log_event,
                                                       buf_len, MYF(MY_WME))))
    DBUG_VOID_RETURN;
  /*
    The data buffer is used by the slave SQL thread while applying
    the event. The catalog, time_zone)str, user, host, db, query
    are pointers to this data_buf. The function call below, points these
    const pointers to the data buffer.
  */
  if (!(fill_data_buf(data_buf, buf_len)))
    DBUG_VOID_RETURN;

<<<<<<< HEAD
  if(query != 0)
    is_valid_param= true;
=======
  /* variable-part: the status vars; only in MySQL 5.0  */
  
  start= (Log_event::Byte*) (buf+post_header_len);
  end= (const Log_event::Byte*) (start+status_vars_len);
  for (const Log_event::Byte* pos= start; pos < end;)
  {
    switch (*pos++) {
    case Q_FLAGS2_CODE:
      CHECK_SPACE(pos, end, 4);
      flags2_inited= 1;
      flags2= uint4korr(pos);
      DBUG_PRINT("info",("In Query_log_event, read flags2: %lu", (ulong) flags2));
      pos+= 4;
      break;
    case Q_SQL_MODE_CODE:
    {
#ifndef DBUG_OFF
      char buff[22];
#endif
      CHECK_SPACE(pos, end, 8);
      sql_mode_inited= 1;
      sql_mode= uint8korr(pos);
      DBUG_PRINT("info",("In Query_log_event, read sql_mode: %s",
			 llstr(sql_mode, buff)));
      pos+= 8;
      break;
    }
    case Q_CATALOG_NZ_CODE:
      DBUG_PRINT("info", ("case Q_CATALOG_NZ_CODE; pos: 0x%lx; end: 0x%lx",
                          (ulong) pos, (ulong) end));
      if (get_str_len_and_pointer(&pos, &catalog, &catalog_len, end))
      {
        DBUG_PRINT("info", ("query= 0"));
        query= 0;
        DBUG_VOID_RETURN;
      }
      break;
    case Q_AUTO_INCREMENT:
      CHECK_SPACE(pos, end, 4);
      auto_increment_increment= uint2korr(pos);
      auto_increment_offset=    uint2korr(pos+2);
      pos+= 4;
      break;
    case Q_CHARSET_CODE:
    {
      CHECK_SPACE(pos, end, 6);
      charset_inited= 1;
      memcpy(charset, pos, 6);
      pos+= 6;
      break;
    }
    case Q_TIME_ZONE_CODE:
    {
      if (get_str_len_and_pointer(&pos, &time_zone_str, &time_zone_len, end))
      {
        DBUG_PRINT("info", ("Q_TIME_ZONE_CODE: query= 0"));
        query= 0;
        DBUG_VOID_RETURN;
      }
      break;
    }
    case Q_CATALOG_CODE: /* for 5.0.x where 0<=x<=3 masters */
      CHECK_SPACE(pos, end, 1);
      if ((catalog_len= *pos))
        catalog= (char*) pos+1;                           // Will be copied later
      CHECK_SPACE(pos, end, catalog_len + 2);
      pos+= catalog_len+2; // leap over end 0
      catalog_nz= 0; // catalog has end 0 in event
      break;
    case Q_LC_TIME_NAMES_CODE:
      CHECK_SPACE(pos, end, 2);
      lc_time_names_number= uint2korr(pos);
      pos+= 2;
      break;
    case Q_CHARSET_DATABASE_CODE:
      CHECK_SPACE(pos, end, 2);
      charset_database_number= uint2korr(pos);
      pos+= 2;
      break;
    case Q_TABLE_MAP_FOR_UPDATE_CODE:
      CHECK_SPACE(pos, end, 8);
      table_map_for_update= uint8korr(pos);
      pos+= 8;
      break;
    case Q_MASTER_DATA_WRITTEN_CODE:
      CHECK_SPACE(pos, end, 4);
      data_written= master_data_written= uint4korr(pos);
      pos+= 4;
      break;
    case Q_MICROSECONDS:
    {
      CHECK_SPACE(pos, end, 3);
      when.tv_usec= uint3korr(pos);
      pos+= 3;
      break;
    }
    case Q_INVOKER:
    {
      CHECK_SPACE(pos, end, 1);
      user.length= *pos++;
      CHECK_SPACE(pos, end, user.length);
      user.str= (char *)pos;
      if (user.length == 0)
        user.str= (char *)"";
      pos+= user.length;

      CHECK_SPACE(pos, end, 1);
      host.length= *pos++;
      CHECK_SPACE(pos, end, host.length);
      host.str= (char *)pos;
      if (host.length == 0)
        host.str= (char *)"";
      pos+= host.length;
      break;
    }
    case Q_UPDATED_DB_NAMES:
    {
      uchar i= 0;
      CHECK_SPACE(pos, end, 1);
      mts_accessed_dbs= *pos++;
      /* 
         Notice, the following check is positive also in case of
         the master's MAX_DBS_IN_EVENT_MTS > the slave's one and the event 
         contains e.g the master's MAX_DBS_IN_EVENT_MTS db:s.
      */
      if (mts_accessed_dbs > MAX_DBS_IN_EVENT_MTS)
      {
        mts_accessed_dbs= OVER_MAX_DBS_IN_EVENT_MTS;
        break;
      }

      DBUG_ASSERT(mts_accessed_dbs != 0);

      for (i= 0; i < mts_accessed_dbs && pos < start + status_vars_len; i++)
      {
        DBUG_EXECUTE_IF("query_log_event_mts_corrupt_db_names",
                        {
                          if (mts_accessed_dbs == 2)
                          {
                            DBUG_ASSERT(pos[sizeof("d?") - 1] == 0);
                            ((char*) pos)[sizeof("d?") - 1]= 'a';
                          }});
        strncpy(mts_accessed_db_names[i], (char*) pos,
                min<ulong>(NAME_LEN, start + status_vars_len - pos));
        mts_accessed_db_names[i][NAME_LEN - 1]= 0;
        pos+= 1 + strlen((const char*) pos);
      }
      if (i != mts_accessed_dbs || pos > start + status_vars_len)
        DBUG_VOID_RETURN;
      break;
    }
    default:
      /* That's why you must write status vars in growing order of code */
      DBUG_PRINT("info",("Query_log_event has unknown status vars (first has\
 code: %u), skipping the rest of them", (uint) *(pos-1)));
      pos= (const uchar*) end;                         // Break loop
    }
  }
>>>>>>> 39ab6439

  /**
    The buffer contains the following:
    +--------+-----------+------+------+---------+----+-------+
    | catlog | time_zone | user | host | db name | \0 | Query |
    +--------+-----------+------+------+---------+----+-------+

    To support the query cache we append the following buffer to the above
    +-------+----------------------------------------+-------+
    |db len | uninitiatlized space of size of db len | FLAGS |
    +-------+----------------------------------------+-------+

    The area of buffer starting from Query field all the way to the end belongs
    to the Query buffer and its structure is described in alloc_query() in
    sql_parse.cc

    We append the db length at the end of the buffer. This will be used by
    Query_cache::send_result_to_client() in case the query cache is On.
   */
#if !defined(MYSQL_CLIENT)
  size_t db_length= db_len;
  memcpy(data_buf + query_data_written, &db_length, sizeof(size_t));
#endif
  DBUG_VOID_RETURN;
}


#ifdef MYSQL_CLIENT
/**
  Query_log_event::print().

  @todo
    print the catalog ??
*/
void Query_log_event::print_query_header(IO_CACHE* file,
					 PRINT_EVENT_INFO* print_event_info)
{
  // TODO: print the catalog ??
  char buff[48], *end;  // Enough for "SET TIMESTAMP=1305535348.123456"
  char quoted_id[1+ 2*FN_REFLEN+ 2];
  size_t quoted_len= 0;
  bool different_db= true;
  uint32 tmp;

  if (!print_event_info->short_form)
  {
    print_header(file, print_event_info, FALSE);
    my_b_printf(file, "\t%s\tthread_id=%lu\texec_time=%lu\terror_code=%d\n",
                get_type_str(), (ulong) thread_id, (ulong) exec_time,
                error_code);
  }

  bool suppress_use_flag= is_binlog_rewrite_db(db);
  if ((common_header->flags & LOG_EVENT_SUPPRESS_USE_F))
  {
    if (!is_trans_keyword())
      print_event_info->db[0]= '\0';
  }

/*
  option_rewrite_set is used to check whether the USE DATABASE command needs
  to be suppressed or not.
  Suppress if the database being processed is in the list of database that
  needs to be rewritten. Skip otherwise.
*/
  else if (db && !suppress_use_flag)
  {
#ifdef MYSQL_SERVER
    quoted_len= my_strmov_quoted_identifier(this->thd, (char*)quoted_id, db, 0);
#else
    quoted_len= my_strmov_quoted_identifier((char*)quoted_id, db);
#endif
    quoted_id[quoted_len]= '\0';
    different_db= memcmp(print_event_info->db, db, db_len + 1);
    if (different_db)
      memcpy(print_event_info->db, db, db_len + 1);
    if (db[0] && different_db) 
      my_b_printf(file, "use %s%s\n", quoted_id, print_event_info->delimiter);
  }

  end= int10_to_str((long)common_header->when.tv_sec,
                    my_stpcpy(buff,"SET TIMESTAMP="),10);
  if (common_header->when.tv_usec)
    end+= sprintf(end, ".%06d", (int) common_header->when.tv_usec);
  end= my_stpcpy(end, print_event_info->delimiter);
  *end++='\n';
  DBUG_ASSERT(end < buff + sizeof(buff));
  my_b_write(file, (uchar*) buff, (uint) (end-buff));
  if ((!print_event_info->thread_id_printed ||
       ((common_header->flags & LOG_EVENT_THREAD_SPECIFIC_F) &&
        thread_id != print_event_info->thread_id)))
  {
    // If --short-form, print deterministic value instead of pseudo_thread_id.
    my_b_printf(file,"SET @@session.pseudo_thread_id=%lu%s\n",
                short_form ? 999999999 : (ulong)thread_id,
                print_event_info->delimiter);
    print_event_info->thread_id= thread_id;
    print_event_info->thread_id_printed= 1;
  }

  /*
    If flags2_inited==0, this is an event from 3.23 or 4.0; nothing to
    print (remember we don't produce mixed relay logs so there cannot be
    5.0 events before that one so there is nothing to reset).
  */
  if (likely(flags2_inited)) /* likely as this will mainly read 5.0 logs */
  {
    /* tmp is a bitmask of bits which have changed. */
    if (likely(print_event_info->flags2_inited)) 
      /* All bits which have changed */
      tmp= (print_event_info->flags2) ^ flags2;
    else /* that's the first Query event we read */
    {
      print_event_info->flags2_inited= 1;
      tmp= ~((uint32)0); /* all bits have changed */
    }

    if (unlikely(tmp)) /* some bits have changed */
    {
      bool need_comma= 0;
      my_b_printf(file, "SET ");
      print_set_option(file, tmp, OPTION_NO_FOREIGN_KEY_CHECKS, ~flags2,
                       "@@session.foreign_key_checks", &need_comma);
      print_set_option(file, tmp, OPTION_AUTO_IS_NULL, flags2,
                       "@@session.sql_auto_is_null", &need_comma);
      print_set_option(file, tmp, OPTION_RELAXED_UNIQUE_CHECKS, ~flags2,
                       "@@session.unique_checks", &need_comma);
      print_set_option(file, tmp, OPTION_NOT_AUTOCOMMIT, ~flags2,
                       "@@session.autocommit", &need_comma);
      my_b_printf(file,"%s\n", print_event_info->delimiter);
      print_event_info->flags2= flags2;
    }
  }

  /*
    Now the session variables;
    it's more efficient to pass SQL_MODE as a number instead of a
    comma-separated list.
    FOREIGN_KEY_CHECKS, SQL_AUTO_IS_NULL, UNIQUE_CHECKS are session-only
    variables (they have no global version; they're not listed in
    sql_class.h), The tests below work for pure binlogs or pure relay
    logs. Won't work for mixed relay logs but we don't create mixed
    relay logs (that is, there is no relay log with a format change
    except within the 3 first events, which mysqlbinlog handles
    gracefully). So this code should always be good.
  */

  if (likely(sql_mode_inited) &&
      (unlikely(print_event_info->sql_mode != sql_mode ||
                !print_event_info->sql_mode_inited)))
  {
    my_b_printf(file,"SET @@session.sql_mode=%lu%s\n",
                (ulong)sql_mode, print_event_info->delimiter);
    print_event_info->sql_mode= sql_mode;
    print_event_info->sql_mode_inited= 1;
  }
  if (print_event_info->auto_increment_increment != auto_increment_increment ||
      print_event_info->auto_increment_offset != auto_increment_offset)
  {
    my_b_printf(file,"SET @@session.auto_increment_increment=%u, @@session.auto_increment_offset=%u%s\n",
                auto_increment_increment,auto_increment_offset,
                print_event_info->delimiter);
    print_event_info->auto_increment_increment= auto_increment_increment;
    print_event_info->auto_increment_offset=    auto_increment_offset;
  }

  /* TODO: print the catalog when we feature SET CATALOG */

  if (likely(charset_inited) &&
      (unlikely(!print_event_info->charset_inited ||
                memcmp(print_event_info->charset, charset, 6))))
  {
    char *charset_p= charset; // Avoid type-punning warning.
    CHARSET_INFO *cs_info= get_charset(uint2korr(charset_p), MYF(MY_WME));
    if (cs_info)
    {
      /* for mysql client */
      my_b_printf(file, "/*!\\C %s */%s\n",
                  cs_info->csname, print_event_info->delimiter);
    }
    my_b_printf(file,"SET "
                "@@session.character_set_client=%d,"
                "@@session.collation_connection=%d,"
                "@@session.collation_server=%d"
                "%s\n",
                uint2korr(charset_p),
                uint2korr(charset+2),
                uint2korr(charset+4),
                print_event_info->delimiter);
    memcpy(print_event_info->charset, charset, 6);
    print_event_info->charset_inited= 1;
  }
  if (time_zone_len)
  {
    if (memcmp(print_event_info->time_zone_str,
               time_zone_str, time_zone_len+1))
    {
      my_b_printf(file,"SET @@session.time_zone='%s'%s\n",
                  time_zone_str, print_event_info->delimiter);
      memcpy(print_event_info->time_zone_str, time_zone_str, time_zone_len+1);
    }
  }
  if (lc_time_names_number != print_event_info->lc_time_names_number)
  {
    my_b_printf(file, "SET @@session.lc_time_names=%d%s\n",
                lc_time_names_number, print_event_info->delimiter);
    print_event_info->lc_time_names_number= lc_time_names_number;
  }
  if (charset_database_number != print_event_info->charset_database_number)
  {
    if (charset_database_number)
      my_b_printf(file, "SET @@session.collation_database=%d%s\n",
                  charset_database_number, print_event_info->delimiter);
    else
      my_b_printf(file, "SET @@session.collation_database=DEFAULT%s\n",
                  print_event_info->delimiter);
    print_event_info->charset_database_number= charset_database_number;
  }
}


void Query_log_event::print(FILE* file, PRINT_EVENT_INFO* print_event_info)
{
  IO_CACHE *const head= &print_event_info->head_cache;

  /**
    reduce the size of io cache so that the write function is called
    for every call to my_b_write().
   */
  DBUG_EXECUTE_IF ("simulate_file_write_error",
                   {head->write_pos= head->write_end- 500;});
  print_query_header(head, print_event_info);
  my_b_write(head, (uchar*) query, q_len);
  my_b_printf(head, "\n%s\n", print_event_info->delimiter);
}
#endif /* MYSQL_CLIENT */

#if defined(HAVE_REPLICATION) && !defined(MYSQL_CLIENT)

/**
   Associating slave Worker thread to a subset of temporary tables.

   @param thd_arg THD instance pointer
   @param rli     Relay_log_info of the worker
*/
void Query_log_event::attach_temp_tables_worker(THD *thd_arg,
                                                const Relay_log_info* rli)
{
  rli->current_mts_submode->attach_temp_tables(thd_arg, rli, this);
}

/**
   Dissociating slave Worker thread from its thd->temporary_tables
   to possibly update the involved entries of db-to-worker hash
   with new values of temporary_tables.

   @param thd_arg THD instance pointer
   @param rli     relay log info of the worker thread
*/
void Query_log_event::detach_temp_tables_worker(THD *thd_arg,
                                                const Relay_log_info *rli)
{
  rli->current_mts_submode->detach_temp_tables(thd_arg, rli, this);
}

/*
  Query_log_event::do_apply_event()
*/
int Query_log_event::do_apply_event(Relay_log_info const *rli)
{
  return do_apply_event(rli, query, q_len);
}

/*
  is_silent_error

  Return true if the thread has an error which should be
  handled silently
*/
  
static bool is_silent_error(THD* thd)
{
  DBUG_ENTER("is_silent_error");
  Diagnostics_area::Sql_condition_iterator it=
    thd->get_stmt_da()->sql_conditions();
  const Sql_condition *err;
  while ((err= it++))
  {
    DBUG_PRINT("info", ("has condition %d %s", err->mysql_errno(),
                        err->message_text()));
    switch (err->mysql_errno())
    {
    case ER_SLAVE_SILENT_RETRY_TRANSACTION:
    {
      DBUG_RETURN(true);
    }
    default:
      break;
    }
  }
  DBUG_RETURN(false);
}

/**
  @todo
  Compare the values of "affected rows" around here. Something
  like:
  @code
     if ((uint32) affected_in_event != (uint32) affected_on_slave)
     {
     sql_print_error("Slave: did not get the expected number of affected \
     rows running query from master - expected %d, got %d (this numbers \
     should have matched modulo 4294967296).", 0, ...);
     thd->query_error = 1;
     }
  @endcode
  We may also want an option to tell the slave to ignore "affected"
  mismatch. This mismatch could be implemented with a new ER_ code, and
  to ignore it you would use --slave-skip-errors...
*/
int Query_log_event::do_apply_event(Relay_log_info const *rli,
                                      const char *query_arg, size_t q_len_arg)
{
  DBUG_ENTER("Query_log_event::do_apply_event");
  int expected_error,actual_error= 0;
  HA_CREATE_INFO db_options;

  DBUG_PRINT("info", ("query=%s", query));

  /*
    Colleagues: please never free(thd->catalog) in MySQL. This would
    lead to bugs as here thd->catalog is a part of an alloced block,
    not an entire alloced block (see
    Query_log_event::do_apply_event()). Same for thd->db().str.  Thank
    you.
  */

  if (catalog_len)
  {
    LEX_CSTRING catalog_lex_cstr= { catalog, catalog_len};
    thd->set_catalog(catalog_lex_cstr);
  }
  else
    thd->set_catalog(EMPTY_CSTR);

  set_thd_db(thd, db, db_len);

  /*
    Setting the character set and collation of the current database thd->db.
   */
  load_db_opt_by_name(thd, thd->db().str, &db_options);
  if (db_options.default_table_charset)
    thd->db_charset= db_options.default_table_charset;
  thd->variables.auto_increment_increment= auto_increment_increment;
  thd->variables.auto_increment_offset=    auto_increment_offset;

  /*
    todo: such cleanup should not be specific to Query event and therefore
          is preferable at a common with other event pre-execution point
  */
  clear_all_errors(thd, const_cast<Relay_log_info*>(rli));
  if (strcmp("COMMIT", query) == 0 && rli->tables_to_lock != NULL)
  {
    /*
      Cleaning-up the last statement context:
      the terminal event of the current statement flagged with
      STMT_END_F got filtered out in ndb circular replication.
    */
    int error;
    char llbuff[22];
    if ((error= rows_event_stmt_cleanup(const_cast<Relay_log_info*>(rli), thd)))
    {
      const_cast<Relay_log_info*>(rli)->report(ERROR_LEVEL, error,
                  "Error in cleaning up after an event preceding the commit; "
                  "the group log file/position: %s %s",
                  const_cast<Relay_log_info*>(rli)->get_group_master_log_name(),
                  llstr(const_cast<Relay_log_info*>(rli)->get_group_master_log_pos(),
                        llbuff));
    }
    /*
      Executing a part of rli->stmt_done() logics that does not deal
      with group position change. The part is redundant now but is 
      future-change-proof addon, e.g if COMMIT handling will start checking
      invariants like IN_STMT flag must be off at committing the transaction.
    */
    const_cast<Relay_log_info*>(rli)->inc_event_relay_log_pos();
    const_cast<Relay_log_info*>(rli)->clear_flag(Relay_log_info::IN_STMT);
  }
  else
  {
    const_cast<Relay_log_info*>(rli)->slave_close_thread_tables(thd);
  }

  /*
    Note:   We do not need to execute reset_one_shot_variables() if this
            db_ok() test fails.
    Reason: The db stored in binlog events is the same for SET and for
            its companion query.  If the SET is ignored because of
            db_ok(), the companion query will also be ignored, and if
            the companion query is ignored in the db_ok() test of
            ::do_apply_event(), then the companion SET also have so
            we don't need to reset_one_shot_variables().
  */
  {
    thd->set_time(&(common_header->when));
    thd->set_query(query_arg, q_len_arg);
    thd->set_query_id(next_query_id());
    thd->variables.pseudo_thread_id= thread_id;		// for temp tables
    attach_temp_tables_worker(thd, rli);
    DBUG_PRINT("query",("%s", thd->query().str));

    if (ignored_error_code((expected_error= error_code)) ||
	!unexpected_error_code(expected_error))
    {
      if (flags2_inited)
        /*
          all bits of thd->variables.option_bits which are 1 in OPTIONS_WRITTEN_TO_BIN_LOG
          must take their value from flags2.
        */
        thd->variables.option_bits= flags2|(thd->variables.option_bits & ~OPTIONS_WRITTEN_TO_BIN_LOG);
      /*
        else, we are in a 3.23/4.0 binlog; we previously received a
        Rotate_log_event which reset thd->variables.option_bits and sql_mode etc, so
        nothing to do.
      */
      /*
        We do not replicate MODE_NO_DIR_IN_CREATE. That is, if the master is a
        slave which runs with SQL_MODE=MODE_NO_DIR_IN_CREATE, this should not
        force us to ignore the dir too. Imagine you are a ring of machines, and
        one has a disk problem so that you temporarily need
        MODE_NO_DIR_IN_CREATE on this machine; you don't want it to propagate
        elsewhere (you don't want all slaves to start ignoring the dirs).
      */
      if (sql_mode_inited)
        thd->variables.sql_mode=
          (sql_mode_t) ((thd->variables.sql_mode & MODE_NO_DIR_IN_CREATE) |
                       (sql_mode & ~(ulonglong) MODE_NO_DIR_IN_CREATE));
      if (charset_inited)
      {
        if (rli->cached_charset_compare(charset))
        {
          char *charset_p= charset; // Avoid type-punning warning.
          /* Verify that we support the charsets found in the event. */
          if (!(thd->variables.character_set_client=
                get_charset(uint2korr(charset_p), MYF(MY_WME))) ||
              !(thd->variables.collation_connection=
                get_charset(uint2korr(charset+2), MYF(MY_WME))) ||
              !(thd->variables.collation_server=
                get_charset(uint2korr(charset+4), MYF(MY_WME))))
          {
            /*
              We updated the thd->variables with nonsensical values (0). Let's
              set them to something safe (i.e. which avoids crash), and we'll
              stop with EE_UNKNOWN_CHARSET in compare_errors (unless set to
              ignore this error).
            */
            set_slave_thread_default_charset(thd, rli);
            goto compare_errors;
          }
          thd->update_charset(); // for the charset change to take effect
          /*
            Reset thd->query_string.cs to the newly set value.
            Note, there is a small flaw here. For a very short time frame
            if the new charset is different from the old charset and
            if another thread executes "SHOW PROCESSLIST" after
            the above thd->set_query() and before this thd->set_query(),
            and if the current query has some non-ASCII characters,
            the another thread may see some '?' marks in the PROCESSLIST
            result. This should be acceptable now. This is a reminder
            to fix this if any refactoring happens here sometime.
          */
          thd->set_query(query_arg, q_len_arg);
        }
      }
      if (time_zone_len)
      {
        String tmp(time_zone_str, time_zone_len, &my_charset_bin);
        if (!(thd->variables.time_zone= my_tz_find(thd, &tmp)))
        {
          my_error(ER_UNKNOWN_TIME_ZONE, MYF(0), tmp.c_ptr());
          thd->variables.time_zone= global_system_variables.time_zone;
          goto compare_errors;
        }
      }
      if (lc_time_names_number)
      {
        if (!(thd->variables.lc_time_names=
              my_locale_by_number(lc_time_names_number)))
        {
          my_printf_error(ER_UNKNOWN_ERROR,
                      "Unknown locale: '%d'", MYF(0), lc_time_names_number);
          thd->variables.lc_time_names= &my_locale_en_US;
          goto compare_errors;
        }
      }
      else
        thd->variables.lc_time_names= &my_locale_en_US;
      if (charset_database_number)
      {
        CHARSET_INFO *cs;
        if (!(cs= get_charset(charset_database_number, MYF(0))))
        {
          char buf[20];
          int10_to_str((int) charset_database_number, buf, -10);
          my_error(ER_UNKNOWN_COLLATION, MYF(0), buf);
          goto compare_errors;
        }
        thd->variables.collation_database= cs;
      }
      else
        thd->variables.collation_database= thd->db_charset;

      thd->table_map_for_update= (table_map)table_map_for_update;

      LEX_STRING user_lex= LEX_STRING();
      LEX_STRING host_lex= LEX_STRING();
      if (user)
      {
        user_lex.str= const_cast<char*>(user);
        user_lex.length= strlen(user);
      }
      if (host)
      {
        host_lex.str= const_cast<char*>(host);
        host_lex.length= strlen(host);
      }
      thd->set_invoker(&user_lex, &host_lex);
      /*
        Flag if we need to rollback the statement transaction on
        slave if it by chance succeeds.
        If we expected a non-zero error code and get nothing and,
        it is a concurrency issue or ignorable issue, effects
        of the statement should be rolled back.
      */
      if (expected_error &&
          (ignored_error_code(expected_error) ||
           concurrency_error_code(expected_error)))
      {
        thd->variables.option_bits|= OPTION_MASTER_SQL_ERROR;
      }
      /* Execute the query (note that we bypass dispatch_command()) */
      Parser_state parser_state;
      if (!parser_state.init(thd, thd->query().str, thd->query().length))
      {
        DBUG_ASSERT(thd->m_digest == NULL);
        thd->m_digest= & thd->m_digest_state;
        DBUG_ASSERT(thd->m_statement_psi == NULL);
        thd->m_statement_psi= MYSQL_START_STATEMENT(&thd->m_statement_state,
                                                    stmt_info_rpl.m_key,
                                                    thd->db().str,
                                                    thd->db().length,
                                                    thd->charset(), NULL);
        THD_STAGE_INFO(thd, stage_starting);
        MYSQL_SET_STATEMENT_TEXT(thd->m_statement_psi, thd->query().str,
                                 thd->query().length);
        if (thd->m_digest != NULL)
          thd->m_digest->reset(thd->m_token_array, max_digest_length);

        mysql_parse(thd, &parser_state);
        /* Finalize server status flags after executing a statement. */
        thd->update_server_status();
        log_slow_statement(thd);
      }

      thd->variables.option_bits&= ~OPTION_MASTER_SQL_ERROR;

      /*
        Resetting the enable_slow_log thd variable.

        We need to reset it back to the opt_log_slow_slave_statements
        value after the statement execution (and slow logging
        is done). It might have changed if the statement was an
        admin statement (in which case, down in mysql_parse execution
        thd->enable_slow_log is set to the value of
        opt_log_slow_admin_statements).
      */
      thd->enable_slow_log= opt_log_slow_slave_statements;
    }
    else
    {
      /*
        The query got a really bad error on the master (thread killed etc),
        which could be inconsistent. Parse it to test the table names: if the
        replicate-*-do|ignore-table rules say "this query must be ignored" then
        we exit gracefully; otherwise we warn about the bad error and tell DBA
        to check/fix it.
      */
      if (mysql_test_parse_for_slave(thd))
        clear_all_errors(thd, const_cast<Relay_log_info*>(rli)); /* Can ignore query */
      else
      {
        rli->report(ERROR_LEVEL, ER_ERROR_ON_MASTER, ER(ER_ERROR_ON_MASTER),
                    expected_error, thd->query().str);
        thd->is_slave_error= 1;
      }
      goto end;
    }

    /* If the query was not ignored, it is printed to the general log */
    if (!thd->is_error() ||
        thd->get_stmt_da()->mysql_errno() != ER_SLAVE_IGNORED_TABLE)
    {
      /* log the rewritten query if the query was rewritten 
         and the option to log raw was not set.
        
         There is an assumption here. We assume that query log
         events can never have multi-statement queries, thus the
         parsed statement is the same as the raw one.
       */
      if (opt_general_log_raw || thd->rewritten_query.length() == 0)
        query_logger.general_log_write(thd, COM_QUERY, thd->query().str,
                                       thd->query().length);
      else
        query_logger.general_log_write(thd, COM_QUERY,
                                       thd->rewritten_query.c_ptr_safe(),
                                       thd->rewritten_query.length());
    }

compare_errors:
    /*
      In the slave thread, we may sometimes execute some DROP / * 40005
      TEMPORARY * / TABLE that come from parts of binlogs (likely if we
      use RESET SLAVE or CHANGE MASTER TO), while the temporary table
      has already been dropped. To ignore such irrelevant "table does
      not exist errors", we silently clear the error if TEMPORARY was used.
    */
    if (thd->lex->sql_command == SQLCOM_DROP_TABLE &&
        thd->lex->drop_temporary &&
        thd->is_error() &&
        thd->get_stmt_da()->mysql_errno() == ER_BAD_TABLE_ERROR &&
        !expected_error)
      thd->get_stmt_da()->reset_diagnostics_area();
    /*
      If we expected a non-zero error code, and we don't get the same error
      code, and it should be ignored or is related to a concurrency issue.
    */
    actual_error= thd->is_error() ? thd->get_stmt_da()->mysql_errno() : 0;
    DBUG_PRINT("info",("expected_error: %d  sql_errno: %d",
                       expected_error, actual_error));

    if ((expected_error && expected_error != actual_error &&
         !concurrency_error_code(expected_error)) &&
        !ignored_error_code(actual_error) &&
        !ignored_error_code(expected_error))
    {
      rli->report(ERROR_LEVEL, ER_INCONSISTENT_ERROR, ER(ER_INCONSISTENT_ERROR),
                  ER_THD(thd, expected_error), expected_error,
                  (actual_error ?
                   thd->get_stmt_da()->message_text() :
                   "no error"),
                  actual_error, print_slave_db_safe(db), query_arg);
      thd->is_slave_error= 1;
    }
    /*
      If we get the same error code as expected and it is not a concurrency
      issue, or should be ignored.
    */
    else if ((expected_error == actual_error &&
              !concurrency_error_code(expected_error)) ||
             ignored_error_code(actual_error))
    {
      DBUG_PRINT("info",("error ignored"));
      if (actual_error && ignored_error_code(actual_error))
      {
        if (actual_error == ER_SLAVE_IGNORED_TABLE)
        {
          if (!slave_ignored_err_throttle.log())
            rli->report(INFORMATION_LEVEL, actual_error,
                        "Could not execute %s event. Detailed error: %s;"
                        " Error log throttle is enabled. This error will not be"
                        " displayed for next %lu secs. It will be suppressed",
                        get_type_str(), thd->get_stmt_da()->message_text(),
                        (window_size / 1000000));
        }
        else
          rli->report(INFORMATION_LEVEL, actual_error,
                      "Could not execute %s event. Detailed error: %s;",
                      get_type_str(), thd->get_stmt_da()->message_text());
      }
      clear_all_errors(thd, const_cast<Relay_log_info*>(rli));
      thd->killed= THD::NOT_KILLED;
    }
    /*
      Other cases: mostly we expected no error and get one.
    */
    else if (thd->is_slave_error || thd->is_fatal_error)
    {
      if (!is_silent_error(thd))
      {
        rli->report(ERROR_LEVEL, actual_error,
                    "Error '%s' on query. Default database: '%s'. Query: '%s'",
                    (actual_error ?
                     thd->get_stmt_da()->message_text() :
                     "unexpected success or fatal error"),
                    print_slave_db_safe(thd->db().str), query_arg);
      }
      thd->is_slave_error= 1;
    }

    /*
      TODO: compare the values of "affected rows" around here. Something
      like:
      if ((uint32) affected_in_event != (uint32) affected_on_slave)
      {
      sql_print_error("Slave: did not get the expected number of affected \
      rows running query from master - expected %d, got %d (this numbers \
      should have matched modulo 4294967296).", 0, ...);
      thd->is_slave_error = 1;
      }
      We may also want an option to tell the slave to ignore "affected"
      mismatch. This mismatch could be implemented with a new ER_ code, and
      to ignore it you would use --slave-skip-errors...

      To do the comparison we need to know the value of "affected" which the
      above mysql_parse() computed. And we need to know the value of
      "affected" in the master's binlog. Both will be implemented later. The
      important thing is that we now have the format ready to log the values
      of "affected" in the binlog. So we can release 5.0.0 before effectively
      logging "affected" and effectively comparing it.
    */
  } /* End of if (db_ok(... */

  {
    /**
      The following failure injecion works in cooperation with tests
      setting @@global.debug= 'd,stop_slave_middle_group'.
      The sql thread receives the killed status and will proceed
      to shutdown trying to finish incomplete events group.
    */

    // TODO: address the middle-group killing in MTS case

    DBUG_EXECUTE_IF("stop_slave_middle_group",
                    if (strcmp("COMMIT", query) != 0 &&
                        strcmp("BEGIN", query) != 0)
                    {
                      if (thd->get_transaction()->cannot_safely_rollback(
                          Transaction_ctx::SESSION))
                        const_cast<Relay_log_info*>(rli)->abort_slave= 1;
                    };);
  }

end:

  if (thd->temporary_tables)
    detach_temp_tables_worker(thd, rli);
  /*
    Probably we have set thd->query, thd->db, thd->catalog to point to places
    in the data_buf of this event. Now the event is going to be deleted
    probably, so data_buf will be freed, so the thd->... listed above will be
    pointers to freed memory.
    So we must set them to 0, so that those bad pointers values are not later
    used. Note that "cleanup" queries like automatic DROP TEMPORARY TABLE
    don't suffer from these assignments to 0 as DROP TEMPORARY
    TABLE uses the db.table syntax.
  */
  thd->set_catalog(NULL_CSTR);
  thd->set_db(NULL_CSTR);                 /* will free the current database */
  thd->reset_query();
  thd->lex->sql_command= SQLCOM_END;
  DBUG_PRINT("info", ("end: query= 0"));

  /* Mark the statement completed. */
  MYSQL_END_STATEMENT(thd->m_statement_psi, thd->get_stmt_da());
  thd->m_statement_psi= NULL;
  thd->m_digest= NULL;

  /*
    As a disk space optimization, future masters will not log an event for
    LAST_INSERT_ID() if that function returned 0 (and thus they will be able
    to replace the THD::stmt_depends_on_first_successful_insert_id_in_prev_stmt
    variable by (THD->first_successful_insert_id_in_prev_stmt > 0) ; with the
    resetting below we are ready to support that.
  */
  thd->first_successful_insert_id_in_prev_stmt_for_binlog= 0;
  thd->first_successful_insert_id_in_prev_stmt= 0;
  thd->stmt_depends_on_first_successful_insert_id_in_prev_stmt= 0;
  free_root(thd->mem_root,MYF(MY_KEEP_PREALLOC));
  DBUG_RETURN(thd->is_slave_error);
}

int Query_log_event::do_update_pos(Relay_log_info *rli)
{
  /*
    Note that we will not increment group* positions if we are just
    after a SET ONE_SHOT, because SET ONE_SHOT should not be separated
    from its following updating query.
  */
  int ret= Log_event::do_update_pos(rli);

  DBUG_EXECUTE_IF("crash_after_commit_and_update_pos",
       if (!strcmp("COMMIT", query))
       {
         sql_print_information("Crashing crash_after_commit_and_update_pos.");
         rli->flush_info(true);
         ha_flush_logs(0); 
         DBUG_SUICIDE();
       }
  );
  
  return ret;
}


Log_event::enum_skip_reason
Query_log_event::do_shall_skip(Relay_log_info *rli)
{
  DBUG_ENTER("Query_log_event::do_shall_skip");
  DBUG_PRINT("debug", ("query: %s; q_len: %d", query, static_cast<int>(q_len)));
  DBUG_ASSERT(query && q_len > 0);

  if (rli->slave_skip_counter > 0)
  {
    if (strcmp("BEGIN", query) == 0)
    {
      thd->variables.option_bits|= OPTION_BEGIN;
      DBUG_RETURN(Log_event::continue_group(rli));
    }

    if (strcmp("COMMIT", query) == 0 || strcmp("ROLLBACK", query) == 0)
    {
      thd->variables.option_bits&= ~OPTION_BEGIN;
      DBUG_RETURN(Log_event::EVENT_SKIP_COUNT);
    }
  }
  Log_event::enum_skip_reason ret= Log_event::do_shall_skip(rli);
  DBUG_RETURN(ret);
}

#endif

/**
   Return the query string pointer (and its size) from a Query log event
   using only the event buffer (we don't instantiate a Query_log_event
   object for this).

   @param buf               Pointer to the event buffer.
   @param length            The size of the event buffer.
   @param description_event The description event of the master which logged
                            the event.
   @param[out] query        The pointer to receive the query pointer.

   @return                  The size of the query.
*/
size_t Query_log_event::get_query(const char *buf, size_t length,
                                  const Format_description_log_event *fd_event,
                                  char** query)
{
  DBUG_ASSERT((Log_event_type)buf[EVENT_TYPE_OFFSET] ==
              binary_log::QUERY_EVENT);

  char db_len;                                  /* size of db name */
  uint status_vars_len= 0;                      /* size of status_vars */
  size_t qlen;                                  /* size of the query */
  int checksum_size= 0;                         /* size of trailing checksum */
  const char *end_of_query;

  uint common_header_len= fd_event->common_header_len;
  uint query_header_len= fd_event->post_header_len[binary_log::QUERY_EVENT-1];

  /* Error if the event content is too small */
  if (length < (common_header_len + query_header_len))
    goto err;

  /* Skip the header */
  buf+= common_header_len;

  /* Check if there are status variables in the event */
  if ((query_header_len - QUERY_HEADER_MINIMAL_LEN) > 0)
  {
    status_vars_len= uint2korr(buf + Q_STATUS_VARS_LEN_OFFSET);
  }

  /* Check if the event has trailing checksum */
  if (fd_event->common_footer->checksum_alg != binary_log::BINLOG_CHECKSUM_ALG_OFF)
    checksum_size= 4;

  db_len= (uint)buf[Q_DB_LEN_OFFSET];

  /* Error if the event content is too small */
  if (length < (common_header_len + query_header_len +
                db_len + 1 + status_vars_len + checksum_size))
    goto err;

  *query= (char *)buf + query_header_len + db_len + 1 + status_vars_len;

  /* Calculate the query length */
  end_of_query= buf + (length - common_header_len) - /* we skipped the header */
                checksum_size;
  qlen= end_of_query - *query;
  return qlen;

err:
  *query= NULL;
  return 0;
}


/**************************************************************************
	Start_log_event_v3 methods
**************************************************************************/
#ifndef MYSQL_CLIENT
Start_log_event_v3::Start_log_event_v3()
  : binary_log::Start_event_v3(),
    Log_event(header(), footer(), Log_event::EVENT_INVALID_CACHE,
              Log_event::EVENT_INVALID_LOGGING)
{
  is_valid_param= true;
}
#endif

/*
  Start_log_event_v3::pack_info()
*/

#if defined(HAVE_REPLICATION) && !defined(MYSQL_CLIENT)
int Start_log_event_v3::pack_info(Protocol *protocol)
{
  char buf[12 + ST_SERVER_VER_LEN + 14 + 22], *pos;
  pos= my_stpcpy(buf, "Server ver: ");
  pos= my_stpcpy(pos, server_version);
  pos= my_stpcpy(pos, ", Binlog ver: ");
  pos= int10_to_str(binlog_version, pos, 10);
  protocol->store(buf, (uint) (pos-buf), &my_charset_bin);
  return 0;
}
#endif


/*
  Start_log_event_v3::print()
*/

#ifdef MYSQL_CLIENT
void Start_log_event_v3::print(FILE* file, PRINT_EVENT_INFO* print_event_info)
{
  DBUG_ENTER("Start_log_event_v3::print");

  IO_CACHE *const head= &print_event_info->head_cache;

  if (!print_event_info->short_form)
  {
    print_header(head, print_event_info, FALSE);
    my_b_printf(head, "\tStart: binlog v %d, server v %s created ",
                binlog_version, server_version);
    print_timestamp(head, NULL);
    if (created)
      my_b_printf(head," at startup");
    my_b_printf(head, "\n");
    if (common_header->flags & LOG_EVENT_BINLOG_IN_USE_F)
      my_b_printf(head, "# Warning: this binlog is either in use or was not "
                  "closed properly.\n");
  }
  if (!is_artificial_event() && created)
  {
#ifdef WHEN_WE_HAVE_THE_RESET_CONNECTION_SQL_COMMAND
    /*
      This is for mysqlbinlog: like in replication, we want to delete the stale
      tmp files left by an unclean shutdown of mysqld (temporary tables)
      and rollback unfinished transaction.
      Probably this can be done with RESET CONNECTION (syntax to be defined).
    */
    my_b_printf(head,"RESET CONNECTION%s\n", print_event_info->delimiter);
#else
    my_b_printf(head,"ROLLBACK%s\n", print_event_info->delimiter);
    if (print_event_info->is_gtid_next_set)
      print_event_info->is_gtid_next_valid= false;
#endif
  }
  // set gtid_next=automatic if we have previously set it to uuid:number
  if (!print_event_info->is_gtid_next_valid)
  {
    my_b_printf(head, "%sAUTOMATIC'%s\n",
                Gtid_log_event::SET_STRING_PREFIX,
                print_event_info->delimiter);
    print_event_info->is_gtid_next_set= false;
    print_event_info->is_gtid_next_valid= true;
  }
  if (temp_buf &&
      print_event_info->base64_output_mode != BASE64_OUTPUT_NEVER &&
      !print_event_info->short_form)
  {
    if (print_event_info->base64_output_mode != BASE64_OUTPUT_DECODE_ROWS)
      my_b_printf(head, "BINLOG '\n");
    print_base64(head, print_event_info, FALSE);
    print_event_info->printed_fd_event= TRUE;

    /*
      If --skip-gtids is given, the server when it replays the output
      should generate a new GTID if gtid_mode=ON.  However, when the
      server reads the base64-encoded Format_description_log_event, it
      will cleverly detect that this is a binlog to be replayed, and
      act a little bit like the replication thread, in the following
      sense: if the thread does not see any 'SET GTID_NEXT' statement,
      it will assume the binlog was created by an old server and try
      to preserve transactions as anonymous.  This is the opposite of
      what we want when passing the --skip-gtids flag, so therefore we
      output the following statement.

      The behavior where the client preserves transactions following a
      Format_description_log_event as anonymous was introduced in
      5.6.16.
    */
    if (print_event_info->skip_gtids)
      my_b_printf(head, "/*!50616 SET @@SESSION.GTID_NEXT='AUTOMATIC'*/%s\n",
                  print_event_info->delimiter);
  }
  DBUG_VOID_RETURN;
}
#endif /* MYSQL_CLIENT */

/*
  Start_log_event_v3::Start_log_event_v3()
*/

Start_log_event_v3::Start_log_event_v3(const char* buf, uint event_len,
                                       const Format_description_event
                                       *description_event)
: binary_log::Start_event_v3(buf, event_len, description_event),
  Log_event(header(), footer())
{
  is_valid_param= server_version[0] != 0;
  if (event_len < (uint)description_event->common_header_len +
      ST_COMMON_HEADER_LEN_OFFSET)
  {
    server_version[0]= 0;
    return;
  }
  buf+= description_event->common_header_len;
  binlog_version= uint2korr(buf+ST_BINLOG_VER_OFFSET);
  memcpy(server_version, buf+ST_SERVER_VER_OFFSET,
	 ST_SERVER_VER_LEN);
  // prevent overrun if log is corrupted on disk
  server_version[ST_SERVER_VER_LEN-1]= 0;
  created= uint4korr(buf+ST_CREATED_OFFSET);
  dont_set_created= 1;
}


/*
  Start_log_event_v3::write()
*/

#ifndef MYSQL_CLIENT
bool Start_log_event_v3::write(IO_CACHE* file)
{
  char buff[Binary_log_event::START_V3_HEADER_LEN];
  int2store(buff + ST_BINLOG_VER_OFFSET,binlog_version);
  memcpy(buff + ST_SERVER_VER_OFFSET,server_version,ST_SERVER_VER_LEN);
  if (!dont_set_created)
    created= get_time();
  int4store(buff + ST_CREATED_OFFSET, static_cast<uint32>(created));
  return (write_header(file, sizeof(buff)) ||
          wrapper_my_b_safe_write(file, (uchar*) buff, sizeof(buff)) ||
	  write_footer(file));
}
#endif


#if defined(HAVE_REPLICATION) && !defined(MYSQL_CLIENT)

/**
  Start_log_event_v3::do_apply_event() .
  The master started

    IMPLEMENTATION
    - To handle the case where the master died without having time to write
    DROP TEMPORARY TABLE, DO RELEASE_LOCK (prepared statements' deletion is
    TODO), we clean up all temporary tables that we got, if we are sure we
    can (see below).

  @todo
    - Remove all active user locks.
    Guilhem 2003-06: this is true but not urgent: the worst it can cause is
    the use of a bit of memory for a user lock which will not be used
    anymore. If the user lock is later used, the old one will be released. In
    other words, no deadlock problem.
*/

int Start_log_event_v3::do_apply_event(Relay_log_info const *rli)
{
  DBUG_ENTER("Start_log_event_v3::do_apply_event");
  int error= 0;
  switch (binlog_version)
  {
  case 3:
  case 4:
    /*
      This can either be 4.x (then a Start_log_event_v3 is only at master
      startup so we are sure the master has restarted and cleared his temp
      tables; the event always has 'created'>0) or 5.0 (then we have to test
      'created').
    */
    if (created)
    {
      error= close_temporary_tables(thd);
      cleanup_load_tmpdir();
    }
    else
    {
      /*
        Set all temporary tables thread references to the current thread
        as they may point to the "old" SQL slave thread in case of its
        restart.
      */
      TABLE *table;
      for (table= thd->temporary_tables; table; table= table->next)
        table->in_use= thd;
    }
    break;

    /*
       Now the older formats; in that case load_tmpdir is cleaned up by the I/O
       thread.
    */
  case 1:
    if (strncmp(rli->get_rli_description_event()->server_version,
                "3.23.57",7) >= 0 && created)
    {
      /*
        Can distinguish, based on the value of 'created': this event was
        generated at master startup.
      */
      error= close_temporary_tables(thd);
    }
    /*
      Otherwise, can't distinguish a Start_log_event generated at
      master startup and one generated by master FLUSH LOGS, so cannot
      be sure temp tables have to be dropped. So do nothing.
    */
    break;
  default:
    /* this case is impossible */
    DBUG_RETURN(1);
  }
  DBUG_RETURN(error);
}
#endif /* defined(HAVE_REPLICATION) && !defined(MYSQL_CLIENT) */

/***************************************************************************
       Format_description_log_event methods
****************************************************************************/

/**
  Format_description_log_event 1st ctor.

    Ctor. Can be used to create the event to write to the binary log (when the
    server starts or when FLUSH LOGS), or to create artificial events to parse
    binlogs from MySQL 3.23 or 4.x.
    When in a client, only the 2nd use is possible.

  @param binlog_version         the binlog version for which we want to build
                                an event. Can be 1 (=MySQL 3.23), 3 (=4.0.x
                                x>=2 and 4.1) or 4 (MySQL 5.0). Note that the
                                old 4.0 (binlog version 2) is not supported;
                                it should not be used for replication with
                                5.0.
  @param server_ver             a string containing the server version.
*/

Format_description_log_event::
Format_description_log_event(uint8_t binlog_ver, const char* server_ver)
: binary_log::Start_event_v3(binary_log::FORMAT_DESCRIPTION_EVENT),
  Format_description_event(binlog_ver,  (binlog_ver <= 3 || server_ver != 0) ?
                           server_ver : ::server_version)
{
  is_valid_param= header_is_valid() && version_is_valid();
  common_header->type_code= binary_log::FORMAT_DESCRIPTION_EVENT;
  /*
   We here have the possibility to simulate a master before we changed
   the table map id to be stored in 6 bytes: when it was stored in 4
   bytes (=> post_header_len was 6). This is used to test backward
   compatibility.
   This code can be removed after a few months (today is Dec 21st 2005),
   when we know that the 4-byte masters are not deployed anymore (check
   with Tomas Ulin first!), and the accompanying test (rpl_row_4_bytes)
   too.
  */
  DBUG_EXECUTE_IF("old_row_based_repl_4_byte_map_id_master",
                  post_header_len[binary_log::TABLE_MAP_EVENT-1]=
                  post_header_len[binary_log::WRITE_ROWS_EVENT_V1-1]=
                  post_header_len[binary_log::UPDATE_ROWS_EVENT_V1-1]=
                  post_header_len[binary_log::DELETE_ROWS_EVENT_V1-1]= 6;);
}


/**
  The problem with this constructor is that the fixed header may have a
  length different from this version, but we don't know this length as we
  have not read the Format_description_log_event which says it, yet. This
  length is in the post-header of the event, but we don't know where the
  post-header starts.

  So this type of event HAS to:
  - either have the header's length at the beginning (in the header, at a
  fixed position which will never be changed), not in the post-header. That
  would make the header be "shifted" compared to other events.
  - or have a header of size LOG_EVENT_MINIMAL_HEADER_LEN (19), in all future
  versions, so that we know for sure.

  I (Guilhem) chose the 2nd solution. Rotate has the same constraint (because
  it is sent before Format_description_log_event).
*/

Format_description_log_event::
Format_description_log_event(const char* buf, uint event_len,
                             const Format_description_event
                             *description_event)
  : binary_log::Start_event_v3(buf, event_len, description_event),
    Format_description_event(buf, event_len, description_event),
    Start_log_event_v3(buf, event_len, description_event)
{
  is_valid_param= header_is_valid() && version_is_valid();
  common_header->type_code= binary_log::FORMAT_DESCRIPTION_EVENT;

  /*
   We here have the possibility to simulate a master of before we changed
   the table map id to be stored in 6 bytes: when it was stored in 4
   bytes (=> post_header_len was 6). This is used to test backward
   compatibility.
 */
  DBUG_EXECUTE_IF("old_row_based_repl_4_byte_map_id_master",
                  post_header_len[binary_log::TABLE_MAP_EVENT-1]=
                  post_header_len[binary_log::WRITE_ROWS_EVENT_V1-1]=
                  post_header_len[binary_log::UPDATE_ROWS_EVENT_V1-1]=
                  post_header_len[binary_log::DELETE_ROWS_EVENT_V1-1]= 6;);
}

#ifndef MYSQL_CLIENT
bool Format_description_log_event::write(IO_CACHE* file)
{
  bool ret;
  bool no_checksum;
  /*
    We don't call Start_log_event_v3::write() because this would make 2
    my_b_safe_write().
  */
  uchar buff[Binary_log_event::FORMAT_DESCRIPTION_HEADER_LEN +
             BINLOG_CHECKSUM_ALG_DESC_LEN];
  size_t rec_size= sizeof(buff);
  int2store(buff + ST_BINLOG_VER_OFFSET,binlog_version);
  memcpy((char*) buff + ST_SERVER_VER_OFFSET,server_version,ST_SERVER_VER_LEN);
  if (!dont_set_created)
    created= get_time();
  int4store(buff + ST_CREATED_OFFSET, static_cast<uint32>(created));
  buff[ST_COMMON_HEADER_LEN_OFFSET]= LOG_EVENT_HEADER_LEN;
  memcpy((char*) buff+ST_COMMON_HEADER_LEN_OFFSET + 1,  &post_header_len.front(),
         Binary_log_event::LOG_EVENT_TYPES);
  /*
    if checksum is requested
    record the checksum-algorithm descriptor next to
    post_header_len vector which will be followed by the checksum value.
    Master is supposed to trigger checksum computing by binlog_checksum_options,
    slave does it via marking the event according to
    FD_queue checksum_alg value.
  */
  compile_time_assert(sizeof(BINLOG_CHECKSUM_ALG_DESC_LEN == 1));
#ifndef DBUG_OFF
  common_header->data_written= 0; // to prepare for need_checksum assert
#endif
  buff[Binary_log_event::FORMAT_DESCRIPTION_HEADER_LEN]= need_checksum() ?
    (uint8) common_footer->checksum_alg :
     (uint8) binary_log::BINLOG_CHECKSUM_ALG_OFF;
  /*
     FD of checksum-aware server is always checksum-equipped, (V) is in,
     regardless of @@global.binlog_checksum policy.
     Thereby a combination of (A) == 0, (V) != 0 means
     it's the checksum-aware server's FD event that heads checksum-free binlog
     file.
     Here 0 stands for checksumming OFF to evaluate (V) as 0 is that case.
     A combination of (A) != 0, (V) != 0 denotes FD of the checksum-aware server
     heading the checksummed binlog.
     (A), (V) presence in FD of the checksum-aware server makes the event
     1 + 4 bytes bigger comparing to the former FD.
  */

  if ((no_checksum= (common_footer->checksum_alg ==
                     binary_log::BINLOG_CHECKSUM_ALG_OFF)))
  {
    // Forcing (V) room to fill anyway
    common_footer->checksum_alg= binary_log::BINLOG_CHECKSUM_ALG_CRC32;
  }
  ret= (write_header(file, rec_size) ||
        wrapper_my_b_safe_write(file, buff, rec_size) ||
        write_footer(file));
  if (no_checksum)
    common_footer->checksum_alg= binary_log::BINLOG_CHECKSUM_ALG_OFF;
  return ret;
}
#endif

#if defined(HAVE_REPLICATION) && !defined(MYSQL_CLIENT)
int Format_description_log_event::do_apply_event(Relay_log_info const *rli)
{
  int ret= 0;
  DBUG_ENTER("Format_description_log_event::do_apply_event");

  /*
    As a transaction NEVER spans on 2 or more binlogs:
    if we have an active transaction at this point, the master died
    while writing the transaction to the binary log, i.e. while
    flushing the binlog cache to the binlog. XA guarantees that master has
    rolled back. So we roll back.
    Note: this event could be sent by the master to inform us of the
    format of its binlog; in other words maybe it is not at its
    original place when it comes to us; we'll know this by checking
    log_pos ("artificial" events have log_pos == 0).
  */
  if (!thd->rli_fake && !is_artificial_event() && created &&
      thd->get_transaction()->is_active(Transaction_ctx::SESSION))
  {
    /* This is not an error (XA is safe), just an information */
    rli->report(INFORMATION_LEVEL, 0,
                "Rolling back unfinished transaction (no COMMIT "
                "or ROLLBACK in relay log). A probable cause is that "
                "the master died while writing the transaction to "
                "its binary log, thus rolled back too."); 
    const_cast<Relay_log_info*>(rli)->cleanup_context(thd, 1);
  }

  /*
    If this event comes from ourselves, there is no cleaning task to
    perform, we don't call Start_log_event_v3::do_apply_event()
    (this was just to update the log's description event).
  */
  if (server_id != (uint32) ::server_id)
  {
    /*
      If the event was not requested by the slave i.e. the master sent
      it while the slave asked for a position >4, the event will make
      rli->group_master_log_pos advance. Say that the slave asked for
      position 1000, and the Format_desc event's end is 96. Then in
      the beginning of replication rli->group_master_log_pos will be
      0, then 96, then jump to first really asked event (which is
      >96). So this is ok.
    */
    ret= Start_log_event_v3::do_apply_event(rli);
  }

  if (!ret)
  {
    /* Save the information describing this binlog */
    const_cast<Relay_log_info *>(rli)->set_rli_description_event(this);
  }

  DBUG_RETURN(ret);
}

int Format_description_log_event::do_update_pos(Relay_log_info *rli)
{
  if (server_id == (uint32) ::server_id)
  {
    /*
      We only increase the relay log position if we are skipping
      events and do not touch any group_* variables, nor flush the
      relay log info.  If there is a crash, we will have to re-skip
      the events again, but that is a minor issue.

      If we do not skip stepping the group log position (and the
      server id was changed when restarting the server), it might well
      be that we start executing at a position that is invalid, e.g.,
      at a Rows_log_event or a Query_log_event preceeded by a
      Intvar_log_event instead of starting at a Table_map_log_event or
      the Intvar_log_event respectively.
     */
    rli->inc_event_relay_log_pos();
    return 0;
  }
  else
  {
    return Log_event::do_update_pos(rli);
  }
}

Log_event::enum_skip_reason
Format_description_log_event::do_shall_skip(Relay_log_info *rli)
{
  return Log_event::EVENT_SKIP_NOT;
}

#endif



  /**************************************************************************
        Load_log_event methods
   General note about Load_log_event: the binlogging of LOAD DATA INFILE is
   going to be changed in 5.0 (or maybe in 5.1; not decided yet).
   However, the 5.0 slave could still have to read such events (from a 4.x
   master), convert them (which just means maybe expand the header, when 5.0
   servers have a UID in events) (remember that whatever is after the header
   will be like in 4.x, as this event's format is not modified in 5.0 as we
   will use new types of events to log the new LOAD DATA INFILE features).
   To be able to read/convert, we just need to not assume that the common
   header is of length LOG_EVENT_HEADER_LEN (we must use the description
   event).
   Note that I (Guilhem) manually tested replication of a big LOAD DATA INFILE
   between 3.23 and 5.0, and between 4.0 and 5.0, and it works fine (and the
   positions displayed in SHOW SLAVE STATUS then are fine too).
  **************************************************************************/

#if defined(HAVE_REPLICATION) && !defined(MYSQL_CLIENT)
uint Load_log_event::get_query_buffer_length()
{
  return
    //the DB name may double if we escape the quote character
    5 + 2*db_len + 3 +
    18 + fname_len*4 + 2 +                    // "LOAD DATA INFILE 'file''"
    11 +                                    // "CONCURRENT "
    7 +					    // LOCAL
    9 +                                     // " REPLACE or IGNORE "
    13 + table_name_len*2 +                 // "INTO TABLE `table`"
    21 + sql_ex.data_info.field_term_len*4 + 2 +
                                            // " FIELDS TERMINATED BY 'str'"
    23 + sql_ex.data_info.enclosed_len*4 + 2 +
                                            // " OPTIONALLY ENCLOSED BY 'str'"
    12 + sql_ex.data_info.escaped_len*4 + 2 +         // " ESCAPED BY 'str'"
    21 + sql_ex.data_info.line_term_len*4 + 2 +
                                            // " LINES TERMINATED BY 'str'"
    19 + sql_ex.data_info.line_start_len*4 + 2 +
                                            // " LINES STARTING BY 'str'"
    15 + 22 +                               // " IGNORE xxx  LINES"
    3 + (num_fields-1)*2 + field_block_len; // " (field1, field2, ...)"
}


void Load_log_event::print_query(bool need_db, const char *cs, char *buf,
                                 char **end, char **fn_start, char **fn_end)
{
  char quoted_id[1 + NAME_LEN * 2 + 2];//quoted  length
  size_t  quoted_id_len= 0;
  char *pos= buf;

  if (need_db && db && db_len)
  {
    pos= my_stpcpy(pos, "use ");
#ifdef MYSQL_SERVER
    quoted_id_len= my_strmov_quoted_identifier(this->thd, (char *) quoted_id,
                                               db, 0);
#else
    quoted_id_len= my_strmov_quoted_identifier((char *) quoted_id, db);
#endif
    quoted_id[quoted_id_len]= '\0';
    pos= my_stpcpy(pos, quoted_id);
    pos= my_stpcpy(pos, "; ");
  }

  pos= my_stpcpy(pos, "LOAD DATA ");

  if (is_concurrent)
    pos= my_stpcpy(pos, "CONCURRENT ");

  if (fn_start)
    *fn_start= pos;

  if (check_fname_outside_temp_buf())
    pos= my_stpcpy(pos, "LOCAL ");
  pos= my_stpcpy(pos, "INFILE ");
  pos= pretty_print_str(pos, fname, fname_len);
  pos= my_stpcpy(pos, " ");

  if (sql_ex.data_info.opt_flags & REPLACE_FLAG)
    pos= my_stpcpy(pos, "REPLACE ");
  else if (sql_ex.data_info.opt_flags & IGNORE_FLAG)
    pos= my_stpcpy(pos, "IGNORE ");

  pos= my_stpcpy(pos ,"INTO");

  if (fn_end)
    *fn_end= pos;

  pos= my_stpcpy(pos ," TABLE ");
  memcpy(pos, table_name, table_name_len);
  pos+= table_name_len;

  if (cs != NULL)
  {
    pos= my_stpcpy(pos ," CHARACTER SET ");
    pos= my_stpcpy(pos ,  cs);
  }

  /* We have to create all optional fields as the default is not empty */
  pos= my_stpcpy(pos, " FIELDS TERMINATED BY ");
  pos= pretty_print_str(pos, sql_ex.data_info.field_term,
                        sql_ex.data_info.field_term_len);
  if (sql_ex.data_info.opt_flags & OPT_ENCLOSED_FLAG)
    pos= my_stpcpy(pos, " OPTIONALLY ");
  pos= my_stpcpy(pos, " ENCLOSED BY ");
  pos= pretty_print_str(pos, sql_ex.data_info.enclosed,
                        sql_ex.data_info.enclosed_len);

  pos= my_stpcpy(pos, " ESCAPED BY ");
  pos= pretty_print_str(pos, sql_ex.data_info.escaped,
                        sql_ex.data_info.escaped_len);

  pos= my_stpcpy(pos, " LINES TERMINATED BY ");
  pos= pretty_print_str(pos, sql_ex.data_info.line_term,
                        sql_ex.data_info.line_term_len);
  if (sql_ex.data_info.line_start_len)
  {
    pos= my_stpcpy(pos, " STARTING BY ");
    pos= pretty_print_str(pos, sql_ex.data_info.line_start,
                          sql_ex.data_info.line_start_len);
  }

  if ((long) skip_lines > 0)
  {
    pos= my_stpcpy(pos, " IGNORE ");
    pos= longlong10_to_str((longlong) skip_lines, pos, 10);
    pos= my_stpcpy(pos," LINES ");    
  }

  if (num_fields)
  {
    uint i;
    const char *field= fields;
    pos= my_stpcpy(pos, " (");
    for (i = 0; i < num_fields; i++)
    {
      if (i)
      {
        *pos++= ' ';
        *pos++= ',';
      }
      quoted_id_len= my_strmov_quoted_identifier(this->thd, quoted_id, field,
                                                 0);
      memcpy(pos, quoted_id, quoted_id_len-1);
    }
    *pos++= ')';
  }

  *end= pos;
}


int Load_log_event::pack_info(Protocol *protocol)
{
  char *buf, *end;

  if (!(buf= (char*) my_malloc(key_memory_log_event,
                               get_query_buffer_length(), MYF(MY_WME))))
    return 1;
  print_query(TRUE, NULL, buf, &end, 0, 0);
  protocol->store(buf, end-buf, &my_charset_bin);
  my_free(buf);
  return 0;
}
#endif /* defined(HAVE_REPLICATION) && !defined(MYSQL_CLIENT) */


#ifndef MYSQL_CLIENT

/*
  Load_log_event::write_data_header()
*/

bool Load_log_event::write_data_header(IO_CACHE* file)
{
  char buf[Binary_log_event::LOAD_HEADER_LEN];
  int4store(buf + L_THREAD_ID_OFFSET, slave_proxy_id);
  int4store(buf + L_EXEC_TIME_OFFSET, exec_time);
  int4store(buf + L_SKIP_LINES_OFFSET, skip_lines);
  buf[L_TBL_LEN_OFFSET] = (char)table_name_len;
  buf[L_DB_LEN_OFFSET] = (char)db_len;
  int4store(buf + L_NUM_FIELDS_OFFSET, num_fields);
  return my_b_safe_write(file, (uchar*)buf, Binary_log_event::LOAD_HEADER_LEN) != 0;
}


/*
  Load_log_event::write_data_body()
*/

bool Load_log_event::write_data_body(IO_CACHE* file)
{
  if (sql_ex.write_data(file))
    return 1;
  if (num_fields && fields && field_lens)
  {
    if (my_b_safe_write(file, (uchar*)field_lens, num_fields) ||
	my_b_safe_write(file, (uchar*)fields, field_block_len))
      return 1;
  }
  return (my_b_safe_write(file, (uchar*)table_name, table_name_len + 1) ||
	  my_b_safe_write(file, (uchar*)db, db_len + 1) ||
	  my_b_safe_write(file, (uchar*)fname, fname_len));
}


/*
  Load_log_event::Load_log_event()
*/

Load_log_event::Load_log_event(THD *thd_arg, sql_exchange *ex,
			       const char *db_arg, const char *table_name_arg,
			       List<Item> &fields_arg,
                               bool is_concurrent_arg,
			       enum enum_duplicates handle_dup,
			       bool ignore, bool using_trans)
  : binary_log::Load_event(),
   Log_event(thd_arg,
             thd_arg->thread_specific_used ? LOG_EVENT_THREAD_SPECIFIC_F : 0,
             using_trans ? Log_event::EVENT_TRANSACTIONAL_CACHE :
                           Log_event::EVENT_STMT_CACHE,
             Log_event::EVENT_NORMAL_LOGGING,
             header(), footer())
{
  thread_id= thd_arg->thread_id();
  slave_proxy_id= thd_arg->variables.pseudo_thread_id;
  table_name= table_name_arg ? table_name_arg : "";
  db= db_arg;
  fname= ex->file_name;
  local_fname= FALSE;
  is_concurrent= is_concurrent_arg;

  /*
  exec_time calculation has changed to use the same method that is used
  to fill out "thd_arg->start_time"
  */

  struct timeval end_time;
  ulonglong micro_end_time= my_micro_time();
  my_micro_time_to_timeval(micro_end_time, &end_time);

  exec_time= end_time.tv_sec - thd_arg->start_time.tv_sec;

  /* db can never be a zero pointer in 4.0 */
  db_len = strlen(db);
  table_name_len =  strlen(table_name);
  fname_len = (fname) ?  strlen(fname) : 0;
  sql_ex.data_info.field_term = ex->field.field_term->ptr();
  sql_ex.data_info.field_term_len = (uint8) ex->field.field_term->length();
  sql_ex.data_info.enclosed = ex->field.enclosed->ptr();
  sql_ex.data_info.enclosed_len = (uint8) ex->field.enclosed->length();
  sql_ex.data_info.line_term = ex->line.line_term->ptr();
  sql_ex.data_info.line_term_len = (uint8) ex->line.line_term->length();
  sql_ex.data_info.line_start = ex->line.line_start->ptr();
  sql_ex.data_info.line_start_len = (uint8) ex->line.line_start->length();
  sql_ex.data_info.escaped = (char*) ex->field.escaped->ptr();
  sql_ex.data_info.escaped_len = (uint8) ex->field.escaped->length();
  sql_ex.data_info.opt_flags = 0;
  sql_ex.data_info.cached_new_format = -1;

  if (ex->dumpfile)
    sql_ex.data_info.opt_flags|= DUMPFILE_FLAG;
  if (ex->field.opt_enclosed)
    sql_ex.data_info.opt_flags|= OPT_ENCLOSED_FLAG;

  sql_ex.data_info.empty_flags= 0;

  switch (handle_dup) {
  case DUP_REPLACE:
    sql_ex.data_info.opt_flags|= REPLACE_FLAG;
    break;
  case DUP_UPDATE:				// Impossible here
  case DUP_ERROR:
    break;
  }
  if (ignore)
    sql_ex.data_info.opt_flags|= IGNORE_FLAG;

  if (!ex->field.field_term->length())
    sql_ex.data_info.empty_flags |= FIELD_TERM_EMPTY;
  if (!ex->field.enclosed->length())
    sql_ex.data_info.empty_flags |= ENCLOSED_EMPTY;
  if (!ex->line.line_term->length())
    sql_ex.data_info.empty_flags |= LINE_TERM_EMPTY;
  if (!ex->line.line_start->length())
    sql_ex.data_info.empty_flags |= LINE_START_EMPTY;
  if (!ex->field.escaped->length())
    sql_ex.data_info.empty_flags |= ESCAPED_EMPTY;

  skip_lines = ex->skip_lines;

  List_iterator<Item> li(fields_arg);
  field_lens_buf.length(0);
  fields_buf.length(0);
  Item* item;
  while ((item = li++))
  {
    num_fields++;
    uchar len= (uchar) item->item_name.length();
    field_block_len += len + 1;
    fields_buf.append(item->item_name.ptr(), len + 1);
    field_lens_buf.append((char*)&len, 1);
  }

  field_lens = (const uchar*)field_lens_buf.ptr();
  fields = fields_buf.ptr();
  if (table_name != 0)
    is_valid_param= true;

  if (sql_ex.data_info.new_format())
    common_header->type_code= binary_log::NEW_LOAD_EVENT;
  else
    common_header->type_code= binary_log::LOAD_EVENT;
}
#endif /* !MYSQL_CLIENT */


/**
  @note
    The caller must do buf[event_len] = 0 before he starts using the
    constructed event.
*/
Load_log_event::Load_log_event(const char *buf, uint event_len,
                               const Format_description_event *description_event)
: binary_log::Load_event(buf, event_len, description_event),
  Log_event(header(), footer())
{
  DBUG_ENTER("Load_log_event");
  if (table_name != 0)
    is_valid_param= true;
  thread_id= slave_proxy_id;
  if (event_len)
  {
    /**
      We need to set exec_time here, which is ued to calcutate seconds behind
      master on the slave.
    */
    exec_time= load_exec_time;
    /*
      I (Guilhem) manually tested replication of LOAD DATA INFILE for 3.23->5.0,
      4.0->5.0 and 5.0->5.0 and it works.
    */
    sql_ex.data_info= sql_ex_data;
  }
  if (sql_ex.data_info.new_format())
    common_header->type_code= binary_log::NEW_LOAD_EVENT;
  else
    common_header->type_code= binary_log::LOAD_EVENT;
  DBUG_VOID_RETURN;
}


/*
  Load_log_event::print()
*/

#ifdef MYSQL_CLIENT
void Load_log_event::print(FILE* file, PRINT_EVENT_INFO* print_event_info)
{
  print(file, print_event_info, 0);
}


void Load_log_event::print(FILE* file_arg, PRINT_EVENT_INFO* print_event_info,
			   bool commented)
{
  IO_CACHE *const head= &print_event_info->head_cache;
  size_t id_len= 0;
  char str_buf[1 + 2*FN_REFLEN + 2];

  DBUG_ENTER("Load_log_event::print");
  if (!print_event_info->short_form)
  {
    print_header(head, print_event_info, FALSE);
    my_b_printf(head, "\tQuery\tthread_id=%u\texec_time=%ld\n",
                thread_id, exec_time);
  }

  bool different_db= 1;
  if (db)
  {
    /*
      If the database is different from the one of the previous statement, we
      need to print the "use" command, and we update the last_db.
      But if commented, the "use" is going to be commented so we should not
      update the last_db.
    */
    if ((different_db= memcmp(print_event_info->db, db, db_len + 1)) &&
        !commented)
      memcpy(print_event_info->db, db, db_len + 1);
  }
  
  if (db && db[0] && different_db)
  {
#ifdef MYSQL_SERVER
    id_len= my_strmov_quoted_identifier(this->thd, str_buf, db, 0);
#else
    id_len= my_strmov_quoted_identifier(str_buf, db);
#endif
    str_buf[id_len]= '\0';
    my_b_printf(head, "%suse %s%s\n",
                commented ? "# " : "", str_buf, print_event_info->delimiter);
  }
  if (common_header->flags & LOG_EVENT_THREAD_SPECIFIC_F)
    my_b_printf(head,"%sSET @@session.pseudo_thread_id=%lu%s\n",
            commented ? "# " : "", (ulong)thread_id,
            print_event_info->delimiter);
  my_b_printf(head, "%sLOAD DATA ",
              commented ? "# " : "");
  if (check_fname_outside_temp_buf())
    my_b_printf(head, "LOCAL ");
  my_b_printf(head, "INFILE '%-*s' ", static_cast<int>(fname_len), fname);

  if (sql_ex.data_info.opt_flags & REPLACE_FLAG)
    my_b_printf(head,"REPLACE ");
  else if (sql_ex.data_info.opt_flags & IGNORE_FLAG)
    my_b_printf(head,"IGNORE ");

#ifdef MYSQL_SERVER
    id_len= my_strmov_quoted_identifier(this->thd, str_buf, table_name, 0);
#else
    id_len= my_strmov_quoted_identifier(str_buf, table_name);
#endif
  str_buf[id_len]= '\0';
  my_b_printf(head, "INTO TABLE %s", str_buf);

  my_b_printf(head, " FIELDS TERMINATED BY ");
  pretty_print_str(head, sql_ex.data_info.field_term,
                   sql_ex.data_info.field_term_len);

  if (sql_ex.data_info.opt_flags & OPT_ENCLOSED_FLAG)
    my_b_printf(head," OPTIONALLY ");
  my_b_printf(head, " ENCLOSED BY ");
  pretty_print_str(head, sql_ex.data_info.enclosed,
                   sql_ex.data_info.enclosed_len);

  my_b_printf(head, " ESCAPED BY ");
  pretty_print_str(head, sql_ex.data_info.escaped,
                   sql_ex.data_info.escaped_len);

  my_b_printf(head," LINES TERMINATED BY ");
  pretty_print_str(head, sql_ex.data_info.line_term,
                   sql_ex.data_info.line_term_len);


  if (sql_ex.data_info.line_start)
  {
    my_b_printf(head," STARTING BY ");
    pretty_print_str(head, sql_ex.data_info.line_start,
                     sql_ex.data_info.line_start_len);
  }
  if ((long) skip_lines > 0)
    my_b_printf(head, " IGNORE %ld LINES", (long) skip_lines);

  if (num_fields)
  {
    uint i;
    const char* field = fields;
    my_b_printf(head, " (");
    for (i = 0; i < num_fields; i++)
    {
      if (i)
        my_b_printf(head, ",");
      id_len= my_strmov_quoted_identifier((char *) str_buf, field);
      str_buf[id_len]= '\0';
      my_b_printf(head, "%s", str_buf);

      field += field_lens[i]  + 1;
    }
    my_b_printf(head, ")");
  }

  my_b_printf(head, "%s\n", print_event_info->delimiter);
  DBUG_VOID_RETURN;
}
#endif /* MYSQL_CLIENT */

#ifndef MYSQL_CLIENT

/**
  Load_log_event::set_fields()

  @note
    This function can not use the member variable 
    for the database, since LOAD DATA INFILE on the slave
    can be for a different database than the current one.
    This is the reason for the affected_db argument to this method.
*/

void Load_log_event::set_fields(const char* affected_db, 
				List<Item> &field_list,
                                Name_resolution_context *context)
{
  uint i;
  const char* field = fields;
  for (i= 0; i < num_fields; i++)
  {
    field_list.push_back(new Item_field(context,
                                        affected_db, table_name, field));
    field+= field_lens[i]  + 1;
  }
}
#endif /* !MYSQL_CLIENT */


#if defined(HAVE_REPLICATION) && !defined(MYSQL_CLIENT)
/**
  Does the data loading job when executing a LOAD DATA on the slave.

  @param net
  @param rli
  @param use_rli_only_for_errors     If set to 1, rli is provided to
                                     Load_log_event::exec_event only for this
                                     function to have rli->get_rpl_log_name and
                                     rli->last_slave_error, both being used by
                                     error reports.  If set to 0, rli is provided
                                     for full use, i.e. for error reports and
                                     position advancing.

  @todo
    fix this; this can be done by testing rules in
    Create_file_log_event::exec_event() and then discarding Append_block and
    al.
  @todo
    this is a bug - this needs to be moved to the I/O thread

  @retval
    0           Success
  @retval
    1           Failure
*/

int Load_log_event::do_apply_event(NET* net, Relay_log_info const *rli,
                                   bool use_rli_only_for_errors)
{
  DBUG_ASSERT(thd->query().str == NULL);
  thd->reset_query();                    // Should not be needed
  set_thd_db(thd, db, db_len);
  thd->is_slave_error= 0;
  clear_all_errors(thd, const_cast<Relay_log_info*>(rli));

  /* see Query_log_event::do_apply_event() and BUG#13360 */
  DBUG_ASSERT(!rli->m_table_map.count());
  /*
    Usually lex_start() is called by mysql_parse(), but we need it here
    as the present method does not call mysql_parse().
  */
  lex_start(thd);
  thd->lex->local_file= local_fname;
  mysql_reset_thd_for_next_command(thd);

   /*
    We test replicate_*_db rules. Note that we have already prepared
    the file to load, even if we are going to ignore and delete it
    now. So it is possible that we did a lot of disk writes for
    nothing. In other words, a big LOAD DATA INFILE on the master will
    still consume a lot of space on the slave (space in the relay log
    + space of temp files: twice the space of the file to load...)
    even if it will finally be ignored.  TODO: fix this; this can be
    done by testing rules in Create_file_log_event::do_apply_event()
    and then discarding Append_block and al. Another way is do the
    filtering in the I/O thread (more efficient: no disk writes at
    all).


    Note:   We do not need to execute reset_one_shot_variables() if this
            db_ok() test fails.
    Reason: The db stored in binlog events is the same for SET and for
            its companion query.  If the SET is ignored because of
            db_ok(), the companion query will also be ignored, and if
            the companion query is ignored in the db_ok() test of
            ::do_apply_event(), then the companion SET also have so
            we don't need to reset_one_shot_variables().
  */
  if (rpl_filter->db_ok(thd->db().str))
  {
    thd->set_time(&(common_header->when));
    thd->set_query_id(next_query_id());
    DBUG_ASSERT(!thd->get_stmt_da()->is_set());

    TABLE_LIST tables;
    char table_buf[NAME_LEN + 1];
    my_stpcpy(table_buf, table_name);
    if (lower_case_table_names)
      my_casedn_str(system_charset_info, table_buf);
    tables.init_one_table(thd->strmake(thd->db().str, thd->db().length),
                          thd->db().length,
                          table_buf, strlen(table_buf),
                          table_buf, TL_WRITE);
    tables.updating= 1;

    // the table will be opened in mysql_load    
    if (rpl_filter->is_on() && !rpl_filter->tables_ok(thd->db().str, &tables))
    {
      // TODO: this is a bug - this needs to be moved to the I/O thread
      if (net)
        skip_load_data_infile(net);
    }
    else
    {
      char llbuff[22];
      char *end;
      enum enum_duplicates handle_dup;
      char *load_data_query;

      /*
        Forge LOAD DATA INFILE query which will be used in SHOW PROCESS LIST
        and written to slave's binlog if binlogging is on.
      */
      if (!(load_data_query= (char *)thd->alloc(get_query_buffer_length() + 1)))
      {
        /*
          This will set thd->fatal_error in case of OOM. So we surely will notice
          that something is wrong.
        */
        goto error;
      }

      print_query(FALSE, NULL, load_data_query, &end, NULL, NULL);
      *end= 0;
      thd->set_query(load_data_query, static_cast<size_t>(end - load_data_query));

      if (sql_ex.data_info.opt_flags & REPLACE_FLAG)
        handle_dup= DUP_REPLACE;
      else if (sql_ex.data_info.opt_flags & IGNORE_FLAG)
      {
        thd->lex->set_ignore(true);
        handle_dup= DUP_ERROR;
      }
      else
      {
        /*
          When replication is running fine, if it was DUP_ERROR on the
          master then we could choose IGNORE here, because if DUP_ERROR
          suceeded on master, and data is identical on the master and slave,
          then there should be no uniqueness errors on slave, so IGNORE is
          the same as DUP_ERROR. But in the unlikely case of uniqueness errors
          (because the data on the master and slave happen to be different
          (user error or bug), we want LOAD DATA to print an error message on
          the slave to discover the problem.

          If reading from net (a 3.23 master), mysql_load() will change this
          to IGNORE.
        */
        handle_dup= DUP_ERROR;
      }
      /*
        We need to set thd->lex->sql_command and thd->lex->duplicates
        since InnoDB tests these variables to decide if this is a LOAD
        DATA ... REPLACE INTO ... statement even though mysql_parse()
        is not called.  This is not needed in 5.0 since there the LOAD
        DATA ... statement is replicated using mysql_parse(), which
        sets the thd->lex fields correctly.
      */
      thd->lex->sql_command= SQLCOM_LOAD;
      thd->lex->duplicates= handle_dup;

      sql_exchange ex((char*)fname, sql_ex.data_info.opt_flags & DUMPFILE_FLAG);
      String field_term(sql_ex.data_info.field_term,
                        sql_ex.data_info.field_term_len,log_cs);
      String enclosed(sql_ex.data_info.enclosed,
                      sql_ex.data_info.enclosed_len,log_cs);
      String line_term(sql_ex.data_info.line_term,
                       sql_ex.data_info.line_term_len,log_cs);
      String line_start(sql_ex.data_info.line_start,
                        sql_ex.data_info.line_start_len,log_cs);
      String escaped(sql_ex.data_info.escaped,
                     sql_ex.data_info.escaped_len, log_cs);
      const String empty_str("", 0, log_cs);
      ex.field.field_term= &field_term;
      ex.field.enclosed= &enclosed;
      ex.line.line_term= &line_term;
      ex.line.line_start= &line_start;
      ex.field.escaped= &escaped;

      ex.field.opt_enclosed= (sql_ex.data_info.opt_flags & OPT_ENCLOSED_FLAG);
      if (sql_ex.data_info.empty_flags & FIELD_TERM_EMPTY)
        ex.field.field_term= &empty_str;

      ex.skip_lines= skip_lines;
      List<Item> field_list;
      thd->lex->select_lex->context.resolve_in_table_list_only(&tables);
      set_fields(tables.db, field_list, &thd->lex->select_lex->context);
      thd->variables.pseudo_thread_id= thread_id;
      if (net)
      {
        // mysql_load will use thd->net to read the file
        thd->net.vio = net->vio;
        // Make sure the client does not get confused about the packet sequence
        thd->net.pkt_nr = net->pkt_nr;
      }
      /*
        It is safe to use tmp_list twice because we are not going to
        update it inside mysql_load().
      */
      List<Item> tmp_list;
      /*
        Prepare column privilege check for LOAD statement.
        This is necessary because the replication code for LOAD bypasses
        regular privilege checking, which is done by check_one_table_access()
        in regular code path.
        We can assign INSERT privileges to the table since the slave thread
        operates with all privileges.
      */
      tables.set_privileges(INSERT_ACL);
      tables.set_want_privilege(INSERT_ACL);

      if (open_temporary_tables(thd, &tables) ||
          mysql_load(thd, &ex, &tables, field_list, tmp_list, tmp_list,
                     handle_dup, net != 0))
        thd->is_slave_error= 1;
      if (thd->cuted_fields)
      {
        /* log_pos is the position of the LOAD event in the master log */
        sql_print_warning("Slave: load data infile on table '%s' at "
                          "log position %s in log '%s' produced %ld "
                          "warning(s). Default database: '%s'",
                          (char*) table_name,
                          llstr(common_header->log_pos,llbuff),
                          const_cast<Relay_log_info*>(rli)->get_rpl_log_name(),
                          (ulong) thd->cuted_fields,
                          print_slave_db_safe(thd->db().str));
      }
      if (net)
        net->pkt_nr= thd->net.pkt_nr;
    }
  }
  else
  {
    /*
      We will just ask the master to send us /dev/null if we do not
      want to load the data.
      TODO: this a bug - needs to be done in I/O thread
    */
    if (net)
      skip_load_data_infile(net);
  }

error:
  thd->net.vio = 0; 
  const char *remember_db= thd->db().str;
  thd->set_catalog(NULL_CSTR);
  thd->set_db(NULL_CSTR);                   /* will free the current database */
  thd->reset_query();
  thd->get_stmt_da()->set_overwrite_status(true);
  thd->is_error() ? trans_rollback_stmt(thd) : trans_commit_stmt(thd);
  thd->get_stmt_da()->set_overwrite_status(false);
  close_thread_tables(thd);
  /*
    - If transaction rollback was requested due to deadlock
      perform it and release metadata locks.
    - If inside a multi-statement transaction,
    defer the release of metadata locks until the current
    transaction is either committed or rolled back. This prevents
    other statements from modifying the table for the entire
    duration of this transaction.  This provides commit ordering
    and guarantees serializability across multiple transactions.
    - If in autocommit mode, or outside a transactional context,
    automatically release metadata locks of the current statement.
  */
  if (thd->transaction_rollback_request)
  {
    trans_rollback_implicit(thd);
    thd->mdl_context.release_transactional_locks();
  }
  else if (! thd->in_multi_stmt_transaction_mode())
    thd->mdl_context.release_transactional_locks();
  else
    thd->mdl_context.release_statement_locks();

  DBUG_EXECUTE_IF("LOAD_DATA_INFILE_has_fatal_error",
                  thd->is_slave_error= 0; thd->is_fatal_error= 1;);

  if (thd->is_slave_error)
  {
    /* this err/sql_errno code is copy-paste from net_send_error() */
    const char *err;
    int sql_errno;
    if (thd->is_error())
    {
      err= thd->get_stmt_da()->message_text();
      sql_errno= thd->get_stmt_da()->mysql_errno();
    }
    else
    {
      sql_errno=ER_UNKNOWN_ERROR;
      err=ER(sql_errno);       
    }
    rli->report(ERROR_LEVEL, sql_errno,"\
Error '%s' running LOAD DATA INFILE on table '%s'. Default database: '%s'",
                    err, (char*)table_name, print_slave_db_safe(remember_db));
    free_root(thd->mem_root,MYF(MY_KEEP_PREALLOC));
    return 1;
  }
  free_root(thd->mem_root,MYF(MY_KEEP_PREALLOC));

  if (thd->is_fatal_error)
  {
    char buf[256];
    my_snprintf(buf, sizeof(buf),
                "Running LOAD DATA INFILE on table '%-.64s'."
                " Default database: '%-.64s'",
                (char*)table_name,
                print_slave_db_safe(remember_db));

    rli->report(ERROR_LEVEL, ER_SLAVE_FATAL_ERROR,
                ER(ER_SLAVE_FATAL_ERROR), buf);
    return 1;
  }

  return ( use_rli_only_for_errors ? 0 : Log_event::do_apply_event(rli) ); 
}
#endif


/**************************************************************************
  Rotate_log_event methods
**************************************************************************/

/*
  Rotate_log_event::pack_info()
*/

#if defined(HAVE_REPLICATION) && !defined(MYSQL_CLIENT)
int Rotate_log_event::pack_info(Protocol *protocol)
{
  char buf1[256], buf[22];
  String tmp(buf1, sizeof(buf1), log_cs);
  tmp.length(0);
  tmp.append(new_log_ident, ident_len);
  tmp.append(STRING_WITH_LEN(";pos="));
  tmp.append(llstr(pos,buf));
  protocol->store(tmp.ptr(), tmp.length(), &my_charset_bin);
  return 0;
}
#endif


/*
  Rotate_log_event::print()
*/

#ifdef MYSQL_CLIENT
void Rotate_log_event::print(FILE* file, PRINT_EVENT_INFO* print_event_info)
{
  char buf[22];
  IO_CACHE *const head= &print_event_info->head_cache;

  if (print_event_info->short_form)
    return;
  print_header(head, print_event_info, FALSE);
  my_b_printf(head, "\tRotate to ");
  if (new_log_ident)
    my_b_write(head, (uchar*) new_log_ident, (uint)ident_len);
  my_b_printf(head, "  pos: %s\n", llstr(pos, buf));
}
#endif /* MYSQL_CLIENT */



/*
  Rotate_log_event::Rotate_log_event() (2 constructors)
*/


#ifndef MYSQL_CLIENT
Rotate_log_event::Rotate_log_event(const char* new_log_ident_arg,
                                   size_t ident_len_arg, ulonglong pos_arg,
                                   uint flags_arg)
: binary_log::Rotate_event(new_log_ident_arg, ident_len_arg, flags_arg, pos_arg),
  Log_event(header(), footer(),
            Log_event::EVENT_NO_CACHE, Log_event::EVENT_IMMEDIATE_LOGGING)
{
#ifndef DBUG_OFF
  DBUG_ENTER("Rotate_log_event::Rotate_log_event(...,flags)");
#endif
  new_log_ident= new_log_ident_arg;
  pos= pos_arg;
  ident_len= ident_len_arg ?
             ident_len_arg : (uint) strlen(new_log_ident_arg);
  flags= flags_arg;

#ifndef DBUG_OFF
  char buff[22];
  DBUG_PRINT("enter",("new_log_ident: %s  pos: %s  flags: %lu", new_log_ident_arg,
                      llstr(pos_arg, buff), (ulong) flags));
#endif
  if (flags & DUP_NAME)
    new_log_ident= my_strndup(key_memory_log_event,
                              new_log_ident_arg, ident_len, MYF(MY_WME));
  if (new_log_ident != 0)
    is_valid_param= true;
  if (flags & RELAY_LOG)
    set_relay_log_event();
  DBUG_VOID_RETURN;
}
#endif


Rotate_log_event::Rotate_log_event(const char* buf, uint event_len,
                                   const Format_description_event* description_event)
: binary_log::Rotate_event(buf, event_len, description_event),
  Log_event(header(), footer())
{
  DBUG_ENTER("Rotate_log_event::Rotate_log_event(char*,...)");

  if (new_log_ident != 0)
    is_valid_param= true;
  DBUG_PRINT("debug", ("new_log_ident: '%s'", new_log_ident));
  DBUG_VOID_RETURN;
}


/*
  Rotate_log_event::write()
*/

#ifndef MYSQL_CLIENT
bool Rotate_log_event::write(IO_CACHE* file)
{
  char buf[Binary_log_event::ROTATE_HEADER_LEN];
  int8store(buf + R_POS_OFFSET, pos);
  return (write_header(file, Binary_log_event::ROTATE_HEADER_LEN + ident_len) || 
          wrapper_my_b_safe_write(file, (uchar*) buf, Binary_log_event::ROTATE_HEADER_LEN) ||
          wrapper_my_b_safe_write(file, (uchar*) new_log_ident,
                                     (uint) ident_len) ||
          write_footer(file));
}
#endif


#if defined(HAVE_REPLICATION) && !defined(MYSQL_CLIENT)

/*
  Got a rotate log event from the master.

  This is mainly used so that we can later figure out the logname and
  position for the master.

  We can't rotate the slave's BINlog as this will cause infinitive rotations
  in a A -> B -> A setup.
  The NOTES below is a wrong comment which will disappear when 4.1 is merged.

  This must only be called from the Slave SQL thread, since it calls
  flush_relay_log_info().

  @retval
    0	ok
*/
int Rotate_log_event::do_update_pos(Relay_log_info *rli)
{
  int error= 0;
  DBUG_ENTER("Rotate_log_event::do_update_pos");
#ifndef DBUG_OFF
  char buf[32];
#endif

  DBUG_PRINT("info", ("server_id=%lu; ::server_id=%lu",
                      (ulong) this->server_id, (ulong) ::server_id));
  DBUG_PRINT("info", ("new_log_ident: %s", this->new_log_ident));
  DBUG_PRINT("info", ("pos: %s", llstr(this->pos, buf)));

  /*
    If we are in a transaction or in a group: the only normal case is
    when the I/O thread was copying a big transaction, then it was
    stopped and restarted: we have this in the relay log:

    BEGIN
    ...
    ROTATE (a fake one)
    ...
    COMMIT or ROLLBACK

    In that case, we don't want to touch the coordinates which
    correspond to the beginning of the transaction.  Starting from
    5.0.0, there also are some rotates from the slave itself, in the
    relay log, which shall not change the group positions.
  */

  /*
    The way we check if SQL thread is currently in a group is different
    for STS and MTS.
  */
  bool in_group = rli->is_parallel_exec() ?
    (rli->mts_group_status == Relay_log_info::MTS_IN_GROUP) :
    rli->is_in_group();

  if ((server_id != ::server_id || rli->replicate_same_server_id) &&
      !is_relay_log_event() &&
      !in_group)
  {
    if (!is_mts_db_partitioned(rli) && server_id != ::server_id)
    {
      // force the coordinator to start a new binlog segment.
      static_cast<Mts_submode_logical_clock*>
        (rli->current_mts_submode)->start_new_group();
    }
    if (rli->is_parallel_exec())
    {
      /*
        Rotate events are special events that are handled as a
        synchronization point. For that reason, the checkpoint
        routine is being called here.
      */
      if ((error= mts_checkpoint_routine(rli, 0, false,
                                         true/*need_data_lock=true*/)))
        goto err;
    }

    mysql_mutex_lock(&rli->data_lock);
    DBUG_PRINT("info", ("old group_master_log_name: '%s'  "
                        "old group_master_log_pos: %lu",
                        rli->get_group_master_log_name(),
                        (ulong) rli->get_group_master_log_pos()));

    memcpy((void *)rli->get_group_master_log_name(),
           new_log_ident, ident_len + 1);
    rli->notify_group_master_log_name_update();
    if ((error= rli->inc_group_relay_log_pos(pos,
                                             false/*need_data_lock=false*/)))
    {
      mysql_mutex_unlock(&rli->data_lock);
      goto err;
    }

    DBUG_PRINT("info", ("new group_master_log_name: '%s'  "
                        "new group_master_log_pos: %lu",
                        rli->get_group_master_log_name(),
                        (ulong) rli->get_group_master_log_pos()));
    mysql_mutex_unlock(&rli->data_lock);
    if (rli->is_parallel_exec())
      rli->reset_notified_checkpoint(0,
                                     server_id ?
                                     common_header->when.tv_sec +
                                     (time_t) exec_time : 0,
                                     true/*need_data_lock=true*/);

    /*
      Reset thd->variables.option_bits and sql_mode etc, because this could be the signal of
      a master's downgrade from 5.0 to 4.0.
      However, no need to reset rli_description_event: indeed, if the next
      master is 5.0 (even 5.0.1) we will soon get a Format_desc; if the next
      master is 4.0 then the events are in the slave's format (conversion).
    */
    set_slave_thread_options(thd);
    set_slave_thread_default_charset(thd, rli);
    thd->variables.sql_mode= global_system_variables.sql_mode;
    thd->variables.auto_increment_increment=
      thd->variables.auto_increment_offset= 1;
  }
  else
    rli->inc_event_relay_log_pos();

err:
  DBUG_RETURN(error);
}


Log_event::enum_skip_reason
Rotate_log_event::do_shall_skip(Relay_log_info *rli)
{
  enum_skip_reason reason= Log_event::do_shall_skip(rli);

  switch (reason) {
  case Log_event::EVENT_SKIP_NOT:
  case Log_event::EVENT_SKIP_COUNT:
    return Log_event::EVENT_SKIP_NOT;

  case Log_event::EVENT_SKIP_IGNORE:
    return Log_event::EVENT_SKIP_IGNORE;
  }
  DBUG_ASSERT(0);
  return Log_event::EVENT_SKIP_NOT;             // To keep compiler happy
}

#endif


/**************************************************************************
	Intvar_log_event methods
**************************************************************************/

/*
  Intvar_log_event::pack_info()
*/

#if defined(HAVE_REPLICATION) && !defined(MYSQL_CLIENT)
int Intvar_log_event::pack_info(Protocol *protocol)
{
  char buf[256], *pos;
  pos= strmake(buf, (get_var_type_string()).c_str(), sizeof(buf)-23);
  *pos++= '=';
  pos= longlong10_to_str(val, pos, -10);
  protocol->store(buf, (uint) (pos-buf), &my_charset_bin);
  return 0;
}
#endif


/*
  Intvar_log_event::Intvar_log_event()
*/
Intvar_log_event::Intvar_log_event(const char* buf,
                                   const Format_description_event*
                                   description_event)
: binary_log::Intvar_event(buf, description_event),
  Log_event(header(), footer())
{
  is_valid_param= true;
}

/*
  Intvar_log_event::write()
*/

#ifndef MYSQL_CLIENT
bool Intvar_log_event::write(IO_CACHE* file)
{
  uchar buf[9];
  buf[I_TYPE_OFFSET]= (uchar) type;
  int8store(buf + I_VAL_OFFSET, val);
  return (write_header(file, sizeof(buf)) ||
          wrapper_my_b_safe_write(file, buf, sizeof(buf)) ||
          write_footer(file));
}
#endif


/*
  Intvar_log_event::print()
*/

#ifdef MYSQL_CLIENT
void Intvar_log_event::print(FILE* file, PRINT_EVENT_INFO* print_event_info)
{
  char llbuff[22];
  const char *msg= NULL;
  IO_CACHE *const head= &print_event_info->head_cache;

  if (!print_event_info->short_form)
  {
    print_header(head, print_event_info, FALSE);
    my_b_printf(head, "\tIntvar\n");
  }

  my_b_printf(head, "SET ");
  switch (type) {
  case LAST_INSERT_ID_EVENT:
    msg="LAST_INSERT_ID";
    break;
  case INSERT_ID_EVENT:
    msg="INSERT_ID";
    break;
  case INVALID_INT_EVENT:
  default: // cannot happen
    msg="INVALID_INT";
    break;
  }
  my_b_printf(head, "%s=%s%s\n",
              msg, llstr(val,llbuff), print_event_info->delimiter);
}
#endif


#if defined(HAVE_REPLICATION)&& !defined(MYSQL_CLIENT)

/*
  Intvar_log_event::do_apply_event()
*/

int Intvar_log_event::do_apply_event(Relay_log_info const *rli)
{
  /*
    We are now in a statement until the associated query log event has
    been processed.
   */
  const_cast<Relay_log_info*>(rli)->set_flag(Relay_log_info::IN_STMT);

  if (rli->deferred_events_collecting)
    return rli->deferred_events->add(this);

  switch (type) {
  case LAST_INSERT_ID_EVENT:
    thd->first_successful_insert_id_in_prev_stmt= val;
    break;
  case INSERT_ID_EVENT:
    thd->force_one_auto_inc_interval(val);
    break;
  }
  return 0;
}

int Intvar_log_event::do_update_pos(Relay_log_info *rli)
{
  rli->inc_event_relay_log_pos();
  return 0;
}


Log_event::enum_skip_reason
Intvar_log_event::do_shall_skip(Relay_log_info *rli)
{
  /*
    It is a common error to set the slave skip counter to 1 instead of
    2 when recovering from an insert which used a auto increment,
    rand, or user var.  Therefore, if the slave skip counter is 1, we
    just say that this event should be skipped by ignoring it, meaning
    that we do not change the value of the slave skip counter since it
    will be decreased by the following insert event.
  */
  return continue_group(rli);
}

#endif


/**************************************************************************
  Rand_log_event methods
**************************************************************************/

#if defined(HAVE_REPLICATION) && !defined(MYSQL_CLIENT)
int Rand_log_event::pack_info(Protocol *protocol)
{
  char buf1[256], *pos;
  pos= my_stpcpy(buf1,"rand_seed1=");
  pos= int10_to_str((long) seed1, pos, 10);
  pos= my_stpcpy(pos, ",rand_seed2=");
  pos= int10_to_str((long) seed2, pos, 10);
  protocol->store(buf1, (uint) (pos-buf1), &my_charset_bin);
  return 0;
}
#endif


Rand_log_event::Rand_log_event(const char* buf,
                               const Format_description_event* description_event)
  : binary_log::Rand_event(buf, description_event),
    Log_event(header(), footer())
{
  is_valid_param= true;
}


#ifndef MYSQL_CLIENT
bool Rand_log_event::write(IO_CACHE* file)
{
  uchar buf[16];
  int8store(buf + RAND_SEED1_OFFSET, seed1);
  int8store(buf + RAND_SEED2_OFFSET, seed2);
  return (write_header(file, sizeof(buf)) ||
          wrapper_my_b_safe_write(file, buf, sizeof(buf)) ||
	  write_footer(file));
}
#endif


#ifdef MYSQL_CLIENT
void Rand_log_event::print(FILE* file, PRINT_EVENT_INFO* print_event_info)
{
  IO_CACHE *const head= &print_event_info->head_cache;

  char llbuff[22],llbuff2[22];
  if (!print_event_info->short_form)
  {
    print_header(head, print_event_info, FALSE);
    my_b_printf(head, "\tRand\n");
  }
  my_b_printf(head, "SET @@RAND_SEED1=%s, @@RAND_SEED2=%s%s\n",
              llstr(seed1, llbuff),llstr(seed2, llbuff2),
              print_event_info->delimiter);
}
#endif /* MYSQL_CLIENT */


#if defined(HAVE_REPLICATION) && !defined(MYSQL_CLIENT)
int Rand_log_event::do_apply_event(Relay_log_info const *rli)
{
  /*
    We are now in a statement until the associated query log event has
    been processed.
   */
  const_cast<Relay_log_info*>(rli)->set_flag(Relay_log_info::IN_STMT);

  if (rli->deferred_events_collecting)
    return rli->deferred_events->add(this);

  thd->rand.seed1= (ulong) seed1;
  thd->rand.seed2= (ulong) seed2;
  return 0;
}

int Rand_log_event::do_update_pos(Relay_log_info *rli)
{
  rli->inc_event_relay_log_pos();
  return 0;
}


Log_event::enum_skip_reason
Rand_log_event::do_shall_skip(Relay_log_info *rli)
{
  /*
    It is a common error to set the slave skip counter to 1 instead of
    2 when recovering from an insert which used a auto increment,
    rand, or user var.  Therefore, if the slave skip counter is 1, we
    just say that this event should be skipped by ignoring it, meaning
    that we do not change the value of the slave skip counter since it
    will be decreased by the following insert event.
  */
  return continue_group(rli);
}

/**
   Exec deferred Int-, Rand- and User- var events prefixing
   a Query-log-event event.

   @param thd THD handle

   @return false on success, true if a failure in an event applying occurred.
*/
bool slave_execute_deferred_events(THD *thd)
{
  bool res= false;
  Relay_log_info *rli= thd->rli_slave;

  DBUG_ASSERT(rli && (!rli->deferred_events_collecting || rli->deferred_events));

  if (!rli->deferred_events_collecting || rli->deferred_events->is_empty())
    return res;

  res= rli->deferred_events->execute(rli);
  rli->deferred_events->rewind();
  return res;
}

#endif /* !MYSQL_CLIENT */


/**************************************************************************
  Xid_log_event methods
**************************************************************************/

#if defined(HAVE_REPLICATION) && !defined(MYSQL_CLIENT)
int Xid_log_event::pack_info(Protocol *protocol)
{
  char buf[128], *pos;
  pos= my_stpcpy(buf, "COMMIT /* xid=");
  pos= longlong10_to_str(xid, pos, 10);
  pos= my_stpcpy(pos, " */");
  protocol->store(buf, (uint) (pos-buf), &my_charset_bin);
  return 0;
}
#endif

Xid_log_event::
Xid_log_event(const char* buf,
              const Format_description_event *description_event)
  : binary_log::Xid_event(buf, description_event),
    Log_event(header(), footer())
{
  is_valid_param= true;
}


#ifndef MYSQL_CLIENT
bool Xid_log_event::write(IO_CACHE* file)
{
  DBUG_EXECUTE_IF("do_not_write_xid", return 0;);
  return (write_header(file, sizeof(xid)) ||
	  wrapper_my_b_safe_write(file, (uchar*) &xid, sizeof(xid)) ||
	  write_footer(file));
}
#endif


#ifdef MYSQL_CLIENT
void Xid_log_event::print(FILE* file, PRINT_EVENT_INFO* print_event_info)
{
  IO_CACHE *const head= &print_event_info->head_cache;

  if (!print_event_info->short_form)
  {
    char buf[64];
    longlong10_to_str(xid, buf, 10);

    print_header(head, print_event_info, FALSE);
    my_b_printf(head, "\tXid = %s\n", buf);
  }
  my_b_printf(head, "COMMIT%s\n", print_event_info->delimiter);
}
#endif /* MYSQL_CLIENT */


#if defined(HAVE_REPLICATION) && !defined(MYSQL_CLIENT)
/**
   The methods combines few commit actions to make it useable
   as in the single- so multi- threaded case.

   @param  thd_arg a pointer to THD handle
   @return false  as success and
           true   as an error 
*/

bool Xid_log_event::do_commit(THD *thd_arg)
{
  DBUG_EXECUTE_IF("dbug.reached_commit",
                  {DBUG_SET("+d,dbug.enabled_commit");});
  bool error= trans_commit(thd_arg); /* Automatically rolls back on error. */
  DBUG_EXECUTE_IF("crash_after_apply", 
                  sql_print_information("Crashing crash_after_apply.");
                  DBUG_SUICIDE(););
  thd_arg->mdl_context.release_transactional_locks();

  error |= mysql_bin_log.gtid_end_transaction(thd_arg);

  /*
    Increment the global status commit count variable
  */
  if (!error)
    thd_arg->status_var.com_stat[SQLCOM_COMMIT]++;

  return error;
}

/**
   Worker commits Xid transaction and in case of its transactional
   info table marks the current group as done in the Coordnator's 
   Group Assigned Queue.

   @return zero as success or non-zero as an error 
*/
int Xid_log_event::do_apply_event_worker(Slave_worker *w)
{
  int error= 0;
  lex_start(thd);
  mysql_reset_thd_for_next_command(thd);
  Slave_committed_queue *coordinator_gaq= w->c_rli->gaq;

  /* For a slave Xid_log_event is COMMIT */
  query_logger.general_log_print(thd, COM_QUERY,
                                 "COMMIT /* implicit, from Xid_log_event */");

  DBUG_PRINT("mts", ("do_apply group master %s %llu  group relay %s %llu event %s %llu.",
                     w->get_group_master_log_name(),
                     w->get_group_master_log_pos(),
                     w->get_group_relay_log_name(),
                     w->get_group_relay_log_pos(),
                     w->get_event_relay_log_name(),
                     w->get_event_relay_log_pos()));

  DBUG_EXECUTE_IF("crash_before_update_pos",
                  sql_print_information("Crashing crash_before_update_pos.");
                  DBUG_SUICIDE(););

  ulong gaq_idx= mts_group_idx;
  Slave_job_group *ptr_group= coordinator_gaq->get_job_group(gaq_idx);

  if ((error= w->commit_positions(this, ptr_group,
                                  w->c_rli->is_transactional())))
    goto err;

  DBUG_PRINT("mts", ("do_apply group master %s %llu  group relay %s %llu event %s %llu.",
                     w->get_group_master_log_name(),
                     w->get_group_master_log_pos(),
                     w->get_group_relay_log_name(),
                     w->get_group_relay_log_pos(),
                     w->get_event_relay_log_name(),
                     w->get_event_relay_log_pos()));

  DBUG_EXECUTE_IF("crash_after_update_pos_before_apply",
                  sql_print_information("Crashing crash_after_update_pos_before_apply.");
                  DBUG_SUICIDE(););

  error= do_commit(thd);
  if (error)
    w->rollback_positions(ptr_group);
err:
  return error;
}

int Xid_log_event::do_apply_event(Relay_log_info const *rli)
{
  DBUG_ENTER("Xid_log_event::do_apply_event");
  int error= 0;
  char saved_group_master_log_name[FN_REFLEN];
  char saved_group_relay_log_name[FN_REFLEN];
  volatile my_off_t saved_group_master_log_pos;
  volatile my_off_t saved_group_relay_log_pos;

  char new_group_master_log_name[FN_REFLEN];
  char new_group_relay_log_name[FN_REFLEN];
  volatile my_off_t new_group_master_log_pos;
  volatile my_off_t new_group_relay_log_pos;

  lex_start(thd);
  mysql_reset_thd_for_next_command(thd);
  /*
    Anonymous GTID ownership may be released here if the last
    statement before XID updated a non-transactional table and was
    written to the binary log as a separate transaction (either
    because binlog_format=row or because
    binlog_direct_non_transactional_updates=1).  So we need to
    re-acquire anonymous ownership.
  */
  gtid_reacquire_ownership_if_anonymous(thd);
  Relay_log_info *rli_ptr= const_cast<Relay_log_info *>(rli);

  /* For a slave Xid_log_event is COMMIT */
  query_logger.general_log_print(thd, COM_QUERY,
                                 "COMMIT /* implicit, from Xid_log_event */");

  mysql_mutex_lock(&rli_ptr->data_lock);

  /*
    Save the rli positions. We need them to temporarily reset the positions
    just before the commit.
   */
  strmake(saved_group_master_log_name, rli_ptr->get_group_master_log_name(),
          FN_REFLEN - 1);
  saved_group_master_log_pos= rli_ptr->get_group_master_log_pos();
  strmake(saved_group_relay_log_name, rli_ptr->get_group_relay_log_name(),
          FN_REFLEN - 1);
  saved_group_relay_log_pos= rli_ptr->get_group_relay_log_pos();

  DBUG_PRINT("info", ("do_apply group master %s %llu  group relay %s %llu event %s %llu\n",
    rli_ptr->get_group_master_log_name(),
    rli_ptr->get_group_master_log_pos(),
    rli_ptr->get_group_relay_log_name(),
    rli_ptr->get_group_relay_log_pos(),
    rli_ptr->get_event_relay_log_name(),
    rli_ptr->get_event_relay_log_pos()));

  DBUG_EXECUTE_IF("crash_before_update_pos",
                  sql_print_information("Crashing crash_before_update_pos.");
                  DBUG_SUICIDE(););

  /*
    We need to update the positions in here to make it transactional.  
  */
  rli_ptr->inc_event_relay_log_pos();
  rli_ptr->set_group_relay_log_pos(rli_ptr->get_event_relay_log_pos());
  rli_ptr->set_group_relay_log_name(rli_ptr->get_event_relay_log_name());

  rli_ptr->notify_group_relay_log_name_update();

  if (common_header->log_pos) // 3.23 binlogs don't have log_posx
    rli_ptr->set_group_master_log_pos(common_header->log_pos);

  /*
    rli repository being transactional means replication is crash safe.
    Positions are written into transactional tables ahead of commit and the
    changes are made permanent during commit.
   */
  if (rli_ptr->is_transactional())
  {
    if ((error= rli_ptr->flush_info(true)))
      goto err;
  }

  DBUG_PRINT("info", ("do_apply group master %s %llu  group relay %s %llu event %s %llu\n",
                      rli_ptr->get_group_master_log_name(),
                      rli_ptr->get_group_master_log_pos(),
                      rli_ptr->get_group_relay_log_name(),
                      rli_ptr->get_group_relay_log_pos(),
                      rli_ptr->get_event_relay_log_name(),
                      rli_ptr->get_event_relay_log_pos()));

  DBUG_EXECUTE_IF("crash_after_update_pos_before_apply",
                  sql_print_information("Crashing crash_after_update_pos_before_apply.");
                  DBUG_SUICIDE(););

  /**
    Commit operation expects the global transaction state variable 'xa_state'to
    be set to 'XA_NOTR'. In order to simulate commit failure we set
    the 'xa_state' to 'XA_IDLE' so that the commit reports 'ER_XAER_RMFAIL'
    error.
   */
  DBUG_EXECUTE_IF("simulate_commit_failure",
                  {
                    thd->get_transaction()->xid_state()->set_state(
                        XID_STATE::XA_IDLE);
                  });

  /*
    Save the new rli positions. These positions will be set back to group*
    positions on successful completion of the commit operation.
   */
  strmake(new_group_master_log_name, rli_ptr->get_group_master_log_name(),
          FN_REFLEN - 1);
  new_group_master_log_pos= rli_ptr->get_group_master_log_pos();
  strmake(new_group_relay_log_name, rli_ptr->get_group_relay_log_name(),
          FN_REFLEN - 1);
  new_group_relay_log_pos= rli_ptr->get_group_relay_log_pos();
  /*
    Rollback positions in memory just before commit. Position values will be
    reset to their new values only on successful commit operation.
   */
  rli_ptr->set_group_master_log_name(saved_group_master_log_name);
  rli_ptr->notify_group_master_log_name_update();
  rli_ptr->set_group_master_log_pos(saved_group_master_log_pos);
  rli_ptr->set_group_relay_log_name(saved_group_relay_log_name);
  rli_ptr->notify_group_relay_log_name_update();
  rli_ptr->set_group_relay_log_pos(saved_group_relay_log_pos);

  DBUG_PRINT("info", ("Rolling back to group master %s %llu  group relay %s"
                      " %llu\n", rli_ptr->get_group_master_log_name(),
                      rli_ptr->get_group_master_log_pos(),
                      rli_ptr->get_group_relay_log_name(),
                      rli_ptr->get_group_relay_log_pos()));
  mysql_mutex_unlock(&rli_ptr->data_lock);
  error= do_commit(thd);
  mysql_mutex_lock(&rli_ptr->data_lock);
  if (error)
  {
    rli->report(ERROR_LEVEL, thd->get_stmt_da()->mysql_errno(),
                "Error in Xid_log_event: Commit could not be completed, '%s'",
                thd->get_stmt_da()->message_text());
  }
  else
  {
    DBUG_EXECUTE_IF("crash_after_commit_before_update_pos",
                    sql_print_information("Crashing "
                                          "crash_after_commit_before_update_pos.");
                    DBUG_SUICIDE(););
    /* Update positions on successful commit */
    rli_ptr->set_group_master_log_name(new_group_master_log_name);
    rli_ptr->notify_group_master_log_name_update();
    rli_ptr->set_group_master_log_pos(new_group_master_log_pos);
    rli_ptr->set_group_relay_log_name(new_group_relay_log_name);
    rli_ptr->notify_group_relay_log_name_update();
    rli_ptr->set_group_relay_log_pos(new_group_relay_log_pos);

    DBUG_PRINT("info", ("Updating positions on succesful commit to group master"
                        " %s %llu  group relay %s %llu\n",
                        rli_ptr->get_group_master_log_name(),
                        rli_ptr->get_group_master_log_pos(),
                        rli_ptr->get_group_relay_log_name(),
                        rli_ptr->get_group_relay_log_pos()));

    /*
      For transactional repository the positions are flushed ahead of commit.
      Where as for non transactional rli repository the positions are flushed
      only on succesful commit.
     */
    if (!rli_ptr->is_transactional())
      rli_ptr->flush_info(false);
  }
err:
  mysql_cond_broadcast(&rli_ptr->data_cond);
  mysql_mutex_unlock(&rli_ptr->data_lock);

  DBUG_RETURN(error);
}

Log_event::enum_skip_reason
Xid_log_event::do_shall_skip(Relay_log_info *rli)
{
  DBUG_ENTER("Xid_log_event::do_shall_skip");
  if (rli->slave_skip_counter > 0) {
    thd->variables.option_bits&= ~OPTION_BEGIN;
    DBUG_RETURN(Log_event::EVENT_SKIP_COUNT);
  }
  DBUG_RETURN(Log_event::do_shall_skip(rli));
}
#endif /* !MYSQL_CLIENT */


/**************************************************************************
  User_var_log_event methods
**************************************************************************/

#if defined(HAVE_REPLICATION) && !defined(MYSQL_CLIENT)
int User_var_log_event::pack_info(Protocol* protocol)
{
  char *buf= 0;
  char quoted_id[1 + FN_REFLEN * 2 + 2];// quoted identifier
  size_t id_len= my_strmov_quoted_identifier(this->thd, quoted_id, name, name_len);
  quoted_id[id_len]= '\0';
  size_t val_offset= 2 + id_len;
  size_t event_len= val_offset;

  if (is_null)
  {
    if (!(buf= (char*) my_malloc(key_memory_log_event,
                                 val_offset + 5, MYF(MY_WME))))
      return 1;
    my_stpcpy(buf + val_offset, "NULL");
    event_len= val_offset + 4;
  }
  else
  {
    switch (type) {
    case REAL_RESULT:
      double real_val;
      float8get(&real_val, val);
      if (!(buf= (char*) my_malloc(key_memory_log_event,
                                   val_offset + MY_GCVT_MAX_FIELD_WIDTH + 1,
                                   MYF(MY_WME))))
        return 1;
      event_len+= my_gcvt(real_val, MY_GCVT_ARG_DOUBLE, MY_GCVT_MAX_FIELD_WIDTH,
                          buf + val_offset, NULL);
      break;
    case INT_RESULT:
      if (!(buf= (char*) my_malloc(key_memory_log_event,
                                   val_offset + 22, MYF(MY_WME))))
        return 1;
      event_len= longlong10_to_str(uint8korr(val), buf + val_offset, 
                                   ((flags & User_var_log_event::UNSIGNED_F) ? 
                                    10 : -10))-buf;
      break;
    case DECIMAL_RESULT:
    {
      if (!(buf= (char*) my_malloc(key_memory_log_event,
                                   val_offset + DECIMAL_MAX_STR_LENGTH + 1,
                                   MYF(MY_WME))))
        return 1;
      String str(buf+val_offset, DECIMAL_MAX_STR_LENGTH + 1, &my_charset_bin);
      my_decimal dec;
      binary2my_decimal(E_DEC_FATAL_ERROR, (uchar*) (val+2), &dec, val[0],
                        val[1]);
      my_decimal2string(E_DEC_FATAL_ERROR, &dec, 0, 0, 0, &str);
      event_len= str.length() + val_offset;
      break;
    } 
    case STRING_RESULT:
      /* 15 is for 'COLLATE' and other chars */
      buf= (char*) my_malloc(key_memory_log_event,
                             event_len+val_len*2+1+2*MY_CS_NAME_SIZE+15,
                             MYF(MY_WME));
      CHARSET_INFO *cs;
      if (!buf)
        return 1;
      if (!(cs= get_charset(charset_number, MYF(0))))
      {
        my_stpcpy(buf+val_offset, "???");
        event_len+= 3;
      }
      else
      {
        char *p= strxmov(buf + val_offset, "_", cs->csname, " ", NullS);
        p= str_to_hex(p, val, val_len);
        p= strxmov(p, " COLLATE ", cs->name, NullS);
        event_len= p-buf;
      }
      break;
    case ROW_RESULT:
    default:
      DBUG_ASSERT(1);
      return 1;
    }
  }
  buf[0]= '@';
  memcpy(buf + 1, quoted_id, id_len);
  buf[1 + id_len]= '=';
  protocol->store(buf, event_len, &my_charset_bin);
  my_free(buf);
  return 0;
}
#endif /* !MYSQL_CLIENT */


User_var_log_event::
	User_var_log_event(const char* buf, uint event_len,
			   const Format_description_event* description_event)
  : binary_log::User_var_event(buf, event_len, description_event),
    Log_event(header(), footer())
#ifndef MYSQL_CLIENT
    ,deferred(false), query_id(0)
#endif
{
  if (name != 0)
    is_valid_param= true;
}


#ifndef MYSQL_CLIENT
bool User_var_log_event::write(IO_CACHE* file)
{
  char buf[UV_NAME_LEN_SIZE];
  char buf1[UV_VAL_IS_NULL + UV_VAL_TYPE_SIZE + 
	    UV_CHARSET_NUMBER_SIZE + UV_VAL_LEN_SIZE];
  uchar buf2[MY_MAX(8, DECIMAL_MAX_FIELD_SIZE + 2)], *pos= buf2;
  uint unsigned_len= 0;
  uint buf1_length;
  ulong event_length;

  int4store(buf, name_len);
  
  if ((buf1[0]= is_null))
  {
    buf1_length= 1;
    val_len= 0;                                 // Length of 'pos'
  }    
  else
  {
    buf1[1]= type;
    int4store(buf1 + 2, charset_number);

    switch (type) {
    case REAL_RESULT:
      float8store(buf2, *(double*) val);
      break;
    case INT_RESULT:
      int8store(buf2, *(longlong*) val);
      unsigned_len= 1;
      break;
    case DECIMAL_RESULT:
    {
      my_decimal *dec= (my_decimal *)val;
      dec->sanity_check();
      buf2[0]= (char)(dec->intg + dec->frac);
      buf2[1]= (char)dec->frac;
      decimal2bin(dec, buf2+2, buf2[0], buf2[1]);
      val_len= decimal_bin_size(buf2[0], buf2[1]) + 2;
      break;
    }
    case STRING_RESULT:
      pos= (uchar*) val;
      break;
    case ROW_RESULT:
    default:
      DBUG_ASSERT(1);
      return 0;
    }
    int4store(buf1 + 2 + UV_CHARSET_NUMBER_SIZE, val_len);
    buf1_length= 10;
  }

  /* Length of the whole event */
  event_length= sizeof(buf)+ name_len + buf1_length + val_len + unsigned_len;

  return (write_header(file, event_length) ||
          wrapper_my_b_safe_write(file, (uchar*) buf, sizeof(buf))   ||
	  wrapper_my_b_safe_write(file, (uchar*) name, name_len)     ||
	  wrapper_my_b_safe_write(file, (uchar*) buf1, buf1_length) ||
	  wrapper_my_b_safe_write(file, pos, val_len) ||
          wrapper_my_b_safe_write(file, &flags, unsigned_len) ||
	  write_footer(file));
}
#endif


/*
  User_var_log_event::print()
*/

#ifdef MYSQL_CLIENT
void User_var_log_event::print(FILE* file, PRINT_EVENT_INFO* print_event_info)
{
  IO_CACHE *const head= &print_event_info->head_cache;
  char quoted_id[1 + NAME_LEN * 2 + 2];// quoted length of the identifier
  char name_id[NAME_LEN];
  size_t quoted_len= 0;

  if (!print_event_info->short_form)
  {
    print_header(head, print_event_info, FALSE);
    my_b_printf(head, "\tUser_var\n");
  }
  my_stpcpy(name_id, name);
  name_id[name_len]= '\0';
  my_b_printf(head, "SET @");
  quoted_len= my_strmov_quoted_identifier((char *) quoted_id,
                                          (const char *) name_id);
  quoted_id[quoted_len]= '\0';
  my_b_write(head, (uchar*) quoted_id, quoted_len);

  if (is_null)
  {
    my_b_printf(head, ":=NULL%s\n", print_event_info->delimiter);
  }
  else
  {
    switch (type) {
    case REAL_RESULT:
      double real_val;
      char real_buf[FMT_G_BUFSIZE(14)];
      float8get(&real_val, val);
      sprintf(real_buf, "%.14g", real_val);
      my_b_printf(head, ":=%s%s\n", real_buf, print_event_info->delimiter);
      break;
    case INT_RESULT:
      char int_buf[22];
      longlong10_to_str(uint8korr(val), int_buf, 
                        ((flags & User_var_log_event::UNSIGNED_F) ? 10 : -10));
      my_b_printf(head, ":=%s%s\n", int_buf, print_event_info->delimiter);
      break;
    case DECIMAL_RESULT:
    {
      char str_buf[200];
      int str_len= sizeof(str_buf) - 1;
      int precision= (int)val[0];
      int scale= (int)val[1];
      decimal_digit_t dec_buf[10];
      decimal_t dec;
      dec.len= 10;
      dec.buf= dec_buf;

      bin2decimal((uchar*) val+2, &dec, precision, scale);
      decimal2string(&dec, str_buf, &str_len, 0, 0, 0);
      str_buf[str_len]= 0;
      my_b_printf(head, ":=%s%s\n", str_buf, print_event_info->delimiter);
      break;
    }
    case STRING_RESULT:
    {
      /*
        Let's express the string in hex. That's the most robust way. If we
        print it in character form instead, we need to escape it with
        character_set_client which we don't know (we will know it in 5.0, but
        in 4.1 we don't know it easily when we are printing
        User_var_log_event). Explanation why we would need to bother with
        character_set_client (quoting Bar):
        > Note, the parser doesn't switch to another unescaping mode after
        > it has met a character set introducer.
        > For example, if an SJIS client says something like:
        > SET @a= _ucs2 \0a\0b'
        > the string constant is still unescaped according to SJIS, not
        > according to UCS2.
      */
      char *hex_str;
      CHARSET_INFO *cs;

      hex_str= (char *)my_malloc(key_memory_log_event,
                                 2*val_len+1+2,MYF(MY_WME)); // 2 hex digits / byte
      if (!hex_str)
        return;
      str_to_hex(hex_str, val, val_len);
      /*
        For proper behaviour when mysqlbinlog|mysql, we need to explicitely
        specify the variable's collation. It will however cause problems when
        people want to mysqlbinlog|mysql into another server not supporting the
        character set. But there's not much to do about this and it's unlikely.
      */
      if (!(cs= get_charset(charset_number, MYF(0))))
        /*
          Generate an unusable command (=> syntax error) is probably the best
          thing we can do here.
        */
        my_b_printf(head, ":=???%s\n", print_event_info->delimiter);
      else
        my_b_printf(head, ":=_%s %s COLLATE `%s`%s\n",
                    cs->csname, hex_str, cs->name,
                    print_event_info->delimiter);
      my_free(hex_str);
    }
      break;
    case ROW_RESULT:
    default:
      DBUG_ASSERT(1);
      return;
    }
  }
}
#endif


/*
  User_var_log_event::do_apply_event()
*/

#if defined(HAVE_REPLICATION) && !defined(MYSQL_CLIENT)
int User_var_log_event::do_apply_event(Relay_log_info const *rli)
{
  DBUG_ENTER("User_var_log_event::do_apply_event");
  Item *it= 0;
  CHARSET_INFO *charset;
  query_id_t sav_query_id= 0; /* memorize orig id when deferred applying */

  if (rli->deferred_events_collecting)
  {
    set_deferred(current_thd->query_id);
    int ret= rli->deferred_events->add(this);
    DBUG_RETURN(ret);
  }
  else if (is_deferred())
  {
    sav_query_id= current_thd->query_id;
    current_thd->query_id= query_id; /* recreating original time context */
  }

  if (!(charset= get_charset(charset_number, MYF(MY_WME))))
    DBUG_RETURN(1);
  double real_val;
  longlong int_val;

  /*
    We are now in a statement until the associated query log event has
    been processed.
   */
  const_cast<Relay_log_info*>(rli)->set_flag(Relay_log_info::IN_STMT);

  if (is_null)
  {
    it= new Item_null();
  }
  else
  {
    switch (type) {
    case REAL_RESULT:
      float8get(&real_val, val);
      it= new Item_float(real_val, 0);
      val= (char*) &real_val;		// Pointer to value in native format
      val_len= 8;
      break;
    case INT_RESULT:
      int_val= (longlong) uint8korr(val);
      it= new Item_int(int_val);
      val= (char*) &int_val;		// Pointer to value in native format
      val_len= 8;
      break;
    case DECIMAL_RESULT:
    {
      Item_decimal *dec= new Item_decimal((uchar*) val+2, val[0], val[1]);
      it= dec;
      val= (char *)dec->val_decimal(NULL);
      val_len= sizeof(my_decimal);
      break;
    }
    case STRING_RESULT:
      it= new Item_string(val, val_len, charset);
      break;
    case ROW_RESULT:
    default:
      DBUG_ASSERT(1);
      DBUG_RETURN(0);
    }
  }
  Item_func_set_user_var *e=
    new Item_func_set_user_var(Name_string(name, name_len, false), it, false);
  /*
    Item_func_set_user_var can't substitute something else on its place =>
    0 can be passed as last argument (reference on item)

    Fix_fields() can fail, in which case a call of update_hash() might
    crash the server, so if fix fields fails, we just return with an
    error.
  */
  if (e->fix_fields(thd, 0))
    DBUG_RETURN(1);

  /*
    A variable can just be considered as a table with
    a single record and with a single column. Thus, like
    a column value, it could always have IMPLICIT derivation.
   */
  e->update_hash(val, val_len, (Item_result)type, charset, DERIVATION_IMPLICIT,
                 (flags & binary_log::User_var_event::UNSIGNED_F));
  if (!is_deferred())
    free_root(thd->mem_root, 0);
  else
    current_thd->query_id= sav_query_id; /* restore current query's context */

  DBUG_RETURN(0);
}

int User_var_log_event::do_update_pos(Relay_log_info *rli)
{
  rli->inc_event_relay_log_pos();
  return 0;
}

Log_event::enum_skip_reason
User_var_log_event::do_shall_skip(Relay_log_info *rli)
{
  /*
    It is a common error to set the slave skip counter to 1 instead
    of 2 when recovering from an insert which used a auto increment,
    rand, or user var.  Therefore, if the slave skip counter is 1, we
    just say that this event should be skipped by ignoring it, meaning
    that we do not change the value of the slave skip counter since it
    will be decreased by the following insert event.
  */
  return continue_group(rli);
}
#endif /* !MYSQL_CLIENT */


/**************************************************************************
  Unknown_log_event methods
**************************************************************************/

#ifdef HAVE_REPLICATION
#ifdef MYSQL_CLIENT
void Unknown_log_event::print(FILE* file_arg, PRINT_EVENT_INFO* print_event_info)
{
  if (print_event_info->short_form)
    return;
  print_header(&print_event_info->head_cache, print_event_info, FALSE);
  my_b_printf(&print_event_info->head_cache, "\n# %s", "Unknown event\n");
}
#endif  

/**************************************************************************
	Stop_log_event methods
**************************************************************************/

/*
  Stop_log_event::print()
*/

#ifdef MYSQL_CLIENT
void Stop_log_event::print(FILE* file, PRINT_EVENT_INFO* print_event_info)
{
  if (print_event_info->short_form)
    return;

  print_header(&print_event_info->head_cache, print_event_info, FALSE);
  my_b_printf(&print_event_info->head_cache, "\tStop\n");
}
#endif /* MYSQL_CLIENT */


#ifndef MYSQL_CLIENT
/*
  The master stopped.  We used to clean up all temporary tables but
  this is useless as, as the master has shut down properly, it has
  written all DROP TEMPORARY TABLE (prepared statements' deletion is
  TODO only when we binlog prep stmts).  We used to clean up
  slave_load_tmpdir, but this is useless as it has been cleared at the
  end of LOAD DATA INFILE.  So we have nothing to do here.  The place
  were we must do this cleaning is in
  Start_log_event_v3::do_apply_event(), not here. Because if we come
  here, the master was sane.

  This must only be called from the Slave SQL thread, since it calls
  flush_relay_log_info().
*/
int Stop_log_event::do_update_pos(Relay_log_info *rli)
{
  int error_inc= 0;
  int error_flush= 0;
  /*
    We do not want to update master_log pos because we get a rotate event
    before stop, so by now group_master_log_name is set to the next log.
    If we updated it, we will have incorrect master coordinates and this
    could give false triggers in MASTER_POS_WAIT() that we have reached
    the target position when in fact we have not.
    The group position is always unchanged in MTS mode because the event
    is never executed so can't be scheduled to a Worker.
  */
  if ((thd->variables.option_bits & OPTION_BEGIN) || rli->is_parallel_exec())
    rli->inc_event_relay_log_pos();
  else
  {
    error_inc= rli->inc_group_relay_log_pos(0, true/*need_data_lock=true*/);
    error_flush= rli->flush_info(TRUE);
  }
  return (error_inc || error_flush);
}

#endif /* !MYSQL_CLIENT */
#endif /* HAVE_REPLICATION */


/**************************************************************************
	Create_file_log_event methods
**************************************************************************/

#ifndef MYSQL_CLIENT
/*
  Create_file_log_event::write_data_body()
*/

bool Create_file_log_event::write_data_body(IO_CACHE* file)
{
  bool res;
  if ((res= Load_log_event::write_data_body(file)) || fake_base)
    return res;
  return (my_b_safe_write(file, (uchar*) "", 1) ||
          my_b_safe_write(file, (uchar*) block, block_len));
}


/*
  Create_file_log_event::write_data_header()
*/

bool Create_file_log_event::write_data_header(IO_CACHE* file)
{
  bool res;
  uchar buf[Binary_log_event::CREATE_FILE_HEADER_LEN];
  if ((res= Load_log_event::write_data_header(file)) || fake_base)
    return res;
  int4store(buf + CF_FILE_ID_OFFSET, file_id);
  return my_b_safe_write(file, buf, Binary_log_event::CREATE_FILE_HEADER_LEN) != 0;
}


/*
  Create_file_log_event::write_base()
*/

bool Create_file_log_event::write_base(IO_CACHE* file)
{
  bool res;
  fake_base= 1;                                 // pretend we are Load event
  common_header->type_code= Load_log_event::get_type_code();
  DBUG_EXECUTE_IF("simulate_cache_write_failure",
                  {
                  res= TRUE;
                  my_error(ER_UNKNOWN_ERROR, MYF(0));
                  return res;
                  });
  res= write(file);
  fake_base= 0;
  common_header->type_code= binary_log::CREATE_FILE_EVENT;
  return res;
}

#endif /* !MYSQL_CLIENT */

/*
  Create_file_log_event ctor
*/

Create_file_log_event::
Create_file_log_event(const char* buf, uint len,
                      const Format_description_event* description_event)
 : binary_log::Load_event(buf, 0, description_event),
  Load_log_event(buf,0,description_event),
  binary_log::Create_file_event(buf, len, description_event)
{
  DBUG_ENTER("Create_file_log_event::Create_file_log_event(char*,...)");
  /**
    We need to set exec_time here, which is ued to calcutate seconds behind
    master on the slave.
  */
  exec_time= load_exec_time;
  sql_ex.data_info= sql_ex_data;
  if (inited_from_old || block != 0)
    is_valid_param= true;
  if (fake_base)
    common_header->type_code= Load_log_event::get_type_code();
  else
    common_header->type_code= binary_log::CREATE_FILE_EVENT;
  DBUG_VOID_RETURN;
}


/*
  Create_file_log_event::print()
*/

#ifdef MYSQL_CLIENT
void Create_file_log_event::print(FILE* file, PRINT_EVENT_INFO* print_event_info,
				  bool enable_local)
{
  if (print_event_info->short_form)
  {
    if (enable_local && check_fname_outside_temp_buf())
      Load_log_event::print(file, print_event_info);
    return;
  }

  if (enable_local)
  {
    Load_log_event::print(file, print_event_info,
			  !check_fname_outside_temp_buf());
    /**
      reduce the size of io cache so that the write function is called
      for every call to my_b_printf().
     */
    DBUG_EXECUTE_IF ("simulate_create_event_write_error",
                     {(&print_event_info->head_cache)->write_pos=
                     (&print_event_info->head_cache)->write_end;
                     DBUG_SET("+d,simulate_file_write_error");});
    /* 
       That one is for "file_id: etc" below: in mysqlbinlog we want the #, in
       SHOW BINLOG EVENTS we don't.
    */
    my_b_printf(&print_event_info->head_cache, "#");
  }

  my_b_printf(&print_event_info->head_cache,
              " file_id: %d  block_len: %d\n", file_id, block_len);
}


void Create_file_log_event::print(FILE* file, PRINT_EVENT_INFO* print_event_info)
{
  print(file, print_event_info, 0);
}
#endif /* MYSQL_CLIENT */


/*
  Create_file_log_event::pack_info()
*/

#if defined(HAVE_REPLICATION) && !defined(MYSQL_CLIENT)
int Create_file_log_event::pack_info(Protocol *protocol)
{
  char buf[NAME_LEN*2 + 30 + 21*2], *pos;
  pos= my_stpcpy(buf, "db=");
  memcpy(pos, db, db_len);
  pos= my_stpcpy(pos + db_len, ";table=");
  memcpy(pos, table_name, table_name_len);
  pos= my_stpcpy(pos + table_name_len, ";file_id=");
  pos= int10_to_str((long) file_id, pos, 10);
  pos= my_stpcpy(pos, ";block_len=");
  pos= int10_to_str((long) block_len, pos, 10);
  protocol->store(buf, (uint) (pos-buf), &my_charset_bin);
  return 0;
}
#endif /* defined(HAVE_REPLICATION) && !defined(MYSQL_CLIENT) */


/**
  Create_file_log_event::do_apply_event()
  Constructor for Create_file_log_event to intantiate an event
  from the relay log on the slave.

  @retval
    0           Success
  @retval
    1           Failure
*/

#if defined(HAVE_REPLICATION) && !defined(MYSQL_CLIENT)
int Create_file_log_event::do_apply_event(Relay_log_info const *rli)
{
  char fname_buf[FN_REFLEN+TEMP_FILE_MAX_LEN];
  char *ext;
  int fd = -1;
  IO_CACHE file;
  int error = 1;

  lex_start(thd);
  mysql_reset_thd_for_next_command(thd);
  THD_STAGE_INFO(thd, stage_making_temp_file_create_before_load_data);
  memset(&file, 0, sizeof(file));
  ext= slave_load_file_stem(fname_buf, file_id, server_id, ".info");
  /* old copy may exist already */
  mysql_file_delete(key_file_log_event_info, fname_buf, MYF(0));
  /**
    To simulate file creation failure, convert the file name to a
    directory by appending a "/" to the file name.
   */
  DBUG_EXECUTE_IF("simulate_file_create_error_create_log_event",
                  {
                  strcat(fname_buf,"/");
                  });
  if ((fd= mysql_file_create(key_file_log_event_info,
                             fname_buf, CREATE_MODE,
                             O_WRONLY | O_BINARY | O_EXCL | O_NOFOLLOW,
                             MYF(MY_WME))) < 0 ||
      init_io_cache(&file, fd, IO_SIZE, WRITE_CACHE, (my_off_t)0, 0,
		    MYF(MY_WME|MY_NABP)))
  {
    rli->report(ERROR_LEVEL, thd->get_stmt_da()->mysql_errno(),
                "Error in Create_file event: could not open file '%s', '%s'",
                fname_buf, thd->get_stmt_da()->message_text());
    goto err;
  }
  
  // a trick to avoid allocating another buffer
  fname= fname_buf;
  fname_len= (uint) (my_stpcpy(ext, ".data") - fname);
  if (write_base(&file))
  {
    my_stpcpy(ext, ".info"); // to have it right in the error message
    rli->report(ERROR_LEVEL, thd->get_stmt_da()->mysql_errno(),
                "Error in Create_file event: could not write to file '%s', '%s'",
                fname_buf, thd->get_stmt_da()->message_text());
    goto err;
  }
  end_io_cache(&file);
  mysql_file_close(fd, MYF(0));
  
  // fname_buf now already has .data, not .info, because we did our trick
  /* old copy may exist already */
  mysql_file_delete(key_file_log_event_data, fname_buf, MYF(0));
  DBUG_EXECUTE_IF("simulate_file_create_error_create_log_event_2",
                  {
                  strcat(fname_buf, "/");
                  });
  if ((fd= mysql_file_create(key_file_log_event_data,
                             fname_buf, CREATE_MODE,
                             O_WRONLY | O_BINARY | O_EXCL | O_NOFOLLOW,
                             MYF(MY_WME))) < 0)
  {
    rli->report(ERROR_LEVEL, thd->get_stmt_da()->mysql_errno(),
                "Error in Create_file event: could not open file '%s', '%s'",
                fname_buf, thd->get_stmt_da()->message_text());
    goto err;
  }
  /**
    To simulate file write failure,close the file before the write operation.
    Write will fail with an error reporting file is UNOPENED. 
   */
  DBUG_EXECUTE_IF("simulate_file_write_error_create_log_event",
                  {
                  mysql_file_close(fd, MYF(0));
                  });
  if (mysql_file_write(fd, (uchar*) block, block_len, MYF(MY_WME+MY_NABP)))
  {
    rli->report(ERROR_LEVEL, thd->get_stmt_da()->mysql_errno(),
                "Error in Create_file event: write to '%s' failed, '%s'",
                fname_buf, thd->get_stmt_da()->message_text());
    goto err;
  }
  error=0;					// Everything is ok

err:
  if (error)
  {
    end_io_cache(&file);
    /*
      Error occured. Delete .info and .data files if they are created.
    */
    my_stpcpy(ext,".info");
    mysql_file_delete(key_file_log_event_info, fname_buf, MYF(0));
    my_stpcpy(ext,".data");
    mysql_file_delete(key_file_log_event_data, fname_buf, MYF(0));
  }
  if (fd >= 0)
    mysql_file_close(fd, MYF(0));
  return error != 0;
}
#endif /* defined(HAVE_REPLICATION) && !defined(MYSQL_CLIENT) */


/**************************************************************************
	Append_block_log_event methods
**************************************************************************/

/*
  Append_block_log_event ctor
*/

#ifndef MYSQL_CLIENT  
Append_block_log_event::Append_block_log_event(THD *thd_arg,
                                               const char *db_arg,
					       uchar *block_arg,
					       uint block_len_arg,
					       bool using_trans)
  : binary_log::Append_block_event(db_arg, block_arg, block_len_arg, thd_arg->file_id),
    Log_event(thd_arg, 0,
              using_trans ? Log_event::EVENT_TRANSACTIONAL_CACHE :
                            Log_event::EVENT_STMT_CACHE,
              Log_event::EVENT_NORMAL_LOGGING,
              header(), footer())
{
  if (block != 0)
    is_valid_param= true;
}
#endif


/*
  Append_block_log_event ctor
*/

Append_block_log_event::Append_block_log_event(const char* buf, uint len,
                                               const Format_description_event*
                                               description_event)
  : binary_log::Append_block_event(buf, len, description_event),
    Log_event(header(), footer())
{

  DBUG_ENTER("Append_block_log_event::Append_block_log_event(char*,...)");
  if (block != 0)
    is_valid_param= true;
  DBUG_VOID_RETURN;
}


/*
  Append_block_log_event::write()
*/

#ifndef MYSQL_CLIENT
bool Append_block_log_event::write(IO_CACHE* file)
{
  uchar buf[Binary_log_event::APPEND_BLOCK_HEADER_LEN];
  int4store(buf + AB_FILE_ID_OFFSET, file_id);
  return (write_header(file, Binary_log_event::APPEND_BLOCK_HEADER_LEN +
                       block_len) ||
          wrapper_my_b_safe_write(file, buf,
                                  Binary_log_event::APPEND_BLOCK_HEADER_LEN) ||
	  wrapper_my_b_safe_write(file, (uchar*) block, block_len) ||
	  write_footer(file));
}
#endif


/*
  Append_block_log_event::print()
*/

#ifdef MYSQL_CLIENT  
void Append_block_log_event::print(FILE* file,
				   PRINT_EVENT_INFO* print_event_info)
{
  if (print_event_info->short_form)
    return;
  print_header(&print_event_info->head_cache, print_event_info, FALSE);
  my_b_printf(&print_event_info->head_cache,
              "\n#%s: file_id: %d  block_len: %d\n",
              get_type_str(), file_id, block_len);
}
#endif /* MYSQL_CLIENT */


/*
  Append_block_log_event::pack_info()
*/

#if defined(HAVE_REPLICATION) && !defined(MYSQL_CLIENT)
int Append_block_log_event::pack_info(Protocol *protocol)
{
  char buf[256];
  size_t length;
  length= my_snprintf(buf, sizeof(buf), ";file_id=%u;block_len=%u",
                      file_id, block_len);
  protocol->store(buf, length, &my_charset_bin);
  return 0;
}


/*
  Append_block_log_event::get_create_or_append()
*/

int Append_block_log_event::get_create_or_append() const
{
  return 0; /* append to the file, fail if not exists */
}

/*
  Append_block_log_event::do_apply_event()
*/

int Append_block_log_event::do_apply_event(Relay_log_info const *rli)
{
  char fname[FN_REFLEN+TEMP_FILE_MAX_LEN];
  int fd;
  int error = 1;
  DBUG_ENTER("Append_block_log_event::do_apply_event");

  THD_STAGE_INFO(thd, stage_making_temp_file_append_before_load_data);
  slave_load_file_stem(fname, file_id, server_id, ".data");
  if (get_create_or_append())
  {
    /*
      Usually lex_start() is called by mysql_parse(), but we need it here
      as the present method does not call mysql_parse().
    */
    lex_start(thd);
    mysql_reset_thd_for_next_command(thd);
    /* old copy may exist already */
    mysql_file_delete(key_file_log_event_data, fname, MYF(0));
    DBUG_EXECUTE_IF("simulate_file_create_error_Append_block_event",
                    {
                    strcat(fname, "/");
                    });
    if ((fd= mysql_file_create(key_file_log_event_data,
                               fname, CREATE_MODE,
                               O_WRONLY | O_BINARY | O_EXCL | O_NOFOLLOW,
                               MYF(MY_WME))) < 0)
    {
      rli->report(ERROR_LEVEL, thd->get_stmt_da()->mysql_errno(),
                  "Error in %s event: could not create file '%s', '%s'",
                  get_type_str(), fname, thd->get_stmt_da()->message_text());
      goto err;
    }
  }
  else if ((fd= mysql_file_open(key_file_log_event_data,
                                fname,
                                O_WRONLY | O_APPEND | O_BINARY | O_NOFOLLOW,
                                MYF(MY_WME))) < 0)
  {
    rli->report(ERROR_LEVEL, thd->get_stmt_da()->mysql_errno(),
                "Error in %s event: could not open file '%s', '%s'",
                get_type_str(), fname, thd->get_stmt_da()->message_text());
    goto err;
  }
  DBUG_EXECUTE_IF("remove_slave_load_file_before_write",
                  {
                    my_delete_allow_opened(fname, MYF(0));
                  });

  DBUG_EXECUTE_IF("simulate_file_write_error_Append_block_event",
                  {
                    mysql_file_close(fd, MYF(0));
                  });
  if (mysql_file_write(fd, (uchar*) block, block_len, MYF(MY_WME+MY_NABP)))
  {
    rli->report(ERROR_LEVEL, thd->get_stmt_da()->mysql_errno(),
                "Error in %s event: write to '%s' failed, '%s'",
                get_type_str(), fname, thd->get_stmt_da()->message_text());
    goto err;
  }
  error=0;

err:
  if (fd >= 0)
    mysql_file_close(fd, MYF(0));
  DBUG_RETURN(error);
}
#endif


/**************************************************************************
	Delete_file_log_event methods
**************************************************************************/

/*
  Delete_file_log_event ctor
*/

#ifndef MYSQL_CLIENT
Delete_file_log_event::Delete_file_log_event(THD *thd_arg, const char* db_arg,
					     bool using_trans)
  : binary_log::Delete_file_event(thd_arg->file_id, db_arg),
    Log_event(thd_arg, 0,
              using_trans ? Log_event::EVENT_TRANSACTIONAL_CACHE :
                            Log_event::EVENT_STMT_CACHE,
              Log_event::EVENT_NORMAL_LOGGING,
              header(), footer())
{
  if (file_id != 0)
    is_valid_param= true;
}
#endif

/*
  Delete_file_log_event ctor
*/

Delete_file_log_event::Delete_file_log_event(const char* buf, uint len,
                                             const Format_description_event*
                                             description_event)
  : binary_log::Delete_file_event(buf, len, description_event),
    Log_event(header(), footer())
{
  if (file_id != 0)
    is_valid_param= true;
}


/*
  Delete_file_log_event::write()
*/

#ifndef MYSQL_CLIENT
bool Delete_file_log_event::write(IO_CACHE* file)
{
 uchar buf[Binary_log_event::DELETE_FILE_HEADER_LEN];
 int4store(buf + DF_FILE_ID_OFFSET, file_id);
 return (write_header(file, sizeof(buf)) ||
         wrapper_my_b_safe_write(file, buf, sizeof(buf)) ||
	 write_footer(file));
}
#endif


/*
  Delete_file_log_event::print()
*/

#ifdef MYSQL_CLIENT  
void Delete_file_log_event::print(FILE* file,
				  PRINT_EVENT_INFO* print_event_info)
{
  if (print_event_info->short_form)
    return;
  print_header(&print_event_info->head_cache, print_event_info, FALSE);
  my_b_printf(&print_event_info->head_cache,
              "\n#Delete_file: file_id=%u\n", file_id);
}
#endif /* MYSQL_CLIENT */

/*
  Delete_file_log_event::pack_info()
*/

#if defined(HAVE_REPLICATION) && !defined(MYSQL_CLIENT)
int Delete_file_log_event::pack_info(Protocol *protocol)
{
  char buf[64];
  size_t length;
  length= my_snprintf(buf, sizeof(buf), ";file_id=%u", (uint) file_id);
  protocol->store(buf, length, &my_charset_bin);
  return 0;
}
#endif

/*
  Delete_file_log_event::do_apply_event()
*/

#if defined(HAVE_REPLICATION) && !defined(MYSQL_CLIENT)
int Delete_file_log_event::do_apply_event(Relay_log_info const *rli)
{
  char fname[FN_REFLEN+TEMP_FILE_MAX_LEN];
  lex_start(thd);
  mysql_reset_thd_for_next_command(thd);
  char *ext= slave_load_file_stem(fname, file_id, server_id, ".data");
  mysql_file_delete(key_file_log_event_data, fname, MYF(MY_WME));
  my_stpcpy(ext, ".info");
  mysql_file_delete(key_file_log_event_info, fname, MYF(MY_WME));
  return 0;
}
#endif /* defined(HAVE_REPLICATION) && !defined(MYSQL_CLIENT) */


/**************************************************************************
	Execute_load_log_event methods
**************************************************************************/

/*
  Execute_load_log_event ctor
*/

#ifndef MYSQL_CLIENT  
Execute_load_log_event::Execute_load_log_event(THD *thd_arg,
                                               const char* db_arg,
					       bool using_trans)
: binary_log::Execute_load_event(thd_arg->file_id, db_arg),
  Log_event(thd_arg, 0,
             using_trans ? Log_event::EVENT_TRANSACTIONAL_CACHE :
                           Log_event::EVENT_STMT_CACHE,
             Log_event::EVENT_NORMAL_LOGGING,
             header(), footer())
{
  if (file_id != 0)
    is_valid_param= true;
}
#endif
  

/*
  Execute_load_log_event ctor
*/

Execute_load_log_event::Execute_load_log_event(const char* buf, uint len,
                                               const Format_description_event*
                                               description_event)
: binary_log::Execute_load_event(buf, len, description_event),
  Log_event(header(), footer())
{
  if (file_id != 0)
    is_valid_param= true;
}


/*
  Execute_load_log_event::write()
*/

#ifndef MYSQL_CLIENT
bool Execute_load_log_event::write(IO_CACHE* file)
{
  uchar buf[Binary_log_event::EXEC_LOAD_HEADER_LEN];
  int4store(buf + EL_FILE_ID_OFFSET, file_id);
  return (write_header(file, sizeof(buf)) || 
          wrapper_my_b_safe_write(file, buf, sizeof(buf)) ||
	  write_footer(file));
}
#endif


/*
  Execute_load_log_event::print()
*/

#ifdef MYSQL_CLIENT  
void Execute_load_log_event::print(FILE* file,
				   PRINT_EVENT_INFO* print_event_info)
{
  if (print_event_info->short_form)
    return;
  print_header(&print_event_info->head_cache, print_event_info, FALSE);
  my_b_printf(&print_event_info->head_cache, "\n#Exec_load: file_id=%d\n",
              file_id);
}
#endif

/*
  Execute_load_log_event::pack_info()
*/

#if defined(HAVE_REPLICATION) && !defined(MYSQL_CLIENT)
int Execute_load_log_event::pack_info(Protocol *protocol)
{
  char buf[64];
  size_t length;
  length= my_snprintf(buf, sizeof(buf), ";file_id=%u", (uint) file_id);
  protocol->store(buf, length, &my_charset_bin);
  return 0;
}


/*
  Execute_load_log_event::do_apply_event()
*/

int Execute_load_log_event::do_apply_event(Relay_log_info const *rli)
{
  char fname[FN_REFLEN+TEMP_FILE_MAX_LEN];
  char *ext;
  int fd;
  int error= 1;
  IO_CACHE file;
  Load_log_event *lev= 0;

  lex_start(thd);
  mysql_reset_thd_for_next_command(thd);
  ext= slave_load_file_stem(fname, file_id, server_id, ".info");
  /**
    To simulate file open failure, convert the file name to a
    directory by appending a "/" to the file name. File open
    will fail with an error reporting it is not a directory.
   */
  DBUG_EXECUTE_IF("simulate_file_open_error_exec_event",
                  {
                  strcat(fname,"/");
                  });
  if ((fd= mysql_file_open(key_file_log_event_info,
                           fname, O_RDONLY | O_BINARY | O_NOFOLLOW,
                           MYF(MY_WME))) < 0 ||
      init_io_cache(&file, fd, IO_SIZE, READ_CACHE, (my_off_t)0, 0,
		    MYF(MY_WME|MY_NABP)))
  {
    rli->report(ERROR_LEVEL, thd->get_stmt_da()->mysql_errno(),
                "Error in Exec_load event: could not open file, '%s'",
                thd->get_stmt_da()->message_text());
    goto err;
  }
  if (!(lev= (Load_log_event*)
        Log_event::read_log_event(&file,
                                  (mysql_mutex_t*) 0,
                                  rli->get_rli_description_event(),
                                  opt_slave_sql_verify_checksum)) ||
      lev->get_type_code() != binary_log::NEW_LOAD_EVENT)
  {
    rli->report(ERROR_LEVEL, ER_FILE_CORRUPT, ER(ER_FILE_CORRUPT),
                fname);
    goto err;
  }
  lev->thd = thd;
  /*
    lev->do_apply_event should use rli only for errors.
    lev->do_apply_event is the place where the table is loaded (it
    calls mysql_load()).
  */
  if (lev->do_apply_event(0,rli,1))
  {
    /*
      We want to indicate the name of the file that could not be loaded
      (SQL_LOADxxx).
      But as we are here we are sure the error is in rli->last_slave_error and
      rli->last_slave_errno (example of error: duplicate entry for key), so we
      don't want to overwrite it with the filename.
      What we want instead is add the filename to the current error message.
    */
    char *tmp= my_strdup(key_memory_log_event,
                         rli->last_error().message, MYF(MY_WME));
    if (tmp)
    {
      rli->report(ERROR_LEVEL, rli->last_error().number,
                  "%s. Failed executing load from '%s'", tmp, fname);
      my_free(tmp);
    }
    goto err;
  }
  /*
    We have an open file descriptor to the .info file; we need to close it
    or Windows will refuse to delete the file in mysql_file_delete().
  */
  if (fd >= 0)
  {
    mysql_file_close(fd, MYF(0));
    end_io_cache(&file);
    fd= -1;
  }
  error = 0;

err:
  DBUG_EXECUTE_IF("simulate_file_open_error_exec_event",
                  {
                     my_stpcpy(ext, ".info");
                  });
  mysql_file_delete(key_file_log_event_info, fname, MYF(MY_WME));
  my_stpcpy(ext, ".data");
  mysql_file_delete(key_file_log_event_data, fname, MYF(MY_WME));
  delete lev;
  if (fd >= 0)
  {
    mysql_file_close(fd, MYF(0));
    end_io_cache(&file);
  }
  return error;
}

#endif /* defined(HAVE_REPLICATION) && !defined(MYSQL_CLIENT) */


/**************************************************************************
	Begin_load_query_log_event methods
**************************************************************************/

#ifndef MYSQL_CLIENT
Begin_load_query_log_event::
Begin_load_query_log_event(THD* thd_arg, const char* db_arg, uchar* block_arg,
                           uint block_len_arg, bool using_trans)
 : binary_log::Append_block_event(db_arg, block_arg, block_len_arg,
                                  thd_arg->file_id),
   Append_block_log_event(thd_arg, db_arg, block_arg, block_len_arg,
                          using_trans),
   binary_log::Begin_load_query_event()
{
  common_header->type_code= binary_log::BEGIN_LOAD_QUERY_EVENT;
  file_id= thd_arg->file_id= mysql_bin_log.next_file_id();
}
#endif


Begin_load_query_log_event::
Begin_load_query_log_event(const char* buf, uint len,
                           const Format_description_event* desc_event)
  : binary_log::Append_block_event(buf, len, desc_event),
    Append_block_log_event(buf, len, desc_event),
    binary_log::Begin_load_query_event(buf, len, desc_event)
{
}


#if defined( HAVE_REPLICATION) && !defined(MYSQL_CLIENT)
int Begin_load_query_log_event::get_create_or_append() const
{
  return 1; /* create the file */
}
#endif /* defined( HAVE_REPLICATION) && !defined(MYSQL_CLIENT) */


#if !defined(MYSQL_CLIENT) && defined(HAVE_REPLICATION)
Log_event::enum_skip_reason
Begin_load_query_log_event::do_shall_skip(Relay_log_info *rli)
{
  /*
    If the slave skip counter is 1, then we should not start executing
    on the next event.
  */
  return continue_group(rli);
}
#endif


/**************************************************************************
	Execute_load_query_log_event methods
**************************************************************************/


#ifndef MYSQL_CLIENT
Execute_load_query_log_event::
Execute_load_query_log_event(THD *thd_arg, const char* query_arg,
                             ulong query_length_arg, uint fn_pos_start_arg,
                             uint fn_pos_end_arg,
                             binary_log::enum_load_dup_handling dup_handling_arg,
                             bool using_trans, bool immediate, bool suppress_use,
                             int errcode)
: binary_log::Query_event(query_arg, thd_arg->catalog().str, thd_arg->db().str,
                          query_length_arg,
                          thd_arg->thread_id(), thd_arg->variables.sql_mode,
                          thd_arg->variables.auto_increment_increment,
                          thd_arg->variables.auto_increment_offset,
                          thd_arg->variables.lc_time_names->number,
                          (ulonglong)thd_arg->table_map_for_update,
                          errcode,
                          thd_arg->db().str ? strlen(thd_arg->db().str) : 0,
                          thd_arg->catalog().str ? strlen(thd_arg->catalog().str) : 0),
  Query_log_event(thd_arg, query_arg, query_length_arg, using_trans, immediate,
                  suppress_use, errcode),
  binary_log::Execute_load_query_event(thd_arg->file_id, fn_pos_start_arg,
                           fn_pos_end_arg, dup_handling_arg)
{
  if (Query_log_event::is_valid() && file_id != 0)
    is_valid_param= true;
  common_header->type_code= binary_log::EXECUTE_LOAD_QUERY_EVENT;
}
#endif /* !MYSQL_CLIENT */


Execute_load_query_log_event::
Execute_load_query_log_event(const char* buf, uint event_len,
                             const Format_description_event* desc_event)
  : binary_log::Query_event(buf, event_len, desc_event,
                            binary_log::EXECUTE_LOAD_QUERY_EVENT),
    Query_log_event(buf, event_len, desc_event,
                    binary_log::EXECUTE_LOAD_QUERY_EVENT),
    binary_log::Execute_load_query_event(buf, event_len, desc_event)
{
  if (!Query_log_event::is_valid())
  {
    //clear all the variables set in execute_load_query_event
    file_id= 0; fn_pos_start= 0; fn_pos_end= 0;
    dup_handling= binary_log::LOAD_DUP_ERROR;
  }
  if (Query_log_event::is_valid() && file_id != 0)
    is_valid_param= true;
}


ulong Execute_load_query_log_event::get_post_header_size_for_derived()
{
  return Binary_log_event::EXECUTE_LOAD_QUERY_EXTRA_HEADER_LEN;
}


#ifndef MYSQL_CLIENT
bool
Execute_load_query_log_event::write_post_header_for_derived(IO_CACHE* file)
{
  uchar buf[Binary_log_event::EXECUTE_LOAD_QUERY_EXTRA_HEADER_LEN];
  int4store(buf, file_id);
  int4store(buf + 4, fn_pos_start);
  int4store(buf + 4 + 4, fn_pos_end);
  *(buf + 4 + 4 + 4)= (uchar) dup_handling;
  return wrapper_my_b_safe_write(file, buf, Binary_log_event::EXECUTE_LOAD_QUERY_EXTRA_HEADER_LEN);
}
#endif


#ifdef MYSQL_CLIENT
void Execute_load_query_log_event::print(FILE* file,
                                         PRINT_EVENT_INFO* print_event_info)
{
  print(file, print_event_info, 0);
}

/**
  Prints the query as LOAD DATA LOCAL and with rewritten filename.
*/
void Execute_load_query_log_event::print(FILE* file,
                                         PRINT_EVENT_INFO* print_event_info,
                                         const char *local_fname)
{
  IO_CACHE *const head= &print_event_info->head_cache;

  print_query_header(head, print_event_info);
  /**
    reduce the size of io cache so that the write function is called
    for every call to my_b_printf().
   */
  DBUG_EXECUTE_IF ("simulate_execute_event_write_error",
                   {head->write_pos= head->write_end;
                   DBUG_SET("+d,simulate_file_write_error");});

  if (local_fname)
  {
    my_b_write(head, (uchar*) query, fn_pos_start);
    my_b_printf(head, " LOCAL INFILE ");
    pretty_print_str(head, local_fname, strlen(local_fname));

    if (dup_handling == binary_log::LOAD_DUP_REPLACE)
      my_b_printf(head, " REPLACE");
    my_b_printf(head, " INTO");
    my_b_write(head, (uchar*) query + fn_pos_end, q_len-fn_pos_end);
    my_b_printf(head, "\n%s\n", print_event_info->delimiter);
  }
  else
  {
    my_b_write(head, (uchar*) query, q_len);
    my_b_printf(head, "\n%s\n", print_event_info->delimiter);
  }

  if (!print_event_info->short_form)
    my_b_printf(head, "# file_id: %d \n", file_id);
}
#endif


#if defined(HAVE_REPLICATION) && !defined(MYSQL_CLIENT)
int Execute_load_query_log_event::pack_info(Protocol *protocol)
{
  char *buf, *pos;
  if (!(buf= (char*) my_malloc(key_memory_log_event,
                               9 + (db_len * 2) + 2 + q_len + 10 + 21,
                               MYF(MY_WME))))
    return 1;
  pos= buf;
  if (db && db_len)
  {
    /*
      Statically allocates room to store '\0' and an identifier
      that may have NAME_LEN * 2 due to quoting and there are
      two quoting characters that wrap them.
    */
    char quoted_db[1 + NAME_LEN * 2 + 2];// quoted length of the identifier
    size_t size= 0;
    size= my_strmov_quoted_identifier(this->thd, quoted_db, db, 0);
    pos= my_stpcpy(buf, "use ");
    memcpy(pos, quoted_db, size);
    pos= my_stpcpy(pos + size, "; ");
  }
  if (query && q_len)
  {
    memcpy(pos, query, q_len);
    pos+= q_len;
  }
  pos= my_stpcpy(pos, " ;file_id=");
  pos= int10_to_str((long) file_id, pos, 10);
  protocol->store(buf, pos-buf, &my_charset_bin);
  my_free(buf);
  return 0;
}


int
Execute_load_query_log_event::do_apply_event(Relay_log_info const *rli)
{
  char *p;
  char *buf;
  char *fname;
  char *fname_end;
  int error;

  buf= (char*) my_malloc(key_memory_log_event,
                         q_len + 1 - (fn_pos_end - fn_pos_start) +
                         (FN_REFLEN + TEMP_FILE_MAX_LEN) + 10 + 8 + 5, MYF(MY_WME));

  DBUG_EXECUTE_IF("LOAD_DATA_INFILE_has_fatal_error", my_free(buf); buf= NULL;);

  /* Replace filename and LOCAL keyword in query before executing it */
  if (buf == NULL)
  {
    rli->report(ERROR_LEVEL, ER_SLAVE_FATAL_ERROR,
                ER(ER_SLAVE_FATAL_ERROR), "Not enough memory");
    return 1;
  }

  p= buf;
  memcpy(p, query, fn_pos_start);
  p+= fn_pos_start;
  fname= (p= strmake(p, STRING_WITH_LEN(" INFILE \'")));
  p= slave_load_file_stem(p, file_id, server_id, ".data");
  fname_end= p= strend(p);                      // Safer than p=p+5
  *(p++)='\'';
  switch (dup_handling) {
  case binary_log::LOAD_DUP_IGNORE:
    p= strmake(p, STRING_WITH_LEN(" IGNORE"));
    break;
  case binary_log::LOAD_DUP_REPLACE:
    p= strmake(p, STRING_WITH_LEN(" REPLACE"));
    break;
  default:
    /* Ordinary load data */
    break;
  }
  p= strmake(p, STRING_WITH_LEN(" INTO "));
  p= strmake(p, query+fn_pos_end, q_len-fn_pos_end);

  error= Query_log_event::do_apply_event(rli, buf, p-buf);

  /* Forging file name for deletion in same buffer */
  *fname_end= 0;

  /*
    If there was an error the slave is going to stop, leave the
    file so that we can re-execute this event at START SLAVE.
  */
  if (!error)
    mysql_file_delete(key_file_log_event_data, fname, MYF(MY_WME));

  my_free(buf);
  return error;
}
#endif


/**************************************************************************
	sql_ex_info methods
**************************************************************************/

/*
  sql_ex_info::write_data()
*/

bool sql_ex_info::write_data(IO_CACHE* file)
{
  if (data_info.new_format())
  {
    return (write_str_at_most_255_bytes(file, data_info.field_term,
                                        (uint) data_info.field_term_len) ||
	    write_str_at_most_255_bytes(file, data_info.enclosed,
                                        (uint) data_info.enclosed_len) ||
	    write_str_at_most_255_bytes(file, data_info.line_term,
                                        (uint) data_info.line_term_len) ||
	    write_str_at_most_255_bytes(file, data_info.line_start,
                                        (uint) data_info.line_start_len) ||
	    write_str_at_most_255_bytes(file, data_info.escaped,
                                        (uint) data_info.escaped_len) ||
	    my_b_safe_write(file,(uchar*) &(data_info.opt_flags), 1));
  }
  else
  {
    /**
      @todo This is sensitive to field padding. We should write a
      char[7], not an old_sql_ex. /sven
    */
    binary_log::old_sql_ex old_ex;
    old_ex.field_term= *(data_info.field_term);
    old_ex.enclosed=   *(data_info.enclosed);
    old_ex.line_term=  *(data_info.line_term);
    old_ex.line_start= *(data_info.line_start);
    old_ex.escaped=    *(data_info.escaped);
    old_ex.opt_flags=  data_info.opt_flags;
    old_ex.empty_flags= data_info.empty_flags;
    return my_b_safe_write(file, (uchar*) &old_ex, sizeof(old_ex)) != 0;
  }
}


/**
  sql_ex_info::init()
  This method initializes the members of strcuture variable sql_ex_info,
  defined in a Load_log_event. The structure, initializes the sub struct
  data_info, with the subclause characters in a LOAD_DATA_INFILE query.

*/
const char *sql_ex_info::init(const char *buf, const char *buf_end,
                              bool use_new_format)
{
  return data_info.init(buf, buf_end, use_new_format);
}
#ifndef DBUG_OFF
#ifndef MYSQL_CLIENT
static uchar dbug_extra_row_data_val= 0;

/**
   set_extra_data

   Called during self-test to generate various
   self-consistent binlog row event extra
   thread data structures which can be checked
   when reading the binlog.

   @param arr  Buffer to use
*/
const uchar* set_extra_data(uchar* arr)
{
  uchar val= (dbug_extra_row_data_val++) %
    (EXTRA_ROW_INFO_MAX_PAYLOAD + 1); /* 0 .. MAX_PAYLOAD + 1 */
  arr[EXTRA_ROW_INFO_LEN_OFFSET]= val + EXTRA_ROW_INFO_HDR_BYTES;
  arr[EXTRA_ROW_INFO_FORMAT_OFFSET]= val;
  for (uchar i=0; i<val; i++)
    arr[EXTRA_ROW_INFO_HDR_BYTES+i]= val;

  return arr;
}

#endif // #ifndef MYSQL_CLIENT

/**
   check_extra_data

   Called during self-test to check that
   binlog row event extra data is self-
   consistent as defined by the set_extra_data
   function above.

   Will assert(false) if not.

   @param extra_row_data
*/
void check_extra_data(uchar* extra_row_data)
{
  assert(extra_row_data);
  uint16 len= extra_row_data[EXTRA_ROW_INFO_LEN_OFFSET];
  uint8 val= len - EXTRA_ROW_INFO_HDR_BYTES;
  assert(extra_row_data[EXTRA_ROW_INFO_FORMAT_OFFSET] == val);
  for (uint16 i= 0; i < val; i++)
  {
    assert(extra_row_data[EXTRA_ROW_INFO_HDR_BYTES + i] == val);
  }
}

#endif  // #ifndef DBUG_OFF

/**************************************************************************
	Rows_log_event member functions
**************************************************************************/

#ifndef MYSQL_CLIENT
Rows_log_event::Rows_log_event(THD *thd_arg, TABLE *tbl_arg, const Table_id& tid,
                               MY_BITMAP const *cols, bool using_trans,
                               Log_event_type event_type,
                               const uchar* extra_row_info)
 : binary_log::Rows_event(event_type),
   Log_event(thd_arg, 0,
             using_trans ? Log_event::EVENT_TRANSACTIONAL_CACHE :
                           Log_event::EVENT_STMT_CACHE,
             Log_event::EVENT_NORMAL_LOGGING,
             header(), footer())
#ifdef HAVE_REPLICATION
    , m_curr_row(NULL), m_curr_row_end(NULL), m_key(NULL), m_key_info(NULL),
    m_distinct_keys(Key_compare(&m_key_info)), m_distinct_key_spare_buf(NULL)
#endif
{
  common_header->type_code= m_type;
  m_row_count= 0;
  m_table_id= tid;
  m_width= tbl_arg ? tbl_arg->s->fields : 1;
  m_rows_buf= 0; m_rows_cur= 0; m_rows_end= 0; m_flags= 0;
  m_type= event_type; m_extra_row_data=0;

  DBUG_ASSERT(tbl_arg && tbl_arg->s && tid.is_valid());

  if (thd_arg->variables.option_bits & OPTION_NO_FOREIGN_KEY_CHECKS)
      set_flags(NO_FOREIGN_KEY_CHECKS_F);
  if (thd_arg->variables.option_bits & OPTION_RELAXED_UNIQUE_CHECKS)
      set_flags(RELAXED_UNIQUE_CHECKS_F);
#ifndef DBUG_OFF
  uchar extra_data[255];
  DBUG_EXECUTE_IF("extra_row_data_set",
                  /* Set extra row data to a known value */
                  extra_row_info = set_extra_data(extra_data););
#endif
  if (extra_row_info)
  {
    /* Copy Extra data from thd into new event */
    uint8 extra_data_len= extra_row_info[EXTRA_ROW_INFO_LEN_OFFSET];
    assert(extra_data_len >= EXTRA_ROW_INFO_HDR_BYTES);

    m_extra_row_data= (uchar*) my_malloc(key_memory_log_event,
                                         extra_data_len, MYF(MY_WME));

    if (likely(m_extra_row_data != NULL))
    {
      memcpy(m_extra_row_data, extra_row_info,
             extra_data_len);
    }
  }

  /* if bitmap_init fails, caught in is_valid() */
  if (likely(!bitmap_init(&m_cols,
                          m_width <= sizeof(m_bitbuf)*8 ? m_bitbuf : NULL,
                          m_width,
                          false)))
  {
    /* Cols can be zero if this is a dummy binrows event */
    if (likely(cols != NULL))
    {
      memcpy(m_cols.bitmap, cols->bitmap, no_bytes_in_map(cols));
      create_last_word_mask(&m_cols);
    }
  }
  else
  {
    // Needed because bitmap_init() does not set it to null on failure
    m_cols.bitmap= 0;
  }
  /*
   -Check that malloc() succeeded in allocating memory for the rows
    buffer and the COLS vector.
   -Checking that an Update_rows_log_event
    is valid is done while setting the Update_rows_log_event::is_valid
  */
  if (m_rows_buf && m_cols.bitmap)
    is_valid_param= true;
}
#endif

Rows_log_event::Rows_log_event(const char *buf, uint event_len,
                               const Format_description_event
                               *description_event)
: binary_log::Rows_event(buf, event_len, description_event),
  Log_event(header(), footer()),
  m_row_count(0),
#ifndef MYSQL_CLIENT
  m_table(NULL),
#endif
  m_rows_buf(0), m_rows_cur(0), m_rows_end(0)
#if !defined(MYSQL_CLIENT) && defined(HAVE_REPLICATION)
    , m_curr_row(NULL), m_curr_row_end(NULL), m_key(NULL), m_key_info(NULL),
    m_distinct_keys(Key_compare(&m_key_info)), m_distinct_key_spare_buf(NULL)
#endif
{
  DBUG_ENTER("Rows_log_event::Rows_log_event(const char*,...)");

  DBUG_ASSERT(header()->type_code == m_type);


  if (m_extra_row_data)
    DBUG_EXECUTE_IF("extra_row_data_check",
                    /* Check extra data has expected value */
                    check_extra_data(m_extra_row_data););


  /*
     m_cols and m_cols_ai are of the type MY_BITMAP, which are members of
     class Rows_log_event, and are used while applying the row events on
     the slave.
     The bitmap integer is initialized by copying the contents of the
     vector column_before_image for m_cols.bitamp, and vector
     column_after_image for m_cols_ai.bitmap. m_cols_ai is only initialized
     for UPDATE_ROWS_EVENTS, else it is equal to the before image.
  */
  memset(&m_cols, 0, sizeof(m_cols));
  /* if bitmap_init fails, is_valid will be set to false */
  if (likely(!bitmap_init(&m_cols,
                          m_width <= sizeof(m_bitbuf) * 8 ? m_bitbuf : NULL,
                          m_width,
                          false)))
  {
    if (!columns_before_image.empty())
    {
      memcpy(m_cols.bitmap, &columns_before_image[0], (m_width + 7) / 8);
      create_last_word_mask(&m_cols);
      DBUG_DUMP("m_cols", (uchar*) m_cols.bitmap, no_bytes_in_map(&m_cols));
    } //end if columns_before_image.empty()
    else
    m_cols.bitmap= NULL;
  }
  else
  {
    // Needed because bitmap_init() does not set it to null on failure
    m_cols.bitmap= NULL;
    DBUG_VOID_RETURN;
  }
  m_cols_ai.bitmap= m_cols.bitmap; //See explanation below while setting is_valid.

  if ((m_type == binary_log::UPDATE_ROWS_EVENT) ||
      (m_type == binary_log::UPDATE_ROWS_EVENT_V1))
  {
    /* if bitmap_init fails, is_valid will be set to false*/
    if (likely(!bitmap_init(&m_cols_ai,
                            m_width <= sizeof(m_bitbuf_ai) * 8 ?
                                        m_bitbuf_ai : NULL,
                            m_width,
                            false)))
    {
      if (!columns_after_image.empty())
      {
        memcpy(m_cols_ai.bitmap, &columns_after_image[0], (m_width + 7) / 8);
        create_last_word_mask(&m_cols_ai);
       DBUG_DUMP("m_cols_ai", (uchar*) m_cols_ai.bitmap,
                  no_bytes_in_map(&m_cols_ai));
      }
      else
        m_cols_ai.bitmap= NULL;
    }
    else
    {
      // Needed because bitmap_init() does not set it to null on failure
      m_cols_ai.bitmap= 0;
      DBUG_VOID_RETURN;
    }
  }


  /*
    m_rows_buf, m_cur_row and m_rows_end are pointers to the vector rows.
    m_rows_buf is the pointer to the first byte of first row in the event.
    m_curr_row points to current row being applied on the slave. Initially,
    this points to the same element as m_rows_buf in the vector.
    m_rows_end points to the last byte in the last row in the event.

    These pointers are used while applying the events on to the slave, and
    are not required for decoding.
  */
  if (likely(!row.empty()))
  {
    m_rows_buf= &row[0];
#if !defined(MYSQL_CLIENT) && defined(HAVE_REPLICATION)
    m_curr_row= m_rows_buf;
#endif
    m_rows_end= m_rows_buf + row.size() - 1;
    m_rows_cur= m_rows_end;
  }
  /*
    -Check that malloc() succeeded in allocating memory for the row
     buffer and the COLS vector.
    -Checking that an Update_rows_log_event
     is valid is done while setting the Update_rows_log_event::is_valid
  */
  if (m_rows_buf && m_cols.bitmap)
    is_valid_param= true;
  DBUG_VOID_RETURN;
}

Rows_log_event::~Rows_log_event()
{
  if (m_cols.bitmap)
  {
    if (m_cols.bitmap == m_bitbuf) // no my_malloc happened
      m_cols.bitmap= 0; // so no my_free in bitmap_free
    bitmap_free(&m_cols); // To pair with bitmap_init().
  }
}
size_t Rows_log_event::get_data_size()
{
  int const general_type_code= get_general_type_code();

  uchar buf[sizeof(m_width) + 1];
  uchar *end= net_store_length(buf, m_width);

  DBUG_EXECUTE_IF("old_row_based_repl_4_byte_map_id_master",
                  return 6 + no_bytes_in_map(&m_cols) + (end - buf) +
                  (general_type_code == binary_log::UPDATE_ROWS_EVENT ?
                                        no_bytes_in_map(&m_cols_ai) : 0) +
                  (m_rows_cur - m_rows_buf););

  int data_size= 0;
  bool is_v2_event= common_header->type_code > binary_log::DELETE_ROWS_EVENT_V1;
  if (is_v2_event)
  {
    data_size= Binary_log_event::ROWS_HEADER_LEN_V2 +
      (m_extra_row_data ?
       ROWS_V_TAG_LEN + m_extra_row_data[EXTRA_ROW_INFO_LEN_OFFSET]:
       0);
  }
  else
  {
    data_size= Binary_log_event::ROWS_HEADER_LEN_V1;
  }
  data_size+= no_bytes_in_map(&m_cols);
  data_size+= (uint) (end - buf);

  if (general_type_code == binary_log::UPDATE_ROWS_EVENT)
    data_size+= no_bytes_in_map(&m_cols_ai);

  data_size+= (uint) (m_rows_cur - m_rows_buf);
  return data_size; 
}


#ifndef MYSQL_CLIENT
int Rows_log_event::do_add_row_data(uchar *row_data, size_t length)
{
  /*
    When the table has a primary key, we would probably want, by default, to
    log only the primary key value instead of the entire "before image". This
    would save binlog space. TODO
  */
  DBUG_ENTER("Rows_log_event::do_add_row_data");
  DBUG_PRINT("enter", ("row_data: 0x%lx  length: %lu", (ulong) row_data,
                       (ulong) length));

  /*
    If length is zero, there is nothing to write, so we just
    return. Note that this is not an optimization, since calling
    realloc() with size 0 means free().
   */
  if (length == 0)
  {
    m_row_count++;
    DBUG_RETURN(0);
  }

  DBUG_DUMP("row_data", row_data, min<size_t>(length, 32));

  DBUG_ASSERT(m_rows_buf <= m_rows_cur);
  DBUG_ASSERT(!m_rows_buf || (m_rows_end && m_rows_buf < m_rows_end));
  DBUG_ASSERT(m_rows_cur <= m_rows_end);

  /* The cast will always work since m_rows_cur <= m_rows_end */
  if (static_cast<size_t>(m_rows_end - m_rows_cur) <= length)
  {
    size_t const block_size= 1024;
    ulong cur_size= m_rows_cur - m_rows_buf;
    DBUG_EXECUTE_IF("simulate_too_big_row_case1",
                     cur_size= UINT_MAX32 - (block_size * 10);
                     length= UINT_MAX32 - (block_size * 10););
    DBUG_EXECUTE_IF("simulate_too_big_row_case2",
                     cur_size= UINT_MAX32 - (block_size * 10);
                     length= block_size * 10;);
    DBUG_EXECUTE_IF("simulate_too_big_row_case3",
                     cur_size= block_size * 10;
                     length= UINT_MAX32 - (block_size * 10););
    DBUG_EXECUTE_IF("simulate_too_big_row_case4",
                     cur_size= UINT_MAX32 - (block_size * 10);
                     length= (block_size * 10) - block_size + 1;);
    ulong remaining_space= UINT_MAX32 - cur_size;
    /* Check that the new data fits within remaining space and we can add
       block_size without wrapping.
     */
    if (length > remaining_space ||
        ((length + block_size) > remaining_space))
    {
      sql_print_error("The row data is greater than 4GB, which is too big to "
                      "write to the binary log.");
      DBUG_RETURN(ER_BINLOG_ROW_LOGGING_FAILED);
    }
    const size_t new_alloc= 
        block_size * ((cur_size + length + block_size - 1) / block_size);
    if (new_alloc)
      row.resize(new_alloc);

    /* If the memory moved, we need to move the pointers */
    if (new_alloc && &row[0] != m_rows_buf)
    {
      m_rows_buf= &row[0];
      if (m_rows_buf && m_cols.bitmap)
        is_valid_param= true;
      m_rows_cur= m_rows_buf + cur_size;
    }

    /*
       The end pointer should always be changed to point to the end of
       the allocated memory.
    */
    m_rows_end= m_rows_buf + new_alloc;
  }

  DBUG_ASSERT(m_rows_cur + length <= m_rows_end);
  memcpy(m_rows_cur, row_data, length);
  m_rows_cur+= length;
  m_row_count++;
  DBUG_RETURN(0);
}
#endif

#if !defined(MYSQL_CLIENT) && defined(HAVE_REPLICATION)

/**
  Checks if any of the columns in the given table is
  signaled in the bitmap.

  For each column in the given table checks if it is
  signaled in the bitmap. This is most useful when deciding
  whether a before image (BI) can be used or not for
  searching a row. If no column is signaled, then the
  image cannot be used for searching a record (regardless
  of using position(), index scan or table scan). Here is
  an example:

  MASTER> SET @@binlog_row_image='MINIMAL';
  MASTER> CREATE TABLE t1 (a int, b int, c int, primary key(c));
  SLAVE>  CREATE TABLE t1 (a int, b int);
  MASTER> INSERT INTO t1 VALUES (1,2,3);
  MASTER> UPDATE t1 SET a=2 WHERE b=2;

  For the update statement only the PK (column c) is
  logged in the before image (BI). As such, given that
  the slave has no column c, it will not be able to
  find the row, because BI has no values for the columns
  the slave knows about (column a and b).

  @param table   the table reference on the slave.
  @param cols the bitmap signaling columns available in
                 the BI.

  @return TRUE if BI contains usable colums for searching,
          FALSE otherwise.
*/
static
my_bool is_any_column_signaled_for_table(TABLE *table, MY_BITMAP *cols)
{
  DBUG_ENTER("is_any_column_signaled_for_table");

  for (Field **ptr= table->field ;
       *ptr && ((*ptr)->field_index < cols->n_bits);
       ptr++)
  {
    if (bitmap_is_set(cols, (*ptr)->field_index))
      DBUG_RETURN(TRUE);
  }

  DBUG_RETURN (FALSE);
}

/**
  Checks if the fields in the given key are signaled in
  the bitmap.

  Validates whether the before image is usable for the
  given key. It can be the case that the before image
  does not contain values for the key (eg, master was
  using 'minimal' option for image logging and slave has
  different index structure on the table). Here is an
  example:

  MASTER> SET @@binlog_row_image='MINIMAL';
  MASTER> CREATE TABLE t1 (a int, b int, c int, primary key(c));
  SLAVE> CREATE TABLE t1 (a int, b int, c int, key(a,c));
  MASTER> INSERT INTO t1 VALUES (1,2,3);
  MASTER> UPDATE t1 SET a=2 WHERE b=2;

  When finding the row on the slave, one cannot use the
  index (a,c) to search for the row, because there is only
  data in the before image for column c. This function
  checks the fields needed for a given key and searches
  the bitmap to see if all the fields required are
  signaled.

  @param keyinfo  reference to key.
  @param cols     the bitmap signaling which columns
                  have available data.

  @return TRUE if all fields are signaled in the bitmap
          for the given key, FALSE otherwise.
*/
static
my_bool are_all_columns_signaled_for_key(KEY *keyinfo, MY_BITMAP *cols)
{
  DBUG_ENTER("are_all_columns_signaled_for_key");

  for (uint i=0 ; i < keyinfo->user_defined_key_parts ;i++)
  {
    uint fieldnr= keyinfo->key_part[i].fieldnr - 1;
    if (fieldnr >= cols->n_bits ||
        !bitmap_is_set(cols, fieldnr))
      DBUG_RETURN(FALSE);
  }

  DBUG_RETURN(TRUE);
}

/**
  Searches the table for a given key that can be used
  according to the existing values, ie, columns set
  in the bitmap.

  The caller can specify which type of key to find by
  setting the following flags in the key_type parameter:

    - PRI_KEY_FLAG
      Returns the primary key.

    - UNIQUE_KEY_FLAG
      Returns a unique key (flagged with HA_NOSAME)

    - MULTIPLE_KEY_FLAG
      Returns a key that is not unique (flagged with HA_NOSAME
      and without HA_NULL_PART_KEY) nor PK.

  The above flags can be used together, in which case, the
  search is conducted in the above listed order. Eg, the
  following flag:

    (PRI_KEY_FLAG | UNIQUE_KEY_FLAG | MULTIPLE_KEY_FLAG)

  means that a primary key is returned if it is suitable. If
  not then the unique keys are searched. If no unique key is
  suitable, then the keys are searched. Finally, if no key
  is suitable, MAX_KEY is returned.

  @param table    reference to the table.
  @param bi_cols  a bitmap that filters out columns that should
                  not be considered while searching the key.
                  Columns that should be considered are set.
  @param key_type the type of key to search for.

  @return MAX_KEY if no key, according to the key_type specified
          is suitable. Returns the key otherwise.

*/
static
uint
search_key_in_table(TABLE *table, MY_BITMAP *bi_cols, uint key_type)
{
  DBUG_ENTER("search_key_in_table");

  KEY *keyinfo;
  uint res= MAX_KEY;
  uint key;

  if (key_type & PRI_KEY_FLAG &&
      (table->s->primary_key < MAX_KEY))
  {
    DBUG_PRINT("debug", ("Searching for PK"));
    keyinfo= table->s->key_info + (uint) table->s->primary_key;
    if (are_all_columns_signaled_for_key(keyinfo, bi_cols))
      DBUG_RETURN(table->s->primary_key);
  }

  DBUG_PRINT("debug", ("Unique keys count: %u", table->s->uniques));

  if (key_type & UNIQUE_KEY_FLAG && table->s->uniques)
  {
    DBUG_PRINT("debug", ("Searching for UK"));
    for (key=0,keyinfo= table->key_info ;
         (key < table->s->keys) && (res == MAX_KEY);
         key++,keyinfo++)
    {
      /*
        - Unique keys cannot be disabled, thence we skip the check.
        - Skip unique keys with nullable parts
        - Skip primary keys
      */
      if (!((keyinfo->flags & (HA_NOSAME | HA_NULL_PART_KEY)) == HA_NOSAME) ||
          (key == table->s->primary_key))
        continue;
      res= are_all_columns_signaled_for_key(keyinfo, bi_cols) ?
           key : MAX_KEY;

      if (res < MAX_KEY)
        DBUG_RETURN(res);
    }
    DBUG_PRINT("debug", ("UK has NULLABLE parts or not all columns signaled."));
  }

  if (key_type & MULTIPLE_KEY_FLAG && table->s->keys)
  {
    DBUG_PRINT("debug", ("Searching for K."));
    for (key=0,keyinfo= table->key_info ;
         (key < table->s->keys) && (res == MAX_KEY);
         key++,keyinfo++)
    {
      /*
        - Skip innactive keys
        - Skip unique keys without nullable parts
        - Skip indices that do not support ha_index_next() e.g. full-text
        - Skip primary keys
      */
      if (!(table->s->keys_in_use.is_set(key)) ||
          ((keyinfo->flags & (HA_NOSAME | HA_NULL_PART_KEY)) == HA_NOSAME) ||
          !(table->file->index_flags(key, 0, true) & HA_READ_NEXT) ||
          (key == table->s->primary_key))
        continue;

      res= are_all_columns_signaled_for_key(keyinfo, bi_cols) ?
           key : MAX_KEY;

      if (res < MAX_KEY)
        DBUG_RETURN(res);
    }
    DBUG_PRINT("debug", ("Not all columns signaled for K."));
  }

  DBUG_RETURN(res);
}

void
Rows_log_event::decide_row_lookup_algorithm_and_key()
{

  DBUG_ENTER("decide_row_lookup_algorithm_and_key");

  /*
    Decision table:
    - I  --> Index scan / search
    - T  --> Table scan
    - Hi --> Hash over index
    - Ht --> Hash over the entire table

    |--------------+-----------+------+------+------|
    | Index\Option | I , T , H | I, T | I, H | T, H |
    |--------------+-----------+------+------+------|
    | PK / UK      | I         | I    | I    | Hi   |
    | K            | Hi        | I    | Hi   | Hi   |
    | No Index     | Ht        | T    | Ht   | Ht   |
    |--------------+-----------+------+------+------|

  */

  TABLE *table= this->m_table;
  uint event_type= this->get_general_type_code();
  MY_BITMAP *cols= &this->m_cols;
  this->m_rows_lookup_algorithm= ROW_LOOKUP_NOT_NEEDED;
  this->m_key_index= MAX_KEY;
  this->m_key_info= NULL;

  if (event_type == binary_log::WRITE_ROWS_EVENT)  // row lookup not needed
    DBUG_VOID_RETURN;

  if (!(slave_rows_search_algorithms_options & SLAVE_ROWS_INDEX_SCAN))
    goto TABLE_OR_INDEX_HASH_SCAN;

  /* PK or UK => use LOOKUP_INDEX_SCAN */
  this->m_key_index= search_key_in_table(table, cols, (PRI_KEY_FLAG | UNIQUE_KEY_FLAG));
  if (this->m_key_index != MAX_KEY)
  {
    DBUG_PRINT("info", ("decide_row_lookup_algorithm_and_key: decided - INDEX_SCAN"));
    this->m_rows_lookup_algorithm= ROW_LOOKUP_INDEX_SCAN;
    goto end;
  }

TABLE_OR_INDEX_HASH_SCAN:

  /*
     NOTE: Engines like Blackhole cannot use HASH_SCAN, because
           they do not syncronize reads .
   */
  if (!(slave_rows_search_algorithms_options & SLAVE_ROWS_HASH_SCAN) ||
      (table->file->ha_table_flags() & HA_READ_OUT_OF_SYNC))
    goto TABLE_OR_INDEX_FULL_SCAN;

  /* search for a key to see if we can narrow the lookup domain further. */
  this->m_key_index= search_key_in_table(table, cols, (PRI_KEY_FLAG | UNIQUE_KEY_FLAG | MULTIPLE_KEY_FLAG));
  this->m_rows_lookup_algorithm= ROW_LOOKUP_HASH_SCAN;
  if (m_key_index < MAX_KEY)
    m_distinct_key_spare_buf= (uchar*) thd->alloc(table->key_info[m_key_index].key_length);
  DBUG_PRINT("info", ("decide_row_lookup_algorithm_and_key: decided - HASH_SCAN"));
  goto end;

TABLE_OR_INDEX_FULL_SCAN:

  this->m_key_index= MAX_KEY;

  /* If we can use an index, try to narrow the scan a bit further. */
  if (slave_rows_search_algorithms_options & SLAVE_ROWS_INDEX_SCAN)
    this->m_key_index= search_key_in_table(table, cols, (PRI_KEY_FLAG | UNIQUE_KEY_FLAG | MULTIPLE_KEY_FLAG));

  if (this->m_key_index != MAX_KEY)
  {
    DBUG_PRINT("info", ("decide_row_lookup_algorithm_and_key: decided - INDEX_SCAN"));
    this->m_rows_lookup_algorithm= ROW_LOOKUP_INDEX_SCAN;
  }
  else
  {
    DBUG_PRINT("info", ("decide_row_lookup_algorithm_and_key: decided - TABLE_SCAN"));
    this->m_rows_lookup_algorithm= ROW_LOOKUP_TABLE_SCAN;
  }

end:

  /* m_key_index is ready, set m_key_info now. */
  m_key_info= m_table->key_info + m_key_index;
  /*
    m_key_info will influence key comparison code in HASH_SCAN mode,
    so the m_distinct_keys set should still be empty.
  */
  DBUG_ASSERT(m_distinct_keys.empty());

#ifndef DBUG_OFF
  const char* s= ((m_rows_lookup_algorithm == Rows_log_event::ROW_LOOKUP_TABLE_SCAN) ? "TABLE_SCAN" :
                  ((m_rows_lookup_algorithm == Rows_log_event::ROW_LOOKUP_HASH_SCAN) ? "HASH_SCAN" :
                   "INDEX_SCAN"));

  // only for testing purposes
  slave_rows_last_search_algorithm_used= m_rows_lookup_algorithm;
  DBUG_PRINT("debug", ("Row lookup method: %s", s));
#endif

  DBUG_VOID_RETURN;
}

/*
  Encapsulates the  operations to be done before applying
  row events for update and delete.

  @ret value error code
             0 success
*/
int
Rows_log_event::row_operations_scan_and_key_setup()
{
  int error= 0;
  DBUG_ENTER("Row_log_event::row_operations_scan_and_key_setup");

  /*
     Prepare memory structures for search operations. If
     search is performed:

     1. using hash search => initialize the hash
     2. using key => decide on key to use and allocate mem structures
     3. using table scan => do nothing
   */
  decide_row_lookup_algorithm_and_key();

  switch (m_rows_lookup_algorithm)
  {
  case ROW_LOOKUP_HASH_SCAN:
    {
      if (m_hash.init())
        error= HA_ERR_OUT_OF_MEM;
      goto err;
    }
  case ROW_LOOKUP_INDEX_SCAN:
    {
      DBUG_ASSERT (m_key_index < MAX_KEY);
      // Allocate buffer for key searches
      m_key= (uchar*)my_malloc(key_memory_log_event,
                               MAX_KEY_LENGTH, MYF(MY_WME));
      if (!m_key)
        error= HA_ERR_OUT_OF_MEM;
      goto err;
    }
  case ROW_LOOKUP_TABLE_SCAN:
  default: break;
  }
err:
  DBUG_RETURN(error);
}

/*
  Encapsulates the  operations to be done after applying
  row events for update and delete.

  @ret value error code
             0 success
*/

int
Rows_log_event::row_operations_scan_and_key_teardown(int error)
{
  DBUG_ENTER("Rows_log_event::row_operations_scan_and_key_teardown");

  DBUG_ASSERT(!m_table->file->inited);
  switch (m_rows_lookup_algorithm)
  {
  case ROW_LOOKUP_HASH_SCAN:
    {
      m_hash.deinit(); // we don't need the hash anymore.
      goto err;
    }

  case ROW_LOOKUP_INDEX_SCAN:
    {
      if (m_table->s->keys > 0)
      {
        my_free(m_key); // Free for multi_malloc
        m_key= NULL;
        m_key_index= MAX_KEY;
        m_key_info= NULL;
      }
     goto err;
    }

  case ROW_LOOKUP_TABLE_SCAN:
  default: break;
  }

err:
  m_rows_lookup_algorithm= ROW_LOOKUP_UNDEFINED;
  DBUG_RETURN(error);
}

/*
  Compares table->record[0] and table->record[1]

  Returns TRUE if different.
*/
static bool record_compare(TABLE *table, MY_BITMAP *cols)
{
  DBUG_ENTER("record_compare");

  /*
    Need to set the X bit and the filler bits in both records since
    there are engines that do not set it correctly.

    In addition, since MyISAM checks that one hasn't tampered with the
    record, it is necessary to restore the old bytes into the record
    after doing the comparison.

    TODO[record format ndb]: Remove it once NDB returns correct
    records. Check that the other engines also return correct records.
   */

  DBUG_DUMP("record[0]", table->record[0], table->s->reclength);
  DBUG_DUMP("record[1]", table->record[1], table->s->reclength);

  bool result= false;
  uchar saved_x[2]= {0, 0}, saved_filler[2]= {0, 0};

  if (table->s->null_bytes > 0)
  {
    for (int i = 0 ; i < 2 ; ++i)
    {
      /*
        If we have an X bit then we need to take care of it.
      */
      if (!(table->s->db_options_in_use & HA_OPTION_PACK_RECORD))
      {
        saved_x[i]= table->record[i][0];
        table->record[i][0]|= 1U;
      }

      /*
         If (last_null_bit_pos == 0 && null_bytes > 1), then:

         X bit (if any) + N nullable fields + M Field_bit fields = 8 bits

         Ie, the entire byte is used.
      */
      if (table->s->last_null_bit_pos > 0)
      {
        saved_filler[i]= table->record[i][table->s->null_bytes - 1];
        table->record[i][table->s->null_bytes - 1]|=
          256U - (1U << table->s->last_null_bit_pos);
      }
    }
  }

  /**
    Compare full record only if:
    - there are no blob fields (otherwise we would also need
      to compare blobs contents as well);
    - there are no varchar fields (otherwise we would also need
      to compare varchar contents as well);
    - there are no null fields, otherwise NULLed fields
      contents (i.e., the don't care bytes) may show arbitrary
      values, depending on how each engine handles internally.
    - if all the bitmap is set (both are full rows)
    */
  if ((table->s->blob_fields +
       table->s->varchar_fields +
       table->s->null_fields) == 0 &&
      bitmap_is_set_all(cols))
  {
    result= cmp_record(table,record[1]);
  }

  /*
    Fallback to field-by-field comparison:
    1. start by checking if the field is signaled:
    2. if it is, first compare the null bit if the field is nullable
    3. then compare the contents of the field, if it is not
       set to null
   */
  else
  {
    for (Field **ptr=table->field ;
         *ptr && ((*ptr)->field_index < cols->n_bits) && !result;
         ptr++)
    {
      Field *field= *ptr;
      if (bitmap_is_set(cols, field->field_index))
      {
        /* compare null bit */
        if (field->is_null() != field->is_null_in_record(table->record[1]))
          result= true;

        /* compare content, only if fields are not set to NULL */
        else if (!field->is_null())
          result= field->cmp_binary_offset(table->s->rec_buff_length);
      }
    }
  }

  /*
    Restore the saved bytes.

    TODO[record format ndb]: Remove this code once NDB returns the
    correct record format.
  */
  if (table->s->null_bytes > 0)
  {
    for (int i = 0 ; i < 2 ; ++i)
    {
      if (!(table->s->db_options_in_use & HA_OPTION_PACK_RECORD))
        table->record[i][0]= saved_x[i];

      if (table->s->last_null_bit_pos)
        table->record[i][table->s->null_bytes - 1]= saved_filler[i];
    }
  }

  DBUG_RETURN(result);
}

void Rows_log_event::do_post_row_operations(Relay_log_info const *rli, int error)
{

  /*
    If m_curr_row_end  was not set during event execution (e.g., because
    of errors) we can't proceed to the next row. If the error is transient
    (i.e., error==0 at this point) we must call unpack_current_row() to set
    m_curr_row_end.
  */

  DBUG_PRINT("info", ("curr_row: 0x%lu; curr_row_end: 0x%lu; rows_end: 0x%lu",
                      (ulong) m_curr_row, (ulong) m_curr_row_end, (ulong) m_rows_end));

  if (!m_curr_row_end && !error)
  {
    error= unpack_current_row(rli, &m_cols);
  }

  // at this moment m_curr_row_end should be set
  DBUG_ASSERT(error || m_curr_row_end != NULL);
  DBUG_ASSERT(error || m_curr_row <= m_curr_row_end);
  DBUG_ASSERT(error || m_curr_row_end <= m_rows_end);

  m_curr_row= m_curr_row_end;

  if (error == 0 && !m_table->file->has_transactions())
  {
    thd->get_transaction()->set_unsafe_rollback_flags(Transaction_ctx::SESSION,
                                                      TRUE);
    thd->get_transaction()->set_unsafe_rollback_flags(Transaction_ctx::STMT,
                                                      TRUE);
  }
}

int Rows_log_event::handle_idempotent_and_ignored_errors(Relay_log_info const *rli, int *err)
{
  int error= *err;
  if (error)
  {
    int actual_error= convert_handler_error(error, thd, m_table);
    bool idempotent_error= (idempotent_error_code(error) &&
                           (rbr_exec_mode == RBR_EXEC_MODE_IDEMPOTENT));
    bool ignored_error= (idempotent_error == 0 ?
                         ignored_error_code(actual_error) : 0);

    if (idempotent_error || ignored_error)
    {
      loglevel ll;
      if (idempotent_error)
        ll= WARNING_LEVEL;
      else
        ll= INFORMATION_LEVEL;
      slave_rows_error_report(ll, error, rli, thd, m_table,
                              get_type_str(),
                              const_cast<Relay_log_info*>(rli)->get_rpl_log_name(),
                              (ulong) common_header->log_pos);
      thd->get_stmt_da()->reset_condition_info(thd);
      clear_all_errors(thd, const_cast<Relay_log_info*>(rli));
      *err= 0;
      if (idempotent_error == 0)
        return ignored_error;
    }
  }

  return *err;
}

int Rows_log_event::do_apply_row(Relay_log_info const *rli)
{
  DBUG_ENTER("Rows_log_event::do_apply_row");

  int error= 0;

  /* in_use can have been set to NULL in close_tables_for_reopen */
  THD* old_thd= m_table->in_use;
  if (!m_table->in_use)
    m_table->in_use= thd;

  error= do_exec_row(rli);

  if(error)
  {
    DBUG_PRINT("info", ("error: %s", HA_ERR(error)));
    DBUG_ASSERT(error != HA_ERR_RECORD_DELETED);
  }

  m_table->in_use = old_thd;

  DBUG_RETURN(error);
}

/**
   Does the cleanup
     -  closes the index if opened by open_record_scan
     -  closes the table if opened for scanning.
*/
int
Rows_log_event::close_record_scan()
{
  DBUG_ENTER("Rows_log_event::close_record_scan");
  int error= 0;

  // if there is something to actually close
  if (m_key_index < MAX_KEY)
  {
    if (m_table->file->inited)
      error= m_table->file->ha_index_end();
  }
  else if (m_table->file->inited)
    error= m_table->file->ha_rnd_end();

  DBUG_RETURN(error);
}

/**
  Fetches next row. If it is a HASH_SCAN over an index, it populates
  table->record[0] with the next row corresponding to the index. If
  the indexes are in non-contigous ranges it fetches record corresponding
  to the key value in the next range.

  @parms: bool first_read : signifying if this is the first time we are reading a row
          over an index.
  @return_value: -  error code when there are no more reeords to be fetched or some other
                    error occured,
                 -  0 otherwise.
*/
int
Rows_log_event::next_record_scan(bool first_read)
{
  DBUG_ENTER("Rows_log_event::next_record_scan");
  DBUG_ASSERT(m_table->file->inited);
  TABLE *table= m_table;
  int error= 0;

  if (m_key_index >= MAX_KEY)
    error= table->file->ha_rnd_next(table->record[0]);
  else
  {
    /*
      We need to set the null bytes to ensure that the filler bit are
      all set when returning.  There are storage engines that just set
      the necessary bits on the bytes and don't set the filler bits
      correctly.
    */
    if (table->s->null_bytes > 0)
      table->record[0][table->s->null_bytes - 1]|=
        256U - (1U << table->s->last_null_bit_pos);

    if (!first_read)
    {
      /*
        if we fail to fetch next record corresponding to an index value, we
        move to the next key value. If we are out of key values as well an error
        will be returned.
       */
      error= table->file->ha_index_next(table->record[0]);
      if(m_rows_lookup_algorithm == ROW_LOOKUP_HASH_SCAN)
        /*
          if we are out of rows for this particular key value
          or we have jumped to the next key value, we reposition the
          marker according to the next key value that we have in the
          list.
         */
        if ((error) ||
            (key_cmp(m_key_info->key_part, m_key, m_key_info->key_length) != 0))
        {
          if (m_itr != m_distinct_keys.end())
          {
            m_key= *m_itr;
            m_itr++;
            first_read= true;
          }
          else
            error= HA_ERR_KEY_NOT_FOUND;
        }
    }

    if (first_read)
      if ((error= table->file->ha_index_read_map(table->record[0], m_key,
                                                 HA_WHOLE_KEY,
                                                 HA_READ_KEY_EXACT)))
      {
        DBUG_PRINT("info",("no record matching the key found in the table"));
        if (error == HA_ERR_RECORD_DELETED)
          error= HA_ERR_KEY_NOT_FOUND;
      }
  }

  DBUG_RETURN(error);
}

/**
  Initializes scanning of rows. Opens an index and initializes an iterator
  over a list of distinct keys (m_distinct_keys) if it is a HASH_SCAN
  over an index or the table if its a HASH_SCAN over the table.
*/
int
Rows_log_event::open_record_scan()
{
  int error= 0;
  TABLE *table= m_table;
  DBUG_ENTER("Rows_log_event::open_record_scan");

  if (m_key_index < MAX_KEY )
  {
    if(m_rows_lookup_algorithm == ROW_LOOKUP_HASH_SCAN)
    {
      /* initialize the iterator over the list of distinct keys that we have */
      m_itr= m_distinct_keys.begin();

      /* get the first element from the list of keys and increment the
         iterator
       */
      m_key= *m_itr;
      m_itr++;
    }
    else {
      /* this is an INDEX_SCAN we need to store the key in m_key */
      DBUG_ASSERT((m_rows_lookup_algorithm == ROW_LOOKUP_INDEX_SCAN) && m_key);
      key_copy(m_key, m_table->record[0], m_key_info, 0);
    }

    /*
      Save copy of the record in table->record[1]. It might be needed
      later if linear search is used to find exact match.
     */
    store_record(table,record[1]);

    DBUG_PRINT("info",("locating record using a key (index_read)"));

    /* The m_key_index'th key is active and usable: search the table using the index */
    if (!table->file->inited && (error= table->file->ha_index_init(m_key_index, FALSE)))
    {
      DBUG_PRINT("info",("ha_index_init returns error %d",error));
      goto end;
    }

    DBUG_DUMP("key data", m_key, m_key_info->key_length);
  }
  else
  {
    if ((error= table->file->ha_rnd_init(1)))
    {
      DBUG_PRINT("info",("error initializing table scan"
          " (ha_rnd_init returns %d)",error));
      table->file->print_error(error, MYF(0));
    }
  }

end:
  DBUG_RETURN(error);
}

/**
  Populates the m_distinct_keys with unique keys to be modified
  during HASH_SCAN over keys.
  @return_value -0 success
                -Err_code
*/
int
Rows_log_event::add_key_to_distinct_keyset()
{
  int error= 0;
  DBUG_ENTER("Rows_log_event::add_key_to_distinct_keyset");
  DBUG_ASSERT(m_key_index < MAX_KEY);
  key_copy(m_distinct_key_spare_buf, m_table->record[0], m_key_info, 0);
  std::pair<std::set<uchar *, Key_compare>::iterator,bool> ret=
    m_distinct_keys.insert(m_distinct_key_spare_buf);
  if (ret.second)
  {
    /* Insert is successful, so allocate a new buffer for next key */
    m_distinct_key_spare_buf= (uchar*) thd->alloc(m_key_info->key_length);
    if (!m_distinct_key_spare_buf)
    {
      error= HA_ERR_OUT_OF_MEM;
      goto err;
    }
  }

err:
  DBUG_RETURN(error);
}


int Rows_log_event::do_index_scan_and_update(Relay_log_info const *rli)
{
  DBUG_ENTER("Rows_log_event::do_index_scan_and_update");
  DBUG_ASSERT(m_table && m_table->in_use != NULL);

  int error= 0;
  const uchar *saved_m_curr_row= m_curr_row;

  /*
    rpl_row_tabledefs.test specifies that
    if the extra field on the slave does not have a default value
    and this is okay with Delete or Update events.
    Todo: fix wl3228 hld that requires defaults for all types of events
  */

  prepare_record(m_table, &m_cols, FALSE);
  if ((error= unpack_current_row(rli, &m_cols)))
    goto end;

  // Temporary fix to find out why it fails [/Matz]
  memcpy(m_table->read_set->bitmap, m_cols.bitmap, (m_table->read_set->n_bits + 7) / 8);

  /*
    Trying to do an index scan without a usable key
    This is a valid state because we allow the user
    to set Slave_rows_search_algorithm= 'INDEX_SCAN'.

    Therefore on tables with no indexes we will end
    up here.
   */
  if (m_key_index >= MAX_KEY)
  {
    error= HA_ERR_END_OF_FILE;
    goto end;
  }

#ifndef DBUG_OFF
  DBUG_PRINT("info",("looking for the following record"));
  DBUG_DUMP("record[0]", m_table->record[0], m_table->s->reclength);
#endif

  if (m_key_index != m_table->s->primary_key)
    /* we dont have a PK, or PK is not usable */
    goto INDEX_SCAN;

  if ((m_table->file->ha_table_flags() & HA_READ_BEFORE_WRITE_REMOVAL))
  {
    /*
      Read removal is possible since the engine supports write without
      previous read using full primary key
    */
    DBUG_PRINT("info", ("using read before write removal"));
    DBUG_ASSERT(m_key_index == m_table->s->primary_key);

    /*
      Tell the handler to ignore if key exists or not, since it's
      not yet known if the key does exist(when using rbwr)
    */
    m_table->file->extra(HA_EXTRA_IGNORE_NO_KEY);

    goto end;
  }

  if ((m_table->file->ha_table_flags() & HA_PRIMARY_KEY_REQUIRED_FOR_POSITION))
  {
    /*
      Use a more efficient method to fetch the record given by
      table->record[0] if the engine allows it.  We first compute a
      row reference using the position() member function (it will be
      stored in table->file->ref) and then use rnd_pos() to position
      the "cursor" (i.e., record[0] in this case) at the correct row.

      TODO: Check that the correct record has been fetched by
      comparing it with the original record. Take into account that the
      record on the master and slave can be of different
      length. Something along these lines should work:

      ADD>>>  store_record(table,record[1]);
              int error= table->file->rnd_pos(table->record[0], table->file->ref);
      ADD>>>  DBUG_ASSERT(memcmp(table->record[1], table->record[0],
                                 table->s->reclength) == 0);

    */

    DBUG_PRINT("info",("locating record using primary key (position)"));
    if (m_table->file->inited && (error= m_table->file->ha_index_end()))
      goto end;

    if ((error= m_table->file->ha_rnd_init(FALSE)))
      goto end;

    error= m_table->file->rnd_pos_by_record(m_table->record[0]);

    m_table->file->ha_rnd_end();
    if (error)
    {
      DBUG_PRINT("info",("rnd_pos returns error %d",error));
      if (error == HA_ERR_RECORD_DELETED)
        error= HA_ERR_KEY_NOT_FOUND;
    }

    goto end;
  }

  // We can't use position() - try other methods.

INDEX_SCAN:

  /* Use the m_key_index'th key */

  if ((error= open_record_scan()))
    goto end;

  error= next_record_scan(true);
  if (error)
  {
    DBUG_PRINT("info",("no record matching the key found in the table"));
    if (error == HA_ERR_RECORD_DELETED)
      error= HA_ERR_KEY_NOT_FOUND;
    goto end;
  }


  DBUG_PRINT("info",("found first matching record"));
  DBUG_DUMP("record[0]", m_table->record[0], m_table->s->reclength);
  /*
    Below is a minor "optimization".  If the key (i.e., key number
    0) has the HA_NOSAME flag set, we know that we have found the
    correct record (since there can be no duplicates); otherwise, we
    have to compare the record with the one found to see if it is
    the correct one.

    CAVEAT! This behaviour is essential for the replication of,
    e.g., the mysql.proc table since the correct record *shall* be
    found using the primary key *only*.  There shall be no
    comparison of non-PK columns to decide if the correct record is
    found.  I can see no scenario where it would be incorrect to
    chose the row to change only using a PK or an UNNI.
  */
  if (m_key_info->flags & HA_NOSAME || m_key_index == m_table->s->primary_key)
  {
    /* Unique does not have non nullable part */
    if (!(m_key_info->flags & (HA_NULL_PART_KEY)))
      goto end;  // record found
    else
    {
      /*
        Unique has nullable part. We need to check if there is any field in the
        BI image that is null and part of UNNI.
      */
      bool null_found= FALSE;
      for (uint i=0; i < m_key_info->user_defined_key_parts && !null_found; i++)
      {
        uint fieldnr= m_key_info->key_part[i].fieldnr - 1;
        Field **f= m_table->field+fieldnr;
        null_found= (*f)->is_null();
      }

      if (!null_found)
        goto end;           // record found

      /* else fall through to index scan */
    }
  }

  /*
    In case key is not unique, we still have to iterate over records found
    and find the one which is identical to the row given. A copy of the
    record we are looking for is stored in record[1].
   */
  DBUG_PRINT("info",("non-unique index, scanning it to find matching record"));

  while (record_compare(m_table, &m_cols))
  {
    while((error= next_record_scan(false)))
    {
      /* We just skip records that has already been deleted */
      if (error == HA_ERR_RECORD_DELETED)
        continue;
      DBUG_PRINT("info",("no record matching the given row found"));
      goto end;
    }
  }

end:

  DBUG_ASSERT(error != HA_ERR_RECORD_DELETED);

  if (error && error != HA_ERR_RECORD_DELETED)
    m_table->file->print_error(error, MYF(0));
  else
    error= do_apply_row(rli);

  if (!error)
    error= close_record_scan();  
  else
    /* 
      we are already with errors. Keep the error code and 
      try to close the scan anyway.
    */
    (void) close_record_scan(); 

  if ((get_general_type_code() == binary_log::UPDATE_ROWS_EVENT) &&
      (saved_m_curr_row == m_curr_row))
  {
    /* we need to unpack the AI so that positions get updated */
    m_curr_row= m_curr_row_end;
    unpack_current_row(rli, &m_cols);
  }
  m_table->default_column_bitmaps();
  DBUG_RETURN(error);

}

int Rows_log_event::do_hash_row(Relay_log_info const *rli)
{
  DBUG_ENTER("Rows_log_event::do_hash_row");
  DBUG_ASSERT(m_table && m_table->in_use != NULL);
  int error= 0;

  /* create an empty entry to add to the hash table */
  HASH_ROW_ENTRY* entry= m_hash.make_entry();

  /* Prepare the record, unpack and save positions. */
  entry->positions->bi_start= m_curr_row;        // save the bi start pos
  prepare_record(m_table, &m_cols, false);
  if ((error= unpack_current_row(rli, &m_cols)))
    goto end;
  entry->positions->bi_ends= m_curr_row_end;    // save the bi end pos

  /*
    Now that m_table->record[0] is filled in, we can add the entry
    to the hash table. Note that the put operation calculates the
    key based on record[0] contents (including BLOB fields).
   */
  m_hash.put(m_table, &m_cols, entry);

  if (m_key_index < MAX_KEY)
    add_key_to_distinct_keyset();

  /*
    We need to unpack the AI to advance the positions, so we
    know when we have reached m_rows_end and that we do not
    unpack the AI in the next iteration as if it was a BI.
  */
  if (get_general_type_code() == binary_log::UPDATE_ROWS_EVENT)
  {
    /* Save a copy of the BI. */
    store_record(m_table, record[1]);

     /*
      This is the situation after hashing the BI:

      ===|=== before image ====|=== after image ===|===
         ^                     ^
         m_curr_row            m_curr_row_end
    */

    /* Set the position to the start of the record to be unpacked. */
    m_curr_row= m_curr_row_end;

    /* We shouldn't need this, but lets not leave loose ends */
    prepare_record(m_table, &m_cols, false);
    error= unpack_current_row(rli, &m_cols_ai);

    /*
      This is the situation after unpacking the AI:

      ===|=== before image ====|=== after image ===|===
                               ^                   ^
                               m_curr_row          m_curr_row_end
    */

    /* Restore back the copy of the BI. */
    restore_record(m_table, record[1]);
  }

end:
  DBUG_RETURN(error);
}

int Rows_log_event::do_scan_and_update(Relay_log_info const *rli)
{
  DBUG_ENTER("Rows_log_event::do_scan_and_update");
  DBUG_ASSERT(m_table && m_table->in_use != NULL);
  DBUG_ASSERT(m_hash.is_empty() == false);
  TABLE *table= m_table;
  int error= 0;
  const uchar *saved_last_m_curr_row= NULL;
  const uchar *saved_last_m_curr_row_end= NULL;
  /* create an empty entry to add to the hash table */
  HASH_ROW_ENTRY* entry= NULL;
  int idempotent_errors= 0;
  int i= 0;

  saved_last_m_curr_row=m_curr_row;
  saved_last_m_curr_row_end=m_curr_row_end;

  DBUG_PRINT("info",("Hash was populated with %d records!", m_hash.size()));

  /* open table or index depending on whether we have set m_key_index or not. */
  if ((error= open_record_scan()))
    goto err;

  /*
     Scan the table only once and compare against entries in hash.
     When a match is found, apply the changes.
   */
  do
  {
    /* get the next record from the table */
    error= next_record_scan(i == 0);
    i++;

    if(error)
      DBUG_PRINT("info", ("error: %s", HA_ERR(error)));
    switch (error) {
      case 0:
      {
        entry= m_hash.get(table, &m_cols);
        store_record(table, record[1]);

        /**
           If there are collisions we need to be sure that this is
           indeed the record we want.  Loop through all records for
           the given key and explicitly compare them against the
           record we got from the storage engine.
         */
        while(entry)
        {
          m_curr_row= entry->positions->bi_start;
          m_curr_row_end= entry->positions->bi_ends;

          prepare_record(table, &m_cols, false);
          if ((error= unpack_current_row(rli, &m_cols)))
            goto close_table;

          if (record_compare(table, &m_cols))
            m_hash.next(&entry);
          else
            break;   // we found a match
        }

        /**
           We found the entry we needed, just apply the changes.
         */
        if (entry)
        {
          // just to be safe, copy the record from the SE to table->record[0]
          restore_record(table, record[1]);

          /**
             At this point, both table->record[0] and
             table->record[1] have the SE row that matched the one
             in the hash table.

             Thence if this is a DELETE we wouldn't need to mess
             around with positions anymore, but since this can be an
             update, we need to provide positions so that AI is
             unpacked correctly to table->record[0] in UPDATE
             implementation of do_exec_row().
          */
          m_curr_row= entry->positions->bi_start;
          m_curr_row_end= entry->positions->bi_ends;

          /* we don't need this entry anymore, just delete it */
          if ((error= m_hash.del(entry)))
            goto err;

          if ((error= do_apply_row(rli)))
          {
            if (handle_idempotent_and_ignored_errors(rli, &error))
              goto close_table;

            do_post_row_operations(rli, error);
          }
        }
      }
      break;

      case HA_ERR_RECORD_DELETED:
        // get next
        continue;

      case HA_ERR_KEY_NOT_FOUND:
        /* If the slave exec mode is idempotent or the error is
            skipped error, then don't break */
        if (handle_idempotent_and_ignored_errors(rli, &error))
          goto close_table;
        idempotent_errors++;
        continue;

      case HA_ERR_END_OF_FILE:
      default:
        // exception (hash is not empty and we have reached EOF or
        // other error happened)
        goto close_table;
    }
  }
  /**
    if the rbr_exec_mode is set to Idempotent, we cannot expect the hash to
    be empty. In such cases we count the number of idempotent errors and check
    if it is equal to or greater than the number of rows left in the hash.
   */
  while (((idempotent_errors < m_hash.size()) && !m_hash.is_empty()) &&
         (!error || (error == HA_ERR_RECORD_DELETED)));

close_table:
  if (error == HA_ERR_RECORD_DELETED)
    error= 0;

  if (error)
  {
    table->file->print_error(error, MYF(0));
    DBUG_PRINT("info", ("Failed to get next record"
                        " (ha_rnd_next returns %d)",error));
    /*
      we are already with errors. Keep the error code and
      try to close the scan anyway.
    */
    (void) close_record_scan();
  }
  else
    error= close_record_scan();

  DBUG_ASSERT((m_hash.is_empty() && !error) ||
              (!m_hash.is_empty() &&
               ((error) || (idempotent_errors >= m_hash.size()))));

err:

  if ((m_hash.is_empty() && !error) || (idempotent_errors >= m_hash.size()))
  {
    /**
       Reset the last positions, because the positions are lost while
       handling entries in the hash.
     */
    m_curr_row= saved_last_m_curr_row;
    m_curr_row_end= saved_last_m_curr_row_end;
  }

  DBUG_RETURN(error);
}

int Rows_log_event::do_hash_scan_and_update(Relay_log_info const *rli)
{
  DBUG_ENTER("Rows_log_event::do_hash_scan_and_update");
  DBUG_ASSERT(m_table && m_table->in_use != NULL);

  // HASHING PART

  /* unpack the BI (and AI, if it exists) and add it to the hash map. */
  if (int error= this->do_hash_row(rli))
    DBUG_RETURN(error);

  /* We have not yet hashed all rows in the buffer. Do not proceed to the SCAN part. */
  if (m_curr_row_end < m_rows_end)
    DBUG_RETURN (0);

  DBUG_PRINT("info",("Hash was populated with %d records!", m_hash.size()));
  DBUG_ASSERT(m_curr_row_end == m_rows_end);

  // SCANNING & UPDATE PART

  DBUG_RETURN(this->do_scan_and_update(rli));
}

int Rows_log_event::do_table_scan_and_update(Relay_log_info const *rli)
{
  int error= 0;
  const uchar* saved_m_curr_row= m_curr_row;
  TABLE* table= m_table;

  DBUG_ENTER("Rows_log_event::do_table_scan_and_update");
  DBUG_ASSERT(m_curr_row != m_rows_end);
  DBUG_PRINT("info",("locating record using table scan (ha_rnd_next)"));

  saved_m_curr_row= m_curr_row;

  /** unpack the before image */
  prepare_record(table, &m_cols, FALSE);
  if (!(error= unpack_current_row(rli, &m_cols)))
  {
    // Temporary fix to find out why it fails [/Matz]
    memcpy(m_table->read_set->bitmap, m_cols.bitmap, (m_table->read_set->n_bits + 7) / 8);

    /** save a copy so that we can compare against it later */
    store_record(m_table, record[1]);

    int restart_count= 0; // Number of times scanning has restarted from top

    if ((error= m_table->file->ha_rnd_init(1)))
    {
      DBUG_PRINT("info",("error initializing table scan"
                         " (ha_rnd_init returns %d)",error));
      goto end;
    }

    /* Continue until we find the right record or have made a full loop */
    do
    {
  restart_ha_rnd_next:
      error= m_table->file->ha_rnd_next(m_table->record[0]);
      if (error)
        DBUG_PRINT("info", ("error: %s", HA_ERR(error)));
      switch (error) {
      case HA_ERR_END_OF_FILE:
        // restart scan from top
        if (++restart_count < 2)
        {
          if ((error= m_table->file->ha_rnd_init(1)))
            goto end;
          goto restart_ha_rnd_next;
        }
        break;

      case HA_ERR_RECORD_DELETED:
        // fetch next
        goto restart_ha_rnd_next;
      case 0:
        // we're good, check if record matches
        break;

      default:
        // exception
        goto end;
      }
    }
    while (restart_count < 2 && record_compare(m_table, &m_cols));
  }

end:

  DBUG_ASSERT(error != HA_ERR_RECORD_DELETED);

  /* either we report error or apply the changes */
  if (error && error != HA_ERR_RECORD_DELETED)
  {
    DBUG_PRINT("info", ("Failed to get next record"
                        " (ha_rnd_next returns %d)",error));
    m_table->file->print_error(error, MYF(0));
  }
  else
    error= do_apply_row(rli);


  if (!error)
    error= close_record_scan();  
  else
    /* 
      we are already with errors. Keep the error code and 
      try to close the scan anyway.
    */
    (void) close_record_scan(); 

  if ((get_general_type_code() == binary_log::UPDATE_ROWS_EVENT) &&
      (saved_m_curr_row == m_curr_row)) // we need to unpack the AI
  {
    m_curr_row= m_curr_row_end;
    unpack_current_row(rli, &m_cols);
  }

  table->default_column_bitmaps();
  DBUG_RETURN(error);
}

int Rows_log_event::do_apply_event(Relay_log_info const *rli)
{
  DBUG_ENTER("Rows_log_event::do_apply_event(Relay_log_info*)");
  int error= 0;

  /*
    'thd' has been set by exec_relay_log_event(), just before calling
    do_apply_event(). We still check here to prevent future coding
    errors.
  */
  DBUG_ASSERT(rli->info_thd == thd);

  /*
    If there is no locks taken, this is the first binrow event seen
    after the table map events.  We should then lock all the tables
    used in the transaction and proceed with execution of the actual
    event.
  */
  if (!thd->lock)
  {
    /*
      Lock_tables() reads the contents of thd->lex, so they must be
      initialized.

      We also call the mysql_reset_thd_for_next_command(), since this
      is the logical start of the next "statement". Note that this
      call might reset the value of current_stmt_binlog_format, so
      we need to do any changes to that value after this function.
    */
    lex_start(thd);
    mysql_reset_thd_for_next_command(thd);

    enum_gtid_statement_status state= gtid_pre_statement_checks(thd);
    if (state == GTID_STATEMENT_CANCEL)
    {
      uint error= thd->get_stmt_da()->mysql_errno();
      DBUG_ASSERT(error != 0);
      rli->report(ERROR_LEVEL, error,
                  "Error executing row event: '%s'",
                  thd->get_stmt_da()->message_text());
      thd->is_slave_error= 1;
      DBUG_RETURN(-1);
    }
    else if (state == GTID_STATEMENT_SKIP)
      DBUG_RETURN(0);

    /*
      The current statement is just about to begin and 
      has not yet modified anything. Note, all.modified is reset
      by mysql_reset_thd_for_next_command.
    */
    thd->get_transaction()->reset_unsafe_rollback_flags(Transaction_ctx::STMT);
    /*
      This is a row injection, so we flag the "statement" as
      such. Note that this code is called both when the slave does row
      injections and when the BINLOG statement is used to do row
      injections.
    */
    thd->lex->set_stmt_row_injection();

    /*
      There are a few flags that are replicated with each row event.
      Make sure to set/clear them before executing the main body of
      the event.
    */
    if (get_flags(NO_FOREIGN_KEY_CHECKS_F))
      thd->variables.option_bits|= OPTION_NO_FOREIGN_KEY_CHECKS;
    else
      thd->variables.option_bits&= ~OPTION_NO_FOREIGN_KEY_CHECKS;

    if (get_flags(RELAXED_UNIQUE_CHECKS_F))
      thd->variables.option_bits|= OPTION_RELAXED_UNIQUE_CHECKS;
    else
      thd->variables.option_bits&= ~OPTION_RELAXED_UNIQUE_CHECKS;

    thd->binlog_row_event_extra_data = m_extra_row_data;

    /* A small test to verify that objects have consistent types */
    DBUG_ASSERT(sizeof(thd->variables.option_bits) == sizeof(OPTION_RELAXED_UNIQUE_CHECKS));

    if (open_and_lock_tables(thd, rli->tables_to_lock, 0))
    {
      uint actual_error= thd->get_stmt_da()->mysql_errno();
      if (thd->is_slave_error || thd->is_fatal_error)
      {
        /*
          Error reporting borrowed from Query_log_event with many excessive
          simplifications. 
          We should not honour --slave-skip-errors at this point as we are
          having severe errors which should not be skiped.
        */
        rli->report(ERROR_LEVEL, actual_error,
                    "Error executing row event: '%s'",
                    (actual_error ? thd->get_stmt_da()->message_text() :
                     "unexpected success or fatal error"));
        thd->is_slave_error= 1;
      }
      const_cast<Relay_log_info*>(rli)->slave_close_thread_tables(thd);
      DBUG_RETURN(actual_error);
    }

    /*
      When the open and locking succeeded, we check all tables to
      ensure that they still have the correct type.

      We can use a down cast here since we know that every table added
      to the tables_to_lock is a RPL_TABLE_LIST.
    */

    {
      DBUG_PRINT("debug", ("Checking compability of tables to lock - tables_to_lock: %p",
                           rli->tables_to_lock));

      /**
        When using RBR and MyISAM MERGE tables the base tables that make
        up the MERGE table can be appended to the list of tables to lock.
  
        Thus, we just check compatibility for those that tables that have
        a correspondent table map event (ie, those that are actually going
        to be accessed while applying the event). That's why the loop stops
        at rli->tables_to_lock_count .

        NOTE: The base tables are added here are removed when 
              close_thread_tables is called.
       */
      RPL_TABLE_LIST *ptr= rli->tables_to_lock;
      for (uint i= 0 ; ptr && (i < rli->tables_to_lock_count);
           ptr= static_cast<RPL_TABLE_LIST*>(ptr->next_global), i++)
      {
        DBUG_ASSERT(ptr->m_tabledef_valid);
        TABLE *conv_table;
        if (!ptr->m_tabledef.compatible_with(thd, const_cast<Relay_log_info*>(rli),
                                             ptr->table, &conv_table))
        {
          DBUG_PRINT("debug", ("Table: %s.%s is not compatible with master",
                               ptr->table->s->db.str,
                               ptr->table->s->table_name.str));
          /*
            We should not honour --slave-skip-errors at this point as we are
            having severe errors which should not be skiped.
          */
          thd->is_slave_error= 1;
          const_cast<Relay_log_info*>(rli)->slave_close_thread_tables(thd);
          DBUG_RETURN(ERR_BAD_TABLE_DEF);
        }
        DBUG_PRINT("debug", ("Table: %s.%s is compatible with master"
                             " - conv_table: %p",
                             ptr->table->s->db.str,
                             ptr->table->s->table_name.str, conv_table));
        ptr->m_conv_table= conv_table;
      }
    }

    /*
      ... and then we add all the tables to the table map and but keep
      them in the tables to lock list.

      We also invalidate the query cache for all the tables, since
      they will now be changed.

      TODO [/Matz]: Maybe the query cache should not be invalidated
      here? It might be that a table is not changed, even though it
      was locked for the statement.  We do know that each
      Rows_log_event contain at least one row, so after processing one
      Rows_log_event, we can invalidate the query cache for the
      associated table.
     */
    TABLE_LIST *ptr= rli->tables_to_lock;
    for (uint i=0 ;  ptr && (i < rli->tables_to_lock_count); ptr= ptr->next_global, i++)
      const_cast<Relay_log_info*>(rli)->m_table_map.set_table(ptr->table_id, ptr->table);

    query_cache.invalidate_locked_for_write(rli->tables_to_lock);
  }

  TABLE* 
    table= 
    m_table= const_cast<Relay_log_info*>(rli)->m_table_map.get_table(m_table_id);

  DBUG_PRINT("debug", ("m_table: 0x%lx, m_table_id: %llu", (ulong) m_table,
                       m_table_id.id()));

  /*
    A row event comprising of a P_S table
    - should not be replicated (i.e executed) by the slave SQL thread.
    - should not be executed by the client in the  form BINLOG '...' stmts.
  */
  if (table && table->s->table_category == TABLE_CATEGORY_PERFORMANCE)
    table= NULL;

  if (table)
  {
    /*
      table == NULL means that this table should not be replicated
      (this was set up by Table_map_log_event::do_apply_event()
      which tested replicate-* rules).
    */

    /*
      It's not needed to set_time() but
      1) it continues the property that "Time" in SHOW PROCESSLIST shows how
      much slave is behind
      2) it will be needed when we allow replication from a table with no
      TIMESTAMP column to a table with one.
      So we call set_time(), like in SBR. Presently it changes nothing.
    */
    thd->set_time(&(common_header->when));

    thd->binlog_row_event_extra_data = m_extra_row_data;

    /*
      Now we are in a statement and will stay in a statement until we
      see a STMT_END_F.

      We set this flag here, before actually applying any rows, in
      case the SQL thread is stopped and we need to detect that we're
      inside a statement and halting abruptly might cause problems
      when restarting.
     */
    const_cast<Relay_log_info*>(rli)->set_flag(Relay_log_info::IN_STMT);

     if ( m_width == table->s->fields && bitmap_is_set_all(&m_cols))
      set_flags(COMPLETE_ROWS_F);

    /*
      Set tables write and read sets.

      Read_set contains all slave columns (in case we are going to fetch
      a complete record from slave)

      Write_set equals the m_cols bitmap sent from master but it can be
      longer if slave has extra columns.
     */

    DBUG_PRINT_BITSET("debug", "Setting table's read_set from: %s", &m_cols);

    bitmap_set_all(table->read_set);
    if (get_general_type_code() == binary_log::DELETE_ROWS_EVENT ||
        get_general_type_code() == binary_log::UPDATE_ROWS_EVENT)
        bitmap_intersect(table->read_set,&m_cols);

    bitmap_set_all(table->write_set);

    /* WRITE ROWS EVENTS store the bitmap in m_cols instead of m_cols_ai */
    MY_BITMAP *after_image= ((get_general_type_code() == binary_log::UPDATE_ROWS_EVENT) ?
                             &m_cols_ai : &m_cols);
    bitmap_intersect(table->write_set, after_image);

    if (thd->slave_thread) // set the mode for slave
      this->rbr_exec_mode= slave_exec_mode_options;
    else //set the mode for user thread
      this->rbr_exec_mode= thd->variables.rbr_exec_mode_options;

    // Do event specific preparations
    error= do_before_row_operations(rli);

    /*
      Bug#56662 Assertion failed: next_insert_id == 0, file handler.cc
      Don't allow generation of auto_increment value when processing
      rows event by setting 'MODE_NO_AUTO_VALUE_ON_ZERO'. The exception
      to this rule happens when the auto_inc column exists on some
      extra columns on the slave. In that case, do not force
      MODE_NO_AUTO_VALUE_ON_ZERO.
    */
    sql_mode_t saved_sql_mode= thd->variables.sql_mode;
    if (!is_auto_inc_in_extra_columns())
      thd->variables.sql_mode= MODE_NO_AUTO_VALUE_ON_ZERO;

    // row processing loop

    /*
      set the initial time of this ROWS statement if it was not done
      before in some other ROWS event.
     */
    const_cast<Relay_log_info*>(rli)->set_row_stmt_start_timestamp();

    const uchar *saved_m_curr_row= m_curr_row;

    int (Rows_log_event::*do_apply_row_ptr)(Relay_log_info const *)= NULL;

    /**
       Skip update rows events that don't have data for this slave's
       table.
     */
    if ((get_general_type_code() == binary_log::UPDATE_ROWS_EVENT) &&
        !is_any_column_signaled_for_table(table, &m_cols_ai))
      goto AFTER_MAIN_EXEC_ROW_LOOP;

    /**
       If there are no columns marked in the read_set for this table,
       that means that we cannot lookup any row using the available BI
       in the binarr log. Thence, we immediatly raise an error:
       HA_ERR_END_OF_FILE.
     */

    if ((m_rows_lookup_algorithm != ROW_LOOKUP_NOT_NEEDED) &&
        !is_any_column_signaled_for_table(table, &m_cols))
    {
      error= HA_ERR_END_OF_FILE;
      goto AFTER_MAIN_EXEC_ROW_LOOP;
    }
    switch (m_rows_lookup_algorithm)
    {
      case ROW_LOOKUP_HASH_SCAN:
        do_apply_row_ptr= &Rows_log_event::do_hash_scan_and_update;
        break;

      case ROW_LOOKUP_INDEX_SCAN:
        do_apply_row_ptr= &Rows_log_event::do_index_scan_and_update;
        break;

      case ROW_LOOKUP_TABLE_SCAN:
        do_apply_row_ptr= &Rows_log_event::do_table_scan_and_update;
        break;

      case ROW_LOOKUP_NOT_NEEDED:
        DBUG_ASSERT(get_general_type_code() == binary_log::WRITE_ROWS_EVENT);

        /* No need to scan for rows, just apply it */
        do_apply_row_ptr= &Rows_log_event::do_apply_row;
        break;

      default:
        DBUG_ASSERT(0);
        error= 1;
        goto AFTER_MAIN_EXEC_ROW_LOOP;
        break;
    }

    do {

      error= (this->*do_apply_row_ptr)(rli);

      if (handle_idempotent_and_ignored_errors(rli, &error))
        break;

      /* this advances m_curr_row */
      do_post_row_operations(rli, error);

    } while (!error && (m_curr_row != m_rows_end));

AFTER_MAIN_EXEC_ROW_LOOP:

    if (saved_m_curr_row != m_curr_row && !table->file->has_transactions())
    {
      /*
        Usually, the trans_commit_stmt() propagates unsafe_rollback_flags
        from statement to transaction level. However, we cannot rely on
        this when row format is in use as several events can be processed
        before calling this function. This happens because it is called
        only when the latest event generated by a statement is processed.

        There are however upper level functions that execute per event
        and check transaction's status. So if the unsafe_rollback_flags
        are not propagated here, this can lead to errors.

        For example, a transaction that updates non-transactional tables
        may be stopped in the middle thus leading to inconsistencies
        after a restart.
      */
      thd->get_transaction()->mark_modified_non_trans_table(
        Transaction_ctx::STMT);
      thd->get_transaction()->merge_unsafe_rollback_flags();
    }

    /*
      Restore the sql_mode after the rows event is processed.
    */
    thd->variables.sql_mode= saved_sql_mode;

    {/*
         The following failure injecion works in cooperation with tests
         setting @@global.debug= 'd,stop_slave_middle_group'.
         The sql thread receives the killed status and will proceed
         to shutdown trying to finish incomplete events group.
     */
      DBUG_EXECUTE_IF("stop_slave_middle_group",
                      if (thd->get_transaction()->cannot_safely_rollback(
                          Transaction_ctx::SESSION))
                        const_cast<Relay_log_info*>(rli)->abort_slave= 1;);
    }

    if ((error= do_after_row_operations(rli, error)) &&
        ignored_error_code(convert_handler_error(error, thd, table)))
    {
      slave_rows_error_report(INFORMATION_LEVEL, error, rli, thd, table,
                              get_type_str(),
                              const_cast<Relay_log_info*>(rli)->get_rpl_log_name(),
                              (ulong) common_header->log_pos);
      thd->get_stmt_da()->reset_condition_info(thd);
      clear_all_errors(thd, const_cast<Relay_log_info*>(rli));
      error= 0;
    }
  } // if (table)

  if (error)
  {
    slave_rows_error_report(ERROR_LEVEL, error, rli, thd, table,
                            get_type_str(),
                            const_cast<Relay_log_info*>(rli)->get_rpl_log_name(),
                            (ulong) common_header->log_pos);
    /*
      @todo We should probably not call
      reset_current_stmt_binlog_format_row() from here.

      Note: this applies to log_event_old.cc too.
      /Sven
    */
    thd->reset_current_stmt_binlog_format_row();
    thd->is_slave_error= 1;
    DBUG_RETURN(error);
  }

  if (get_flags(STMT_END_F))
  {
   if((error= rows_event_stmt_cleanup(rli, thd)))
    slave_rows_error_report(ERROR_LEVEL,
                            thd->is_error() ? 0 : error,
                            rli, thd, table,
                            get_type_str(),
                            const_cast<Relay_log_info*>(rli)->get_rpl_log_name(),
                            (ulong) common_header->log_pos);
   /* We are at end of the statement (STMT_END_F flag), lets clean
     the memory which was used from thd's mem_root now.
     This needs to be done only if we are here in SQL thread context.
     In other flow ( in case of a regular thread which can happen
     when the thread is applying BINLOG'...' row event) we should
     *not* try to free the memory here. It will be done latter
     in dispatch_command() after command execution is completed.
    */
   if (thd->slave_thread)
     free_root(thd->mem_root, MYF(MY_KEEP_PREALLOC));
  }
  DBUG_RETURN(error);
}

Log_event::enum_skip_reason
Rows_log_event::do_shall_skip(Relay_log_info *rli)
{
  /*
    If the slave skip counter is 1 and this event does not end a
    statement, then we should not start executing on the next event.
    Otherwise, we defer the decision to the normal skipping logic.
  */
  if (rli->slave_skip_counter == 1 && !get_flags(STMT_END_F))
    return Log_event::EVENT_SKIP_IGNORE;
  else
    return Log_event::do_shall_skip(rli);
}

/**
   The function is called at Rows_log_event statement commit time,
   normally from Rows_log_event::do_update_pos() and possibly from
   Query_log_event::do_apply_event() of the COMMIT.
   The function commits the last statement for engines, binlog and
   releases resources have been allocated for the statement.

   @retval  0         Ok.
   @retval  non-zero  Error at the commit.
 */

static int rows_event_stmt_cleanup(Relay_log_info const *rli, THD * thd)
{
  int error;
  {
    /*
      This is the end of a statement or transaction, so close (and
      unlock) the tables we opened when processing the
      Table_map_log_event starting the statement.

      OBSERVER.  This will clear *all* mappings, not only those that
      are open for the table. There is not good handle for on-close
      actions for tables.

      NOTE. Even if we have no table ('table' == 0) we still need to be
      here, so that we increase the group relay log position. If we didn't, we
      could have a group relay log position which lags behind "forever"
      (assume the last master's transaction is ignored by the slave because of
      replicate-ignore rules).
    */
    error= thd->binlog_flush_pending_rows_event(TRUE);

    /*
      If this event is not in a transaction, the call below will, if some
      transactional storage engines are involved, commit the statement into
      them and flush the pending event to binlog.
      If this event is in a transaction, the call will do nothing, but a
      Xid_log_event will come next which will, if some transactional engines
      are involved, commit the transaction and flush the pending event to the
      binlog.
      If there was a deadlock the transaction should have been rolled back
      already. So there should be no need to rollback the transaction.
    */
    DBUG_ASSERT(! thd->transaction_rollback_request);
    error|= (error ? trans_rollback_stmt(thd) : trans_commit_stmt(thd));

    /*
      Now what if this is not a transactional engine? we still need to
      flush the pending event to the binlog; we did it with
      thd->binlog_flush_pending_rows_event(). Note that we imitate
      what is done for real queries: a call to
      ha_autocommit_or_rollback() (sometimes only if involves a
      transactional engine), and a call to be sure to have the pending
      event flushed.
    */

    /*
      @todo We should probably not call
      reset_current_stmt_binlog_format_row() from here.

      Note: this applies to log_event_old.cc too

      Btw, the previous comment about transactional engines does not
      seem related to anything that happens here.
      /Sven
    */
    thd->reset_current_stmt_binlog_format_row();

    const_cast<Relay_log_info*>(rli)->cleanup_context(thd, 0);
  }
  return error;
}

/**
   The method either increments the relay log position or
   commits the current statement and increments the master group
   possition if the event is STMT_END_F flagged and
   the statement corresponds to the autocommit query (i.e replicated
   without wrapping in BEGIN/COMMIT)

   @retval 0         Success
   @retval non-zero  Error in the statement commit
 */
int
Rows_log_event::do_update_pos(Relay_log_info *rli)
{
  DBUG_ENTER("Rows_log_event::do_update_pos");
  int error= 0;

  DBUG_PRINT("info", ("flags: %s",
                      get_flags(STMT_END_F) ? "STMT_END_F " : ""));

  /* Worker does not execute binlog update position logics */
  DBUG_ASSERT(!is_mts_worker(rli->info_thd));

  if (get_flags(STMT_END_F))
  {
    /*
      Indicate that a statement is finished.
      Step the group log position if we are not in a transaction,
      otherwise increase the event log position.
    */
    error= rli->stmt_done(common_header->log_pos);
  }
  else
  {
    rli->inc_event_relay_log_pos();
  }

  DBUG_RETURN(error);
}

#endif /* !defined(MYSQL_CLIENT) && defined(HAVE_REPLICATION) */

#ifndef MYSQL_CLIENT
bool Rows_log_event::write_data_header(IO_CACHE *file)
{
  uchar buf[Binary_log_event::ROWS_HEADER_LEN_V2];	// No need to init the buffer
  DBUG_ASSERT(m_table_id.is_valid());
  DBUG_EXECUTE_IF("old_row_based_repl_4_byte_map_id_master",
                  {
                    int4store(buf + 0, (ulong) m_table_id.id());
                    int2store(buf + 4, m_flags);
                    return (wrapper_my_b_safe_write(file, buf, 6));
                  });
  int6store(buf + ROWS_MAPID_OFFSET, m_table_id.id());
  int2store(buf + ROWS_FLAGS_OFFSET, m_flags);
  int rc = 0;
  if (likely(!log_bin_use_v1_row_events))
  {
    /*
       v2 event, with variable header portion.
       Determine length of variable header payload
    */
    uint16 vhlen= 2;
    uint16 vhpayloadlen= 0;
    uint16 extra_data_len= 0;
    if (m_extra_row_data)
    {
      extra_data_len= m_extra_row_data[EXTRA_ROW_INFO_LEN_OFFSET];
      vhpayloadlen= ROWS_V_TAG_LEN + extra_data_len;
    }

    /* Var-size header len includes len itself */
    int2store(buf + ROWS_VHLEN_OFFSET, vhlen + vhpayloadlen);
    rc= wrapper_my_b_safe_write(file, buf, Binary_log_event::ROWS_HEADER_LEN_V2);

    /* Write var-sized payload, if any */
    if ((vhpayloadlen > 0) &&
        (rc == 0))
    {
      /* Add tag and extra row info */
      uchar type_code= ROWS_V_EXTRAINFO_TAG;
      rc= wrapper_my_b_safe_write(file, &type_code, ROWS_V_TAG_LEN);
      if (rc==0)
        rc= wrapper_my_b_safe_write(file, m_extra_row_data, extra_data_len);
    }
  }
  else
  {
    rc= wrapper_my_b_safe_write(file, buf, Binary_log_event::ROWS_HEADER_LEN_V1);
  }

  return (rc != 0);
}

bool Rows_log_event::write_data_body(IO_CACHE*file)
{
  /*
     Note that this should be the number of *bits*, not the number of
     bytes.
  */
  uchar sbuf[sizeof(m_width) + 1];
  my_ptrdiff_t const data_size= m_rows_cur - m_rows_buf;
  bool res= false;
  uchar *const sbuf_end= net_store_length(sbuf, (size_t) m_width);
  DBUG_ASSERT(static_cast<size_t>(sbuf_end - sbuf) <= sizeof(sbuf));

  DBUG_DUMP("m_width", sbuf, (size_t) (sbuf_end - sbuf));
  res= res || wrapper_my_b_safe_write(file, sbuf, (size_t) (sbuf_end - sbuf));

  DBUG_DUMP("m_cols", (uchar*) m_cols.bitmap, no_bytes_in_map(&m_cols));
  res= res || wrapper_my_b_safe_write(file, (uchar*) m_cols.bitmap,
                              no_bytes_in_map(&m_cols));
  /*
    TODO[refactor write]: Remove the "down cast" here (and elsewhere).
   */
  if (get_general_type_code() == binary_log::UPDATE_ROWS_EVENT)
  {
    DBUG_DUMP("m_cols_ai", (uchar*) m_cols_ai.bitmap,
              no_bytes_in_map(&m_cols_ai));
    res= res || wrapper_my_b_safe_write(file, (uchar*) m_cols_ai.bitmap,
                                no_bytes_in_map(&m_cols_ai));
  }
  DBUG_DUMP("rows", m_rows_buf, data_size);
  res= res || wrapper_my_b_safe_write(file, m_rows_buf, (size_t) data_size);

  return res;

}
#endif

#if defined(HAVE_REPLICATION) && !defined(MYSQL_CLIENT)
int Rows_log_event::pack_info(Protocol *protocol)
{
  char buf[256];
  char const *const flagstr=
    get_flags(STMT_END_F) ? " flags: STMT_END_F" : "";
  size_t bytes= my_snprintf(buf, sizeof(buf),
                            "table_id: %llu%s", m_table_id.id(), flagstr);
  protocol->store(buf, bytes, &my_charset_bin);
  return 0;
}
#endif

#ifdef MYSQL_CLIENT
void Rows_log_event::print_helper(FILE *file,
                                  PRINT_EVENT_INFO *print_event_info,
                                  char const *const name)
{
  IO_CACHE *const head= &print_event_info->head_cache;
  IO_CACHE *const body= &print_event_info->body_cache;
  if (!print_event_info->short_form)
  {
    bool const last_stmt_event= get_flags(STMT_END_F);
    print_header(head, print_event_info, !last_stmt_event);
    my_b_printf(head, "\t%s: table id %llu%s\n",
                name, m_table_id.id(),
                last_stmt_event ? " flags: STMT_END_F" : "");
    print_base64(body, print_event_info, !last_stmt_event);
  }
}
#endif

/**************************************************************************
	Table_map_log_event member functions and support functions
**************************************************************************/

/**
  @page How replication of field metadata works.
  
  When a table map is created, the master first calls 
  Table_map_log_event::save_field_metadata() which calculates how many 
  values will be in the field metadata. Only those fields that require the 
  extra data are added. The method also loops through all of the fields in 
  the table calling the method Field::save_field_metadata() which returns the
  values for the field that will be saved in the metadata and replicated to
  the slave. Once all fields have been processed, the table map is written to
  the binlog adding the size of the field metadata and the field metadata to
  the end of the body of the table map.

  When a table map is read on the slave, the field metadata is read from the 
  table map and passed to the table_def class constructor which saves the 
  field metadata from the table map into an array based on the type of the 
  field. Field metadata values not present (those fields that do not use extra 
  data) in the table map are initialized as zero (0). The array size is the 
  same as the columns for the table on the slave.

  Additionally, values saved for field metadata on the master are saved as a 
  string of bytes (uchar) in the binlog. A field may require 1 or more bytes
  to store the information. In cases where values require multiple bytes 
  (e.g. values > 255), the endian-safe methods are used to properly encode 
  the values on the master and decode them on the slave. When the field
  metadata values are captured on the slave, they are stored in an array of
  type uint16. This allows the least number of casts to prevent casting bugs
  when the field metadata is used in comparisons of field attributes. When
  the field metadata is used for calculating addresses in pointer math, the
  type used is uint32. 
*/

#if !defined(MYSQL_CLIENT)
/**
  Save the field metadata based on the real_type of the field.
  The metadata saved depends on the type of the field. Some fields
  store a single byte for pack_length() while others store two bytes
  for field_length (max length).
  
  @retval  0  Ok.

  @todo
  We may want to consider changing the encoding of the information.
  Currently, the code attempts to minimize the number of bytes written to 
  the tablemap. There are at least two other alternatives; 1) using 
  net_store_length() to store the data allowing it to choose the number of
  bytes that are appropriate thereby making the code much easier to 
  maintain (only 1 place to change the encoding), or 2) use a fixed number
  of bytes for each field. The problem with option 1 is that net_store_length()
  will use one byte if the value < 251, but 3 bytes if it is > 250. Thus,
  for fields like CHAR which can be no larger than 255 characters, the method
  will use 3 bytes when the value is > 250. Further, every value that is
  encoded using 2 parts (e.g., pack_length, field_length) will be numerically
  > 250 therefore will use 3 bytes for eah value. The problem with option 2
  is less wasteful for space but does waste 1 byte for every field that does
  not encode 2 parts. 
*/
int Table_map_log_event::save_field_metadata()
{
  DBUG_ENTER("Table_map_log_event::save_field_metadata");
  int index= 0;
  for (unsigned int i= 0; i < m_table->s->fields ; i++)
  {
    DBUG_PRINT("debug", ("field_type: %d", m_coltype[i]));
    index+= m_table->s->field[i]->save_field_metadata(&m_field_metadata[index]);
  }
  DBUG_RETURN(index);
}
#endif /* !defined(MYSQL_CLIENT) */

/*
  Constructor used to build an event for writing to the binary log.
  Mats says tbl->s lives longer than this event so it's ok to copy pointers
  (tbl->s->db etc) and not pointer content.
 */
#if !defined(MYSQL_CLIENT)
Table_map_log_event::Table_map_log_event(THD *thd_arg, TABLE *tbl,
                                         const Table_id& tid,
                                         bool using_trans)
  : binary_log::Table_map_event(tid, tbl->s->fields, (tbl->s->db.str),
                                ((tbl->s->db.str) ? tbl->s->db.length : 0),
                                (tbl->s->table_name.str),
                                (tbl->s->table_name.length)),
    Log_event(thd_arg, 0,
              using_trans ? Log_event::EVENT_TRANSACTIONAL_CACHE :
                            Log_event::EVENT_STMT_CACHE,
              Log_event::EVENT_NORMAL_LOGGING,
              header(), footer())
{
  common_header->type_code= binary_log::TABLE_MAP_EVENT;
  m_table= tbl;
  m_flags= TM_BIT_LEN_EXACT_F;

  uchar cbuf[sizeof(m_colcnt) + 1];
  uchar *cbuf_end;
  DBUG_ASSERT(m_table_id.is_valid());
  /*
    In TABLE_SHARE, "db" and "table_name" are 0-terminated (see this comment in
    table.cc / alloc_table_share():
      Use the fact the key is db/0/table_name/0
    As we rely on this let's assert it.
  */
  DBUG_ASSERT((tbl->s->db.str == 0) ||
              (tbl->s->db.str[tbl->s->db.length] == 0));
  DBUG_ASSERT(tbl->s->table_name.str[tbl->s->table_name.length] == 0);


  m_data_size=  Binary_log_event::TABLE_MAP_HEADER_LEN;
  DBUG_EXECUTE_IF("old_row_based_repl_4_byte_map_id_master", m_data_size= 6;);
  m_data_size+= m_dblen + 2;	// Include length and terminating \0
  m_data_size+= m_tbllen + 2;	// Include length and terminating \0
  cbuf_end= net_store_length(cbuf, (size_t) m_colcnt);
  DBUG_ASSERT(static_cast<size_t>(cbuf_end - cbuf) <= sizeof(cbuf));
  m_data_size+= (cbuf_end - cbuf) + m_colcnt;	// COLCNT and column types

  m_coltype= (uchar *)my_malloc(key_memory_log_event,
                                m_colcnt, MYF(MY_WME));

  DBUG_ASSERT(m_colcnt == m_table->s->fields);
  for (unsigned int i= 0; i < m_table->s->fields; ++i)
    m_coltype[i]= m_table->field[i]->binlog_type();


  /*
    Calculate a bitmap for the results of maybe_null() for all columns.
    The bitmap is used to determine when there is a column from the master
    that is not on the slave and is null and thus not in the row data during
    replication.
  */
  uint num_null_bytes= (m_table->s->fields + 7) / 8;
  m_data_size+= num_null_bytes;
  /*
    m_null_bits is a pointer indicating which columns can have a null value
    in a particular table.
  */
  m_null_bits= (uchar *)my_malloc(key_memory_log_event,
                                  num_null_bytes, MYF(MY_WME));

  m_field_metadata= (uchar*)my_malloc(key_memory_log_event,
                                      (m_colcnt * 2), MYF(MY_WME));
  memset(m_field_metadata, 0, (m_colcnt * 2));

  if (m_null_bits != NULL && m_field_metadata != NULL && m_coltype != NULL)
    is_valid_param= true;
  /*
    Create an array for the field metadata and store it.
  */
  m_field_metadata_size= save_field_metadata();
  DBUG_ASSERT(m_field_metadata_size <= (m_colcnt * 2));

  /*
    Now set the size of the data to the size of the field metadata array
    plus one or three bytes (see pack.c:net_store_length) for number of 
    elements in the field metadata array.
  */
  if (m_field_metadata_size < 251)
    m_data_size+= m_field_metadata_size + 1; 
  else
    m_data_size+= m_field_metadata_size + 3; 

  memset(m_null_bits, 0, num_null_bytes);
  for (unsigned int i= 0 ; i < m_table->s->fields ; ++i)
    if (m_table->field[i]->maybe_null())
      m_null_bits[(i / 8)]+= 1 << (i % 8);
  /*
    Marking event to require sequential execution in MTS
    if the query might have updated FK-referenced db.
    Unlike Query_log_event where this fact is encoded through 
    the accessed db list in the Table_map case m_flags is exploited.
  */
  uchar dbs= thd_arg->get_binlog_accessed_db_names() ?
    thd_arg->get_binlog_accessed_db_names()->elements : 0;
  if (dbs == 1)
  {
    char *db_name= thd_arg->get_binlog_accessed_db_names()->head();
    if (!strcmp(db_name, ""))
      m_flags |= TM_REFERRED_FK_DB_F;
  }
}
#endif /* !defined(MYSQL_CLIENT) */

/*
  Constructor used by slave to read the event from the binary log.
 */
#if defined(HAVE_REPLICATION)
Table_map_log_event::Table_map_log_event(const char *buf, uint event_len,
                                         const Format_description_event
                                         *description_event)

   : binary_log::Table_map_event(buf, event_len, description_event),
     Log_event(header(), footer())
#ifndef MYSQL_CLIENT
    ,m_table(NULL)
#endif
{
  DBUG_ENTER("Table_map_log_event::Table_map_log_event(const char*,uint,...)");
  if (m_null_bits != NULL && m_field_metadata != NULL && m_coltype != NULL)
    is_valid_param= true;
  DBUG_ASSERT(header()->type_code == binary_log::TABLE_MAP_EVENT);
  DBUG_VOID_RETURN;
}
#endif

Table_map_log_event::~Table_map_log_event()
{
  if(m_null_bits)
  {
    my_free(m_null_bits);
    m_null_bits= NULL;
  }
  if(m_field_metadata)
  {
    my_free(m_field_metadata);
    m_field_metadata= NULL;
  }
}

/*
  Return value is an error code, one of:

      -1     Failure to open table   [from open_tables()]
       0     Success
       1     No room for more tables [from set_table()]
       2     Out of memory           [from set_table()]
       3     Wrong table definition
       4     Daisy-chaining RBR with SBR not possible
 */

#if !defined(MYSQL_CLIENT) && defined(HAVE_REPLICATION)

enum enum_tbl_map_status
{
  /* no duplicate identifier found */
  OK_TO_PROCESS= 0,

  /* this table map must be filtered out */
  FILTERED_OUT= 1,

  /* identifier mapping table with different properties */
  SAME_ID_MAPPING_DIFFERENT_TABLE= 2,
  
  /* a duplicate identifier was found mapping the same table */
  SAME_ID_MAPPING_SAME_TABLE= 3
};

/*
  Checks if this table map event should be processed or not. First
  it checks the filtering rules, and then looks for duplicate identifiers
  in the existing list of rli->tables_to_lock.

  It checks that there hasn't been any corruption by verifying that there
  are no duplicate entries with different properties.

  In some cases, some binary logs could get corrupted, showing several
  tables mapped to the same table_id, 0 (see: BUG#56226). Thus we do this
  early sanity check for such cases and avoid that the server crashes 
  later.

  In some corner cases, the master logs duplicate table map events, i.e.,
  same id, same database name, same table name (see: BUG#37137). This is
  different from the above as it's the same table that is mapped again 
  to the same identifier. Thus we cannot just check for same ids and 
  assume that the event is corrupted we need to check every property. 

  NOTE: in the event that BUG#37137 ever gets fixed, this extra check 
        will still be valid because we would need to support old binary 
        logs anyway.

  @param rli The relay log info reference.
  @param table_list A list element containing the table to check against.
  @return OK_TO_PROCESS 
            if there was no identifier already in rli->tables_to_lock 
            
          FILTERED_OUT
            if the event is filtered according to the filtering rules

          SAME_ID_MAPPING_DIFFERENT_TABLE 
            if the same identifier already maps a different table in 
            rli->tables_to_lock

          SAME_ID_MAPPING_SAME_TABLE 
            if the same identifier already maps the same table in 
            rli->tables_to_lock.
*/
static enum_tbl_map_status
check_table_map(Relay_log_info const *rli, RPL_TABLE_LIST *table_list)
{
  DBUG_ENTER("check_table_map");
  enum_tbl_map_status res= OK_TO_PROCESS;

  if (rli->info_thd->slave_thread /* filtering is for slave only */ &&
      (!rpl_filter->db_ok(table_list->db) ||
       (rpl_filter->is_on() && !rpl_filter->tables_ok("", table_list))))
    res= FILTERED_OUT;
  else
  {
    RPL_TABLE_LIST *ptr= static_cast<RPL_TABLE_LIST*>(rli->tables_to_lock);
    for(uint i=0 ; ptr && (i< rli->tables_to_lock_count); 
        ptr= static_cast<RPL_TABLE_LIST*>(ptr->next_local), i++)
    {
      if (ptr->table_id == table_list->table_id)
      {

        if (strcmp(ptr->db, table_list->db) || 
            strcmp(ptr->alias, table_list->table_name) || 
            ptr->lock_type != TL_WRITE) // the ::do_apply_event always sets TL_WRITE
          res= SAME_ID_MAPPING_DIFFERENT_TABLE;
        else
          res= SAME_ID_MAPPING_SAME_TABLE;

        break;
      }
    }
  }

  DBUG_PRINT("debug", ("check of table map ended up with: %u", res));

  DBUG_RETURN(res);
}

int Table_map_log_event::do_apply_event(Relay_log_info const *rli)
{
  RPL_TABLE_LIST *table_list;
  char *db_mem, *tname_mem, *ptr;
  size_t dummy_len;
  void *memory;
  DBUG_ENTER("Table_map_log_event::do_apply_event(Relay_log_info*)");
  DBUG_ASSERT(rli->info_thd == thd);

  /* Step the query id to mark what columns that are actually used. */
  thd->set_query_id(next_query_id());

  if (!(memory= my_multi_malloc(key_memory_log_event,
                                MYF(MY_WME),
                                &table_list, sizeof(RPL_TABLE_LIST),
                                &db_mem, (uint) NAME_LEN + 1,
                                &tname_mem, (uint) NAME_LEN + 1,
                                NullS)))
    DBUG_RETURN(HA_ERR_OUT_OF_MEM);

  my_stpcpy(db_mem, m_dbnam.c_str());
  my_stpcpy(tname_mem, m_tblnam.c_str());

  if (lower_case_table_names)
  {
    my_casedn_str(system_charset_info, db_mem);
    my_casedn_str(system_charset_info, tname_mem);
  }

  /* rewrite rules changed the database */
  if (((ptr= (char*) rpl_filter->get_rewrite_db(db_mem, &dummy_len)) != db_mem))
    my_stpcpy(db_mem, ptr);

  table_list->init_one_table(db_mem, strlen(db_mem),
                             tname_mem, strlen(tname_mem),
                             tname_mem, TL_WRITE);

  table_list->table_id=
    DBUG_EVALUATE_IF("inject_tblmap_same_id_maps_diff_table", 0, m_table_id.id());
  table_list->updating= 1;
  table_list->required_type= FRMTYPE_TABLE;
  DBUG_PRINT("debug", ("table: %s is mapped to %llu", table_list->table_name,
                       table_list->table_id.id()));

  enum_tbl_map_status tblmap_status= check_table_map(rli, table_list);
  if (tblmap_status == OK_TO_PROCESS)
  {
    DBUG_ASSERT(thd->lex->query_tables != table_list);

    /*
      Use placement new to construct the table_def instance in the
      memory allocated for it inside table_list.

      The memory allocated by the table_def structure (i.e., not the
      memory allocated *for* the table_def structure) is released
      inside Relay_log_info::clear_tables_to_lock() by calling the
      table_def destructor explicitly.
    */
    new (&table_list->m_tabledef)
        table_def(m_coltype, m_colcnt,
                  m_field_metadata, m_field_metadata_size,
                  m_null_bits, m_flags);

    table_list->m_tabledef_valid= TRUE;
    table_list->m_conv_table= NULL;
    table_list->open_type= OT_BASE_ONLY;

    /*
      We record in the slave's information that the table should be
      locked by linking the table into the list of tables to lock.
    */
    table_list->next_global= table_list->next_local= rli->tables_to_lock;
    const_cast<Relay_log_info*>(rli)->tables_to_lock= table_list;
    const_cast<Relay_log_info*>(rli)->tables_to_lock_count++;
    /* 'memory' is freed in clear_tables_to_lock */
  }
  else  // FILTERED_OUT, SAME_ID_MAPPING_*
  {
    /*
      If mapped already but with different properties, we raise an
      error.
      If mapped already but with same properties we skip the event.
      If filtered out we skip the event.

      In all three cases, we need to free the memory previously 
      allocated.
     */
    if (tblmap_status == SAME_ID_MAPPING_DIFFERENT_TABLE)
    {
      /*
        Something bad has happened. We need to stop the slave as strange things
        could happen if we proceed: slave crash, wrong table being updated, ...
        As a consequence we push an error in this case.
       */

      char buf[256];

      my_snprintf(buf, sizeof(buf), 
                  "Found table map event mapping table id %llu which "
                  "was already mapped but with different settings.",
                  table_list->table_id.id());

      if (thd->slave_thread)
        rli->report(ERROR_LEVEL, ER_SLAVE_FATAL_ERROR, 
                    ER(ER_SLAVE_FATAL_ERROR), buf);
      else
        /* 
          For the cases in which a 'BINLOG' statement is set to 
          execute in a user session 
         */
        my_printf_error(ER_SLAVE_FATAL_ERROR, ER(ER_SLAVE_FATAL_ERROR), 
                        MYF(0), buf);
    } 
    
    my_free(memory);
  }

  DBUG_RETURN(tblmap_status == SAME_ID_MAPPING_DIFFERENT_TABLE);
}

Log_event::enum_skip_reason
Table_map_log_event::do_shall_skip(Relay_log_info *rli)
{
  /*
    If the slave skip counter is 1, then we should not start executing
    on the next event.
  */
  return continue_group(rli);
}

int Table_map_log_event::do_update_pos(Relay_log_info *rli)
{
  rli->inc_event_relay_log_pos();
  return 0;
}

#endif /* !defined(MYSQL_CLIENT) && defined(HAVE_REPLICATION) */

#ifndef MYSQL_CLIENT
bool Table_map_log_event::write_data_header(IO_CACHE *file)
{
  DBUG_ASSERT(m_table_id.is_valid());
  uchar buf[Binary_log_event::TABLE_MAP_HEADER_LEN];
  DBUG_EXECUTE_IF("old_row_based_repl_4_byte_map_id_master",
                  {
                    int4store(buf + 0, static_cast<uint32>(m_table_id.id()));
                    int2store(buf + 4, m_flags);
                    return (wrapper_my_b_safe_write(file, buf, 6));
                  });
  int6store(buf + TM_MAPID_OFFSET, m_table_id.id());
  int2store(buf + TM_FLAGS_OFFSET, m_flags);
  return (wrapper_my_b_safe_write(file, buf, Binary_log_event::TABLE_MAP_HEADER_LEN));
}

bool Table_map_log_event::write_data_body(IO_CACHE *file)
{
  DBUG_ASSERT(!m_dbnam.empty());
  DBUG_ASSERT(!m_tblnam.empty());
  /* We use only one byte per length for storage in event: */
  DBUG_ASSERT(m_dblen <= 128);
  DBUG_ASSERT(m_tbllen <= 128);

  uchar const dbuf[]= { (uchar) m_dblen };
  uchar const tbuf[]= { (uchar) m_tbllen };

  uchar cbuf[sizeof(m_colcnt) + 1];
  uchar *const cbuf_end= net_store_length(cbuf, (size_t) m_colcnt);
  DBUG_ASSERT(static_cast<size_t>(cbuf_end - cbuf) <= sizeof(cbuf));

  /*
    Store the size of the field metadata.
  */
  uchar mbuf[sizeof(m_field_metadata_size)];
  uchar *const mbuf_end= net_store_length(mbuf, m_field_metadata_size);

  return (wrapper_my_b_safe_write(file, dbuf, sizeof(dbuf)) ||
          wrapper_my_b_safe_write(file,
                                  (const uchar*)m_dbnam.c_str(),
                                  m_dblen+1) ||
          wrapper_my_b_safe_write(file, tbuf, sizeof(tbuf)) ||
          wrapper_my_b_safe_write(file,
                                 (const uchar*)m_tblnam.c_str(),
                                  m_tbllen+1) ||
          wrapper_my_b_safe_write(file, cbuf, (size_t) (cbuf_end - cbuf)) ||
          wrapper_my_b_safe_write(file, m_coltype, m_colcnt) ||
          wrapper_my_b_safe_write(file, mbuf, (size_t) (mbuf_end - mbuf)) ||
          wrapper_my_b_safe_write(file,
                                  m_field_metadata, m_field_metadata_size),
          wrapper_my_b_safe_write(file, m_null_bits, (m_colcnt + 7) / 8));
 }
#endif

#if defined(HAVE_REPLICATION) && !defined(MYSQL_CLIENT)

/*
  Print some useful information for the SHOW BINARY LOG information
  field.
 */

#if defined(HAVE_REPLICATION) && !defined(MYSQL_CLIENT)
int Table_map_log_event::pack_info(Protocol *protocol)
{
  char buf[256];
  size_t bytes= my_snprintf(buf, sizeof(buf),
                            "table_id: %llu (%s.%s)",
                            m_table_id.id(), m_dbnam.c_str(), m_tblnam.c_str());
  protocol->store(buf, bytes, &my_charset_bin);
  return 0;
}
#endif


#endif


#ifdef MYSQL_CLIENT
void Table_map_log_event::print(FILE *, PRINT_EVENT_INFO *print_event_info)
{
  if (!print_event_info->short_form)
  {
    print_header(&print_event_info->head_cache, print_event_info, TRUE);
    my_b_printf(&print_event_info->head_cache,
                "\tTable_map: `%s`.`%s` mapped to number %llu\n",
                m_dbnam.c_str(), m_tblnam.c_str(), m_table_id.id());
    print_base64(&print_event_info->body_cache, print_event_info, TRUE);
  }
}
#endif

/**************************************************************************
	Write_rows_log_event member functions
**************************************************************************/

/*
  Constructor used to build an event for writing to the binary log.
 */
#if !defined(MYSQL_CLIENT)
Write_rows_log_event::Write_rows_log_event(THD *thd_arg, TABLE *tbl_arg,
                                           const Table_id& tid_arg,
                                           bool is_transactional,
                                           const uchar* extra_row_info)
: binary_log::Rows_event(m_type),
  Rows_log_event(thd_arg, tbl_arg, tid_arg, tbl_arg->write_set, is_transactional,
                   log_bin_use_v1_row_events?
                   binary_log::WRITE_ROWS_EVENT_V1:
                   binary_log::WRITE_ROWS_EVENT,
                   extra_row_info)
{
  common_header->type_code= m_type;
}
#endif

/*
  Constructor used by slave to read the event from the binary log.
 */
#ifdef HAVE_REPLICATION
Write_rows_log_event::Write_rows_log_event(const char *buf, uint event_len,
                                           const Format_description_event
                                           *description_event)
: binary_log::Rows_event(buf, event_len, description_event),
  Rows_log_event(buf, event_len, description_event),
  binary_log::Write_rows_event(buf, event_len, description_event)
{
  DBUG_ASSERT(header()->type_code == m_type);
}
#endif

#if !defined(MYSQL_CLIENT) && defined(HAVE_REPLICATION)
int
Write_rows_log_event::do_before_row_operations(const Slave_reporting_capability *const)
{
  int error= 0;

  /*
    Increment the global status insert count variable
  */
  if (get_flags(STMT_END_F))
    thd->status_var.com_stat[SQLCOM_INSERT]++;

  /**
     todo: to introduce a property for the event (handler?) which forces
     applying the event in the replace (idempotent) fashion.
  */
  if ((rbr_exec_mode == RBR_EXEC_MODE_IDEMPOTENT) ||
      (m_table->s->db_type()->db_type == DB_TYPE_NDBCLUSTER))
  {
    /*
      We are using REPLACE semantics and not INSERT IGNORE semantics
      when writing rows, that is: new rows replace old rows.  We need to
      inform the storage engine that it should use this behaviour.
    */
    
    /* Tell the storage engine that we are using REPLACE semantics. */
    thd->lex->duplicates= DUP_REPLACE;
    
    /*
      Pretend we're executing a REPLACE command: this is needed for
      InnoDB and NDB Cluster since they are not (properly) checking the
      lex->duplicates flag.
    */
    thd->lex->sql_command= SQLCOM_REPLACE;
    /* 
       Do not raise the error flag in case of hitting to an unique attribute
    */
    m_table->file->extra(HA_EXTRA_IGNORE_DUP_KEY);
    /* 
       NDB specific: update from ndb master wrapped as Write_rows
       so that the event should be applied to replace slave's row
    */
    m_table->file->extra(HA_EXTRA_WRITE_CAN_REPLACE);
    /* 
       NDB specific: if update from ndb master wrapped as Write_rows
       does not find the row it's assumed idempotent binlog applying
       is taking place; don't raise the error.
    */
    m_table->file->extra(HA_EXTRA_IGNORE_NO_KEY);
    /*
      TODO: the cluster team (Tomas?) says that it's better if the engine knows
      how many rows are going to be inserted, then it can allocate needed memory
      from the start.
    */
  }

 
  /* Honor next number column if present */
  m_table->next_number_field= m_table->found_next_number_field;
  /*
   * Fixed Bug#45999, In RBR, Store engine of Slave auto-generates new
   * sequence numbers for auto_increment fields if the values of them are 0.
   * If generateing a sequence number is decided by the values of
   * table->auto_increment_field_not_null and SQL_MODE(if includes
   * MODE_NO_AUTO_VALUE_ON_ZERO) in update_auto_increment function.
   * SQL_MODE of slave sql thread is always consistency with master's.
   * In RBR, auto_increment fields never are NULL, except if the auto_inc
   * column exists only on the slave side (i.e., in an extra column
   * on the slave's table).
   */
  if (!is_auto_inc_in_extra_columns())
    m_table->auto_increment_field_not_null= TRUE;
  else
  {
    /*
      Here we have checked that there is an extra field
      on this server's table that has an auto_inc column.

      Mark that the auto_increment field is null and mark
      the read and write set bits.

      (There can only be one AUTO_INC column, it is always
       indexed and it cannot have a DEFAULT value).
    */
    m_table->auto_increment_field_not_null= FALSE;
    m_table->mark_auto_increment_column();
  }

  /**
     Sets it to ROW_LOOKUP_NOT_NEEDED.
   */
  decide_row_lookup_algorithm_and_key();
  DBUG_ASSERT(m_rows_lookup_algorithm==ROW_LOOKUP_NOT_NEEDED);

  return error;
}

int 
Write_rows_log_event::do_after_row_operations(const Slave_reporting_capability *const,
                                              int error)
{
  int local_error= 0;

  /**
    Clear the write_set bit for auto_inc field that only
    existed on the destination table as an extra column.
   */
  if (is_auto_inc_in_extra_columns())
  {
    bitmap_clear_bit(m_table->write_set, m_table->next_number_field->field_index);
    bitmap_clear_bit( m_table->read_set, m_table->next_number_field->field_index);

    if (get_flags(STMT_END_F))
      m_table->file->ha_release_auto_increment();
  }
  m_table->next_number_field=0;
  m_table->auto_increment_field_not_null= FALSE;
  if ((rbr_exec_mode == RBR_EXEC_MODE_IDEMPOTENT) ||
      m_table->s->db_type()->db_type == DB_TYPE_NDBCLUSTER)
  {
    m_table->file->extra(HA_EXTRA_NO_IGNORE_DUP_KEY);
    m_table->file->extra(HA_EXTRA_WRITE_CANNOT_REPLACE);
    /*
      resetting the extra with 
      table->file->extra(HA_EXTRA_NO_IGNORE_NO_KEY); 
      fires bug#27077
      explanation: file->reset() performs this duty
      ultimately. Still todo: fix
    */
  }
  if ((local_error= m_table->file->ha_end_bulk_insert()))
  {
    m_table->file->print_error(local_error, MYF(0));
  }

  m_rows_lookup_algorithm= ROW_LOOKUP_UNDEFINED;

  return error? error : local_error;
}

#if !defined(MYSQL_CLIENT) && defined(HAVE_REPLICATION)

/*
  Check if there are more UNIQUE keys after the given key.
*/
static int
last_uniq_key(TABLE *table, uint keyno)
{
  while (++keyno < table->s->keys)
    if (table->key_info[keyno].flags & HA_NOSAME)
      return 0;
  return 1;
}

/**
   Check if an error is a duplicate key error.

   This function is used to check if an error code is one of the
   duplicate key error, i.e., and error code for which it is sensible
   to do a <code>get_dup_key()</code> to retrieve the duplicate key.

   @param errcode The error code to check.

   @return <code>true</code> if the error code is such that
   <code>get_dup_key()</code> will return true, <code>false</code>
   otherwise.
 */
bool
is_duplicate_key_error(int errcode)
{
  switch (errcode)
  {
  case HA_ERR_FOUND_DUPP_KEY:
  case HA_ERR_FOUND_DUPP_UNIQUE:
    return true;
  }
  return false;
}

/**
  Write the current row into event's table.

  The row is located in the row buffer, pointed by @c m_curr_row member.
  Number of columns of the row is stored in @c m_width member (it can be 
  different from the number of columns in the table to which we insert). 
  Bitmap @c m_cols indicates which columns are present in the row. It is assumed 
  that event's table is already open and pointed by @c m_table.

  If the same record already exists in the table it can be either overwritten 
  or an error is reported depending on the value of @c overwrite flag 
  (error reporting not yet implemented). Note that the matching record can be
  different from the row we insert if we use primary keys to identify records in
  the table.

  The row to be inserted can contain values only for selected columns. The 
  missing columns are filled with default values using @c prepare_record() 
  function. If a matching record is found in the table and @c overwritte is
  true, the missing columns are taken from it.

  @param  rli   Relay log info (needed for row unpacking).
  @param  overwrite  
                Shall we overwrite if the row already exists or signal 
                error (currently ignored).

  @returns Error code on failure, 0 on success.

  This method, if successful, sets @c m_curr_row_end pointer to point at the
  next row in the rows buffer. This is done when unpacking the row to be 
  inserted.

  @note If a matching record is found, it is either updated using 
  @c ha_update_row() or first deleted and then new record written.
*/ 

int
Write_rows_log_event::write_row(const Relay_log_info *const rli,
                                const bool overwrite)
{
  DBUG_ENTER("write_row");
  DBUG_ASSERT(m_table != NULL && thd != NULL);

  TABLE *table= m_table;  // pointer to event's table
  int error;
  int keynum= 0;
  char* key= NULL;

  prepare_record(table, &m_cols,
                 table->file->ht->db_type != DB_TYPE_NDBCLUSTER);

  /* unpack row into table->record[0] */
  if ((error= unpack_current_row(rli, &m_cols)))
    DBUG_RETURN(error);

  if (m_curr_row == m_rows_buf)
  {
    /* this is the first row to be inserted, we estimate the rows with
       the size of the first row and use that value to initialize
       storage engine for bulk insertion */
    DBUG_ASSERT(!(m_curr_row > m_curr_row_end));
    ulong estimated_rows= 0;
    if (m_curr_row < m_curr_row_end)
      estimated_rows= (m_rows_end - m_curr_row) / (m_curr_row_end - m_curr_row);
    else if (m_curr_row == m_curr_row_end)
      estimated_rows= 1;

    m_table->file->ha_start_bulk_insert(estimated_rows);
  }

  /*
    Explicitly set the auto_inc to null to make sure that
    it gets an auto_generated value.
  */
  if (is_auto_inc_in_extra_columns())
    m_table->next_number_field->set_null();
  
#ifndef DBUG_OFF
  DBUG_DUMP("record[0]", table->record[0], table->s->reclength);
  DBUG_PRINT_BITSET("debug", "write_set = %s", table->write_set);
  DBUG_PRINT_BITSET("debug", "read_set = %s", table->read_set);
#endif

  /* 
    Try to write record. If a corresponding record already exists in the table,
    we try to change it using ha_update_row() if possible. Otherwise we delete
    it and repeat the whole process again. 

    TODO: Add safety measures against infinite looping. 
   */

  m_table->mark_columns_per_binlog_row_image();

  while ((error= table->file->ha_write_row(table->record[0])))
  {
    if (error == HA_ERR_LOCK_DEADLOCK ||
        error == HA_ERR_LOCK_WAIT_TIMEOUT ||
        (keynum= table->file->get_dup_key(error)) < 0 ||
        !overwrite)
    {
      DBUG_PRINT("info",("get_dup_key returns %d)", keynum));
      /*
        Deadlock, waiting for lock or just an error from the handler
        such as HA_ERR_FOUND_DUPP_KEY when overwrite is false.
        Retrieval of the duplicate key number may fail
        - either because the error was not "duplicate key" error
        - or because the information which key is not available
      */
      table->file->print_error(error, MYF(0));
      goto error;
    }
    /*
      key index value is either valid in the range [0-MAX_KEY) or
      has value MAX_KEY as a marker for the case when no information
      about key can be found. In the last case we have to require
      that storage engine has the flag HA_DUPLICATE_POS turned on.
      If this invariant is false then DBUG_ASSERT will crash
      the server built in debug mode. For the server that was built
      without DEBUG we have additional check for the value of key index
      in the code below in order to report about error in any case.
    */
    DBUG_ASSERT(keynum != MAX_KEY ||
                (keynum == MAX_KEY &&
                 (table->file->ha_table_flags() & HA_DUPLICATE_POS)));
    /*
       We need to retrieve the old row into record[1] to be able to
       either update or delete the offending record.  We either:

       - use ha_rnd_pos() with a row-id (available as dupp_row) to the
         offending row, if that is possible (MyISAM and Blackhole), or else

       - use ha_index_read_idx_map() with the key that is duplicated, to
         retrieve the offending row.
     */
    if (table->file->ha_table_flags() & HA_DUPLICATE_POS)
    {
      DBUG_PRINT("info",("Locating offending record using ha_rnd_pos()"));

      if (table->file->inited && (error= table->file->ha_index_end()))
      {
        table->file->print_error(error, MYF(0));
        goto error;
      }
      if ((error= table->file->ha_rnd_init(FALSE)))
      {
        table->file->print_error(error, MYF(0));
        goto error;
      }

      error= table->file->ha_rnd_pos(table->record[1], table->file->dup_ref);

      table->file->ha_rnd_end();
      if (error)
      {
        DBUG_PRINT("info",("ha_rnd_pos() returns error %d",error));
        if (error == HA_ERR_RECORD_DELETED)
          error= HA_ERR_KEY_NOT_FOUND;
        table->file->print_error(error, MYF(0));
        goto error;
      }
    }
    else
    {
      DBUG_PRINT("info",("Locating offending record using index_read_idx()"));

      if (table->file->extra(HA_EXTRA_FLUSH_CACHE))
      {
        DBUG_PRINT("info",("Error when setting HA_EXTRA_FLUSH_CACHE"));
        error= my_errno;
        goto error;
      }

      if (key == NULL)
      {
        key= static_cast<char*>(my_alloca(table->s->max_unique_length));
        if (key == NULL)
        {
          DBUG_PRINT("info",("Can't allocate key buffer"));
          error= ENOMEM;
          goto error;
        }
      }

      if ((uint)keynum < MAX_KEY)
      {
        key_copy((uchar*)key, table->record[0], table->key_info + keynum,
                 0);
        error= table->file->ha_index_read_idx_map(table->record[1], keynum,
                                                  (const uchar*)key,
                                                  HA_WHOLE_KEY,
                                                  HA_READ_KEY_EXACT);
      }
      else
        /*
          For the server built in non-debug mode returns error if
          handler::get_dup_key() returned MAX_KEY as the value of key index.
        */
        error= HA_ERR_FOUND_DUPP_KEY;

      if (error)
      {
        DBUG_PRINT("info",("ha_index_read_idx_map() returns %s", HA_ERR(error)));
        if (error == HA_ERR_RECORD_DELETED)
          error= HA_ERR_KEY_NOT_FOUND;
        table->file->print_error(error, MYF(0));
        goto error;
      }
    }

    /*
       Now, record[1] should contain the offending row.  That
       will enable us to update it or, alternatively, delete it (so
       that we can insert the new row afterwards).
     */

    /*
      If row is incomplete we will use the record found to fill
      missing columns.
    */
    if (!get_flags(COMPLETE_ROWS_F))
    {
      restore_record(table,record[1]);
      error= unpack_current_row(rli, &m_cols);
    }

#ifndef DBUG_OFF
    DBUG_PRINT("debug",("preparing for update: before and after image"));
    DBUG_DUMP("record[1] (before)", table->record[1], table->s->reclength);
    DBUG_DUMP("record[0] (after)", table->record[0], table->s->reclength);
#endif

    /*
       REPLACE is defined as either INSERT or DELETE + INSERT.  If
       possible, we can replace it with an UPDATE, but that will not
       work on InnoDB if FOREIGN KEY checks are necessary.

       I (Matz) am not sure of the reason for the last_uniq_key()
       check as, but I'm guessing that it's something along the
       following lines.

       Suppose that we got the duplicate key to be a key that is not
       the last unique key for the table and we perform an update:
       then there might be another key for which the unique check will
       fail, so we're better off just deleting the row and inserting
       the correct row.
     */
    if (last_uniq_key(table, keynum) &&
        !table->file->referenced_by_foreign_key())
    {
      DBUG_PRINT("info",("Updating row using ha_update_row()"));
      error=table->file->ha_update_row(table->record[1],
                                       table->record[0]);
      switch (error) {
                
      case HA_ERR_RECORD_IS_THE_SAME:
        DBUG_PRINT("info",("ignoring HA_ERR_RECORD_IS_THE_SAME error from"
                           " ha_update_row()"));
        error= 0;
      
      case 0:
        break;
        
      default:    
        DBUG_PRINT("info",("ha_update_row() returns error %d",error));
        table->file->print_error(error, MYF(0));
      }
      
      goto error;
    }
    else
    {
      DBUG_PRINT("info",("Deleting offending row and trying to write new one again"));
      if ((error= table->file->ha_delete_row(table->record[1])))
      {
        DBUG_PRINT("info",("ha_delete_row() returns error %d",error));
        table->file->print_error(error, MYF(0));
        goto error;
      }
      /* Will retry ha_write_row() with the offending row removed. */
    }
  }

error:
  m_table->default_column_bitmaps();
  DBUG_RETURN(error);
}

#endif

int
Write_rows_log_event::do_exec_row(const Relay_log_info *const rli)
{
  DBUG_ASSERT(m_table != NULL);
  int error= write_row(rli, rbr_exec_mode == RBR_EXEC_MODE_IDEMPOTENT);

  if (error && !thd->is_error())
  {
    DBUG_ASSERT(0);
    my_error(ER_UNKNOWN_ERROR, MYF(0));
  }

  return error;
}

#endif /* !defined(MYSQL_CLIENT) && defined(HAVE_REPLICATION) */

#ifdef MYSQL_CLIENT
void Write_rows_log_event::print(FILE *file, PRINT_EVENT_INFO* print_event_info)
{
  DBUG_EXECUTE_IF("simulate_cache_read_error",
                  {DBUG_SET("+d,simulate_my_b_fill_error");});
  Rows_log_event::print_helper(file, print_event_info, "Write_rows");
}
#endif

/**************************************************************************
	Delete_rows_log_event member functions
**************************************************************************/

/*
  Constructor used to build an event for writing to the binary log.
 */

#ifndef MYSQL_CLIENT
Delete_rows_log_event::Delete_rows_log_event(THD *thd_arg, TABLE *tbl_arg,
                                             const Table_id& tid,
                                             bool is_transactional,
                                             const uchar* extra_row_info)
: binary_log::Rows_event(m_type),
  Rows_log_event(thd_arg, tbl_arg, tid, tbl_arg->read_set, is_transactional,
                 log_bin_use_v1_row_events?
                 binary_log::DELETE_ROWS_EVENT_V1:
                 binary_log::DELETE_ROWS_EVENT,
                 extra_row_info),
    binary_log::Delete_rows_event()
{
  common_header->type_code= m_type;
}
#endif /* #if !defined(MYSQL_CLIENT) */

/*
  Constructor used by slave to read the event from the binary log.
 */
#ifdef HAVE_REPLICATION
Delete_rows_log_event::Delete_rows_log_event(const char *buf, uint event_len,
                                             const Format_description_event
                                             *description_event)
: binary_log::Rows_event(buf, event_len, description_event),
  Rows_log_event(buf, event_len, description_event),
  binary_log::Delete_rows_event(buf, event_len, description_event)
{
  DBUG_ASSERT(header()->type_code == m_type);
}
#endif

#if !defined(MYSQL_CLIENT) && defined(HAVE_REPLICATION)

int
Delete_rows_log_event::do_before_row_operations(const Slave_reporting_capability *const)
{
  int error= 0;
  DBUG_ENTER("Delete_rows_log_event::do_before_row_operations");
  /*
    Increment the global status delete count variable
   */
  if (get_flags(STMT_END_F))
    thd->status_var.com_stat[SQLCOM_DELETE]++;
  error= row_operations_scan_and_key_setup();
  DBUG_RETURN(error);

}

int
Delete_rows_log_event::do_after_row_operations(const Slave_reporting_capability *const,
                                               int error)
{
  DBUG_ENTER("Delete_rows_log_event::do_after_row_operations");
  error= row_operations_scan_and_key_teardown(error);
  DBUG_RETURN(error);
}

int Delete_rows_log_event::do_exec_row(const Relay_log_info *const rli)
{
  int error;
  DBUG_ASSERT(m_table != NULL);
  /* m_table->record[0] contains the BI */
  m_table->mark_columns_per_binlog_row_image();
  error= m_table->file->ha_delete_row(m_table->record[0]);
  m_table->default_column_bitmaps();
  return error;
}

#endif /* !defined(MYSQL_CLIENT) && defined(HAVE_REPLICATION) */

#ifdef MYSQL_CLIENT
void Delete_rows_log_event::print(FILE *file,
                                  PRINT_EVENT_INFO* print_event_info)
{
  Rows_log_event::print_helper(file, print_event_info, "Delete_rows");
}
#endif


/**************************************************************************
	Update_rows_log_event member functions
**************************************************************************/

/*
  Constructor used to build an event for writing to the binary log.
 */
#if !defined(MYSQL_CLIENT)
Update_rows_log_event::Update_rows_log_event(THD *thd_arg, TABLE *tbl_arg,
                                             const Table_id& tid,
                                             bool is_transactional,
                                             const uchar* extra_row_info)
: binary_log::Rows_event(m_type),
  Rows_log_event(thd_arg, tbl_arg, tid, tbl_arg->read_set, is_transactional,
                 log_bin_use_v1_row_events?
                 binary_log::UPDATE_ROWS_EVENT_V1:
                 binary_log::UPDATE_ROWS_EVENT,
                 extra_row_info)
{
  common_header->type_code= m_type;
  init(tbl_arg->write_set);
  if (Rows_log_event::is_valid() && m_cols_ai.bitmap)
    is_valid_param= true;
}

void Update_rows_log_event::init(MY_BITMAP const *cols)
{
  /* if bitmap_init fails, caught in is_valid() */
  if (likely(!bitmap_init(&m_cols_ai,
                          m_width <= sizeof(m_bitbuf_ai)*8 ? m_bitbuf_ai : NULL,
                          m_width,
                          false)))
  {
    /* Cols can be zero if this is a dummy binrows event */
    if (likely(cols != NULL))
    {
      memcpy(m_cols_ai.bitmap, cols->bitmap, no_bytes_in_map(cols));
      create_last_word_mask(&m_cols_ai);
    }
  }
}
#endif /* !defined(MYSQL_CLIENT) */


Update_rows_log_event::~Update_rows_log_event()
{
  if (m_cols_ai.bitmap) {
  if (m_cols_ai.bitmap == m_bitbuf_ai) // no my_malloc happened
    m_cols_ai.bitmap= 0; // so no my_free in bitmap_free
  bitmap_free(&m_cols_ai); // To pair with bitmap_init().
}
}


/*
  Constructor used by slave to read the event from the binary log.
 */
#ifdef HAVE_REPLICATION
Update_rows_log_event::Update_rows_log_event(const char *buf, uint event_len,
                                             const Format_description_event
                                             *description_event)
: binary_log::Rows_event(buf, event_len, description_event),
  Rows_log_event(buf, event_len, description_event),
  binary_log::Update_rows_event(buf, event_len, description_event)
{
  if (Rows_log_event::is_valid() && m_cols_ai.bitmap)
    is_valid_param= true;
  DBUG_ASSERT(header()->type_code== m_type);
}
#endif

#if !defined(MYSQL_CLIENT) && defined(HAVE_REPLICATION)

int
Update_rows_log_event::do_before_row_operations(const Slave_reporting_capability *const)
{
  int error= 0;
  DBUG_ENTER("Update_rows_log_event::do_before_row_operations");
  /*
    Increment the global status update count variable
  */
  if (get_flags(STMT_END_F))
    thd->status_var.com_stat[SQLCOM_UPDATE]++;
  error= row_operations_scan_and_key_setup();
  DBUG_RETURN(error);

}

int
Update_rows_log_event::do_after_row_operations(const Slave_reporting_capability *const,
                                               int error)
{
  DBUG_ENTER("Update_rows_log_event::do_after_row_operations");
  error= row_operations_scan_and_key_teardown(error);
  DBUG_RETURN(error);
}

int
Update_rows_log_event::do_exec_row(const Relay_log_info *const rli)
{
  DBUG_ASSERT(m_table != NULL);
  int error= 0;

  /*
    This is the situation after locating BI:

    ===|=== before image ====|=== after image ===|===
       ^                     ^
       m_curr_row            m_curr_row_end

    BI found in the table is stored in record[0]. We copy it to record[1]
    and unpack AI to record[0].
   */

  store_record(m_table,record[1]);

  m_curr_row= m_curr_row_end;
  /* this also updates m_curr_row_end */
  if ((error= unpack_current_row(rli, &m_cols_ai)))
    return error;

  /*
    Now we have the right row to update.  The old row (the one we're
    looking for) is in record[1] and the new row is in record[0].
  */
  DBUG_PRINT("info",("Updating row in table"));
  DBUG_DUMP("old record", m_table->record[1], m_table->s->reclength);
  DBUG_DUMP("new values", m_table->record[0], m_table->s->reclength);

  // Temporary fix to find out why it fails [/Matz]
  memcpy(m_table->read_set->bitmap, m_cols.bitmap, (m_table->read_set->n_bits + 7) / 8);
  memcpy(m_table->write_set->bitmap, m_cols_ai.bitmap, (m_table->write_set->n_bits + 7) / 8);

  m_table->mark_columns_per_binlog_row_image();
  error= m_table->file->ha_update_row(m_table->record[1], m_table->record[0]);
  if (error == HA_ERR_RECORD_IS_THE_SAME)
    error= 0;
  m_table->default_column_bitmaps();

  return error;
}

#endif /* !defined(MYSQL_CLIENT) && defined(HAVE_REPLICATION) */

#ifdef MYSQL_CLIENT
void Update_rows_log_event::print(FILE *file,
				  PRINT_EVENT_INFO* print_event_info)
{
  Rows_log_event::print_helper(file, print_event_info, "Update_rows");
}
#endif


Incident_log_event::
Incident_log_event(const char *buf, uint event_len,
                   const Format_description_event *description_event)
   : binary_log::Incident_event(buf, event_len, description_event),
     Log_event(header(), footer())
{
  DBUG_ENTER("Incident_log_event::Incident_log_event");
  if (incident > INCIDENT_NONE && incident < INCIDENT_COUNT)
    is_valid_param= true;
  DBUG_VOID_RETURN;
}


Incident_log_event::~Incident_log_event()
{
  if (message)
    bapi_free(message);
}


const char *
Incident_log_event::description() const
{
  static const char *const description[]= {
    "NOTHING",                                  // Not used
    "LOST_EVENTS"
  };

  DBUG_PRINT("info", ("incident: %d", incident));

  return description[incident];
}


#ifndef MYSQL_CLIENT
int Incident_log_event::pack_info(Protocol *protocol)
{
  char buf[256];
  size_t bytes;
  if (message_length > 0)
    bytes= my_snprintf(buf, sizeof(buf), "#%d (%s)",
                       incident, description());
  else
    bytes= my_snprintf(buf, sizeof(buf), "#%d (%s): %s",
                       incident, description(), message);
  protocol->store(buf, bytes, &my_charset_bin);
  return 0;
}
#endif


#ifdef MYSQL_CLIENT
void
Incident_log_event::print(FILE *file,
                          PRINT_EVENT_INFO *print_event_info)
{
  if (print_event_info->short_form)
    return;

  print_header(&print_event_info->head_cache, print_event_info, FALSE);
  my_b_printf(&print_event_info->head_cache,
              "\n# Incident: %s\nRELOAD DATABASE; # Shall generate syntax error\n",
              description());
}
#endif

#if defined(HAVE_REPLICATION) && !defined(MYSQL_CLIENT)
int
Incident_log_event::do_apply_event(Relay_log_info const *rli)
{
  DBUG_ENTER("Incident_log_event::do_apply_event");

  if (ignored_error_code(ER_SLAVE_INCIDENT))
  {
    DBUG_PRINT("info", ("Ignoring Incident"));
    DBUG_RETURN(0);
  }
   
  rli->report(ERROR_LEVEL, ER_SLAVE_INCIDENT,
              ER(ER_SLAVE_INCIDENT),
              description(),
              message_length > 0 ? message : "<none>");
  DBUG_RETURN(1);
}
#endif

bool
Incident_log_event::write_data_header(IO_CACHE *file)
{
  DBUG_ENTER("Incident_log_event::write_data_header");
  DBUG_PRINT("enter", ("incident: %d", incident));
  uchar buf[sizeof(int16)];
  int2store(buf, (int16) incident);
#ifndef MYSQL_CLIENT
  DBUG_RETURN(wrapper_my_b_safe_write(file, buf, sizeof(buf)));
#else
   DBUG_RETURN(my_b_safe_write(file, buf, sizeof(buf)));
#endif
}

bool
Incident_log_event::write_data_body(IO_CACHE *file)
{
  uchar tmp[1];
  DBUG_ENTER("Incident_log_event::write_data_body");
  tmp[0]= (uchar) message_length;
  crc= checksum_crc32(crc, (uchar*) tmp, 1);
  if (message_length > 0)
  {
    crc= checksum_crc32(crc, (uchar*) message, message_length);
    // todo: report a bug on write_str accepts uint but treats it as uchar
  }
  DBUG_RETURN(write_str_at_most_255_bytes(file, message, (uint) message_length));
}


Ignorable_log_event::Ignorable_log_event(const char *buf,
                                         const Format_description_event *descr_event)
  : binary_log::Ignorable_event(buf, descr_event),
    Log_event(header(), footer())
{
  DBUG_ENTER("Ignorable_log_event::Ignorable_log_event");

  is_valid_param= true;
  DBUG_VOID_RETURN;
}

Ignorable_log_event::~Ignorable_log_event()
{
}

#ifndef MYSQL_CLIENT
/* Pack info for its unrecognized ignorable event */
int Ignorable_log_event::pack_info(Protocol *protocol)
{
  char buf[256];
  size_t bytes;
  bytes= my_snprintf(buf, sizeof(buf), "# Unrecognized ignorable event");
  protocol->store(buf, bytes, &my_charset_bin);
  return 0;
}
#endif

#ifdef MYSQL_CLIENT
/* Print for its unrecognized ignorable event */
void
Ignorable_log_event::print(FILE *file,
                           PRINT_EVENT_INFO *print_event_info)
{
  if (print_event_info->short_form)
    return;

  print_header(&print_event_info->head_cache, print_event_info, FALSE);
  my_b_printf(&print_event_info->head_cache, "\tIgnorable\n");
  my_b_printf(&print_event_info->head_cache,
              "# Unrecognized ignorable event\n");
}
#endif


Rows_query_log_event::Rows_query_log_event(const char *buf, uint event_len,
                                           const Format_description_event
                                           *descr_event)
  : binary_log::Ignorable_event(buf, descr_event),
    Ignorable_log_event(buf, descr_event),
    binary_log::Rows_query_event(buf, event_len, descr_event)
{
}

#ifndef MYSQL_CLIENT
int Rows_query_log_event::pack_info(Protocol *protocol)
{
  char *buf;
  size_t bytes;
  size_t len= sizeof("# ") + strlen(m_rows_query);
  if (!(buf= (char*) my_malloc(key_memory_log_event,
                               len, MYF(MY_WME))))
    return 1;
  bytes= my_snprintf(buf, len, "# %s", m_rows_query);
  protocol->store(buf, bytes, &my_charset_bin);
  my_free(buf);
  return 0;
}
#endif

#ifdef MYSQL_CLIENT
void
Rows_query_log_event::print(FILE *file,
                            PRINT_EVENT_INFO *print_event_info)
{
  if (!print_event_info->short_form && print_event_info->verbose > 1)
  {
    IO_CACHE *const head= &print_event_info->head_cache;
    IO_CACHE *const body= &print_event_info->body_cache;
    char *token= NULL, *saveptr= NULL;
    char *rows_query_copy= NULL;
    if (!(rows_query_copy= my_strdup(key_memory_log_event,
                                     m_rows_query, MYF(MY_WME))))
      return;

    print_header(head, print_event_info, FALSE);
    my_b_printf(head, "\tRows_query\n");
    /*
      Prefix every line of a multi-line query with '#' to prevent the
      statement from being executed when binary log will be processed
      using 'mysqlbinlog --verbose --verbose'.
    */
    for (token= my_strtok_r(rows_query_copy, "\n", &saveptr); token;
         token= my_strtok_r(NULL, "\n", &saveptr))
      my_b_printf(head, "# %s\n", token);
    my_free(rows_query_copy);
    print_base64(body, print_event_info, true);
  }
}
#endif

bool
Rows_query_log_event::write_data_body(IO_CACHE *file)
{
  DBUG_ENTER("Rows_query_log_event::write_data_body");
  /*
   m_rows_query length will be stored using only one byte, but on read
   that length will be ignored and the complete query will be read.
  */
  DBUG_RETURN(write_str_at_most_255_bytes(file, m_rows_query,
              strlen(m_rows_query)));
}

#if defined(MYSQL_SERVER) && defined(HAVE_REPLICATION)
int Rows_query_log_event::do_apply_event(Relay_log_info const *rli)
{
  DBUG_ENTER("Rows_query_log_event::do_apply_event");
  DBUG_ASSERT(rli->info_thd == thd);
  /* Set query for writing Rows_query log event into binlog later.*/
  thd->set_query(m_rows_query, strlen(m_rows_query));

  DBUG_ASSERT(rli->rows_query_ev == NULL);

  const_cast<Relay_log_info*>(rli)->rows_query_ev= this;
  /* Tell worker not to free the event */
  worker= NULL;
  DBUG_RETURN(0);
}
#endif


const char *Gtid_log_event::SET_STRING_PREFIX= "SET @@SESSION.GTID_NEXT= '";


Gtid_log_event::Gtid_log_event(const char *buffer, uint event_len,
                               const Format_description_event *description_event)
   : binary_log::Gtid_event(buffer, event_len, description_event),
     Log_event(header(), footer())
{
  DBUG_ENTER("Gtid_log_event::Gtid_log_event(const char *,"
             " uint, const Format_description_log_event *");

#ifndef DBUG_OFF
  uint8_t const common_header_len= description_event->common_header_len;
  uint8 const post_header_len=
    buffer[EVENT_TYPE_OFFSET] == binary_log::ANONYMOUS_GTID_LOG_EVENT ?
    description_event->post_header_len[binary_log::ANONYMOUS_GTID_LOG_EVENT - 1] :
    description_event->post_header_len[binary_log::GTID_LOG_EVENT - 1];
  DBUG_PRINT("info",
             ("event_len: %u; common_header_len: %d; post_header_len: %d",
              event_len, common_header_len, post_header_len));
#endif

  is_valid_param= true;
  spec.type= get_type_code() == binary_log::ANONYMOUS_GTID_LOG_EVENT ?
             ANONYMOUS_GROUP : GTID_GROUP;
  sid.copy_from((uchar *)Uuid_parent_struct.bytes);
  spec.gtid.sidno= gtid_info_struct.rpl_gtid_sidno;
  spec.gtid.gno= gtid_info_struct.rpl_gtid_gno;
  DBUG_VOID_RETURN;
}

#ifndef MYSQL_CLIENT
Gtid_log_event::Gtid_log_event(THD* thd_arg, bool using_trans,
                               int64 last_committed_arg,
                               int64 sequence_number_arg)
: binary_log::Gtid_event(last_committed_arg, sequence_number_arg),
  Log_event(thd_arg, thd_arg->variables.gtid_next.type == ANONYMOUS_GROUP ?
            LOG_EVENT_IGNORABLE_F : 0,
            using_trans ? Log_event::EVENT_TRANSACTIONAL_CACHE :
            Log_event::EVENT_STMT_CACHE, Log_event::EVENT_NORMAL_LOGGING,
            header(), footer())
{
  DBUG_ENTER("Gtid_log_event::Gtid_log_event(THD *)");
  if (thd->owned_gtid.sidno > 0)
  {
    spec.set(thd->owned_gtid);
    sid= thd->owned_sid;
  }
  else
  {
    DBUG_ASSERT(thd->owned_gtid.sidno == THD::OWNED_SIDNO_ANONYMOUS);
    spec.set_anonymous();
    spec.gtid.clear();
    sid.clear();
  }

  Log_event_type event_type= (spec.type == ANONYMOUS_GROUP ?
                              binary_log::ANONYMOUS_GTID_LOG_EVENT :
                              binary_log::GTID_LOG_EVENT);
  common_header->type_code= event_type;

#ifndef DBUG_OFF
  char buf[MAX_SET_STRING_LENGTH + 1];
  to_string(buf);
  DBUG_PRINT("info", ("%s", buf));
#endif
  is_valid_param= true;
  DBUG_VOID_RETURN;
}

Gtid_log_event::Gtid_log_event(uint32 server_id_arg, bool using_trans,
                               int64 last_committed_arg,
                               int64 sequence_number_arg,
                               const Gtid_specification spec_arg)
 : binary_log::Gtid_event(last_committed_arg, sequence_number_arg),
   Log_event(header(), footer(),
             using_trans ? Log_event::EVENT_TRANSACTIONAL_CACHE :
             Log_event::EVENT_STMT_CACHE, Log_event::EVENT_NORMAL_LOGGING)
{
  DBUG_ENTER("Gtid_log_event::Gtid_log_event(uint32, bool, int64, int64, const Gtid_specification)");
  server_id= server_id_arg;
  common_header->unmasked_server_id= server_id_arg;

  if (spec_arg.type == GTID_GROUP)
  {
    DBUG_ASSERT(spec_arg.gtid.sidno > 0 && spec_arg.gtid.gno > 0);
    spec.set(spec_arg.gtid);
    global_sid_lock->rdlock();
    sid= global_sid_map->sidno_to_sid(spec_arg.gtid.sidno);
    global_sid_lock->unlock();
  }
  else
  {
    DBUG_ASSERT(spec_arg.type == ANONYMOUS_GROUP);
    spec.set_anonymous();
    spec.gtid.clear();
    sid.clear();
    common_header->flags|= LOG_EVENT_IGNORABLE_F;
  }

  Log_event_type event_type= (spec.type == ANONYMOUS_GROUP ?
                              binary_log::ANONYMOUS_GTID_LOG_EVENT :
                              binary_log::GTID_LOG_EVENT);
  common_header->type_code= event_type;

#ifndef DBUG_OFF
  char buf[MAX_SET_STRING_LENGTH + 1];
  to_string(buf);
  DBUG_PRINT("info", ("%s", buf));
#endif
  is_valid_param= true;
  DBUG_VOID_RETURN;
}
#endif

#ifndef MYSQL_CLIENT
int Gtid_log_event::pack_info(Protocol *protocol)
{
  char buffer[MAX_SET_STRING_LENGTH + 1];
  size_t len= to_string(buffer);
  protocol->store(buffer, len, &my_charset_bin);
  return 0;
}
#endif

size_t Gtid_log_event::to_string(char *buf) const
{
  char *p= buf;
  DBUG_ASSERT(strlen(SET_STRING_PREFIX) == SET_STRING_PREFIX_LENGTH);
  strcpy(p, SET_STRING_PREFIX);
  p+= SET_STRING_PREFIX_LENGTH;
  p+= spec.to_string(&sid, p);
  *p++= '\'';
  *p= '\0';
  return p - buf;
}

#ifdef MYSQL_CLIENT
void
Gtid_log_event::print(FILE *file, PRINT_EVENT_INFO *print_event_info)
{
  char buffer[MAX_SET_STRING_LENGTH + 1];
  IO_CACHE *const head= &print_event_info->head_cache;
  if (!print_event_info->short_form)
  {
    print_header(head, print_event_info, FALSE);
    my_b_printf(head, "\t%s\tlast_committed=%llu\tsequence_number=%llu\n",
                get_type_code() == binary_log::GTID_LOG_EVENT ?
                "GTID" : "Anonymous_GTID",
                last_committed, sequence_number);
  }
  to_string(buffer);
  my_b_printf(head, "%s%s\n", buffer, print_event_info->delimiter);
}
#endif

#ifdef MYSQL_SERVER
uint32 Gtid_log_event::write_data_header_to_memory(uchar *buffer)
{
  DBUG_ENTER("Gtid_log_event::write_data_header_to_memory");
  uchar *ptr_buffer= buffer;

  *ptr_buffer= 1;
  ptr_buffer+= ENCODED_FLAG_LENGTH;

#ifndef DBUG_OFF
  char buf[binary_log::Uuid::TEXT_LENGTH + 1];
  sid.to_string(buf);
  DBUG_PRINT("info", ("sid=%s sidno=%d gno=%lld",
                      buf, spec.gtid.sidno, spec.gtid.gno));
#endif

  sid.copy_to(ptr_buffer);
  ptr_buffer+= ENCODED_SID_LENGTH;

  int8store(ptr_buffer, spec.gtid.gno);
  ptr_buffer+= ENCODED_GNO_LENGTH;

  *ptr_buffer= LOGICAL_TIMESTAMP_TYPECODE;
  ptr_buffer+= LOGICAL_TIMESTAMP_TYPECODE_LENGTH;

  DBUG_ASSERT(sequence_number > last_committed);
  DBUG_EXECUTE_IF("set_commit_parent_100",
                  { last_committed= max<int64>(sequence_number > 1 ? 1 : 0,
                                               sequence_number - 100); });
  DBUG_EXECUTE_IF("set_commit_parent_150",
                  { last_committed= max<int64>(sequence_number > 1 ? 1 : 0,
                                               sequence_number - 150); });
  DBUG_EXECUTE_IF("feign_commit_parent", { last_committed= sequence_number; });
  int8store(ptr_buffer, last_committed);
  int8store(ptr_buffer + 8, sequence_number);
  ptr_buffer+= LOGICAL_TIMESTAMP_LENGTH;

  DBUG_ASSERT(ptr_buffer == (buffer + POST_HEADER_LENGTH));

  DBUG_RETURN(POST_HEADER_LENGTH);
}

bool Gtid_log_event::write_data_header(IO_CACHE *file)
{
  DBUG_ENTER("Gtid_log_event::write_data_header");
  uchar buffer[POST_HEADER_LENGTH];
  write_data_header_to_memory(buffer);
  DBUG_RETURN(wrapper_my_b_safe_write(file, (uchar *) buffer,
                                      POST_HEADER_LENGTH));
}

#endif // MYSQL_SERVER

#if defined(MYSQL_SERVER) && defined(HAVE_REPLICATION)
int Gtid_log_event::do_apply_event(Relay_log_info const *rli)
{
  DBUG_ENTER("Gtid_log_event::do_apply_event");
  DBUG_ASSERT(rli->info_thd == thd);

  /*
    In rare cases it is possible that we already own a GTID. This can
    happen if a transaction is truncated in the middle in the relay
    log and then next relay log begins with a Gtid_log_events without
    closing the transaction context from the previous relay log.  In
    this case the only sensible thing to do is to discard the
    truncated transaction and move on.
  */
  if (!thd->owned_gtid.is_empty())
  {
    /*
      Slave will execute this code if a previous Gtid_log_event was applied
      but the GTID wasn't consumed yet (the transaction was not committed
      nor rolled back).
      On a client session we cannot do consecutive SET GTID_NEXT without
      a COMMIT or a ROLLBACK in the middle.
      Applying this event without rolling back the current transaction may
      lead to problems, as a "BEGIN" event following this GTID will
      implicitly commit the "partial transaction" and will consume the
      GTID. If this "partial transaction" was left in the relay log by the
      IO thread restarting in the middle of a transaction, you could have
      the partial transaction being logged with the GTID on the slave,
      causing data corruption on replication.
    */
    if (thd->get_transaction()->is_active(Transaction_ctx::SESSION))
    {
      /* This is not an error (XA is safe), just an information */
      rli->report(INFORMATION_LEVEL, 0,
                  "Rolling back unfinished transaction (no COMMIT "
                  "or ROLLBACK in relay log). A probable cause is partial "
                  "transaction left on relay log because of restarting IO "
                  "thread with auto-positioning protocol.");
      const_cast<Relay_log_info*>(rli)->cleanup_context(thd, 1);
    }
    gtid_state->update_on_rollback(thd);
  }

  global_sid_lock->rdlock();

  // make sure that sid has been converted to sidno
  if (spec.type == GTID_GROUP)
  {
    if (get_sidno(false) < 0)
    {
      global_sid_lock->unlock();
      DBUG_RETURN(1); // out of memory
    }
  }

  // set_gtid_next releases global_sid_lock
  if (set_gtid_next(thd, spec))
    // This can happen e.g. if gtid_mode is incompatible with spec.
    DBUG_RETURN(1);

  thd->set_currently_executing_gtid_for_slave_thread();

  DBUG_RETURN(0);
}

int Gtid_log_event::do_update_pos(Relay_log_info *rli)
{
  /*
    This event does not increment group positions. This means
    that if there is a failure after it has been processed,
    it will be automatically re-executed.
  */
  rli->inc_event_relay_log_pos();
  DBUG_EXECUTE_IF("crash_after_update_pos_gtid",
                  sql_print_information("Crashing crash_after_update_pos_gtid.");
                  DBUG_SUICIDE(););
  return 0;
}

Log_event::enum_skip_reason Gtid_log_event::do_shall_skip(Relay_log_info *rli)
{
  return Log_event::continue_group(rli);
}
#endif

Previous_gtids_log_event::
Previous_gtids_log_event(const char *buf, uint event_len,
                         const Format_description_event *description_event)
: binary_log::Previous_gtids_event(buf, event_len, description_event),
  Log_event(header(), footer())
{
  DBUG_ENTER("Previous_gtids_log_event::Previous_gtids_log_event");
  if (buf != NULL)
    is_valid_param= true;
  DBUG_VOID_RETURN;
}

#ifndef MYSQL_CLIENT
Previous_gtids_log_event::Previous_gtids_log_event(const Gtid_set *set)
: binary_log::Previous_gtids_event(),
  Log_event(header(), footer(),
            Log_event::EVENT_NO_CACHE,
            Log_event::EVENT_IMMEDIATE_LOGGING)
{
  DBUG_ENTER("Previous_gtids_log_event::Previous_gtids_log_event(THD *, const Gtid_set *)");
  common_header->type_code= binary_log::PREVIOUS_GTIDS_LOG_EVENT;
  common_header->flags|= LOG_EVENT_IGNORABLE_F;
  global_sid_lock->assert_some_lock();
  buf_size= set->get_encoded_length();
  uchar *buffer= (uchar *) my_malloc(key_memory_log_event,
                                     buf_size, MYF(MY_WME));
  if (buffer != NULL)
  {
    set->encode(buffer);
    register_temp_buf((char *)buffer);
  }
  buf= buffer;
  // if buf is empty, is_valid will be false
  if(buf != 0)
    is_valid_param= true;
  DBUG_VOID_RETURN;
}
#endif

#ifndef MYSQL_CLIENT
int Previous_gtids_log_event::pack_info(Protocol *protocol)
{
  size_t length= 0;
  global_sid_lock->rdlock();
  char *str= get_str(&length, &Gtid_set::default_string_format);
  global_sid_lock->unlock();
  if (str == NULL)
    return 1;
  protocol->store(str, length, &my_charset_bin);
  my_free(str);
  return 0;
}
#endif

#ifdef MYSQL_CLIENT
void Previous_gtids_log_event::print(FILE *file,
                                     PRINT_EVENT_INFO *print_event_info)
{
  IO_CACHE *const head= &print_event_info->head_cache;

  global_sid_lock->rdlock();
  char *str= get_str(NULL, &Gtid_set::commented_string_format);
  global_sid_lock->unlock();
  if (str != NULL)
  {
    if (!print_event_info->short_form)
    {
      print_header(head, print_event_info, FALSE);
      my_b_printf(head, "\tPrevious-GTIDs\n");
    }
    my_b_printf(head, "%s\n", str);
    my_free(str);
  }
}
#endif

int Previous_gtids_log_event::add_to_set(Gtid_set *target) const
{
  DBUG_ENTER("Previous_gtids_log_event::add_to_set(Gtid_set *)");
  size_t end_pos= 0;
  size_t add_size= DBUG_EVALUATE_IF("gtid_has_extra_data", 10, 0);
  /* Silently ignore additional unknown data at the end of the encoding */
  PROPAGATE_REPORTED_ERROR_INT(target->add_gtid_encoding(buf,
                                                         buf_size + add_size,
                                                         &end_pos));
  DBUG_ASSERT(end_pos <= buf_size);
  DBUG_RETURN(0);
}

char *Previous_gtids_log_event::get_str(
  size_t *length_p, const Gtid_set::String_format *string_format) const
{
  DBUG_ENTER("Previous_gtids_log_event::get_str(size_t *)");
  Sid_map sid_map(NULL);
  Gtid_set set(&sid_map, NULL);
  DBUG_PRINT("info", ("temp_buf=%p buf=%p", temp_buf, buf));
  if (set.add_gtid_encoding(buf, buf_size) != RETURN_STATUS_OK)
    DBUG_RETURN(NULL);
  set.dbug_print("set");
  size_t length= set.get_string_length(string_format);
  DBUG_PRINT("info", ("string length= %lu", (ulong) length));
  char* str= (char *)my_malloc(key_memory_log_event,
                               length + 1, MYF(MY_WME));
  if (str != NULL)
  {
    set.to_string(str, string_format);
    if (length_p != NULL)
      *length_p= length;
  }
  DBUG_RETURN(str);
}

#ifndef MYSQL_CLIENT
bool Previous_gtids_log_event::write_data_body(IO_CACHE *file)
{
  DBUG_ENTER("Previous_gtids_log_event::write_data_body");
  DBUG_PRINT("info", ("size=%d", static_cast<int>(buf_size)));
  bool ret= wrapper_my_b_safe_write(file, buf, buf_size);
  DBUG_RETURN(ret);
}
#endif

#if defined(MYSQL_SERVER) && defined(HAVE_REPLICATION)
int Previous_gtids_log_event::do_update_pos(Relay_log_info *rli)
{
  rli->inc_event_relay_log_pos();
  return 0;
}
#endif


/**************************************************************************
	Transaction_context_log_event methods
**************************************************************************/
#ifndef MYSQL_CLIENT
Transaction_context_log_event::
Transaction_context_log_event(const char *server_uuid_arg,
                              bool using_trans,
                              my_thread_id thread_id_arg,
                              bool is_gtid_specified_arg)
  : binary_log::Transaction_context_event(thread_id_arg,
                                          is_gtid_specified_arg),
    Log_event(header(), footer(),
              using_trans ? Log_event::EVENT_TRANSACTIONAL_CACHE :
              Log_event::EVENT_STMT_CACHE, Log_event::EVENT_NORMAL_LOGGING)
{
  DBUG_ENTER("Transaction_context_log_event::Transaction_context_log_event(THD *, const char *, ulonglong)");
  sid_map= new Sid_map(NULL);
  snapshot_version= new Gtid_set(sid_map);
  global_sid_lock->wrlock();
  if (snapshot_version->add_gtid_set(gtid_state->get_executed_gtids()) != RETURN_STATUS_OK)
    server_uuid= NULL;
  else
    server_uuid= my_strdup(key_memory_log_event, server_uuid_arg, MYF(MY_WME));
  global_sid_lock->unlock();

  // These two fields are only populated on event decoding.
  // Encoding is done directly from snapshot_version field.
  encoded_snapshot_version= NULL;
  encoded_snapshot_version_length= 0;

  if (server_uuid != NULL)
    is_valid_param= true;

  // Debug sync point for SQL threads.
  DBUG_EXECUTE_IF("debug.wait_after_set_snapshot_version_on_transaction_context_log_event",
                  {
                    const char act[]=
                        "now wait_for "
                        "signal.resume_after_set_snapshot_version_on_transaction_context_log_event";
                    DBUG_ASSERT(opt_debug_sync_timeout > 0);
                    DBUG_ASSERT(!debug_sync_set_action(current_thd,
                                                       STRING_WITH_LEN(act)));
                  };);

  DBUG_VOID_RETURN;
}
#endif

Transaction_context_log_event::
Transaction_context_log_event(const char *buffer, uint event_len,
                              const Format_description_event *descr_event)
  : binary_log::Transaction_context_event(buffer, event_len, descr_event),
    Log_event(header(), footer())
{
  DBUG_ENTER("Transaction_context_log_event::Transaction_context_log_event (const char *, uint, const Format_description_event*)");

  sid_map= new Sid_map(NULL);
  snapshot_version= new Gtid_set(sid_map);

  if (server_uuid == NULL || encoded_snapshot_version == NULL)
    goto err;

  if (read_snapshot_version())
    goto err;

  is_valid_param= true;
  DBUG_VOID_RETURN;

err:
  is_valid_param= false;
  DBUG_VOID_RETURN;
}

Transaction_context_log_event::~Transaction_context_log_event()
{
  DBUG_ENTER("Transaction_context_log_event::~Transaction_context_log_event");
  my_free((void*)server_uuid);
  server_uuid= NULL;
  my_free((void*) encoded_snapshot_version);
  encoded_snapshot_version= NULL;
  delete snapshot_version;
  delete sid_map;
  DBUG_VOID_RETURN;
}

size_t Transaction_context_log_event::to_string(char *buf, ulong len) const
{
  DBUG_ENTER("Transaction_context_log_event::to_string");
  DBUG_RETURN(my_snprintf(buf, len,
                          "server_uuid=%s\tthread_id=%lu",
                          server_uuid, thread_id));
}

#ifndef MYSQL_CLIENT
int Transaction_context_log_event::pack_info(Protocol *protocol)
{
  DBUG_ENTER("Transaction_context_log_event::pack_info");
  char buf[256];
  size_t bytes= to_string(buf, 256);
  protocol->store(buf, bytes, &my_charset_bin);
  DBUG_RETURN(0);
}
#endif

#ifdef MYSQL_CLIENT
void Transaction_context_log_event::print(FILE *file,
                                          PRINT_EVENT_INFO *print_event_info)
{
  DBUG_ENTER("Transaction_context_log_event::print");
  char buf[256];
  IO_CACHE *const head= &print_event_info->head_cache;

  if (!print_event_info->short_form)
  {
    to_string(buf, 256);
    print_header(head, print_event_info, FALSE);
    my_b_printf(head, "Transaction_context: %s\n", buf);
  }
  DBUG_VOID_RETURN;
}
#endif

#if defined(MYSQL_SERVER) && defined(HAVE_REPLICATION)
int Transaction_context_log_event::do_update_pos(Relay_log_info *rli)
{
  DBUG_ENTER("Transaction_context_log_event::do_update_pos");
  rli->inc_event_relay_log_pos();
  DBUG_RETURN(0);
}
#endif

size_t Transaction_context_log_event::get_data_size()
{
  DBUG_ENTER("Transaction_context_log_event::get_data_size");

  size_t size= Binary_log_event::TRANSACTION_CONTEXT_HEADER_LEN;
  size += strlen(server_uuid);
  size += get_snapshot_version_size();
  size += get_data_set_size(&write_set);
  size += get_data_set_size(&read_set);

  DBUG_RETURN(size);
}

#ifndef MYSQL_CLIENT
bool Transaction_context_log_event::write_data_header(IO_CACHE* file)
{
  DBUG_ENTER("Transaction_context_log_event::write_data_header");
  char buf[Binary_log_event::TRANSACTION_CONTEXT_HEADER_LEN];

  buf[ENCODED_SERVER_UUID_LEN_OFFSET] = (char) strlen(server_uuid);
  int8store(buf + ENCODED_THREAD_ID_OFFSET, thread_id);
  buf[ENCODED_GTID_SPECIFIED_OFFSET] = gtid_specified;
  int4store(buf + ENCODED_SNAPSHOT_VERSION_LEN_OFFSET, get_snapshot_version_size());
  int2store(buf + ENCODED_WRITE_SET_ITEMS_OFFSET, write_set.size());
  int2store(buf + ENCODED_READ_SET_ITEMS_OFFSET, read_set.size());
  DBUG_RETURN(wrapper_my_b_safe_write(file, (const uchar *) buf,
                                      Binary_log_event::TRANSACTION_CONTEXT_HEADER_LEN));
}

bool Transaction_context_log_event::write_data_body(IO_CACHE* file)
{
  DBUG_ENTER("Transaction_context_log_event::write_data_body");

  if (wrapper_my_b_safe_write(file,
                              (const uchar*) server_uuid,
                              strlen(server_uuid)) ||
      write_snapshot_version(file) ||
      write_data_set(file, &write_set) ||
      write_data_set(file, &read_set))
    DBUG_RETURN(true);

  DBUG_RETURN(false);
}

bool Transaction_context_log_event::write_snapshot_version(IO_CACHE* file)
{
  DBUG_ENTER("Transaction_context_log_event::write_snapshot_version");
  bool result= false;

  uint16 len= get_snapshot_version_size();
  uchar *buffer= (uchar *) my_malloc(key_memory_log_event,
                                     len, MYF(MY_WME));
  snapshot_version->encode(buffer);
  if (wrapper_my_b_safe_write(file, buffer, len))
    result= true;

  my_free(buffer);
  DBUG_RETURN(result);
}

bool Transaction_context_log_event::write_data_set(IO_CACHE* file,
                                                   std::list<const char*> *set)
{
  DBUG_ENTER("Transaction_context_log_event::write_data_set");
  for (std::list<const char*>::iterator it=set->begin();
       it != set->end();
       ++it)
  {
    char buf[ENCODED_READ_WRITE_SET_ITEM_LEN];
    const char* hash= *it;
    uint16 len= strlen(hash);

    int2store(buf, len);
    if (wrapper_my_b_safe_write(file,
                                (const uchar*) buf,
                                ENCODED_READ_WRITE_SET_ITEM_LEN) ||
        wrapper_my_b_safe_write(file, (const uchar*) hash, len))
      DBUG_RETURN(true);
  }

  DBUG_RETURN(false);
}
#endif

bool Transaction_context_log_event::read_snapshot_version()
{
  DBUG_ENTER("Transaction_context_log_event::read_snapshot_version");
  DBUG_ASSERT(snapshot_version->is_empty());
  DBUG_RETURN(snapshot_version->add_gtid_encoding(encoded_snapshot_version,
                                                  encoded_snapshot_version_length)
                  != RETURN_STATUS_OK);
}

size_t Transaction_context_log_event::get_snapshot_version_size()
{
  DBUG_ENTER("Transaction_context_log_event::get_snapshot_version_size");
  size_t result= snapshot_version->get_encoded_length();
  DBUG_RETURN(result);
}

int Transaction_context_log_event::get_data_set_size(std::list<const char*> *set)
{
  DBUG_ENTER("Transaction_context_log_event::get_data_set_size");
  int size= 0;

  for (std::list<const char*>::iterator it=set->begin();
       it != set->end();
       ++it)
    size += ENCODED_READ_WRITE_SET_ITEM_LEN + strlen(*it);

  DBUG_RETURN(size);
}

void Transaction_context_log_event::add_write_set(const char *hash)
{
  DBUG_ENTER("Transaction_context_log_event::add_write_set");
  write_set.push_back(hash);
  DBUG_VOID_RETURN;
}

void Transaction_context_log_event::add_read_set(const char *hash)
{
  DBUG_ENTER("Transaction_context_log_event::add_read_set");
  read_set.push_back(hash);
  DBUG_VOID_RETURN;
}

/**************************************************************************
	View_change_log_event methods
**************************************************************************/

#ifndef MYSQL_CLIENT
View_change_log_event::View_change_log_event(char* raw_view_id)
  : binary_log::View_change_event(raw_view_id),
    Log_event(header(), footer(),
            Log_event::EVENT_NO_CACHE, Log_event::EVENT_IMMEDIATE_LOGGING)
{
  DBUG_ENTER("View_change_log_event::View_change_log_event(char*)");

  if (strlen(view_id) != 0)
    is_valid_param= true;

  DBUG_VOID_RETURN;
}
#endif

View_change_log_event::
View_change_log_event(const char *buffer,
                      uint event_len,
                      const Format_description_event *descr_event)
  : binary_log::View_change_event(buffer, event_len, descr_event),
    Log_event(header(), footer())
{
  DBUG_ENTER("View_change_log_event::View_change_log_event(const char *,"
             " uint, const Format_description_event*)");

  if (strlen(view_id) != 0)
    is_valid_param= true;

  DBUG_VOID_RETURN;
}

View_change_log_event::~View_change_log_event()
{
  DBUG_ENTER("View_change_log_event::~View_change_log_event");
  certification_info.clear();
  DBUG_VOID_RETURN;
}

size_t View_change_log_event::get_data_size()
{
  DBUG_ENTER("View_change_log_event::get_data_size");

  size_t size= Binary_log_event::VIEW_CHANGE_HEADER_LEN;
  size+= get_size_data_map(&certification_info);

  DBUG_RETURN(size);
}

int
View_change_log_event::get_size_data_map(std::map<std::string, std::string> *map)
{
  DBUG_ENTER("View_change_log_event::get_size_data_map");
  int size= 0;

  std::map<std::string, std::string>::iterator iter;
  size+= (ENCODED_CERT_INFO_KEY_SIZE_LEN +
          ENCODED_CERT_INFO_VALUE_LEN) * map->size();
  for (iter= map->begin(); iter!= map->end(); iter++)
    size+= iter->first.length() + iter->second.length();

  DBUG_RETURN(size);
}

size_t View_change_log_event::to_string(char *buf, ulong len) const
{
  DBUG_ENTER("View_change_log_event::to_string");
  DBUG_RETURN(my_snprintf(buf, len, "view_id=%s", view_id));
}

#ifndef MYSQL_CLIENT
int View_change_log_event::pack_info(Protocol *protocol)
{
  DBUG_ENTER("View_change_log_event::pack_info");
  char buf[256];
  size_t bytes= to_string(buf, 256);
  protocol->store(buf, bytes, &my_charset_bin);
  DBUG_RETURN(0);
}
#endif

#ifdef MYSQL_CLIENT
void View_change_log_event::print(FILE *file,
                                  PRINT_EVENT_INFO *print_event_info)
{
  DBUG_ENTER("View_change_log_event::print");
  char buf[256];
  IO_CACHE *const head= &print_event_info->head_cache;

  if (!print_event_info->short_form)
  {
    to_string(buf, 256);
    print_header(head, print_event_info, FALSE);
    my_b_printf(head, "View_change_log_event: %s\n", buf);
  }
  DBUG_VOID_RETURN;
}
#endif

#if defined(MYSQL_SERVER) && defined(HAVE_REPLICATION)

 int View_change_log_event::do_apply_event(Relay_log_info const *rli)
 {
   if(written_to_binlog)
     return 0;

   written_to_binlog= true;
   return mysql_bin_log.write_event_into_log_file(this);
 }

int View_change_log_event::do_update_pos(Relay_log_info *rli)
{
  DBUG_ENTER("View_change_log_event::do_update_pos");
  rli->inc_event_relay_log_pos();
  DBUG_RETURN(0);
}
#endif

#ifndef MYSQL_CLIENT
bool View_change_log_event::write_data_header(IO_CACHE* file){
  DBUG_ENTER("View_change_log_event::write_data_header");
  char buf[Binary_log_event::VIEW_CHANGE_HEADER_LEN];

  memcpy(buf, view_id, ENCODED_VIEW_ID_MAX_LEN);
  int8store(buf + ENCODED_SEQ_NUMBER_OFFSET, seq_number);
  int4store(buf + ENCODED_CERT_INFO_SIZE_OFFSET, certification_info.size());
  buf[ENCODED_WRITTEN_FLAG_OFFSET]= written_to_binlog;
  DBUG_RETURN(wrapper_my_b_safe_write(file,(const uchar *) buf,
                                      Binary_log_event::VIEW_CHANGE_HEADER_LEN));
}

bool View_change_log_event::write_data_body(IO_CACHE* file){
  DBUG_ENTER("Transaction_context_log_event::write_data_body");

  if (write_data_map(file, &certification_info))
    DBUG_RETURN(true);

  DBUG_RETURN(false);
}

bool View_change_log_event::write_data_map(IO_CACHE* file,
                                           std::map<std::string, std::string> *map)
{
  DBUG_ENTER("View_change_log_event::write_data_set");
  bool result= false;

  std::map<std::string, std::string>::iterator iter;
  for (iter= map->begin(); iter!= map->end(); iter++)
  {
    uchar buf_key_len[ENCODED_CERT_INFO_KEY_SIZE_LEN];
    uint16 key_len= iter->first.length();
    int2store(buf_key_len, key_len);

    const char *key= iter->first.c_str();

    uchar buf_value_len[ENCODED_CERT_INFO_VALUE_LEN];
    uint16 value_len= iter->second.length();
    int2store(buf_value_len, value_len);

    const char *value= iter->second.c_str();

    if (wrapper_my_b_safe_write(file, buf_key_len,
                                ENCODED_CERT_INFO_KEY_SIZE_LEN) ||
        wrapper_my_b_safe_write(file, (const uchar*) key, key_len) ||
        wrapper_my_b_safe_write(file, buf_value_len,
                                ENCODED_CERT_INFO_VALUE_LEN) ||
        wrapper_my_b_safe_write(file, (const uchar*) value, value_len))
      DBUG_RETURN(result);
  }

  DBUG_RETURN(false);
}

#endif

/*
  Updates the certification info map.
*/
void
View_change_log_event::set_certification_info(std::map<std::string, std::string> *info)
{
  DBUG_ENTER("View_change_log_event::set_certification_database_snapshot");
  certification_info.clear();

  std::map<std::string, std::string>::iterator it;
  for(it= info->begin(); it != info->end(); ++it)
  {
    std::string key= it->first;
    std::string value= it->second;
    certification_info[key]= value;
  }

  DBUG_VOID_RETURN;
}


#ifdef MYSQL_CLIENT
/**
  The default values for these variables should be values that are
  *incorrect*, i.e., values that cannot occur in an event.  This way,
  they will always be printed for the first event.
*/
st_print_event_info::st_print_event_info()
  :flags2_inited(0), sql_mode_inited(0), sql_mode(0),
   auto_increment_increment(0),auto_increment_offset(0), charset_inited(0),
   lc_time_names_number(~0),
   charset_database_number(ILLEGAL_CHARSET_INFO_NUMBER),
   thread_id(0), thread_id_printed(false),
   base64_output_mode(BASE64_OUTPUT_UNSPEC), printed_fd_event(FALSE),
   have_unflushed_events(false), skipped_event_in_transaction(false),
   is_gtid_next_set(false), is_gtid_next_valid(true)
{
  /*
    Currently we only use static PRINT_EVENT_INFO objects, so zeroed at
    program's startup, but these explicit memset() is for the day someone
    creates dynamic instances.
  */
  memset(db, 0, sizeof(db));
  memset(charset, 0, sizeof(charset));
  memset(time_zone_str, 0, sizeof(time_zone_str));
  delimiter[0]= ';';
  delimiter[1]= 0;
  myf const flags = MYF(MY_WME | MY_NABP);
  open_cached_file(&head_cache, NULL, NULL, 0, flags);
  open_cached_file(&body_cache, NULL, NULL, 0, flags);
  open_cached_file(&footer_cache, NULL, NULL, 0, flags);
}
#endif


#if defined(HAVE_REPLICATION) && !defined(MYSQL_CLIENT)
Heartbeat_log_event::Heartbeat_log_event(const char* buf, uint event_len,
                                         const Format_description_event*
                                         description_event)
  : binary_log::Heartbeat_event(buf, event_len, description_event),
    Log_event(header(), footer())
{
  if ((log_ident != NULL && header()->log_pos >= BIN_LOG_HEADER_SIZE))
    is_valid_param= true;
}
#endif

#ifdef MYSQL_SERVER
/*
  This is a utility function that adds a quoted identifier into the a buffer.
  This also escapes any existance of the quote string inside the identifier.

  SYNOPSIS
    my_strmov_quoted_identifier
    thd                   thread handler
    buffer                target buffer
    identifier            the identifier to be quoted
    length                length of the identifier
*/
size_t my_strmov_quoted_identifier(THD* thd, char *buffer,
                                   const char* identifier,
                                   size_t length)
{
  int q= thd ? get_quote_char_for_identifier(thd, identifier, length) : '`';
  return my_strmov_quoted_identifier_helper(q, buffer, identifier, length);
}
#else
size_t my_strmov_quoted_identifier(char *buffer,  const char* identifier)
{
  int q= '`';
  return my_strmov_quoted_identifier_helper(q, buffer, identifier, 0);
}

#endif

size_t my_strmov_quoted_identifier_helper(int q, char *buffer,
                                          const char* identifier,
                                          size_t length)
{
  size_t written= 0;
  char quote_char;
  size_t id_length= (length) ? length : strlen(identifier);

  if (q == EOF)
  {
    (void) strncpy(buffer, identifier, id_length);
    return id_length;
  }
  quote_char= (char) q;
  *buffer++= quote_char;
  written++;
  while (id_length--)
  {
    if (*identifier == quote_char)
    {
      *buffer++= quote_char;
      written++;
    }
    *buffer++= *identifier++;
    written++;
  }
  *buffer++= quote_char;
  return ++written;
}
<|MERGE_RESOLUTION|>--- conflicted
+++ resolved
@@ -3744,46 +3744,23 @@
       }
     }
 
-<<<<<<< HEAD
-    if (invoker_user.length > 0)
-    {
-      *start++= Q_INVOKER;
-
-      /*
-        Store user length and user. The max length of use is 16, so 1 byte is
-        enough to store the user's length.
-       */
-      *start++= (uchar)invoker_user.length;
-      memcpy(start, invoker_user.str, invoker_user.length);
-      start+= invoker_user.length;
-
-      /*
-        Store host length and host. The max length of host is 60, so 1 byte is
-        enough to store the host's length.
-       */
-      *start++= (uchar)invoker_host.length;
-      memcpy(start, invoker_host.str, invoker_host.length);
-      start+= invoker_host.length;
-    }
-=======
     *start++= Q_INVOKER;
 
     /*
       Store user length and user. The max length of use is 16, so 1 byte is
       enough to store the user's length.
      */
-    *start++= (uchar)user.length;
-    memcpy(start, user.str, user.length);
-    start+= user.length;
+    *start++= (uchar)invoker_user.length;
+    memcpy(start, invoker_user.str, invoker_user.length);
+    start+= invoker_user.length;
 
     /*
       Store host length and host. The max length of host is 60, so 1 byte is
       enough to store the host's length.
      */
-    *start++= (uchar)host.length;
-    memcpy(start, host.str, host.length);
-    start+= host.length;
->>>>>>> 39ab6439
+    *start++= (uchar)invoker_host.length;
+    memcpy(start, invoker_host.str, invoker_host.length);
+    start+= invoker_host.length;
   }
 
   if (thd && thd->get_binlog_accessed_db_names() != NULL)
@@ -4175,169 +4152,8 @@
   if (!(fill_data_buf(data_buf, buf_len)))
     DBUG_VOID_RETURN;
 
-<<<<<<< HEAD
   if(query != 0)
     is_valid_param= true;
-=======
-  /* variable-part: the status vars; only in MySQL 5.0  */
-  
-  start= (Log_event::Byte*) (buf+post_header_len);
-  end= (const Log_event::Byte*) (start+status_vars_len);
-  for (const Log_event::Byte* pos= start; pos < end;)
-  {
-    switch (*pos++) {
-    case Q_FLAGS2_CODE:
-      CHECK_SPACE(pos, end, 4);
-      flags2_inited= 1;
-      flags2= uint4korr(pos);
-      DBUG_PRINT("info",("In Query_log_event, read flags2: %lu", (ulong) flags2));
-      pos+= 4;
-      break;
-    case Q_SQL_MODE_CODE:
-    {
-#ifndef DBUG_OFF
-      char buff[22];
-#endif
-      CHECK_SPACE(pos, end, 8);
-      sql_mode_inited= 1;
-      sql_mode= uint8korr(pos);
-      DBUG_PRINT("info",("In Query_log_event, read sql_mode: %s",
-			 llstr(sql_mode, buff)));
-      pos+= 8;
-      break;
-    }
-    case Q_CATALOG_NZ_CODE:
-      DBUG_PRINT("info", ("case Q_CATALOG_NZ_CODE; pos: 0x%lx; end: 0x%lx",
-                          (ulong) pos, (ulong) end));
-      if (get_str_len_and_pointer(&pos, &catalog, &catalog_len, end))
-      {
-        DBUG_PRINT("info", ("query= 0"));
-        query= 0;
-        DBUG_VOID_RETURN;
-      }
-      break;
-    case Q_AUTO_INCREMENT:
-      CHECK_SPACE(pos, end, 4);
-      auto_increment_increment= uint2korr(pos);
-      auto_increment_offset=    uint2korr(pos+2);
-      pos+= 4;
-      break;
-    case Q_CHARSET_CODE:
-    {
-      CHECK_SPACE(pos, end, 6);
-      charset_inited= 1;
-      memcpy(charset, pos, 6);
-      pos+= 6;
-      break;
-    }
-    case Q_TIME_ZONE_CODE:
-    {
-      if (get_str_len_and_pointer(&pos, &time_zone_str, &time_zone_len, end))
-      {
-        DBUG_PRINT("info", ("Q_TIME_ZONE_CODE: query= 0"));
-        query= 0;
-        DBUG_VOID_RETURN;
-      }
-      break;
-    }
-    case Q_CATALOG_CODE: /* for 5.0.x where 0<=x<=3 masters */
-      CHECK_SPACE(pos, end, 1);
-      if ((catalog_len= *pos))
-        catalog= (char*) pos+1;                           // Will be copied later
-      CHECK_SPACE(pos, end, catalog_len + 2);
-      pos+= catalog_len+2; // leap over end 0
-      catalog_nz= 0; // catalog has end 0 in event
-      break;
-    case Q_LC_TIME_NAMES_CODE:
-      CHECK_SPACE(pos, end, 2);
-      lc_time_names_number= uint2korr(pos);
-      pos+= 2;
-      break;
-    case Q_CHARSET_DATABASE_CODE:
-      CHECK_SPACE(pos, end, 2);
-      charset_database_number= uint2korr(pos);
-      pos+= 2;
-      break;
-    case Q_TABLE_MAP_FOR_UPDATE_CODE:
-      CHECK_SPACE(pos, end, 8);
-      table_map_for_update= uint8korr(pos);
-      pos+= 8;
-      break;
-    case Q_MASTER_DATA_WRITTEN_CODE:
-      CHECK_SPACE(pos, end, 4);
-      data_written= master_data_written= uint4korr(pos);
-      pos+= 4;
-      break;
-    case Q_MICROSECONDS:
-    {
-      CHECK_SPACE(pos, end, 3);
-      when.tv_usec= uint3korr(pos);
-      pos+= 3;
-      break;
-    }
-    case Q_INVOKER:
-    {
-      CHECK_SPACE(pos, end, 1);
-      user.length= *pos++;
-      CHECK_SPACE(pos, end, user.length);
-      user.str= (char *)pos;
-      if (user.length == 0)
-        user.str= (char *)"";
-      pos+= user.length;
-
-      CHECK_SPACE(pos, end, 1);
-      host.length= *pos++;
-      CHECK_SPACE(pos, end, host.length);
-      host.str= (char *)pos;
-      if (host.length == 0)
-        host.str= (char *)"";
-      pos+= host.length;
-      break;
-    }
-    case Q_UPDATED_DB_NAMES:
-    {
-      uchar i= 0;
-      CHECK_SPACE(pos, end, 1);
-      mts_accessed_dbs= *pos++;
-      /* 
-         Notice, the following check is positive also in case of
-         the master's MAX_DBS_IN_EVENT_MTS > the slave's one and the event 
-         contains e.g the master's MAX_DBS_IN_EVENT_MTS db:s.
-      */
-      if (mts_accessed_dbs > MAX_DBS_IN_EVENT_MTS)
-      {
-        mts_accessed_dbs= OVER_MAX_DBS_IN_EVENT_MTS;
-        break;
-      }
-
-      DBUG_ASSERT(mts_accessed_dbs != 0);
-
-      for (i= 0; i < mts_accessed_dbs && pos < start + status_vars_len; i++)
-      {
-        DBUG_EXECUTE_IF("query_log_event_mts_corrupt_db_names",
-                        {
-                          if (mts_accessed_dbs == 2)
-                          {
-                            DBUG_ASSERT(pos[sizeof("d?") - 1] == 0);
-                            ((char*) pos)[sizeof("d?") - 1]= 'a';
-                          }});
-        strncpy(mts_accessed_db_names[i], (char*) pos,
-                min<ulong>(NAME_LEN, start + status_vars_len - pos));
-        mts_accessed_db_names[i][NAME_LEN - 1]= 0;
-        pos+= 1 + strlen((const char*) pos);
-      }
-      if (i != mts_accessed_dbs || pos > start + status_vars_len)
-        DBUG_VOID_RETURN;
-      break;
-    }
-    default:
-      /* That's why you must write status vars in growing order of code */
-      DBUG_PRINT("info",("Query_log_event has unknown status vars (first has\
- code: %u), skipping the rest of them", (uint) *(pos-1)));
-      pos= (const uchar*) end;                         // Break loop
-    }
-  }
->>>>>>> 39ab6439
 
   /**
     The buffer contains the following:
