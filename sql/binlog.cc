--- conflicted
+++ resolved
@@ -679,8 +679,6 @@
 
   DBUG_RETURN(0);
 }
-<<<<<<< HEAD
-=======
 
 /**
    The function logs an empty group with GTID and performs cleanup.
@@ -714,7 +712,7 @@
   if (binlog_start_trans_and_stmt(thd, &end_evt) ||
       write_event_to_cache(thd, &end_evt, cache_data) ||
       gtid_before_write_cache(thd, cache_data)   ||
-      mysql_bin_log.write_cache(thd, cache_mngr, cache_data, 0))
+      mysql_bin_log.write_cache(thd, cache_data, 0))
     ret= 1;
   cache_data->reset();
 
@@ -728,8 +726,6 @@
 
   DBUG_RETURN(ret);
 }
-#endif
->>>>>>> 950afc55
 
 /**
   This function flushes a cache upon commit/rollback.
