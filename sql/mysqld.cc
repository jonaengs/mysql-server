--- conflicted
+++ resolved
@@ -3841,11 +3841,7 @@
   @todo consider to implement sql-query-able persistent storage by WL#5279.
   @return Return 0 or 1 if an error occurred.
  */
-<<<<<<< HEAD
-int init_server_auto_options(bool read_uuid)
-=======
-static int init_server_auto_options()
->>>>>>> 0247f34f
+int init_server_auto_options()
 {
   bool flush= false;
   char fname[FN_REFLEN];
@@ -5076,14 +5072,6 @@
   Service.SetSlowStarting(slow_start_timeout);
 #endif
 
-<<<<<<< HEAD
-  /*
-    Read UUID if exist, we need it to recover TDE tablespaces.
-   */
-  init_server_auto_options(true);
-
-=======
->>>>>>> 0247f34f
   if (init_server_components())
     unireg_abort(MYSQLD_ABORT_EXIT);
 
