/* Copyright (c) 2000, 2015, Oracle and/or its affiliates. All rights reserved.

   This program is free software; you can redistribute it and/or modify
   it under the terms of the GNU General Public License as published by
   the Free Software Foundation; version 2 of the License.

   This program is distributed in the hope that it will be useful,
   but WITHOUT ANY WARRANTY; without even the implied warranty of
   MERCHANTABILITY or FITNESS FOR A PARTICULAR PURPOSE.  See the
   GNU General Public License for more details.

   You should have received a copy of the GNU General Public License
   along with this program; if not, write to the Free Software
   Foundation, Inc., 51 Franklin St, Fifth Floor, Boston, MA 02110-1301  USA */

#include "mysqld.h"
#include "mysqld_daemon.h"

#include <vector>
#include <algorithm>
#include <functional>
#include <list>
#include <set>
#include <string>

#include <fenv.h>
#include <signal.h>
#ifdef HAVE_SYS_WAIT_H
#include <sys/wait.h>
#endif
#ifdef HAVE_PWD_H
#include <pwd.h>
#endif
#ifdef HAVE_GRP_H
#include <grp.h>
#endif
#ifdef HAVE_SYS_RESOURCE_H
#include <sys/resource.h>
#endif
#ifdef _WIN32
#include <crtdbg.h>
#endif

#include "sql_parse.h"    // test_if_data_home_dir
#include "sql_cache.h"    // query_cache, query_cache_*
#include "sql_locale.h"   // MY_LOCALES, my_locales, my_locale_by_name
#include "sql_show.h"     // free_status_vars, add_status_vars,
                          // reset_status_vars
#include "strfunc.h"      // find_set_from_flags
#include "parse_file.h"   // File_parser_dummy_hook
#include "sql_db.h"       // my_dboptions_cache_free
                          // my_dboptions_cache_init
#include "sql_table.h"    // release_ddl_log, execute_ddl_log_recovery
#include "sql_connect.h"  // free_max_user_conn, init_max_user_conn,
                          // handle_one_connection
#include "sql_time.h"     // known_date_time_formats,
                          // get_date_time_format_str
#include "tztime.h"       // my_tz_free, my_tz_init, my_tz_SYSTEM
#include "hostname.h"     // hostname_cache_free, hostname_cache_init
#include "auth_common.h"  // set_default_auth_plugin
                          // acl_free, acl_init
                          // grant_free, grant_init
#include "sql_base.h"     // table_def_free, table_def_init,
                          // Table_cache,
                          // cached_table_definitions
#include "sql_test.h"     // mysql_print_status
#include "item_create.h"  // item_create_cleanup, item_create_init
#include "sql_servers.h"  // servers_free, servers_init
#include "init.h"         // unireg_init
#include "derror.h"       // init_errmessage
#include "des_key_file.h" // load_des_key_file
#include "sql_manager.h"  // stop_handle_manager, start_handle_manager
#include "bootstrap.h"    // bootstrap
#include <m_ctype.h>
#include <my_dir.h>
#include <my_bit.h>
#include "rpl_gtid.h"
#include "rpl_gtid_persist.h"
#include "rpl_slave.h"
#include "rpl_msr.h"
#include "rpl_master.h"
#include "rpl_mi.h"
#include "rpl_filter.h"
#include <sql_common.h>
#include <my_stacktrace.h>
#include "mysqld_suffix.h"
#include "mysys_err.h"
#include "events.h"
#include "sql_audit.h"
#include "probes_mysql.h"
#include "debug_sync.h"
#include "sql_callback.h"
#include "opt_trace_context.h"
#include "opt_costconstantcache.h"
#include "sql_plugin.h"                         // plugin_shutdown
#include "sql_initialize.h"
#include "log_event.h"
#include "log.h"
#include "binlog.h"
#include "rpl_rli.h"     // Relay_log_info
#include "replication.h" // thd_enter_cond

#include "my_default.h"

#ifdef WITH_PERFSCHEMA_STORAGE_ENGINE
#include "../storage/perfschema/pfs_server.h"
#include <pfs_idle_provider.h>
#endif /* WITH_PERFSCHEMA_STORAGE_ENGINE */

#include "pfs_file_provider.h"
#include "mysql/psi/mysql_file.h"

#include <mysql/psi/mysql_idle.h>
#include <mysql/psi/mysql_socket.h>
#include <mysql/psi/mysql_memory.h>
#include <mysql/psi/mysql_statement.h>

#include "mysql_com_server.h"
#include "keycaches.h"
#include "../storage/myisam/ha_myisam.h"
#include "set_var.h"
#include "sys_vars_shared.h"
#include "rpl_injector.h"
#include "rpl_handler.h"
#include <ft_global.h>
#include <errmsg.h>
#include "sp_rcontext.h"
#include "sql_reload.h"  // reload_acl_and_cache
#include "sp_head.h"  // init_sp_psi_keys
#include "event_data_objects.h" //init_scheduler_psi_keys
#include "my_timer.h"    // my_timer_init, my_timer_deinit
#include "table_cache.h"                // table_cache_manager
#include "connection_acceptor.h"        // Connection_acceptor
#include "connection_handler_impl.h"    // *_connection_handler
#include "connection_handler_manager.h" // Connection_handler_manager
#include "socket_connection.h"          // Mysqld_socket_listener
#include "mysqld_thd_manager.h"         // Global_THD_manager
#include "my_getopt.h"
#include "partitioning/partition_handler.h" // partitioning_init
#include "item_cmpfunc.h"               // arg_cmp_func
#include "item_strfunc.h"               // Item_func_uuid

#ifdef _WIN32
#include "named_pipe.h"
#include "named_pipe_connection.h"
#include "shared_memory_connection.h"
#endif

using std::min;
using std::max;
using std::vector;

#define mysqld_charset &my_charset_latin1

#if defined(HAVE_SOLARIS_LARGE_PAGES) && defined(__GNUC__)
extern "C" int getpagesizes(size_t *, int);
extern "C" int memcntl(caddr_t, size_t, int, caddr_t, int, int);
#endif

#ifdef HAVE_FPU_CONTROL_H
# include <fpu_control.h>
#elif defined(__i386__)
# define fpu_control_t unsigned int
# define _FPU_EXTENDED 0x300
# define _FPU_DOUBLE 0x200
# if defined(__GNUC__) || defined(__SUNPRO_CC)
#  define _FPU_GETCW(cw) asm volatile ("fnstcw %0" : "=m" (*&cw))
#  define _FPU_SETCW(cw) asm volatile ("fldcw %0" : : "m" (*&cw))
# else
#  define _FPU_GETCW(cw) (cw= 0)
#  define _FPU_SETCW(cw)
# endif
#endif

inline void setup_fpu()
{
#ifdef HAVE_FEDISABLEEXCEPT
  fedisableexcept(FE_ALL_EXCEPT);
#endif

  /* Set FPU rounding mode to "round-to-nearest" */
  fesetround(FE_TONEAREST);

  /*
    x86 (32-bit) requires FPU precision to be explicitly set to 64 bit
    (double precision) for portable results of floating point operations.
    However, there is no need to do so if compiler is using SSE2 for floating
    point, double values will be stored and processed in 64 bits anyway.
  */
#if defined(__i386__) && !defined(__SSE2_MATH__)
#if defined(_WIN32)
#if !defined(_WIN64)
  _control87(_PC_53, MCW_PC);
#endif /* !_WIN64 */
#else /* !_WIN32 */
  fpu_control_t cw;
  _FPU_GETCW(cw);
  cw= (cw & ~_FPU_EXTENDED) | _FPU_DOUBLE;
  _FPU_SETCW(cw);
#endif /* _WIN32 && */
#endif /* __i386__ */

}

#ifndef EMBEDDED_LIBRARY
extern "C" void handle_fatal_signal(int sig);
#endif

/* Constants */

#include <welcome_copyright_notice.h> // ORACLE_WELCOME_COPYRIGHT_NOTICE

const char *show_comp_option_name[]= {"YES", "NO", "DISABLED"};

static const char *tc_heuristic_recover_names[]=
{
  "COMMIT", "ROLLBACK", NullS
};
static TYPELIB tc_heuristic_recover_typelib=
{
  array_elements(tc_heuristic_recover_names)-1,"",
  tc_heuristic_recover_names, NULL
};

const char *first_keyword= "first", *binary_keyword= "BINARY";
const char *my_localhost= "localhost";

bool opt_large_files= sizeof(my_off_t) > 4;
static my_bool opt_autocommit; ///< for --autocommit command-line option

/*
  Used with --help for detailed option
*/
static my_bool opt_help= 0, opt_verbose= 0;

arg_cmp_func Arg_comparator::comparator_matrix[5][2] =
{{&Arg_comparator::compare_string,     &Arg_comparator::compare_e_string},
 {&Arg_comparator::compare_real,       &Arg_comparator::compare_e_real},
 {&Arg_comparator::compare_int_signed, &Arg_comparator::compare_e_int},
 {&Arg_comparator::compare_row,        &Arg_comparator::compare_e_row},
 {&Arg_comparator::compare_decimal,    &Arg_comparator::compare_e_decimal}};

#ifdef HAVE_PSI_INTERFACE
#ifndef EMBEDDED_LIBRARY
#if defined(_WIN32)
static PSI_thread_key key_thread_handle_con_namedpipes;
static PSI_thread_key key_thread_handle_con_sharedmem;
static PSI_thread_key key_thread_handle_con_sockets;
static PSI_mutex_key key_LOCK_handler_count;
static PSI_cond_key key_COND_handler_count;
static PSI_thread_key key_thread_handle_shutdown;
#else
static PSI_mutex_key key_LOCK_socket_listener_active;
static PSI_cond_key key_COND_socket_listener_active;
static PSI_mutex_key key_LOCK_start_signal_handler;
static PSI_cond_key key_COND_start_signal_handler;
#endif // _WIN32
#endif // !EMBEDDED_LIBRARY

#if defined (HAVE_OPENSSL) && !defined(HAVE_YASSL)
static PSI_rwlock_key key_rwlock_openssl;
#endif
#endif /* HAVE_PSI_INTERFACE */

/**
  Statement instrumentation key for replication.
*/
#ifdef HAVE_PSI_STATEMENT_INTERFACE
PSI_statement_info stmt_info_rpl;
#endif

/* the default log output is log tables */
static bool lower_case_table_names_used= 0;
#if !defined(_WIN32) && !defined(EMBEDDED_LIBRARY)
static bool socket_listener_active= false;
static int pipe_write_fd= -1;
static my_bool opt_daemonize= 0;
#endif
static my_bool opt_debugging= 0, opt_external_locking= 0, opt_console= 0;
static my_bool opt_short_log_format= 0;
static char *mysqld_user, *mysqld_chroot;
static char *default_character_set_name;
static char *character_set_filesystem_name;
static char *lc_messages;
static char *lc_time_names_name;
char *my_bind_addr_str;
static char *default_collation_name;
char *default_storage_engine;
char *default_tmp_storage_engine;
/**
   Use to mark which engine should be choosen to create internal
   temp table
 */
ulong internal_tmp_disk_storage_engine;
static char compiled_default_collation_name[]= MYSQL_DEFAULT_COLLATION_NAME;
static bool binlog_format_used= false;

LEX_STRING opt_init_connect, opt_init_slave;

/* Global variables */

bool opt_bin_log, opt_ignore_builtin_innodb= 0;
bool opt_general_log, opt_slow_log, opt_general_log_raw;
ulonglong log_output_options;
my_bool opt_log_queries_not_using_indexes= 0;
ulong opt_log_throttle_queries_not_using_indexes= 0;
bool opt_error_log= IF_WIN(1,0);
bool opt_disable_networking=0, opt_skip_show_db=0;
bool opt_skip_name_resolve=0;
my_bool opt_character_set_client_handshake= 1;
bool server_id_supplied = false;
bool opt_endinfo, using_udf_functions;
my_bool locked_in_memory;
bool opt_using_transactions;
bool volatile abort_loop;
ulong log_warnings;
bool  opt_log_syslog_enable;
char *opt_log_syslog_tag= NULL;
#ifndef _WIN32
bool  opt_log_syslog_include_pid;
char *opt_log_syslog_facility;

#else
/*
  Thread handle of shutdown event handler thread.
  It is used as argument during thread join.
*/
my_thread_handle shutdown_thr_handle;
#endif
uint host_cache_size;
ulong log_error_verbosity= 3; // have a non-zero value during early start-up

#if MYSQL_VERSION_ID >= 50800
#error "show_compatibility_56 is to be removed in MySQL 5.8"
#else
/* Default value TRUE for the EMBEDDED_LIBRARY */
my_bool show_compatibility_56= TRUE;
#endif /* MYSQL_VERSION_ID >= 50800 */

#if defined(_WIN32) && !defined(EMBEDDED_LIBRARY)
ulong slow_start_timeout;
#endif

my_bool opt_bootstrap= 0;
my_bool opt_initialize= 0;
my_bool opt_skip_slave_start = 0; ///< If set, slave is not autostarted
my_bool opt_reckless_slave = 0;
my_bool opt_enable_named_pipe= 0;
my_bool opt_local_infile, opt_slave_compressed_protocol;
my_bool opt_safe_user_create = 0;
my_bool opt_show_slave_auth_info;
my_bool opt_log_slave_updates= 0;
char *opt_slave_skip_errors;
my_bool opt_slave_allow_batching= 0;

/**
  compatibility option:
    - index usage hints (USE INDEX without a FOR clause) behave as in 5.0
*/
my_bool old_mode;

/*
  Legacy global handlerton. These will be removed (please do not add more).
*/
handlerton *heap_hton;
handlerton *myisam_hton;
handlerton *innodb_hton;

uint opt_server_id_bits= 0;
ulong opt_server_id_mask= 0;
my_bool read_only= 0, opt_readonly= 0;
my_bool use_temp_pool, relay_log_purge;
my_bool relay_log_recovery;
my_bool opt_sync_frm, opt_allow_suspicious_udfs;
my_bool opt_secure_auth= 0;
char* opt_secure_file_priv;
my_bool opt_log_slow_admin_statements= 0;
my_bool opt_log_slow_slave_statements= 0;
my_bool lower_case_file_system= 0;
my_bool opt_large_pages= 0;
my_bool opt_super_large_pages= 0;
my_bool opt_myisam_use_mmap= 0;
my_bool offline_mode= 0;
my_bool opt_log_backward_compatible_user_definitions= 0;
uint   opt_large_page_size= 0;
uint default_password_lifetime= 0;

mysql_mutex_t LOCK_default_password_lifetime;

#if defined(ENABLED_DEBUG_SYNC)
MYSQL_PLUGIN_IMPORT uint    opt_debug_sync_timeout= 0;
#endif /* defined(ENABLED_DEBUG_SYNC) */
my_bool opt_old_style_user_limits= 0, trust_function_creators= 0;
my_bool check_proxy_users= 0, mysql_native_password_proxy_users= 0, sha256_password_proxy_users= 0;
/*
  True if there is at least one per-hour limit for some user, so we should
  check them before each query (and possibly reset counters when hour is
  changed). False otherwise.
*/
volatile bool mqh_used = 0;
my_bool opt_noacl= 0;
my_bool sp_automatic_privileges= 1;

ulong opt_binlog_rows_event_max_size;
const char *binlog_checksum_default= "NONE";
ulong binlog_checksum_options;
my_bool opt_master_verify_checksum= 0;
my_bool opt_slave_sql_verify_checksum= 1;
const char *binlog_format_names[]= {"MIXED", "STATEMENT", "ROW", NullS};
my_bool binlog_gtid_simple_recovery;
ulong binlog_error_action;
const char *binlog_error_action_list[]= {"IGNORE_ERROR", "ABORT_SERVER", NullS};
uint32 gtid_executed_compression_period= 0;

#ifdef HAVE_INITGROUPS
volatile sig_atomic_t calling_initgroups= 0; /**< Used in SIGSEGV handler. */
#endif
const char *timestamp_type_names[]= {"UTC", "SYSTEM", NullS};
ulong opt_log_timestamps;
uint mysqld_port, test_flags, select_errors, dropping_tables, ha_open_options;
uint mysqld_port_timeout;
ulong delay_key_write_options;
uint protocol_version;
uint lower_case_table_names;
ulong tc_heuristic_recover= 0;
ulong back_log, connect_timeout, server_id;
ulong table_cache_size, table_def_size;
ulong table_cache_instances;
ulong table_cache_size_per_instance;
ulong what_to_log;
ulong slow_launch_time;
int32 slave_open_temp_tables;
ulong open_files_limit, max_binlog_size, max_relay_log_size;
ulong slave_trans_retries;
uint  slave_net_timeout;
ulong slave_exec_mode_options;
ulonglong slave_type_conversions_options;
ulong opt_mts_slave_parallel_workers;
ulonglong opt_mts_pending_jobs_size_max;
ulonglong slave_rows_search_algorithms_options;

#ifdef HAVE_REPLICATION
my_bool opt_slave_preserve_commit_order;
#endif

#ifndef DBUG_OFF
uint slave_rows_last_search_algorithm_used;
#endif
ulong mts_parallel_option;
ulong binlog_cache_size=0;
ulonglong  max_binlog_cache_size=0;
ulong slave_max_allowed_packet= 0;
ulong binlog_stmt_cache_size=0;
int32 opt_binlog_max_flush_queue_time= 0;
ulong opt_binlog_group_commit_sync_delay= 0;
ulong opt_binlog_group_commit_sync_no_delay_count= 0;
ulonglong  max_binlog_stmt_cache_size=0;
ulong query_cache_size=0;
ulong refresh_version;  /* Increments on each reload */
query_id_t global_query_id;
ulong aborted_threads;
ulong delayed_insert_timeout, delayed_insert_limit, delayed_queue_size;
ulong delayed_insert_threads, delayed_insert_writes, delayed_rows_in_use;
ulong delayed_insert_errors,flush_time;
ulong specialflag=0;
ulong binlog_cache_use= 0, binlog_cache_disk_use= 0;
ulong binlog_stmt_cache_use= 0, binlog_stmt_cache_disk_use= 0;
ulong max_connections, max_connect_errors;
ulong max_digest_length= 0;
ulong rpl_stop_slave_timeout= LONG_TIMEOUT;
my_bool log_bin_use_v1_row_events= 0;
bool thread_cache_size_specified= false;
bool host_cache_size_specified= false;
bool table_definition_cache_specified= false;
ulong locked_account_connection_count= 0;

/**
  Limit of the total number of prepared statements in the server.
  Is necessary to protect the server against out-of-memory attacks.
*/
ulong max_prepared_stmt_count;
/**
  Current total number of prepared statements in the server. This number
  is exact, and therefore may not be equal to the difference between
  `com_stmt_prepare' and `com_stmt_close' (global status variables), as
  the latter ones account for all registered attempts to prepare
  a statement (including unsuccessful ones).  Prepared statements are
  currently connection-local: if the same SQL query text is prepared in
  two different connections, this counts as two distinct prepared
  statements.
*/
ulong prepared_stmt_count=0;
ulong current_pid;
uint sync_binlog_period= 0, sync_relaylog_period= 0,
     sync_relayloginfo_period= 0, sync_masterinfo_period= 0,
     opt_mts_checkpoint_period, opt_mts_checkpoint_group;
ulong expire_logs_days = 0;
/**
  Soft upper limit for number of sp_head objects that can be stored
  in the sp_cache for one connection.
*/
ulong stored_program_cache_size= 0;
/**
  Compatibility option to prevent auto upgrade of old temporals
  during certain ALTER TABLE operations.
*/
my_bool avoid_temporal_upgrade;

const double log_10[] = {
  1e000, 1e001, 1e002, 1e003, 1e004, 1e005, 1e006, 1e007, 1e008, 1e009,
  1e010, 1e011, 1e012, 1e013, 1e014, 1e015, 1e016, 1e017, 1e018, 1e019,
  1e020, 1e021, 1e022, 1e023, 1e024, 1e025, 1e026, 1e027, 1e028, 1e029,
  1e030, 1e031, 1e032, 1e033, 1e034, 1e035, 1e036, 1e037, 1e038, 1e039,
  1e040, 1e041, 1e042, 1e043, 1e044, 1e045, 1e046, 1e047, 1e048, 1e049,
  1e050, 1e051, 1e052, 1e053, 1e054, 1e055, 1e056, 1e057, 1e058, 1e059,
  1e060, 1e061, 1e062, 1e063, 1e064, 1e065, 1e066, 1e067, 1e068, 1e069,
  1e070, 1e071, 1e072, 1e073, 1e074, 1e075, 1e076, 1e077, 1e078, 1e079,
  1e080, 1e081, 1e082, 1e083, 1e084, 1e085, 1e086, 1e087, 1e088, 1e089,
  1e090, 1e091, 1e092, 1e093, 1e094, 1e095, 1e096, 1e097, 1e098, 1e099,
  1e100, 1e101, 1e102, 1e103, 1e104, 1e105, 1e106, 1e107, 1e108, 1e109,
  1e110, 1e111, 1e112, 1e113, 1e114, 1e115, 1e116, 1e117, 1e118, 1e119,
  1e120, 1e121, 1e122, 1e123, 1e124, 1e125, 1e126, 1e127, 1e128, 1e129,
  1e130, 1e131, 1e132, 1e133, 1e134, 1e135, 1e136, 1e137, 1e138, 1e139,
  1e140, 1e141, 1e142, 1e143, 1e144, 1e145, 1e146, 1e147, 1e148, 1e149,
  1e150, 1e151, 1e152, 1e153, 1e154, 1e155, 1e156, 1e157, 1e158, 1e159,
  1e160, 1e161, 1e162, 1e163, 1e164, 1e165, 1e166, 1e167, 1e168, 1e169,
  1e170, 1e171, 1e172, 1e173, 1e174, 1e175, 1e176, 1e177, 1e178, 1e179,
  1e180, 1e181, 1e182, 1e183, 1e184, 1e185, 1e186, 1e187, 1e188, 1e189,
  1e190, 1e191, 1e192, 1e193, 1e194, 1e195, 1e196, 1e197, 1e198, 1e199,
  1e200, 1e201, 1e202, 1e203, 1e204, 1e205, 1e206, 1e207, 1e208, 1e209,
  1e210, 1e211, 1e212, 1e213, 1e214, 1e215, 1e216, 1e217, 1e218, 1e219,
  1e220, 1e221, 1e222, 1e223, 1e224, 1e225, 1e226, 1e227, 1e228, 1e229,
  1e230, 1e231, 1e232, 1e233, 1e234, 1e235, 1e236, 1e237, 1e238, 1e239,
  1e240, 1e241, 1e242, 1e243, 1e244, 1e245, 1e246, 1e247, 1e248, 1e249,
  1e250, 1e251, 1e252, 1e253, 1e254, 1e255, 1e256, 1e257, 1e258, 1e259,
  1e260, 1e261, 1e262, 1e263, 1e264, 1e265, 1e266, 1e267, 1e268, 1e269,
  1e270, 1e271, 1e272, 1e273, 1e274, 1e275, 1e276, 1e277, 1e278, 1e279,
  1e280, 1e281, 1e282, 1e283, 1e284, 1e285, 1e286, 1e287, 1e288, 1e289,
  1e290, 1e291, 1e292, 1e293, 1e294, 1e295, 1e296, 1e297, 1e298, 1e299,
  1e300, 1e301, 1e302, 1e303, 1e304, 1e305, 1e306, 1e307, 1e308
};

time_t server_start_time, flush_status_time;

char server_uuid[UUID_LENGTH+1];
const char *server_uuid_ptr;
char mysql_home[FN_REFLEN], pidfile_name[FN_REFLEN], system_time_zone[30];
char default_logfile_name[FN_REFLEN];
char *default_tz_name;
char log_error_file[FN_REFLEN], glob_hostname[FN_REFLEN];
char mysql_real_data_home[FN_REFLEN],
     lc_messages_dir[FN_REFLEN], reg_ext[FN_EXTLEN],
     mysql_charsets_dir[FN_REFLEN],
     *opt_init_file, *opt_tc_log_file;
char *lc_messages_dir_ptr, *log_error_file_ptr;
char mysql_unpacked_real_data_home[FN_REFLEN];
size_t mysql_unpacked_real_data_home_len;
size_t mysql_real_data_home_len, mysql_data_home_len= 1;
uint reg_ext_length;
const key_map key_map_empty(0);
key_map key_map_full(0);                        // Will be initialized later
char logname_path[FN_REFLEN];
char slow_logname_path[FN_REFLEN];
char secure_file_real_path[FN_REFLEN];

Date_time_format global_date_format, global_datetime_format, global_time_format;
Time_zone *default_tz;

char *mysql_data_home= const_cast<char*>(".");
const char *mysql_real_data_home_ptr= mysql_real_data_home;
char server_version[SERVER_VERSION_LENGTH];
char *mysqld_unix_port, *opt_mysql_tmpdir;

/** name of reference on left expression in rewritten IN subquery */
const char *in_left_expr_name= "<left expr>";
/** name of additional condition */
const char *in_additional_cond= "<IN COND>";
const char *in_having_cond= "<IN HAVING>";

my_decimal decimal_zero;
#ifndef EMBEDDED_LIBRARY
/** Number of connection errors from internal server errors. */
ulong connection_errors_internal= 0;
/** Number of errors when reading the peer address. */
ulong connection_errors_peer_addr= 0;
#endif

/* classes for comparation parsing/processing */
Eq_creator eq_creator;
Ne_creator ne_creator;
Equal_creator equal_creator;
Gt_creator gt_creator;
Lt_creator lt_creator;
Ge_creator ge_creator;
Le_creator le_creator;

Rpl_filter* rpl_filter;
Rpl_filter* binlog_filter;

struct system_variables global_system_variables;
struct system_variables max_system_variables;
struct system_status_var global_status_var;

MY_TMPDIR mysql_tmpdir_list;
MY_BITMAP temp_pool;

CHARSET_INFO *system_charset_info, *files_charset_info ;
CHARSET_INFO *national_charset_info, *table_alias_charset;
CHARSET_INFO *character_set_filesystem;
CHARSET_INFO *error_message_charset_info;

MY_LOCALE *my_default_lc_messages;
MY_LOCALE *my_default_lc_time_names;

SHOW_COMP_OPTION have_ssl, have_symlink, have_dlopen, have_query_cache;
SHOW_COMP_OPTION have_geometry, have_rtree_keys;
SHOW_COMP_OPTION have_crypt, have_compress;
SHOW_COMP_OPTION have_profiling;
SHOW_COMP_OPTION have_statement_timeout= SHOW_OPTION_DISABLED;

/* Thread specific variables */

thread_local_key_t THR_MALLOC;
bool THR_MALLOC_initialized= false;
thread_local_key_t THR_THD;
bool THR_THD_initialized= false;
mysql_mutex_t
  LOCK_status, LOCK_error_log, LOCK_uuid_generator,
  LOCK_crypt,
  LOCK_global_system_variables,
  LOCK_user_conn, LOCK_slave_list, LOCK_msr_map,
  LOCK_error_messages;
mysql_mutex_t LOCK_sql_rand;

/**
  The below lock protects access to two global server variables:
  max_prepared_stmt_count and prepared_stmt_count. These variables
  set the limit and hold the current total number of prepared statements
  in the server, respectively. As PREPARE/DEALLOCATE rate in a loaded
  server may be fairly high, we need a dedicated lock.
*/
mysql_mutex_t LOCK_prepared_stmt_count;

/*
 The below two locks are introudced as guards (second mutex) for
  the global variables sql_slave_skip_counter and slave_net_timeout
  respectively. See fix_slave_skip_counter/fix_slave_net_timeout
  for more details
*/
mysql_mutex_t LOCK_sql_slave_skip_counter;
mysql_mutex_t LOCK_slave_net_timeout;
mysql_mutex_t LOCK_log_throttle_qni;
mysql_mutex_t LOCK_offline_mode;
#ifdef HAVE_OPENSSL
mysql_mutex_t LOCK_des_key_file;
#endif
mysql_rwlock_t LOCK_sys_init_connect, LOCK_sys_init_slave;
mysql_rwlock_t LOCK_system_variables_hash;
my_thread_handle signal_thread_id;
my_thread_attr_t connection_attrib;
mysql_mutex_t LOCK_server_started;
mysql_cond_t COND_server_started;
mysql_mutex_t LOCK_reset_gtid_table;
mysql_mutex_t LOCK_compress_gtid_table;
mysql_cond_t COND_compress_gtid_table;
#if !defined (EMBEDDED_LIBRARY) && !defined(_WIN32)
mysql_mutex_t LOCK_socket_listener_active;
mysql_cond_t COND_socket_listener_active;
mysql_mutex_t LOCK_start_signal_handler;
mysql_cond_t COND_start_signal_handler;
#endif

bool mysqld_server_started= false;

File_parser_dummy_hook file_parser_dummy_hook;

/* replication parameters, if master_host is not NULL, we are a slave */
uint report_port= 0;
ulong master_retry_count=0;
char *master_info_file;
char *relay_log_info_file, *report_user, *report_password, *report_host;
char *opt_relay_logname = 0, *opt_relaylog_index_name=0;
char *opt_general_logname, *opt_slow_logname, *opt_bin_logname;

/* Static variables */

static volatile sig_atomic_t kill_in_progress;


static my_bool opt_myisam_log;
static int cleanup_done;
static ulong opt_specialflag;
static char *opt_update_logname;
char *opt_binlog_index_name;
char *mysql_home_ptr, *pidfile_name_ptr;
char *default_auth_plugin;
/** Initial command line arguments (count), after load_defaults().*/
static int defaults_argc;
/**
  Initial command line arguments (arguments), after load_defaults().
  This memory is allocated by @c load_defaults() and should be freed
  using @c free_defaults().
  Do not modify defaults_argc / defaults_argv,
  use remaining_argc / remaining_argv instead to parse the command
  line arguments in multiple steps.
*/
static char **defaults_argv;
/** Remaining command line arguments (count), filtered by handle_options().*/
static int remaining_argc;
/** Remaining command line arguments (arguments), filtered by handle_options().*/
static char **remaining_argv;

bool load_perfschema_engine= false;

int orig_argc;
char **orig_argv;

#if defined(HAVE_OPENSSL) && !defined(HAVE_YASSL)
bool init_rsa_keys(void);
void deinit_rsa_keys(void);
int show_rsa_public_key(THD *thd, SHOW_VAR *var, char *buff);
#endif

Connection_acceptor<Mysqld_socket_listener> *mysqld_socket_acceptor= NULL;
#ifdef _WIN32
Connection_acceptor<Named_pipe_listener> *named_pipe_acceptor= NULL;
Connection_acceptor<Shared_mem_listener> *shared_mem_acceptor= NULL;
#endif

Checkable_rwlock *global_sid_lock= NULL;
Sid_map *global_sid_map= NULL;
Gtid_state *gtid_state= NULL;
Gtid_table_persistor *gtid_table_persistor= NULL;


void set_remaining_args(int argc, char **argv)
{
  remaining_argc= argc;
  remaining_argv= argv;
}
/* 
  Multiple threads of execution use the random state maintained in global
  sql_rand to generate random numbers. sql_rnd_with_mutex use mutex
  LOCK_sql_rand to protect sql_rand across multiple instantiations that use
  sql_rand to generate random numbers.
 */
ulong sql_rnd_with_mutex()
{
  mysql_mutex_lock(&LOCK_sql_rand);
  ulong tmp=(ulong) (my_rnd(&sql_rand) * 0xffffffff); /* make all bits random */
  mysql_mutex_unlock(&LOCK_sql_rand);
  return tmp;
}


/**
  A log message for the error log, buffered in memory.
  Log messages are temporarily buffered when generated before the error log
  is initialized, and then printed once the error log is ready.
*/
class Buffered_log : public Sql_alloc
{
public:
  Buffered_log(enum loglevel level, const char *message);

  ~Buffered_log()
  {}

  void print(void);

private:
  /** Log message level. */
  enum loglevel m_level;
  /** Log message text. */
  String m_message;
};

/**
  Constructor.
  @param level          the message log level
  @param message        the message text
*/
Buffered_log::Buffered_log(enum loglevel level, const char *message)
  : m_level(level), m_message()
{
  m_message.copy(message, strlen(message), &my_charset_latin1);
}

/**
  Print a buffered log to the real log file.
*/
void Buffered_log::print()
{
  if (!(static_cast<ulong>(m_level) < log_error_verbosity))
    return;

  /*
    Since messages are buffered, they can be printed out
    of order with other entries in the log.
    Add "Buffered xxx" to the message text to prevent confusion.
  */
  switch(m_level)
  {
  case ERROR_LEVEL:
    sql_print_error("Buffered error: %s", m_message.c_ptr_safe());
    break;
  case WARNING_LEVEL:
    sql_print_warning("Buffered warning: %s", m_message.c_ptr_safe());
    break;
  case INFORMATION_LEVEL:
    /*
      Messages printed as "information" still end up in the mysqld *error* log,
      but with a [Note] tag instead of an [ERROR] tag.
    */
    sql_print_information("Buffered note: %s", m_message.c_ptr_safe());
    break;
  }
}

/**
  Collection of all the buffered log messages.
*/
class Buffered_logs
{
public:
  Buffered_logs()
  {}

  ~Buffered_logs()
  {}

  void init();
  void cleanup();

  void buffer(enum loglevel m_level, const char *msg);
  void print();
private:
  /**
    Memory root to use to store buffered logs.
    This memory root lifespan is between init and cleanup.
    Once the buffered logs are printed, they are not needed anymore,
    and all the memory used is reclaimed.
  */
  MEM_ROOT m_root;
  /** List of buffered log messages. */
  List<Buffered_log> m_list;
};

void Buffered_logs::init()
{
  init_alloc_root(key_memory_buffered_logs, &m_root, 1024, 0);
}

void Buffered_logs::cleanup()
{
  m_list.delete_elements();
  free_root(&m_root, MYF(0));
}

/**
  Add a log message to the buffer.
*/
void Buffered_logs::buffer(enum loglevel level, const char *msg)
{
  /*
    Do not let Sql_alloc::operator new(size_t) allocate memory,
    there is no memory root associated with the main() thread.
    Give explicitly the proper memory root to use to
    Sql_alloc::operator new(size_t, MEM_ROOT *) instead.
  */
  Buffered_log *log= new (&m_root) Buffered_log(level, msg);
  if (log)
    m_list.push_back(log, &m_root);
}

/**
  Print buffered log messages.
*/
void Buffered_logs::print()
{
  Buffered_log *log;
  List_iterator_fast<Buffered_log> it(m_list);
  while ((log= it++))
    log->print();
}

/** Logs reported before a logger is available. */
static Buffered_logs buffered_logs;

/**
  Error reporter that buffer log messages.
  @param level          log message level
  @param format         log message format string
*/
C_MODE_START
static void buffered_option_error_reporter(enum loglevel level,
                                           const char *format, ...)
{
  va_list args;
  char buffer[1024];

  va_start(args, format);
  my_vsnprintf(buffer, sizeof(buffer), format, args);
  va_end(args);
  buffered_logs.buffer(level, buffer);
}


/**
  Character set and collation error reporter that prints to sql error log.
  @param level          log message level
  @param format         log message format string

  This routine is used to print character set and collation
  warnings and errors inside an already running mysqld server,
  e.g. when a character set or collation is requested for the very first time
  and its initialization does not go well for some reasons.

  Note: At early mysqld initialization stage,
  when error log is not yet available,
  we use buffered_option_error_reporter() instead,
  to print general character set subsystem initialization errors,
  such as Index.xml syntax problems, bad XML tag hierarchy, etc.
*/
static void charset_error_reporter(enum loglevel level,
                                   const char *format, ...)
{
  va_list args;
  va_start(args, format);
  error_log_print(level, format, args);
  va_end(args);
}
C_MODE_END

struct rand_struct sql_rand; ///< used by sql_class.cc:THD::THD()

#ifndef EMBEDDED_LIBRARY
struct passwd *user_info= NULL;
#ifndef _WIN32
static my_thread_t main_thread_id;
#endif // !_WIN32
#endif // !EMBEDDED_LIBRARY

/* OS specific variables */

#ifdef _WIN32
#include <process.h>

static bool start_mode=0, use_opt_args;
static int opt_argc;
static char **opt_argv;

#if !defined(EMBEDDED_LIBRARY)
static mysql_mutex_t LOCK_handler_count;
static mysql_cond_t COND_handler_count;
static HANDLE hEventShutdown;
char *shared_memory_base_name= default_shared_memory_base_name;
my_bool opt_enable_shared_memory;
static char shutdown_event_name[40];
#include "nt_servc.h"
static   NTService  Service;        ///< Service object for WinNT
#endif /* EMBEDDED_LIBRARY */
#endif /* _WIN32 */

#ifndef EMBEDDED_LIBRARY
bool mysqld_embedded=0;
#else
bool mysqld_embedded=1;
#endif

static my_bool plugins_are_initialized= FALSE;

#ifndef DBUG_OFF
static const char* default_dbug_option;
#endif
ulong query_cache_min_res_unit= QUERY_CACHE_MIN_RESULT_DATA_SIZE;
Query_cache query_cache;

my_bool opt_use_ssl= 1;
char *opt_ssl_ca= NULL, *opt_ssl_capath= NULL, *opt_ssl_cert= NULL,
     *opt_ssl_cipher= NULL, *opt_ssl_key= NULL, *opt_ssl_crl= NULL,
     *opt_ssl_crlpath= NULL;

#ifdef HAVE_OPENSSL
#include <openssl/crypto.h>
#ifndef HAVE_YASSL
typedef struct CRYPTO_dynlock_value
{
  mysql_rwlock_t lock;
} openssl_lock_t;

static openssl_lock_t *openssl_stdlocks;
static openssl_lock_t *openssl_dynlock_create(const char *, int);
static void openssl_dynlock_destroy(openssl_lock_t *, const char *, int);
static void openssl_lock_function(int, int, const char *, int);
static void openssl_lock(int, openssl_lock_t *, const char *, int);
static unsigned long openssl_id_function();
#endif
char *des_key_file;
#ifndef EMBEDDED_LIBRARY
struct st_VioSSLFd *ssl_acceptor_fd;
SSL *ssl_acceptor;
#endif
#endif /* HAVE_OPENSSL */

/* Function declarations */

extern "C" void *signal_hand(void *arg);
static int mysql_init_variables(void);
static int get_options(int *argc_ptr, char ***argv_ptr);
static void add_terminator(vector<my_option> *options);
extern "C" my_bool mysqld_get_one_option(int, const struct my_option *, char *);
static void set_server_version(void);
static int init_thread_environment();
static char *get_relative_path(const char *path);
static int fix_paths(void);
static bool read_init_file(char *file_name);
static void clean_up(bool print_message);
static int test_if_case_insensitive(const char *dir_name);
static void end_ssl();
static void start_processing_signals();

#ifndef EMBEDDED_LIBRARY
static bool pid_file_created= false;
static void usage(void);
static void clean_up_mutexes(void);
static void create_pid_file();
static void mysqld_exit(int exit_code) __attribute__((noreturn));
static void delete_pid_file(myf flags);
#endif


#ifndef EMBEDDED_LIBRARY
/****************************************************************************
** Code to end mysqld
****************************************************************************/

/**
  This class implements callback function used by close_connections()
  to set KILL_CONNECTION flag on all thds in thd list.
  If m_kill_dump_thread_flag is not set it kills all other threads
  except dump threads. If this flag is set, it kills dump threads.
*/
class Set_kill_conn : public Do_THD_Impl
{
private:
  int m_dump_thread_count;
  bool m_kill_dump_threads_flag;
public:
  Set_kill_conn()
    : m_dump_thread_count(0),
      m_kill_dump_threads_flag(false)
  {}

  void set_dump_thread_flag()
  {
    m_kill_dump_threads_flag= true;
  }

  int get_dump_thread_count() const
  {
    return m_dump_thread_count;
  }

  virtual void operator()(THD *killing_thd)
  {
    DBUG_PRINT("quit",("Informing thread %u that it's time to die",
                       killing_thd->thread_id()));
    if (!m_kill_dump_threads_flag)
    {
      // We skip slave threads & scheduler on this first loop through.
      if (killing_thd->slave_thread)
        return;

      if (killing_thd->get_command() == COM_BINLOG_DUMP ||
          killing_thd->get_command() == COM_BINLOG_DUMP_GTID)
      {
        ++m_dump_thread_count;
        return;
      }
      DBUG_EXECUTE_IF("Check_dump_thread_is_alive",
                      {
                        DBUG_ASSERT(killing_thd->get_command() != COM_BINLOG_DUMP &&
                                    killing_thd->get_command() != COM_BINLOG_DUMP_GTID);
                      };);
    }
    mysql_mutex_lock(&killing_thd->LOCK_thd_data);
    killing_thd->killed= THD::KILL_CONNECTION;
    MYSQL_CALLBACK(Connection_handler_manager::event_functions,
                   post_kill_notification, (killing_thd));
    if (killing_thd->mysys_var)
    {
      mysql_mutex_lock(&killing_thd->LOCK_current_cond);
      killing_thd->mysys_var->abort= 1;
      if (killing_thd->current_cond)
      {
        mysql_mutex_lock(killing_thd->current_mutex);
        mysql_cond_broadcast(killing_thd->current_cond);
        mysql_mutex_unlock(killing_thd->current_mutex);
      }
      mysql_mutex_unlock(&killing_thd->LOCK_current_cond);
    }
    mysql_mutex_unlock(&killing_thd->LOCK_thd_data);
  }
};

/**
  This class implements callback function used by close_connections()
  to close vio connection for all thds in thd list
*/
class Call_close_conn : public Do_THD_Impl
{
public:
  Call_close_conn()
  {}

  virtual void operator()(THD *closing_thd)
  {
    if (closing_thd->vio_ok())
    {
      LEX_CSTRING main_sctx_user= closing_thd->m_main_security_ctx.user();
      sql_print_warning(ER_DEFAULT(ER_FORCING_CLOSE),my_progname,
                        closing_thd->thread_id(),
                        (main_sctx_user.length ? main_sctx_user.str : ""));
      close_connection(closing_thd);
    }
  }
};

static void close_connections(void)
{
  DBUG_ENTER("close_connections");
  (void) RUN_HOOK(server_state, before_server_shutdown, (NULL));

  Per_thread_connection_handler::kill_blocked_pthreads();

  uint dump_thread_count= 0;
  uint dump_thread_kill_retries= 8;

  // Clean up connection acceptors
  if (mysqld_socket_acceptor != NULL)
  {
    delete mysqld_socket_acceptor;
    mysqld_socket_acceptor= NULL;
  }
#ifdef _WIN32
  if (named_pipe_acceptor != NULL)
  {
    delete named_pipe_acceptor;
    named_pipe_acceptor= NULL;
  }
  if (shared_mem_acceptor != NULL)
  {
    delete shared_mem_acceptor;
    shared_mem_acceptor= NULL;
  }
#endif

  /*
    First signal all threads that it's time to die
    This will give the threads some time to gracefully abort their
    statements and inform their clients that the server is about to die.
  */

  Global_THD_manager *thd_manager= Global_THD_manager::get_instance();
  sql_print_information("Giving %d client threads a chance to die gracefully",
                        static_cast<int>(thd_manager->get_thd_count()));

  Set_kill_conn set_kill_conn;
  thd_manager->do_for_all_thd(&set_kill_conn);
  sql_print_information("Shutting down slave threads");
  end_slave();

  if (set_kill_conn.get_dump_thread_count())
  {
    /*
      Replication dump thread should be terminated after the clients are
      terminated. Wait for few more seconds for other sessions to end.
     */
    while (thd_manager->get_thd_count() > dump_thread_count &&
           dump_thread_kill_retries)
    {
      sleep(1);
      dump_thread_kill_retries--;
    }
    set_kill_conn.set_dump_thread_flag();
    thd_manager->do_for_all_thd(&set_kill_conn);
  }
  if (thd_manager->get_thd_count() > 0)
    sleep(2);         // Give threads time to die

  /*
    Force remaining threads to die by closing the connection to the client
    This will ensure that threads that are waiting for a command from the
    client on a blocking read call are aborted.
  */

  sql_print_information("Forcefully disconnecting %d remaining clients",
                        static_cast<int>(thd_manager->get_thd_count()));

  Call_close_conn call_close_conn;
  thd_manager->do_for_all_thd(&call_close_conn);

  /*
    All threads have now been aborted. Stop event scheduler thread
    after aborting all client connections, otherwise user may
    start/stop event scheduler after Events::deinit() deallocates
    scheduler object(static member in Events class)
  */
  Events::deinit();
  DBUG_PRINT("quit",("Waiting for threads to die (count=%u)",
                     thd_manager->get_thd_count()));
  thd_manager->wait_till_no_thd();

  delete_slave_info_objects();
  DBUG_PRINT("quit",("close_connections thread"));

  (void) RUN_HOOK(server_state, after_server_shutdown, (NULL));

  DBUG_VOID_RETURN;
}


void kill_mysql(void)
{
  DBUG_ENTER("kill_mysql");

#if defined(_WIN32)
  {
    if (!SetEvent(hEventShutdown))
    {
      DBUG_PRINT("error",("Got error: %ld from SetEvent",GetLastError()));
    }
    /*
      or:
      HANDLE hEvent=OpenEvent(0, FALSE, "MySqlShutdown");
      SetEvent(hEventShutdown);
      CloseHandle(hEvent);
    */
  }
#else
  if (pthread_kill(signal_thread_id.thread, SIGTERM))
  {
    DBUG_PRINT("error",("Got error %d from pthread_kill",errno)); /* purecov: inspected */
  }
#endif
  DBUG_PRINT("quit",("After pthread_kill"));
  DBUG_VOID_RETURN;
}


static void init_error_log_mutex()
{
  mysql_mutex_init(key_LOCK_error_log, &LOCK_error_log, MY_MUTEX_INIT_FAST);
}


static void clean_up_error_log_mutex()
{
  mysql_mutex_destroy(&LOCK_error_log);
}

extern "C" void unireg_abort(int exit_code)
{
  DBUG_ENTER("unireg_abort");

  if (opt_help)
    usage();
  if (exit_code)
    sql_print_error("Aborting\n");

#ifndef _WIN32
  if (signal_thread_id.thread != 0)
  {
    start_processing_signals();

    pthread_kill(signal_thread_id.thread, SIGTERM);
    my_thread_join(&signal_thread_id, NULL);
  }
  signal_thread_id.thread= 0;

  if (opt_daemonize)
  {
    mysqld::runtime::signal_parent(pipe_write_fd,0);
  }
#endif

  clean_up(!opt_help && (exit_code || !opt_bootstrap)); /* purecov: inspected */
  DBUG_PRINT("quit",("done with cleanup in unireg_abort"));
  mysqld_exit(exit_code);
}

static void mysqld_exit(int exit_code)
{
  DBUG_ASSERT(exit_code >= MYSQLD_SUCCESS_EXIT
              && exit_code <= MYSQLD_FAILURE_EXIT);
  log_syslog_exit();
  mysql_audit_finalize();
  delete_optimizer_cost_module();
  clean_up_mutexes();
  my_end(opt_endinfo ? MY_CHECK_ERROR | MY_GIVE_INFO : 0);
  local_message_hook= my_message_local_stderr;
  clean_up_error_log_mutex();
#ifdef WITH_PERFSCHEMA_STORAGE_ENGINE
  shutdown_performance_schema();
#endif
#if defined(_WIN32)
  if (Service.IsNT() && start_mode)
  {
    Service.Stop();
  }
  else
  {
    Service.SetShutdownEvent(0);
    if (hEventShutdown)
      CloseHandle(hEventShutdown);
  }
#endif
  exit(exit_code); /* purecov: inspected */
}

#endif /* !EMBEDDED_LIBRARY */

/**
   GTID cleanup destroys objects and reset their pointer.
   Function is reentrant.
*/
void gtid_server_cleanup()
{
  if (gtid_state != NULL)
  {
    delete gtid_state;
    gtid_state= NULL;
  }
  if (global_sid_map != NULL)
  {
    delete global_sid_map;
    global_sid_map= NULL;
  }
  if (global_sid_lock != NULL)
  {
    delete global_sid_lock;
    global_sid_lock= NULL;
  }
  if (gtid_table_persistor != NULL)
  {
    delete gtid_table_persistor;
    gtid_table_persistor= NULL;
  }
  if (gtid_mode_lock)
  {
    delete gtid_mode_lock;
    gtid_mode_lock= NULL;
  }
}

/**
   GTID initialization.

   @return true if allocation does not succeed
           false if OK
*/
bool gtid_server_init()
{
  bool res=
    (!(global_sid_lock= new Checkable_rwlock(
#ifdef HAVE_PSI_INTERFACE
                                             key_rwlock_global_sid_lock
#endif
                                            )) ||
     !(gtid_mode_lock= new Checkable_rwlock(
#ifdef HAVE_PSI_INTERFACE
                                            key_rwlock_gtid_mode_lock
#endif
                                           )) ||
     !(global_sid_map= new Sid_map(global_sid_lock)) ||
     !(gtid_state= new Gtid_state(global_sid_lock, global_sid_map))||
     !(gtid_table_persistor= new Gtid_table_persistor()));
  if (res)
  {
    gtid_server_cleanup();
  }
  return res;
}


void clean_up(bool print_message)
{
  DBUG_PRINT("exit",("clean_up"));
  if (cleanup_done++)
    return; /* purecov: inspected */

  stop_handle_manager();
  release_ddl_log();

  memcached_shutdown();

  /*
    make sure that handlers finish up
    what they have that is dependent on the binlog
  */
  if ((opt_help == 0) || (opt_verbose > 0))
    sql_print_information("Binlog end");
  ha_binlog_end(current_thd);

  injector::free_instance();
  mysql_bin_log.cleanup();
  gtid_server_cleanup();

#ifdef HAVE_REPLICATION
  if (use_slave_mask)
    bitmap_free(&slave_error_mask);
#endif
  my_tz_free();
  my_dboptions_cache_free();
  ignore_db_dirs_free();
#ifndef NO_EMBEDDED_ACCESS_CHECKS
  servers_free(1);
  acl_free(1);
  grant_free();
#endif
  query_cache.destroy();
  hostname_cache_free();
  item_func_sleep_free();
  lex_free();       /* Free some memory */
  item_create_cleanup();
  if (!opt_noacl)
  {
#ifdef HAVE_DLOPEN
    udf_free();
#endif
  }
  table_def_start_shutdown();
  plugin_shutdown();
  delete_optimizer_cost_module();
  ha_end();
  if (tc_log)
    tc_log->close();
  delegates_destroy();
  transaction_cache_free();
  table_def_free();
  mdl_destroy();
  key_caches.delete_elements((void (*)(const char*, uchar*)) free_key_cache);
  multi_keycache_free();
  free_status_vars();
  query_logger.cleanup();
  my_free_open_file_info();
  if (defaults_argv)
    free_defaults(defaults_argv);
  free_tmpdir(&mysql_tmpdir_list);
  my_free(opt_bin_logname);
  bitmap_free(&temp_pool);
  free_max_user_conn();
#ifdef HAVE_REPLICATION
  end_slave_list();
#endif
  delete binlog_filter;
  delete rpl_filter;
  end_ssl();
  vio_end();
  my_regex_end();
#if defined(ENABLED_DEBUG_SYNC)
  /* End the debug sync facility. See debug_sync.cc. */
  debug_sync_end();
#endif /* defined(ENABLED_DEBUG_SYNC) */

#ifndef EMBEDDED_LIBRARY
  delete_pid_file(MYF(0));
#endif

  if (print_message && my_default_lc_messages && server_start_time)
    sql_print_information(ER_DEFAULT(ER_SHUTDOWN_COMPLETE),my_progname);
  cleanup_errmsgs();

#ifndef EMBEDDED_LIBRARY
  Connection_handler_manager::destroy_instance();
#endif

  mysql_client_plugin_deinit();
  finish_client_errs();
  deinit_errmessage(); // finish server errs
  DBUG_PRINT("quit", ("Error messages freed"));

  free_charsets();
  sys_var_end();
  Global_THD_manager::destroy_instance();

  my_free(const_cast<char*>(log_bin_basename));
  my_free(const_cast<char*>(log_bin_index));
#ifndef EMBEDDED_LIBRARY
  my_free(const_cast<char*>(relay_log_basename));
  my_free(const_cast<char*>(relay_log_index));
#endif
  free_list(opt_plugin_load_list_ptr);

  if (THR_THD_initialized)
  {
    THR_THD_initialized= false;
    (void) my_delete_thread_local_key(THR_THD);
  }

  if (THR_MALLOC_initialized)
  {
    THR_MALLOC_initialized= false;
    (void) my_delete_thread_local_key(THR_MALLOC);
  }

  if (have_statement_timeout == SHOW_OPTION_YES)
    my_timer_deinitialize();

  have_statement_timeout= SHOW_OPTION_DISABLED;

  /*
    The following lines may never be executed as the main thread may have
    killed us
  */
  DBUG_PRINT("quit", ("done with cleanup"));
} /* clean_up */


#ifndef EMBEDDED_LIBRARY

static void clean_up_mutexes()
{
  mysql_mutex_destroy(&LOCK_log_throttle_qni);
  mysql_mutex_destroy(&LOCK_status);
  mysql_mutex_destroy(&LOCK_manager);
  mysql_mutex_destroy(&LOCK_crypt);
  mysql_mutex_destroy(&LOCK_user_conn);
#ifdef HAVE_OPENSSL
  mysql_mutex_destroy(&LOCK_des_key_file);
#ifndef HAVE_YASSL
  for (int i= 0; i < CRYPTO_num_locks(); ++i)
    mysql_rwlock_destroy(&openssl_stdlocks[i].lock);
  OPENSSL_free(openssl_stdlocks);
#endif
#endif
  mysql_mutex_destroy(&LOCK_msr_map);
  mysql_rwlock_destroy(&LOCK_sys_init_connect);
  mysql_rwlock_destroy(&LOCK_sys_init_slave);
  mysql_mutex_destroy(&LOCK_global_system_variables);
  mysql_rwlock_destroy(&LOCK_system_variables_hash);
  mysql_mutex_destroy(&LOCK_uuid_generator);
  mysql_mutex_destroy(&LOCK_sql_rand);
  mysql_mutex_destroy(&LOCK_prepared_stmt_count);
  mysql_mutex_destroy(&LOCK_sql_slave_skip_counter);
  mysql_mutex_destroy(&LOCK_slave_net_timeout);
  mysql_mutex_destroy(&LOCK_error_messages);
  mysql_mutex_destroy(&LOCK_offline_mode);
  mysql_mutex_destroy(&LOCK_default_password_lifetime);
  mysql_cond_destroy(&COND_manager);
#ifdef _WIN32
  mysql_cond_destroy(&COND_handler_count);
  mysql_mutex_destroy(&LOCK_handler_count);
#endif
#ifndef _WIN32
  mysql_cond_destroy(&COND_socket_listener_active);
  mysql_mutex_destroy(&LOCK_socket_listener_active);
  mysql_cond_destroy(&COND_start_signal_handler);
  mysql_mutex_destroy(&LOCK_start_signal_handler);
#endif
}


/****************************************************************************
** Init IP and UNIX socket
****************************************************************************/

static void set_ports()
{
  char  *env;
  if (!mysqld_port && !opt_disable_networking)
  {         // Get port if not from commandline
    mysqld_port= MYSQL_PORT;

    /*
      if builder specifically requested a default port, use that
      (even if it coincides with our factory default).
      only if they didn't do we check /etc/services (and, failing
      on that, fall back to the factory default of 3306).
      either default can be overridden by the environment variable
      MYSQL_TCP_PORT, which in turn can be overridden with command
      line options.
    */

#if MYSQL_PORT_DEFAULT == 0
    struct  servent *serv_ptr;
    if ((serv_ptr= getservbyname("mysql", "tcp")))
      mysqld_port= ntohs((u_short) serv_ptr->s_port); /* purecov: inspected */
#endif
    if ((env = getenv("MYSQL_TCP_PORT")))
      mysqld_port= (uint) atoi(env);    /* purecov: inspected */
  }
  if (!mysqld_unix_port)
  {
#ifdef _WIN32
    mysqld_unix_port= (char*) MYSQL_NAMEDPIPE;
#else
    mysqld_unix_port= (char*) MYSQL_UNIX_ADDR;
#endif
    if ((env = getenv("MYSQL_UNIX_PORT")))
      mysqld_unix_port= env;      /* purecov: inspected */
  }
}


#if !defined(_WIN32)
/* Change to run as another user if started with --user */

static struct passwd *check_user(const char *user)
{
  struct passwd *tmp_user_info;
  uid_t user_id= geteuid();

  // Don't bother if we aren't superuser
  if (user_id)
  {
    if (user)
    {
      /* Don't give a warning, if real user is same as given with --user */
      tmp_user_info= getpwnam(user);
      if ((!tmp_user_info || user_id != tmp_user_info->pw_uid))
        sql_print_warning(
                    "One can only use the --user switch if running as root\n");
    }
    return NULL;
  }
  if (!user)
  {
    if (!opt_bootstrap && !opt_help)
    {
      sql_print_error("Fatal error: Please read \"Security\" section of the manual to find out how to run mysqld as root!\n");
      unireg_abort(MYSQLD_ABORT_EXIT);
    }
    return NULL;
  }
  /* purecov: begin tested */
  if (!strcmp(user,"root"))
    return NULL;                        // Avoid problem with dynamic libraries

  if (!(tmp_user_info= getpwnam(user)))
  {
    // Allow a numeric uid to be used
    const char *pos;
    for (pos= user; my_isdigit(mysqld_charset,*pos); pos++) ;
    if (*pos)                                   // Not numeric id
      goto err;
    if (!(tmp_user_info= getpwuid(atoi(user))))
      goto err;
  }
  return tmp_user_info;
  /* purecov: end */

err:
  sql_print_error("Fatal error: Can't change to run as user '%s' ;  Please check that the user exists!\n",user);
  unireg_abort(MYSQLD_ABORT_EXIT);

#ifdef PR_SET_DUMPABLE
  if (test_flags & TEST_CORE_ON_SIGNAL)
  {
    /* inform kernel that process is dumpable */
    (void) prctl(PR_SET_DUMPABLE, 1);
  }
#endif

  return NULL;
}

static void set_user(const char *user, struct passwd *user_info_arg)
{
  /* purecov: begin tested */
  DBUG_ASSERT(user_info_arg != 0);
#ifdef HAVE_INITGROUPS
  /*
    We can get a SIGSEGV when calling initgroups() on some systems when NSS
    is configured to use LDAP and the server is statically linked.  We set
    calling_initgroups as a flag to the SIGSEGV handler that is then used to
    output a specific message to help the user resolve this problem.
  */
  calling_initgroups= 1;
  initgroups((char*) user, user_info_arg->pw_gid);
  calling_initgroups= 0;
#endif
  if (setgid(user_info_arg->pw_gid) == -1)
  {
    sql_print_error("setgid: %s", strerror(errno));
    unireg_abort(MYSQLD_ABORT_EXIT);
  }
  if (setuid(user_info_arg->pw_uid) == -1)
  {
    sql_print_error("setuid: %s", strerror(errno));
    unireg_abort(MYSQLD_ABORT_EXIT);
  }
  /* purecov: end */
}


static void set_effective_user(struct passwd *user_info_arg)
{
  DBUG_ASSERT(user_info_arg != 0);
  if (setregid((gid_t)-1, user_info_arg->pw_gid) == -1)
  {
    sql_print_error("setregid: %s", strerror(errno));
    unireg_abort(MYSQLD_ABORT_EXIT);
  }
  if (setreuid((uid_t)-1, user_info_arg->pw_uid) == -1)
  {
    sql_print_error("setreuid: %s", strerror(errno));
    unireg_abort(MYSQLD_ABORT_EXIT);
  }
}


/** Change root user if started with @c --chroot . */
static void set_root(const char *path)
{
  if (chroot(path) == -1)
  {
    sql_print_error("chroot: %s", strerror(errno));
    unireg_abort(MYSQLD_ABORT_EXIT);
  }
  my_setwd("/", MYF(0));
}
#endif // !_WIN32


static bool network_init(void)
{
  if (opt_bootstrap)
    return false;

  set_ports();

#ifdef HAVE_SYS_UN_H
  std::string const unix_sock_name(mysqld_unix_port ? mysqld_unix_port : "");
#else
  std::string const unix_sock_name("");
#endif

  if (!opt_disable_networking || unix_sock_name != "")
  {
    std::string const bind_addr_str(my_bind_addr_str ? my_bind_addr_str : "");

    Mysqld_socket_listener *mysqld_socket_listener=
      new (std::nothrow) Mysqld_socket_listener(bind_addr_str,
                                                mysqld_port, back_log,
                                                mysqld_port_timeout,
                                                unix_sock_name);
    if (mysqld_socket_listener == NULL)
      return true;

    mysqld_socket_acceptor=
      new (std::nothrow) Connection_acceptor<Mysqld_socket_listener>(mysqld_socket_listener);
    if (mysqld_socket_acceptor == NULL)
    {
      delete mysqld_socket_listener;
      return true;
    }

    if (mysqld_socket_acceptor->init_connection_acceptor())
    {
      delete mysqld_socket_acceptor;
      return true;
    }

    if (report_port == 0)
      report_port= mysqld_port;

    if (!opt_disable_networking)
      DBUG_ASSERT(report_port != 0);
  }
#ifdef _WIN32
  // Create named pipe
  if (opt_enable_named_pipe)
  {
    std::string pipe_name= mysqld_unix_port ? mysqld_unix_port : "";

    Named_pipe_listener *named_pipe_listener=
      new (std::nothrow) Named_pipe_listener(&pipe_name);
    if (named_pipe_listener == NULL)
      return true;

    named_pipe_acceptor=
      new (std::nothrow) Connection_acceptor<Named_pipe_listener>(named_pipe_listener);
    if (named_pipe_acceptor == NULL)
    {
      delete named_pipe_listener;
      return true;
    }

    if (named_pipe_acceptor->init_connection_acceptor())
    {
      delete named_pipe_acceptor;
      return true;
    }
  }

  // Setup shared_memory acceptor
  if (opt_enable_shared_memory)
  {
    std::string shared_mem_base_name= shared_memory_base_name ? shared_memory_base_name : "";

    Shared_mem_listener *shared_mem_listener=
      new (std::nothrow) Shared_mem_listener(&shared_mem_base_name);
    if (shared_mem_listener == NULL)
      return true;

    shared_mem_acceptor=
      new (std::nothrow) Connection_acceptor<Shared_mem_listener>(shared_mem_listener);
    if (shared_mem_acceptor == NULL)
    {
      delete shared_mem_acceptor;
      return true;
    }

    if (shared_mem_acceptor->init_connection_acceptor())
    {
      delete shared_mem_acceptor;
      return true;
    }
  }
#endif // _WIN32
  return false;
}

#ifdef _WIN32
static uint handler_count= 0;


static inline void decrement_handler_count()
{
  mysql_mutex_lock(&LOCK_handler_count);
  handler_count--;
  mysql_cond_signal(&COND_handler_count);
  mysql_mutex_unlock(&LOCK_handler_count);
}


extern "C" void *socket_conn_event_handler(void *arg)
{
  my_thread_init();

  Connection_acceptor<Mysqld_socket_listener> *conn_acceptor=
    static_cast<Connection_acceptor<Mysqld_socket_listener>*>(arg);
  conn_acceptor->connection_event_loop();

  decrement_handler_count();
  my_thread_end();
  return 0;
}


extern "C" void *named_pipe_conn_event_handler(void *arg)
{
  my_thread_init();

  Connection_acceptor<Named_pipe_listener> *conn_acceptor=
    static_cast<Connection_acceptor<Named_pipe_listener>*>(arg);
  conn_acceptor->connection_event_loop();

  decrement_handler_count();
  my_thread_end();
  return 0;
}


extern "C" void *shared_mem_conn_event_handler(void *arg)
{
  my_thread_init();

  Connection_acceptor<Shared_mem_listener> *conn_acceptor=
    static_cast<Connection_acceptor<Shared_mem_listener>*>(arg);
  conn_acceptor->connection_event_loop();

  decrement_handler_count();
  my_thread_end();
  return 0;
}


void setup_conn_event_handler_threads()
{
  my_thread_handle hThread;

  DBUG_ENTER("handle_connections_methods");

  if ((!have_tcpip || opt_disable_networking) &&
      !opt_enable_shared_memory && !opt_enable_named_pipe)
  {
    sql_print_error("TCP/IP, --shared-memory, or --named-pipe should be configured on NT OS");
    unireg_abort(MYSQLD_ABORT_EXIT);        // Will not return
  }

  mysql_mutex_lock(&LOCK_handler_count);
  handler_count=0;

  if (opt_enable_named_pipe)
  {
    int error= mysql_thread_create(key_thread_handle_con_namedpipes,
                                   &hThread, &connection_attrib,
                                   named_pipe_conn_event_handler,
                                   named_pipe_acceptor);
    if (!error)
      handler_count++;
    else
      sql_print_warning("Can't create thread to handle named pipes"
                        " (errno= %d)", error);
  }

  if (have_tcpip && !opt_disable_networking)
  {
    int error= mysql_thread_create(key_thread_handle_con_sockets,
                                   &hThread, &connection_attrib,
                                   socket_conn_event_handler,
                                   mysqld_socket_acceptor);
    if (!error)
      handler_count++;
    else
      sql_print_warning("Can't create thread to handle TCP/IP (errno= %d)",
                        error);
  }

  if (opt_enable_shared_memory)
  {
    int error= mysql_thread_create(key_thread_handle_con_sharedmem,
                                   &hThread, &connection_attrib,
                                   shared_mem_conn_event_handler,
                                   shared_mem_acceptor);
    if (!error)
      handler_count++;
    else
      sql_print_warning("Can't create thread to handle shared memory"
                        " (errno= %d)", error);
  }

  // Block until all connection listener threads have exited.
  while (handler_count > 0)
    mysql_cond_wait(&COND_handler_count, &LOCK_handler_count);
  mysql_mutex_unlock(&LOCK_handler_count);
  DBUG_VOID_RETURN;
}


/*
  On Windows, we use native SetConsoleCtrlHandler for handle events like Ctrl-C
  with graceful shutdown.
  Also, we do not use signal(), but SetUnhandledExceptionFilter instead - as it
  provides possibility to pass the exception to just-in-time debugger, collect
  dumps and potentially also the exception and thread context used to output
  callstack.
*/

static BOOL WINAPI console_event_handler( DWORD type )
{
  DBUG_ENTER("console_event_handler");
  if(type == CTRL_C_EVENT)
  {
     /*
       Do not shutdown before startup is finished and shutdown
       thread is initialized. Otherwise there is a race condition
       between main thread doing initialization and CTRL-C thread doing
       cleanup, which can result into crash.
     */
     if(hEventShutdown)
       kill_mysql();
     else
       sql_print_warning("CTRL-C ignored during startup");
     DBUG_RETURN(TRUE);
  }
  DBUG_RETURN(FALSE);
}


#ifdef DEBUG_UNHANDLED_EXCEPTION_FILTER
#define DEBUGGER_ATTACH_TIMEOUT 120
/*
  Wait for debugger to attach and break into debugger. If debugger is not attached,
  resume after timeout.
*/
static void wait_for_debugger(int timeout_sec)
{
   if(!IsDebuggerPresent())
   {
     int i;
     printf("Waiting for debugger to attach, pid=%u\n",GetCurrentProcessId());
     fflush(stdout);
     for(i= 0; i < timeout_sec; i++)
     {
       Sleep(1000);
       if(IsDebuggerPresent())
       {
         /* Break into debugger */
         __debugbreak();
         return;
       }
     }
     printf("pid=%u, debugger not attached after %d seconds, resuming\n",GetCurrentProcessId(),
       timeout_sec);
     fflush(stdout);
   }
}
#endif /* DEBUG_UNHANDLED_EXCEPTION_FILTER */

LONG WINAPI my_unhandler_exception_filter(EXCEPTION_POINTERS *ex_pointers)
{
   static BOOL first_time= TRUE;
   if(!first_time)
   {
     /*
       This routine can be called twice, typically
       when detaching in JIT debugger.
       Return EXCEPTION_EXECUTE_HANDLER to terminate process.
     */
     return EXCEPTION_EXECUTE_HANDLER;
   }
   first_time= FALSE;
#ifdef DEBUG_UNHANDLED_EXCEPTION_FILTER
   /*
    Unfortunately there is no clean way to debug unhandled exception filters,
    as debugger does not stop there(also documented in MSDN)
    To overcome, one could put a MessageBox, but this will not work in service.
    Better solution is to print error message and sleep some minutes
    until debugger is attached
  */
  wait_for_debugger(DEBUGGER_ATTACH_TIMEOUT);
#endif /* DEBUG_UNHANDLED_EXCEPTION_FILTER */
  __try
  {
    my_set_exception_pointers(ex_pointers);
    handle_fatal_signal(ex_pointers->ExceptionRecord->ExceptionCode);
  }
  __except(EXCEPTION_EXECUTE_HANDLER)
  {
    DWORD written;
    const char msg[] = "Got exception in exception handler!\n";
    WriteFile(GetStdHandle(STD_OUTPUT_HANDLE),msg, sizeof(msg)-1,
      &written,NULL);
  }
  /*
    Return EXCEPTION_CONTINUE_SEARCH to give JIT debugger
    (drwtsn32 or vsjitdebugger) possibility to attach,
    if JIT debugger is configured.
    Windows Error reporting might generate a dump here.
  */
  return EXCEPTION_CONTINUE_SEARCH;
}


void my_init_signals()
{
  if(opt_console)
    SetConsoleCtrlHandler(console_event_handler,TRUE);

    /* Avoid MessageBox()es*/
  _CrtSetReportMode(_CRT_WARN, _CRTDBG_MODE_FILE);
  _CrtSetReportFile(_CRT_WARN, _CRTDBG_FILE_STDERR);
  _CrtSetReportMode(_CRT_ERROR, _CRTDBG_MODE_FILE);
  _CrtSetReportFile(_CRT_ERROR, _CRTDBG_FILE_STDERR);
  _CrtSetReportMode(_CRT_ASSERT, _CRTDBG_MODE_FILE);
  _CrtSetReportFile(_CRT_ASSERT, _CRTDBG_FILE_STDERR);

   /*
     Do not use SEM_NOGPFAULTERRORBOX in the following SetErrorMode (),
     because it would prevent JIT debugger and Windows error reporting
     from working. We need WER or JIT-debugging, since our own unhandled
     exception filter is not guaranteed to work in all situation
     (like heap corruption or stack overflow)
   */
  SetErrorMode(SetErrorMode(0) | SEM_FAILCRITICALERRORS
                               | SEM_NOOPENFILEERRORBOX);
  SetUnhandledExceptionFilter(my_unhandler_exception_filter);
}

#else // !_WIN32

extern "C" {
static void empty_signal_handler(int sig __attribute__((unused)))
{ }
}


void my_init_signals()
{
  DBUG_ENTER("my_init_signals");
  struct sigaction sa;
  (void) sigemptyset(&sa.sa_mask);

  if (!(test_flags & TEST_NO_STACKTRACE) || (test_flags & TEST_CORE_ON_SIGNAL))
  {
#ifdef HAVE_STACKTRACE
    my_init_stacktrace();
#endif

    if (test_flags & TEST_CORE_ON_SIGNAL)
    {
      // Change limits so that we will get a core file.
      struct rlimit rl;
      rl.rlim_cur= rl.rlim_max= RLIM_INFINITY;
      if (setrlimit(RLIMIT_CORE, &rl))
        sql_print_warning("setrlimit could not change the size of core files to"
                          " 'infinity';  We may not be able to generate a"
                          " core file on signals");
    }

    /*
      SA_RESETHAND resets handler action to default when entering handler.
      SA_NODEFER allows receiving the same signal during handler.
      E.g. SIGABRT during our signal handler will dump core (default action).
    */
    sa.sa_flags= SA_RESETHAND | SA_NODEFER;
    sa.sa_handler= handle_fatal_signal;
    // Treat all these as fatal and handle them.
    (void) sigaction(SIGSEGV, &sa, NULL);
    (void) sigaction(SIGABRT, &sa, NULL);
    (void) sigaction(SIGBUS, &sa, NULL);
    (void) sigaction(SIGILL, &sa, NULL);
    (void) sigaction(SIGFPE, &sa, NULL);
  }

  // Ignore SIGPIPE and SIGALRM
  sa.sa_flags= 0;
  sa.sa_handler= SIG_IGN;
  (void) sigaction(SIGPIPE, &sa, NULL);
  (void) sigaction(SIGALRM, &sa, NULL);

  // SIGUSR1 is used to interrupt the socket listener.
  sa.sa_handler= empty_signal_handler;
  (void) sigaction(SIGUSR1, &sa, NULL);

  // Fix signals if ignored by parents (can happen on Mac OS X).
  sa.sa_handler= SIG_DFL;
  (void) sigaction(SIGTERM, &sa, NULL);
  (void) sigaction(SIGHUP, &sa, NULL);

  sigset_t set;
  (void) sigemptyset(&set);
  /*
    Block SIGQUIT, SIGHUP and SIGTERM.
    The signal handler thread does sigwait() on these.
  */
  (void) sigaddset(&set, SIGQUIT);
  (void) sigaddset(&set, SIGHUP);
  (void) sigaddset(&set, SIGTERM);
  (void) sigaddset(&set, SIGTSTP);
  /*
    Block SIGINT unless debugging to prevent Ctrl+C from causing
    unclean shutdown of the server.
  */
  if (!(test_flags & TEST_SIGINT))
    (void) sigaddset(&set, SIGINT);
  pthread_sigmask(SIG_SETMASK, &set, NULL);
  DBUG_VOID_RETURN;
}


static void start_signal_handler()
{
  int error;
  my_thread_attr_t thr_attr;
  DBUG_ENTER("start_signal_handler");

  (void) my_thread_attr_init(&thr_attr);
  (void) pthread_attr_setscope(&thr_attr, PTHREAD_SCOPE_SYSTEM);
  (void) pthread_attr_setdetachstate(&thr_attr, PTHREAD_CREATE_JOINABLE);

  size_t guardize= 0;
  (void) pthread_attr_getguardsize(&thr_attr, &guardize);
#if defined(__ia64__) || defined(__ia64)
  /*
    Peculiar things with ia64 platforms - it seems we only have half the
    stack size in reality, so we have to double it here
  */
  guardize= my_thread_stack_size;
#endif
  (void) my_thread_attr_setstacksize(&thr_attr, my_thread_stack_size + guardize);

  /*
    Set main_thread_id so that SIGTERM/SIGQUIT/SIGKILL can interrupt
    the socket listener successfully.
  */
  main_thread_id= my_thread_self();

  mysql_mutex_lock(&LOCK_start_signal_handler);
  if ((error=
       mysql_thread_create(key_thread_signal_hand,
                           &signal_thread_id, &thr_attr, signal_hand, 0)))
  {
    sql_print_error("Can't create interrupt-thread (error %d, errno: %d)",
                    error, errno);
    exit(MYSQLD_ABORT_EXIT);
  }
  mysql_cond_wait(&COND_start_signal_handler, &LOCK_start_signal_handler);
  mysql_mutex_unlock(&LOCK_start_signal_handler);

  (void) my_thread_attr_destroy(&thr_attr);
  DBUG_VOID_RETURN;
}


/** This thread handles SIGTERM, SIGQUIT and SIGHUP signals. */
/* ARGSUSED */
extern "C" void *signal_hand(void *arg __attribute__((unused)))
{
  my_thread_init();

  sigset_t set;
  (void) sigemptyset(&set);
  (void) sigaddset(&set, SIGTERM);
  (void) sigaddset(&set, SIGQUIT);
  (void) sigaddset(&set, SIGHUP);

  /*
    Signal to start_signal_handler that we are ready.
    This works by waiting for start_signal_handler to free mutex,
    after which we signal it that we are ready.
  */
  mysql_mutex_lock(&LOCK_start_signal_handler);
  mysql_cond_broadcast(&COND_start_signal_handler);
  mysql_mutex_unlock(&LOCK_start_signal_handler);

  /*
    Waiting until mysqld_server_started == true to ensure that all server
    components have been successfully initialized. This step is mandatory
    since signal processing can be done safely only when all server components
    have been initialized.
  */
  mysql_mutex_lock(&LOCK_server_started);
  while (!mysqld_server_started)
    mysql_cond_wait(&COND_server_started, &LOCK_server_started);
  mysql_mutex_unlock(&LOCK_server_started);

  for (;;)
  {
    int sig;
    while (sigwait(&set, &sig) == EINTR)
    {}
    if (cleanup_done)
    {
      my_thread_end();
      my_thread_exit(0);      // Safety
      return NULL;            // Avoid compiler warnings
    }
    switch (sig) {
    case SIGTERM:
    case SIGQUIT:
      // Switch to the file log message processing.
      query_logger.set_handlers((log_output_options != LOG_NONE) ?
                                LOG_FILE : LOG_NONE);
      DBUG_PRINT("info", ("Got signal: %d  abort_loop: %d", sig, abort_loop));
      if (!abort_loop)
      {
        abort_loop= true;       // Mark abort for threads.
#ifdef HAVE_PSI_THREAD_INTERFACE
        // Delete the instrumentation for the signal thread.
        PSI_THREAD_CALL(delete_current_thread)();
#endif
        /*
          Kill the socket listener.
          The main thread will then set socket_listener_active= false,
          and wait for us to finish all the cleanup below.
        */
        mysql_mutex_lock(&LOCK_socket_listener_active);
        while (socket_listener_active)
        {
          DBUG_PRINT("info",("Killing socket listener"));
          if (pthread_kill(main_thread_id, SIGUSR1))
          {
            DBUG_ASSERT(false);
            break;
          }
          mysql_cond_wait(&COND_socket_listener_active,
                          &LOCK_socket_listener_active);
        }
        mysql_mutex_unlock(&LOCK_socket_listener_active);

        close_connections();
      }
      my_thread_end();
      my_thread_exit(0);
      return NULL;  // Avoid compiler warnings
      break;
    case SIGHUP:
      if (!abort_loop)
      {
        int not_used;
        mysql_print_status();   // Print some debug info
        reload_acl_and_cache(NULL,
                             (REFRESH_LOG | REFRESH_TABLES | REFRESH_FAST |
                              REFRESH_GRANT | REFRESH_THREADS | REFRESH_HOSTS),
                             NULL, &not_used); // Flush logs
        // Reenable query logs after the options were reloaded.
        query_logger.set_handlers(log_output_options);
      }
      break;
    default:
      break;          /* purecov: tested */
    }
  }
  return NULL;        /* purecov: deadcode */
}

#endif // !_WIN32
#endif // !EMBEDDED_LIBRARY

/**
  Starts processing signals initialized in the signal_hand function.

  @see signal_hand
*/
static void start_processing_signals()
{
  mysql_mutex_lock(&LOCK_server_started);
  mysqld_server_started= true;
  mysql_cond_broadcast(&COND_server_started);
  mysql_mutex_unlock(&LOCK_server_started);
}

#if HAVE_BACKTRACE && HAVE_ABI_CXA_DEMANGLE
#include <cxxabi.h>
extern "C" char *my_demangle(const char *mangled_name, int *status)
{
  return abi::__cxa_demangle(mangled_name, NULL, NULL, status);
}
#endif


/**
  All global error messages are sent here where the first one is stored
  for the client.
*/
/* ARGSUSED */
extern "C" void my_message_sql(uint error, const char *str, myf MyFlags);

void my_message_sql(uint error, const char *str, myf MyFlags)
{
  THD *thd= current_thd;
  DBUG_ENTER("my_message_sql");
  DBUG_PRINT("error", ("error: %u  message: '%s'", error, str));

  DBUG_ASSERT(str != NULL);
  /*
    An error should have a valid error number (!= 0), so it can be caught
    in stored procedures by SQL exception handlers.
    Calling my_error() with error == 0 is a bug.
    Remaining known places to fix:
    - storage/myisam/mi_create.c, my_printf_error()
    TODO:
    DBUG_ASSERT(error != 0);
  */

  if (error == 0)
  {
    /* At least, prevent new abuse ... */
    DBUG_ASSERT(strncmp(str, "MyISAM table", 12) == 0);
    error= ER_UNKNOWN_ERROR;
  }

  mysql_audit_general(thd, MYSQL_AUDIT_GENERAL_ERROR, error, str);

  if (thd)
  {
    if (MyFlags & ME_FATALERROR)
      thd->is_fatal_error= 1;
    (void) thd->raise_condition(error,
                                NULL,
                                Sql_condition::SL_ERROR,
                                str);
  }

  /* When simulating OOM, skip writing to error log to avoid mtr errors */
  DBUG_EXECUTE_IF("simulate_out_of_memory", DBUG_VOID_RETURN;);

  if (!thd || MyFlags & ME_ERRORLOG)
    sql_print_error("%s: %s",my_progname,str); /* purecov: inspected */
  DBUG_VOID_RETURN;
}


#ifndef EMBEDDED_LIBRARY
extern "C" void *my_str_malloc_mysqld(size_t size);
extern "C" void my_str_free_mysqld(void *ptr);
extern "C" void *my_str_realloc_mysqld(void *ptr, size_t size);

void *my_str_malloc_mysqld(size_t size)
{
  return my_malloc(key_memory_my_str_malloc,
                   size, MYF(MY_FAE));
}


void my_str_free_mysqld(void *ptr)
{
  my_free(ptr);
}

void *my_str_realloc_mysqld(void *ptr, size_t size)
{
  return my_realloc(key_memory_my_str_malloc,
                    ptr, size, MYF(MY_FAE));
}
#endif // !EMBEDDED_LIBRARY

const char *load_default_groups[]= {
#ifdef WITH_NDBCLUSTER_STORAGE_ENGINE
"mysql_cluster",
#endif
"mysqld","server", MYSQL_BASE_VERSION, 0, 0};

#if defined(_WIN32) && !defined(EMBEDDED_LIBRARY)
static const int load_default_groups_sz=
sizeof(load_default_groups)/sizeof(load_default_groups[0]);
#endif

#ifndef EMBEDDED_LIBRARY
/**
  This function is used to check for stack overrun for pathological
  cases of regular expressions and 'like' expressions.
  The call to current_thd is quite expensive, so we try to avoid it
  for the normal cases.
  The size of each stack frame for the wildcmp() routines is ~128 bytes,
  so checking *every* recursive call is not necessary.
 */
extern "C" int
check_enough_stack_size(int recurse_level)
{
  uchar stack_top;
  if (recurse_level % 16 != 0)
    return 0;

  THD *my_thd= current_thd;
  if (my_thd != NULL)
    return check_stack_overrun(my_thd, STACK_MIN_SIZE * 2, &stack_top);
  return 0;
}
#endif


/**
  Initialize one of the global date/time format variables.

  @param format_type    What kind of format should be supported
  @param var_ptr    Pointer to variable that should be updated

  @retval
    0 ok
  @retval
    1 error
*/

static bool init_global_datetime_format(timestamp_type format_type,
                                        Date_time_format *format)
{
  /*
    Get command line option
    format->format.str is already set by my_getopt
  */
  format->format.length= strlen(format->format.str);

  if (parse_date_time_format(format_type, format))
  {
    my_message_local(ERROR_LEVEL, "Wrong date/time format specifier: %s",
                     format->format.str);
    return true;
  }
  return false;
}

SHOW_VAR com_status_vars[]= {
  {"admin_commands",       (char*) offsetof(STATUS_VAR, com_other),                                          SHOW_LONG_STATUS, SHOW_SCOPE_ALL},
  {"assign_to_keycache",   (char*) offsetof(STATUS_VAR, com_stat[(uint) SQLCOM_ASSIGN_TO_KEYCACHE]),         SHOW_LONG_STATUS, SHOW_SCOPE_ALL},
  {"alter_db",             (char*) offsetof(STATUS_VAR, com_stat[(uint) SQLCOM_ALTER_DB]),                   SHOW_LONG_STATUS, SHOW_SCOPE_ALL},
  {"alter_db_upgrade",     (char*) offsetof(STATUS_VAR, com_stat[(uint) SQLCOM_ALTER_DB_UPGRADE]),           SHOW_LONG_STATUS, SHOW_SCOPE_ALL},
  {"alter_event",          (char*) offsetof(STATUS_VAR, com_stat[(uint) SQLCOM_ALTER_EVENT]),                SHOW_LONG_STATUS, SHOW_SCOPE_ALL},
  {"alter_function",       (char*) offsetof(STATUS_VAR, com_stat[(uint) SQLCOM_ALTER_FUNCTION]),             SHOW_LONG_STATUS, SHOW_SCOPE_ALL},
  {"alter_procedure",      (char*) offsetof(STATUS_VAR, com_stat[(uint) SQLCOM_ALTER_PROCEDURE]),            SHOW_LONG_STATUS, SHOW_SCOPE_ALL},
  {"alter_server",         (char*) offsetof(STATUS_VAR, com_stat[(uint) SQLCOM_ALTER_SERVER]),               SHOW_LONG_STATUS, SHOW_SCOPE_ALL},
  {"alter_table",          (char*) offsetof(STATUS_VAR, com_stat[(uint) SQLCOM_ALTER_TABLE]),                SHOW_LONG_STATUS, SHOW_SCOPE_ALL},
  {"alter_tablespace",     (char*) offsetof(STATUS_VAR, com_stat[(uint) SQLCOM_ALTER_TABLESPACE]),           SHOW_LONG_STATUS, SHOW_SCOPE_ALL},
  {"alter_user",           (char*) offsetof(STATUS_VAR, com_stat[(uint) SQLCOM_ALTER_USER]),                 SHOW_LONG_STATUS, SHOW_SCOPE_ALL},
  {"analyze",              (char*) offsetof(STATUS_VAR, com_stat[(uint) SQLCOM_ANALYZE]),                    SHOW_LONG_STATUS, SHOW_SCOPE_ALL},
  {"begin",                (char*) offsetof(STATUS_VAR, com_stat[(uint) SQLCOM_BEGIN]),                      SHOW_LONG_STATUS, SHOW_SCOPE_ALL},
  {"binlog",               (char*) offsetof(STATUS_VAR, com_stat[(uint) SQLCOM_BINLOG_BASE64_EVENT]),        SHOW_LONG_STATUS, SHOW_SCOPE_ALL},
  {"call_procedure",       (char*) offsetof(STATUS_VAR, com_stat[(uint) SQLCOM_CALL]),                       SHOW_LONG_STATUS, SHOW_SCOPE_ALL},
  {"change_db",            (char*) offsetof(STATUS_VAR, com_stat[(uint) SQLCOM_CHANGE_DB]),                  SHOW_LONG_STATUS, SHOW_SCOPE_ALL},
  {"change_master",        (char*) offsetof(STATUS_VAR, com_stat[(uint) SQLCOM_CHANGE_MASTER]),              SHOW_LONG_STATUS, SHOW_SCOPE_ALL},
  {"change_repl_filter",   (char*) offsetof(STATUS_VAR, com_stat[(uint) SQLCOM_CHANGE_REPLICATION_FILTER]),  SHOW_LONG_STATUS, SHOW_SCOPE_ALL},
  {"check",                (char*) offsetof(STATUS_VAR, com_stat[(uint) SQLCOM_CHECK]),                      SHOW_LONG_STATUS, SHOW_SCOPE_ALL},
  {"checksum",             (char*) offsetof(STATUS_VAR, com_stat[(uint) SQLCOM_CHECKSUM]),                   SHOW_LONG_STATUS, SHOW_SCOPE_ALL},
  {"commit",               (char*) offsetof(STATUS_VAR, com_stat[(uint) SQLCOM_COMMIT]),                     SHOW_LONG_STATUS, SHOW_SCOPE_ALL},
  {"create_db",            (char*) offsetof(STATUS_VAR, com_stat[(uint) SQLCOM_CREATE_DB]),                  SHOW_LONG_STATUS, SHOW_SCOPE_ALL},
  {"create_event",         (char*) offsetof(STATUS_VAR, com_stat[(uint) SQLCOM_CREATE_EVENT]),               SHOW_LONG_STATUS, SHOW_SCOPE_ALL},
  {"create_function",      (char*) offsetof(STATUS_VAR, com_stat[(uint) SQLCOM_CREATE_SPFUNCTION]),          SHOW_LONG_STATUS, SHOW_SCOPE_ALL},
  {"create_index",         (char*) offsetof(STATUS_VAR, com_stat[(uint) SQLCOM_CREATE_INDEX]),               SHOW_LONG_STATUS, SHOW_SCOPE_ALL},
  {"create_procedure",     (char*) offsetof(STATUS_VAR, com_stat[(uint) SQLCOM_CREATE_PROCEDURE]),           SHOW_LONG_STATUS, SHOW_SCOPE_ALL},
  {"create_server",        (char*) offsetof(STATUS_VAR, com_stat[(uint) SQLCOM_CREATE_SERVER]),              SHOW_LONG_STATUS, SHOW_SCOPE_ALL},
  {"create_table",         (char*) offsetof(STATUS_VAR, com_stat[(uint) SQLCOM_CREATE_TABLE]),               SHOW_LONG_STATUS, SHOW_SCOPE_ALL},
  {"create_trigger",       (char*) offsetof(STATUS_VAR, com_stat[(uint) SQLCOM_CREATE_TRIGGER]),             SHOW_LONG_STATUS, SHOW_SCOPE_ALL},
  {"create_udf",           (char*) offsetof(STATUS_VAR, com_stat[(uint) SQLCOM_CREATE_FUNCTION]),            SHOW_LONG_STATUS, SHOW_SCOPE_ALL},
  {"create_user",          (char*) offsetof(STATUS_VAR, com_stat[(uint) SQLCOM_CREATE_USER]),                SHOW_LONG_STATUS, SHOW_SCOPE_ALL},
  {"create_view",          (char*) offsetof(STATUS_VAR, com_stat[(uint) SQLCOM_CREATE_VIEW]),                SHOW_LONG_STATUS, SHOW_SCOPE_ALL},
  {"dealloc_sql",          (char*) offsetof(STATUS_VAR, com_stat[(uint) SQLCOM_DEALLOCATE_PREPARE]),         SHOW_LONG_STATUS, SHOW_SCOPE_ALL},
  {"delete",               (char*) offsetof(STATUS_VAR, com_stat[(uint) SQLCOM_DELETE]),                     SHOW_LONG_STATUS, SHOW_SCOPE_ALL},
  {"delete_multi",         (char*) offsetof(STATUS_VAR, com_stat[(uint) SQLCOM_DELETE_MULTI]),               SHOW_LONG_STATUS, SHOW_SCOPE_ALL},
  {"do",                   (char*) offsetof(STATUS_VAR, com_stat[(uint) SQLCOM_DO]),                         SHOW_LONG_STATUS, SHOW_SCOPE_ALL},
  {"drop_db",              (char*) offsetof(STATUS_VAR, com_stat[(uint) SQLCOM_DROP_DB]),                    SHOW_LONG_STATUS, SHOW_SCOPE_ALL},
  {"drop_event",           (char*) offsetof(STATUS_VAR, com_stat[(uint) SQLCOM_DROP_EVENT]),                 SHOW_LONG_STATUS, SHOW_SCOPE_ALL},
  {"drop_function",        (char*) offsetof(STATUS_VAR, com_stat[(uint) SQLCOM_DROP_FUNCTION]),              SHOW_LONG_STATUS, SHOW_SCOPE_ALL},
  {"drop_index",           (char*) offsetof(STATUS_VAR, com_stat[(uint) SQLCOM_DROP_INDEX]),                 SHOW_LONG_STATUS, SHOW_SCOPE_ALL},
  {"drop_procedure",       (char*) offsetof(STATUS_VAR, com_stat[(uint) SQLCOM_DROP_PROCEDURE]),             SHOW_LONG_STATUS, SHOW_SCOPE_ALL},
  {"drop_server",          (char*) offsetof(STATUS_VAR, com_stat[(uint) SQLCOM_DROP_SERVER]),                SHOW_LONG_STATUS, SHOW_SCOPE_ALL},
  {"drop_table",           (char*) offsetof(STATUS_VAR, com_stat[(uint) SQLCOM_DROP_TABLE]),                 SHOW_LONG_STATUS, SHOW_SCOPE_ALL},
  {"drop_trigger",         (char*) offsetof(STATUS_VAR, com_stat[(uint) SQLCOM_DROP_TRIGGER]),               SHOW_LONG_STATUS, SHOW_SCOPE_ALL},
  {"drop_user",            (char*) offsetof(STATUS_VAR, com_stat[(uint) SQLCOM_DROP_USER]),                  SHOW_LONG_STATUS, SHOW_SCOPE_ALL},
  {"drop_view",            (char*) offsetof(STATUS_VAR, com_stat[(uint) SQLCOM_DROP_VIEW]),                  SHOW_LONG_STATUS, SHOW_SCOPE_ALL},
  {"empty_query",          (char*) offsetof(STATUS_VAR, com_stat[(uint) SQLCOM_EMPTY_QUERY]),                SHOW_LONG_STATUS, SHOW_SCOPE_ALL},
  {"execute_sql",          (char*) offsetof(STATUS_VAR, com_stat[(uint) SQLCOM_EXECUTE]),                    SHOW_LONG_STATUS, SHOW_SCOPE_ALL},
  {"explain_other",        (char*) offsetof(STATUS_VAR, com_stat[(uint) SQLCOM_EXPLAIN_OTHER]),              SHOW_LONG_STATUS, SHOW_SCOPE_ALL},
  {"flush",                (char*) offsetof(STATUS_VAR, com_stat[(uint) SQLCOM_FLUSH]),                      SHOW_LONG_STATUS, SHOW_SCOPE_ALL},
  {"get_diagnostics",      (char*) offsetof(STATUS_VAR, com_stat[(uint) SQLCOM_GET_DIAGNOSTICS]),            SHOW_LONG_STATUS, SHOW_SCOPE_ALL},
  {"grant",                (char*) offsetof(STATUS_VAR, com_stat[(uint) SQLCOM_GRANT]),                      SHOW_LONG_STATUS, SHOW_SCOPE_ALL},
  {"ha_close",             (char*) offsetof(STATUS_VAR, com_stat[(uint) SQLCOM_HA_CLOSE]),                   SHOW_LONG_STATUS, SHOW_SCOPE_ALL},
  {"ha_open",              (char*) offsetof(STATUS_VAR, com_stat[(uint) SQLCOM_HA_OPEN]),                    SHOW_LONG_STATUS, SHOW_SCOPE_ALL},
  {"ha_read",              (char*) offsetof(STATUS_VAR, com_stat[(uint) SQLCOM_HA_READ]),                    SHOW_LONG_STATUS, SHOW_SCOPE_ALL},
  {"help",                 (char*) offsetof(STATUS_VAR, com_stat[(uint) SQLCOM_HELP]),                       SHOW_LONG_STATUS, SHOW_SCOPE_ALL},
  {"insert",               (char*) offsetof(STATUS_VAR, com_stat[(uint) SQLCOM_INSERT]),                     SHOW_LONG_STATUS, SHOW_SCOPE_ALL},
  {"insert_select",        (char*) offsetof(STATUS_VAR, com_stat[(uint) SQLCOM_INSERT_SELECT]),              SHOW_LONG_STATUS, SHOW_SCOPE_ALL},
  {"install_plugin",       (char*) offsetof(STATUS_VAR, com_stat[(uint) SQLCOM_INSTALL_PLUGIN]),             SHOW_LONG_STATUS, SHOW_SCOPE_ALL},
  {"kill",                 (char*) offsetof(STATUS_VAR, com_stat[(uint) SQLCOM_KILL]),                       SHOW_LONG_STATUS, SHOW_SCOPE_ALL},
  {"load",                 (char*) offsetof(STATUS_VAR, com_stat[(uint) SQLCOM_LOAD]),                       SHOW_LONG_STATUS, SHOW_SCOPE_ALL},
  {"lock_tables",          (char*) offsetof(STATUS_VAR, com_stat[(uint) SQLCOM_LOCK_TABLES]),                SHOW_LONG_STATUS, SHOW_SCOPE_ALL},
  {"optimize",             (char*) offsetof(STATUS_VAR, com_stat[(uint) SQLCOM_OPTIMIZE]),                   SHOW_LONG_STATUS, SHOW_SCOPE_ALL},
  {"preload_keys",         (char*) offsetof(STATUS_VAR, com_stat[(uint) SQLCOM_PRELOAD_KEYS]),               SHOW_LONG_STATUS, SHOW_SCOPE_ALL},
  {"prepare_sql",          (char*) offsetof(STATUS_VAR, com_stat[(uint) SQLCOM_PREPARE]),                    SHOW_LONG_STATUS, SHOW_SCOPE_ALL},
  {"purge",                (char*) offsetof(STATUS_VAR, com_stat[(uint) SQLCOM_PURGE]),                      SHOW_LONG_STATUS, SHOW_SCOPE_ALL},
  {"purge_before_date",    (char*) offsetof(STATUS_VAR, com_stat[(uint) SQLCOM_PURGE_BEFORE]),               SHOW_LONG_STATUS, SHOW_SCOPE_ALL},
  {"release_savepoint",    (char*) offsetof(STATUS_VAR, com_stat[(uint) SQLCOM_RELEASE_SAVEPOINT]),          SHOW_LONG_STATUS, SHOW_SCOPE_ALL},
  {"rename_table",         (char*) offsetof(STATUS_VAR, com_stat[(uint) SQLCOM_RENAME_TABLE]),               SHOW_LONG_STATUS, SHOW_SCOPE_ALL},
  {"rename_user",          (char*) offsetof(STATUS_VAR, com_stat[(uint) SQLCOM_RENAME_USER]),                SHOW_LONG_STATUS, SHOW_SCOPE_ALL},
  {"repair",               (char*) offsetof(STATUS_VAR, com_stat[(uint) SQLCOM_REPAIR]),                     SHOW_LONG_STATUS, SHOW_SCOPE_ALL},
  {"replace",              (char*) offsetof(STATUS_VAR, com_stat[(uint) SQLCOM_REPLACE]),                    SHOW_LONG_STATUS, SHOW_SCOPE_ALL},
  {"replace_select",       (char*) offsetof(STATUS_VAR, com_stat[(uint) SQLCOM_REPLACE_SELECT]),             SHOW_LONG_STATUS, SHOW_SCOPE_ALL},
  {"reset",                (char*) offsetof(STATUS_VAR, com_stat[(uint) SQLCOM_RESET]),                      SHOW_LONG_STATUS, SHOW_SCOPE_ALL},
  {"resignal",             (char*) offsetof(STATUS_VAR, com_stat[(uint) SQLCOM_RESIGNAL]),                   SHOW_LONG_STATUS, SHOW_SCOPE_ALL},
  {"revoke",               (char*) offsetof(STATUS_VAR, com_stat[(uint) SQLCOM_REVOKE]),                     SHOW_LONG_STATUS, SHOW_SCOPE_ALL},
  {"revoke_all",           (char*) offsetof(STATUS_VAR, com_stat[(uint) SQLCOM_REVOKE_ALL]),                 SHOW_LONG_STATUS, SHOW_SCOPE_ALL},
  {"rollback",             (char*) offsetof(STATUS_VAR, com_stat[(uint) SQLCOM_ROLLBACK]),                   SHOW_LONG_STATUS, SHOW_SCOPE_ALL},
  {"rollback_to_savepoint",(char*) offsetof(STATUS_VAR, com_stat[(uint) SQLCOM_ROLLBACK_TO_SAVEPOINT]),      SHOW_LONG_STATUS, SHOW_SCOPE_ALL},
  {"savepoint",            (char*) offsetof(STATUS_VAR, com_stat[(uint) SQLCOM_SAVEPOINT]),                  SHOW_LONG_STATUS, SHOW_SCOPE_ALL},
  {"select",               (char*) offsetof(STATUS_VAR, com_stat[(uint) SQLCOM_SELECT]),                     SHOW_LONG_STATUS, SHOW_SCOPE_ALL},
  {"set_option",           (char*) offsetof(STATUS_VAR, com_stat[(uint) SQLCOM_SET_OPTION]),                 SHOW_LONG_STATUS, SHOW_SCOPE_ALL},
  {"signal",               (char*) offsetof(STATUS_VAR, com_stat[(uint) SQLCOM_SIGNAL]),                     SHOW_LONG_STATUS, SHOW_SCOPE_ALL},
  {"show_binlog_events",   (char*) offsetof(STATUS_VAR, com_stat[(uint) SQLCOM_SHOW_BINLOG_EVENTS]),         SHOW_LONG_STATUS, SHOW_SCOPE_ALL},
  {"show_binlogs",         (char*) offsetof(STATUS_VAR, com_stat[(uint) SQLCOM_SHOW_BINLOGS]),               SHOW_LONG_STATUS, SHOW_SCOPE_ALL},
  {"show_charsets",        (char*) offsetof(STATUS_VAR, com_stat[(uint) SQLCOM_SHOW_CHARSETS]),              SHOW_LONG_STATUS, SHOW_SCOPE_ALL},
  {"show_collations",      (char*) offsetof(STATUS_VAR, com_stat[(uint) SQLCOM_SHOW_COLLATIONS]),            SHOW_LONG_STATUS, SHOW_SCOPE_ALL},
  {"show_create_db",       (char*) offsetof(STATUS_VAR, com_stat[(uint) SQLCOM_SHOW_CREATE_DB]),             SHOW_LONG_STATUS, SHOW_SCOPE_ALL},
  {"show_create_event",    (char*) offsetof(STATUS_VAR, com_stat[(uint) SQLCOM_SHOW_CREATE_EVENT]),          SHOW_LONG_STATUS, SHOW_SCOPE_ALL},
  {"show_create_func",     (char*) offsetof(STATUS_VAR, com_stat[(uint) SQLCOM_SHOW_CREATE_FUNC]),           SHOW_LONG_STATUS, SHOW_SCOPE_ALL},
  {"show_create_proc",     (char*) offsetof(STATUS_VAR, com_stat[(uint) SQLCOM_SHOW_CREATE_PROC]),           SHOW_LONG_STATUS, SHOW_SCOPE_ALL},
  {"show_create_table",    (char*) offsetof(STATUS_VAR, com_stat[(uint) SQLCOM_SHOW_CREATE]),                SHOW_LONG_STATUS, SHOW_SCOPE_ALL},
  {"show_create_trigger",  (char*) offsetof(STATUS_VAR, com_stat[(uint) SQLCOM_SHOW_CREATE_TRIGGER]),        SHOW_LONG_STATUS, SHOW_SCOPE_ALL},
  {"show_databases",       (char*) offsetof(STATUS_VAR, com_stat[(uint) SQLCOM_SHOW_DATABASES]),             SHOW_LONG_STATUS, SHOW_SCOPE_ALL},
  {"show_engine_logs",     (char*) offsetof(STATUS_VAR, com_stat[(uint) SQLCOM_SHOW_ENGINE_LOGS]),           SHOW_LONG_STATUS, SHOW_SCOPE_ALL},
  {"show_engine_mutex",    (char*) offsetof(STATUS_VAR, com_stat[(uint) SQLCOM_SHOW_ENGINE_MUTEX]),          SHOW_LONG_STATUS, SHOW_SCOPE_ALL},
  {"show_engine_status",   (char*) offsetof(STATUS_VAR, com_stat[(uint) SQLCOM_SHOW_ENGINE_STATUS]),         SHOW_LONG_STATUS, SHOW_SCOPE_ALL},
  {"show_events",          (char*) offsetof(STATUS_VAR, com_stat[(uint) SQLCOM_SHOW_EVENTS]),                SHOW_LONG_STATUS, SHOW_SCOPE_ALL},
  {"show_errors",          (char*) offsetof(STATUS_VAR, com_stat[(uint) SQLCOM_SHOW_ERRORS]),                SHOW_LONG_STATUS, SHOW_SCOPE_ALL},
  {"show_fields",          (char*) offsetof(STATUS_VAR, com_stat[(uint) SQLCOM_SHOW_FIELDS]),                SHOW_LONG_STATUS, SHOW_SCOPE_ALL},
  {"show_function_code",   (char*) offsetof(STATUS_VAR, com_stat[(uint) SQLCOM_SHOW_FUNC_CODE]),             SHOW_LONG_STATUS, SHOW_SCOPE_ALL},
  {"show_function_status", (char*) offsetof(STATUS_VAR, com_stat[(uint) SQLCOM_SHOW_STATUS_FUNC]),           SHOW_LONG_STATUS, SHOW_SCOPE_ALL},
  {"show_grants",          (char*) offsetof(STATUS_VAR, com_stat[(uint) SQLCOM_SHOW_GRANTS]),                SHOW_LONG_STATUS, SHOW_SCOPE_ALL},
  {"show_keys",            (char*) offsetof(STATUS_VAR, com_stat[(uint) SQLCOM_SHOW_KEYS]),                  SHOW_LONG_STATUS, SHOW_SCOPE_ALL},
  {"show_master_status",   (char*) offsetof(STATUS_VAR, com_stat[(uint) SQLCOM_SHOW_MASTER_STAT]),           SHOW_LONG_STATUS, SHOW_SCOPE_ALL},
  {"show_open_tables",     (char*) offsetof(STATUS_VAR, com_stat[(uint) SQLCOM_SHOW_OPEN_TABLES]),           SHOW_LONG_STATUS, SHOW_SCOPE_ALL},
  {"show_plugins",         (char*) offsetof(STATUS_VAR, com_stat[(uint) SQLCOM_SHOW_PLUGINS]),               SHOW_LONG_STATUS, SHOW_SCOPE_ALL},
  {"show_privileges",      (char*) offsetof(STATUS_VAR, com_stat[(uint) SQLCOM_SHOW_PRIVILEGES]),            SHOW_LONG_STATUS, SHOW_SCOPE_ALL},
  {"show_procedure_code",  (char*) offsetof(STATUS_VAR, com_stat[(uint) SQLCOM_SHOW_PROC_CODE]),             SHOW_LONG_STATUS, SHOW_SCOPE_ALL},
  {"show_procedure_status",(char*) offsetof(STATUS_VAR, com_stat[(uint) SQLCOM_SHOW_STATUS_PROC]),           SHOW_LONG_STATUS, SHOW_SCOPE_ALL},
  {"show_processlist",     (char*) offsetof(STATUS_VAR, com_stat[(uint) SQLCOM_SHOW_PROCESSLIST]),           SHOW_LONG_STATUS, SHOW_SCOPE_ALL},
  {"show_profile",         (char*) offsetof(STATUS_VAR, com_stat[(uint) SQLCOM_SHOW_PROFILE]),               SHOW_LONG_STATUS, SHOW_SCOPE_ALL},
  {"show_profiles",        (char*) offsetof(STATUS_VAR, com_stat[(uint) SQLCOM_SHOW_PROFILES]),              SHOW_LONG_STATUS, SHOW_SCOPE_ALL},
  {"show_relaylog_events", (char*) offsetof(STATUS_VAR, com_stat[(uint) SQLCOM_SHOW_RELAYLOG_EVENTS]),       SHOW_LONG_STATUS, SHOW_SCOPE_ALL},
  {"show_slave_hosts",     (char*) offsetof(STATUS_VAR, com_stat[(uint) SQLCOM_SHOW_SLAVE_HOSTS]),           SHOW_LONG_STATUS, SHOW_SCOPE_ALL},
  {"show_slave_status",    (char*) offsetof(STATUS_VAR, com_stat[(uint) SQLCOM_SHOW_SLAVE_STAT]),            SHOW_LONG_STATUS, SHOW_SCOPE_ALL},
  {"show_status",          (char*) offsetof(STATUS_VAR, com_stat[(uint) SQLCOM_SHOW_STATUS]),                SHOW_LONG_STATUS, SHOW_SCOPE_ALL},
  {"show_storage_engines", (char*) offsetof(STATUS_VAR, com_stat[(uint) SQLCOM_SHOW_STORAGE_ENGINES]),       SHOW_LONG_STATUS, SHOW_SCOPE_ALL},
  {"show_table_status",    (char*) offsetof(STATUS_VAR, com_stat[(uint) SQLCOM_SHOW_TABLE_STATUS]),          SHOW_LONG_STATUS, SHOW_SCOPE_ALL},
  {"show_tables",          (char*) offsetof(STATUS_VAR, com_stat[(uint) SQLCOM_SHOW_TABLES]),                SHOW_LONG_STATUS, SHOW_SCOPE_ALL},
  {"show_triggers",        (char*) offsetof(STATUS_VAR, com_stat[(uint) SQLCOM_SHOW_TRIGGERS]),              SHOW_LONG_STATUS, SHOW_SCOPE_ALL},
  {"show_variables",       (char*) offsetof(STATUS_VAR, com_stat[(uint) SQLCOM_SHOW_VARIABLES]),             SHOW_LONG_STATUS, SHOW_SCOPE_ALL},
  {"show_warnings",        (char*) offsetof(STATUS_VAR, com_stat[(uint) SQLCOM_SHOW_WARNS]),                 SHOW_LONG_STATUS, SHOW_SCOPE_ALL},
  {"show_create_user",     (char*) offsetof(STATUS_VAR, com_stat[(uint) SQLCOM_SHOW_CREATE_USER]),           SHOW_LONG_STATUS, SHOW_SCOPE_ALL},
  {"slave_start",          (char*) offsetof(STATUS_VAR, com_stat[(uint) SQLCOM_SLAVE_START]),                SHOW_LONG_STATUS, SHOW_SCOPE_ALL},
  {"slave_stop",           (char*) offsetof(STATUS_VAR, com_stat[(uint) SQLCOM_SLAVE_STOP]),                 SHOW_LONG_STATUS, SHOW_SCOPE_ALL},
  {"group_replication_start", (char*) offsetof(STATUS_VAR, com_stat[(uint) SQLCOM_START_GROUP_REPLICATION]), SHOW_LONG_STATUS, SHOW_SCOPE_ALL},
  {"group_replication_stop",  (char*) offsetof(STATUS_VAR, com_stat[(uint) SQLCOM_STOP_GROUP_REPLICATION]),  SHOW_LONG_STATUS, SHOW_SCOPE_ALL},
  {"stmt_execute",         (char*) offsetof(STATUS_VAR, com_stmt_execute),                                   SHOW_LONG_STATUS, SHOW_SCOPE_ALL},
  {"stmt_close",           (char*) offsetof(STATUS_VAR, com_stmt_close),                                     SHOW_LONG_STATUS, SHOW_SCOPE_ALL},
  {"stmt_fetch",           (char*) offsetof(STATUS_VAR, com_stmt_fetch),                                     SHOW_LONG_STATUS, SHOW_SCOPE_ALL},
  {"stmt_prepare",         (char*) offsetof(STATUS_VAR, com_stmt_prepare),                                   SHOW_LONG_STATUS, SHOW_SCOPE_ALL},
  {"stmt_reset",           (char*) offsetof(STATUS_VAR, com_stmt_reset),                                     SHOW_LONG_STATUS, SHOW_SCOPE_ALL},
  {"stmt_send_long_data",  (char*) offsetof(STATUS_VAR, com_stmt_send_long_data),                            SHOW_LONG_STATUS, SHOW_SCOPE_ALL},
  {"truncate",             (char*) offsetof(STATUS_VAR, com_stat[(uint) SQLCOM_TRUNCATE]),                   SHOW_LONG_STATUS, SHOW_SCOPE_ALL},
  {"uninstall_plugin",     (char*) offsetof(STATUS_VAR, com_stat[(uint) SQLCOM_UNINSTALL_PLUGIN]),           SHOW_LONG_STATUS, SHOW_SCOPE_ALL},
  {"unlock_tables",        (char*) offsetof(STATUS_VAR, com_stat[(uint) SQLCOM_UNLOCK_TABLES]),              SHOW_LONG_STATUS, SHOW_SCOPE_ALL},
  {"update",               (char*) offsetof(STATUS_VAR, com_stat[(uint) SQLCOM_UPDATE]),                     SHOW_LONG_STATUS, SHOW_SCOPE_ALL},
  {"update_multi",         (char*) offsetof(STATUS_VAR, com_stat[(uint) SQLCOM_UPDATE_MULTI]),               SHOW_LONG_STATUS, SHOW_SCOPE_ALL},
  {"xa_commit",            (char*) offsetof(STATUS_VAR, com_stat[(uint) SQLCOM_XA_COMMIT]),                  SHOW_LONG_STATUS, SHOW_SCOPE_ALL},
  {"xa_end",               (char*) offsetof(STATUS_VAR, com_stat[(uint) SQLCOM_XA_END]),                     SHOW_LONG_STATUS, SHOW_SCOPE_ALL},
  {"xa_prepare",           (char*) offsetof(STATUS_VAR, com_stat[(uint) SQLCOM_XA_PREPARE]),                 SHOW_LONG_STATUS, SHOW_SCOPE_ALL},
  {"xa_recover",           (char*) offsetof(STATUS_VAR, com_stat[(uint) SQLCOM_XA_RECOVER]),                 SHOW_LONG_STATUS, SHOW_SCOPE_ALL},
  {"xa_rollback",          (char*) offsetof(STATUS_VAR, com_stat[(uint) SQLCOM_XA_ROLLBACK]),                SHOW_LONG_STATUS, SHOW_SCOPE_ALL},
  {"xa_start",             (char*) offsetof(STATUS_VAR, com_stat[(uint) SQLCOM_XA_START]),                   SHOW_LONG_STATUS, SHOW_SCOPE_ALL},
  {NullS, NullS, SHOW_LONG, SHOW_SCOPE_ALL}
};


#ifndef EMBEDDED_LIBRARY
LEX_CSTRING sql_statement_names[(uint) SQLCOM_END + 1];

static void init_sql_statement_names()
{
  static LEX_CSTRING empty= { C_STRING_WITH_LEN("") };

  char *first_com= (char*) offsetof(STATUS_VAR, com_stat[0]);
  char *last_com= (char*) offsetof(STATUS_VAR, com_stat[(uint) SQLCOM_END]);
  int record_size= (char*) offsetof(STATUS_VAR, com_stat[1])
                   - (char*) offsetof(STATUS_VAR, com_stat[0]);
  char *ptr;
  uint i;
  uint com_index;

  for (i= 0; i < ((uint) SQLCOM_END + 1); i++)
    sql_statement_names[i]= empty;

  SHOW_VAR *var= &com_status_vars[0];
  while (var->name != NULL)
  {
    ptr= var->value;
    if ((first_com <= ptr) && (ptr <= last_com))
    {
      com_index= ((int)(ptr - first_com))/record_size;
      DBUG_ASSERT(com_index < (uint) SQLCOM_END);
      sql_statement_names[com_index].str= var->name;
      /* TODO: Change SHOW_VAR::name to a LEX_STRING, to avoid strlen() */
      sql_statement_names[com_index].length= strlen(var->name);
    }
    var++;
  }

  DBUG_ASSERT(strcmp(sql_statement_names[(uint) SQLCOM_SELECT].str, "select") == 0);
  DBUG_ASSERT(strcmp(sql_statement_names[(uint) SQLCOM_SIGNAL].str, "signal") == 0);

  sql_statement_names[(uint) SQLCOM_END].str= "error";
}
#endif // !EMBEDDED_LIBRARY

#ifdef HAVE_PSI_STATEMENT_INTERFACE
PSI_statement_info sql_statement_info[(uint) SQLCOM_END + 1];
PSI_statement_info com_statement_info[(uint) COM_END + 1];

/**
  Initialize the command names array.
  Since we do not want to maintain a separate array,
  this is populated from data mined in com_status_vars,
  which already has one name for each command.
*/
void init_sql_statement_info()
{
  uint i;

  for (i= 0; i < ((uint) SQLCOM_END + 1); i++)
  {
    sql_statement_info[i].m_name= sql_statement_names[i].str;
    sql_statement_info[i].m_flags= 0;
  }

  /* "statement/sql/error" represents broken queries (syntax error). */
  sql_statement_info[(uint) SQLCOM_END].m_name= "error";
  sql_statement_info[(uint) SQLCOM_END].m_flags= 0;
}

void init_com_statement_info()
{
  uint index;

  for (index= 0; index < (uint) COM_END + 1; index++)
  {
    com_statement_info[index].m_name= command_name[index].str;
    com_statement_info[index].m_flags= 0;
  }

  /* "statement/abstract/query" can mutate into "statement/sql/..." */
  com_statement_info[(uint) COM_QUERY].m_flags= PSI_FLAG_MUTABLE;
}
#endif

/**
  Create a replication file name or base for file names.

  @param[in] opt Value of option, or NULL
  @param[in] def Default value if option value is not set.
  @param[in] ext Extension to use for the path

  @returns Pointer to string containing the full file path, or NULL if
  it was not possible to create the path.
 */
static inline const char *
rpl_make_log_name(PSI_memory_key key,
                  const char *opt,
                  const char *def,
                  const char *ext)
{
  DBUG_ENTER("rpl_make_log_name");
  DBUG_PRINT("enter", ("opt: %s, def: %s, ext: %s", opt, def, ext));
  char buff[FN_REFLEN];
  /*
    opt[0] needs to be checked to make sure opt name is not an empty
    string, incase it is an empty string default name will be considered
  */
  const char *base= (opt && opt[0]) ? opt : def;
  unsigned int options=
    MY_REPLACE_EXT | MY_UNPACK_FILENAME | MY_SAFE_PATH;

  /* mysql_real_data_home_ptr may be null if no value of datadir has been
     specified through command-line or througha cnf file. If that is the 
     case we make mysql_real_data_home_ptr point to mysql_real_data_home
     which, in that case holds the default path for data-dir.
  */

  DBUG_EXECUTE_IF("emulate_empty_datadir_param",
                  {
                    mysql_real_data_home_ptr= NULL;
                  };
                 );

  if(mysql_real_data_home_ptr == NULL)
    mysql_real_data_home_ptr= mysql_real_data_home;

  if (fn_format(buff, base, mysql_real_data_home_ptr, ext, options))
    DBUG_RETURN(my_strdup(key, buff, MYF(0)));
  else
    DBUG_RETURN(NULL);
}


int init_common_variables()
{
  umask(((~my_umask) & 0666));
  my_decimal_set_zero(&decimal_zero); // set decimal_zero constant;
  tzset();      // Set tzname

  max_system_variables.pseudo_thread_id= (my_thread_id) ~0;
  server_start_time= flush_status_time= my_time(0);

  rpl_filter= new Rpl_filter;
  binlog_filter= new Rpl_filter;
  if (!rpl_filter || !binlog_filter)
  {
    sql_print_error("Could not allocate replication and binlog filters: %s",
                    strerror(errno));
    return 1;
  }

  if (init_thread_environment() ||
      mysql_init_variables())
    return 1;

  ignore_db_dirs_init();

  {
    struct tm tm_tmp;
    localtime_r(&server_start_time,&tm_tmp);
    strmake(system_time_zone, tzname[tm_tmp.tm_isdst != 0 ? 1 : 0],
            sizeof(system_time_zone)-1);

 }

  /*
    We set SYSTEM time zone as reasonable default and
    also for failure of my_tz_init() and bootstrap mode.
    If user explicitly set time zone with --default-time-zone
    option we will change this value in my_tz_init().
  */
  global_system_variables.time_zone= my_tz_SYSTEM;

#ifdef HAVE_PSI_INTERFACE
  /*
    Complete the mysql_bin_log initialization.
    Instrumentation keys are known only after the performance schema initialization,
    and can not be set in the MYSQL_BIN_LOG constructor (called before main()).
  */
  mysql_bin_log.set_psi_keys(key_BINLOG_LOCK_index,
                             key_BINLOG_LOCK_commit,
                             key_BINLOG_LOCK_commit_queue,
                             key_BINLOG_LOCK_done,
                             key_BINLOG_LOCK_flush_queue,
                             key_BINLOG_LOCK_log,
                             key_BINLOG_LOCK_binlog_end_pos,
                             key_BINLOG_LOCK_sync,
                             key_BINLOG_LOCK_sync_queue,
                             key_BINLOG_LOCK_xids,
                             key_BINLOG_COND_done,
                             key_BINLOG_update_cond,
                             key_BINLOG_prep_xids_cond,
                             key_file_binlog,
                             key_file_binlog_index);
#endif

  /*
    Init mutexes for the global MYSQL_BIN_LOG objects.
    As safe_mutex depends on what MY_INIT() does, we can't init the mutexes of
    global MYSQL_BIN_LOGs in their constructors, because then they would be
    inited before MY_INIT(). So we do it here.
  */
  mysql_bin_log.init_pthread_objects();

  /* TODO: remove this when my_time_t is 64 bit compatible */
  if (!IS_TIME_T_VALID_FOR_TIMESTAMP(server_start_time))
  {
    sql_print_error("This MySQL server doesn't support dates later then 2038");
    return 1;
  }

  if (gethostname(glob_hostname,sizeof(glob_hostname)) < 0)
  {
    strmake(glob_hostname, STRING_WITH_LEN("localhost"));
    sql_print_warning("gethostname failed, using '%s' as hostname",
                      glob_hostname);
    strmake(default_logfile_name, STRING_WITH_LEN("mysql"));
  }
  else
    strmake(default_logfile_name, glob_hostname,
      sizeof(default_logfile_name)-5);

  strmake(pidfile_name, default_logfile_name, sizeof(pidfile_name)-5);
  my_stpcpy(fn_ext(pidfile_name),".pid");    // Add proper extension


  /*
    The default-storage-engine entry in my_long_options should have a
    non-null default value. It was earlier intialized as
    (longlong)"MyISAM" in my_long_options but this triggered a
    compiler error in the Sun Studio 12 compiler. As a work-around we
    set the def_value member to 0 in my_long_options and initialize it
    to the correct value here.

    From MySQL 5.5 onwards, the default storage engine is InnoDB
    (except in the embedded server, where the default continues to
    be MyISAM)
  */
#ifdef EMBEDDED_LIBRARY
  default_storage_engine= const_cast<char *>("MyISAM");
#else
  default_storage_engine= const_cast<char *>("InnoDB");
#endif
  default_tmp_storage_engine= default_storage_engine;


  /*
    Add server status variables to the dynamic list of
    status variables that is shown by SHOW STATUS.
    Later, in plugin_init, and mysql_install_plugin
    new entries could be added to that list.
  */
  if (add_status_vars(status_vars))
    return 1; // an error was already reported

#ifndef DBUG_OFF
  /*
    We have few debug-only commands in com_status_vars, only visible in debug
    builds. for simplicity we enable the assert only in debug builds

    There are 8 Com_ variables which don't have corresponding SQLCOM_ values:
    (TODO strictly speaking they shouldn't be here, should not have Com_ prefix
    that is. Perhaps Stmt_ ? Comstmt_ ? Prepstmt_ ?)

      Com_admin_commands       => com_other
      Com_stmt_close           => com_stmt_close
      Com_stmt_execute         => com_stmt_execute
      Com_stmt_fetch           => com_stmt_fetch
      Com_stmt_prepare         => com_stmt_prepare
      Com_stmt_reprepare       => com_stmt_reprepare
      Com_stmt_reset           => com_stmt_reset
      Com_stmt_send_long_data  => com_stmt_send_long_data

    With this correction the number of Com_ variables (number of elements in
    the array, excluding the last element - terminator) must match the number
    of SQLCOM_ constants.
  */
  compile_time_assert(sizeof(com_status_vars)/sizeof(com_status_vars[0]) - 1 ==
                     SQLCOM_END + 7);
#endif

  if (get_options(&remaining_argc, &remaining_argv))
    return 1;

  if (log_syslog_init())
    opt_log_syslog_enable= 0;

  if (set_default_auth_plugin(default_auth_plugin, strlen(default_auth_plugin)))
  {
    sql_print_error("Can't start server: "
		    "Invalid value for --default-authentication-plugin");
    return 1;
  }
  set_server_version();

  log_warnings= log_error_verbosity - 1; // backward compatibility

  sql_print_information("%s (mysqld %s) starting as process %lu ...",
                        my_progname, server_version, (ulong) getpid());


#ifndef EMBEDDED_LIBRARY
  if (opt_help && !opt_verbose)
    unireg_abort(MYSQLD_SUCCESS_EXIT);
#endif /*!EMBEDDED_LIBRARY*/

  DBUG_PRINT("info",("%s  Ver %s for %s on %s\n",my_progname,
         server_version, SYSTEM_TYPE,MACHINE_TYPE));

#ifdef HAVE_LINUX_LARGE_PAGES
  /* Initialize large page size */
  if (opt_large_pages && (opt_large_page_size= my_get_large_page_size()))
  {
      DBUG_PRINT("info", ("Large page set, large_page_size = %d",
                 opt_large_page_size));
      my_use_large_pages= 1;
      my_large_page_size= opt_large_page_size;
  }
  else
  {
    opt_large_pages= 0;
    /*
       Either not configured to use large pages or Linux haven't
       been compiled with large page support
    */
  }
#endif /* HAVE_LINUX_LARGE_PAGES */
#ifdef HAVE_SOLARIS_LARGE_PAGES
#define LARGE_PAGESIZE (4*1024*1024)  /* 4MB */
#define SUPER_LARGE_PAGESIZE (256*1024*1024)  /* 256MB */
  if (opt_large_pages)
  {
  /*
    tell the kernel that we want to use 4/256MB page for heap storage
    and also for the stack. We use 4 MByte as default and if the
    super-large-page is set we increase it to 256 MByte. 256 MByte
    is for server installations with GBytes of RAM memory where
    the MySQL Server will have page caches and other memory regions
    measured in a number of GBytes.
    We use as big pages as possible which isn't bigger than the above
    desired page sizes.
  */
   int nelem;
   size_t max_desired_page_size;
   if (opt_super_large_pages)
     max_desired_page_size= SUPER_LARGE_PAGESIZE;
   else
     max_desired_page_size= LARGE_PAGESIZE;
   nelem = getpagesizes(NULL, 0);
   if (nelem > 0)
   {
     size_t *pagesize = (size_t *) malloc(sizeof(size_t) * nelem);
     if (pagesize != NULL && getpagesizes(pagesize, nelem) > 0)
     {
       size_t max_page_size= 0;
       for (int i= 0; i < nelem; i++)
       {
         if (pagesize[i] > max_page_size &&
             pagesize[i] <= max_desired_page_size)
            max_page_size= pagesize[i];
       }
       free(pagesize);
       if (max_page_size > 0)
       {
         struct memcntl_mha mpss;

         mpss.mha_cmd= MHA_MAPSIZE_BSSBRK;
         mpss.mha_pagesize= max_page_size;
         mpss.mha_flags= 0;
         memcntl(NULL, 0, MC_HAT_ADVISE, (caddr_t)&mpss, 0, 0);
         mpss.mha_cmd= MHA_MAPSIZE_STACK;
         memcntl(NULL, 0, MC_HAT_ADVISE, (caddr_t)&mpss, 0, 0);
       }
     }
   }
  }
#endif /* HAVE_SOLARIS_LARGE_PAGES */

  longlong default_value;
  sys_var *var;
#ifndef EMBEDDED_LIBRARY
  /* Calculate and update default value for thread_cache_size. */
  if ((default_value= 8 + max_connections / 100) > 100)
    default_value= 100;
  var= intern_find_sys_var(STRING_WITH_LEN("thread_cache_size"));
  var->update_default(default_value);
#endif

  /* Calculate and update default value for host_cache_size. */
  if ((default_value= 128 + max_connections) > 628 &&
      (default_value= 628 + ((max_connections - 500) / 20)) > 2000)
    default_value= 2000;
  var= intern_find_sys_var(STRING_WITH_LEN("host_cache_size"));
  var->update_default(default_value);

#ifndef EMBEDDED_LIBRARY
  /* Fix thread_cache_size. */
  if (!thread_cache_size_specified &&
      (Per_thread_connection_handler::max_blocked_pthreads=
       8 + max_connections / 100) > 100)
    Per_thread_connection_handler::max_blocked_pthreads= 100;
#endif // !EMBEDDED_LIBRARY

  /* Fix host_cache_size. */
  if (!host_cache_size_specified &&
      (host_cache_size= 128 + max_connections) > 628 &&
      (host_cache_size= 628 + ((max_connections - 500) / 20)) > 2000)
    host_cache_size= 2000;

  /* Fix back_log */
  if (back_log == 0 && (back_log= 50 + max_connections / 5) > 900)
    back_log= 900;

  unireg_init(opt_specialflag); /* Set up extern variabels */
  if (!(my_default_lc_messages=
        my_locale_by_name(lc_messages)))
  {
    sql_print_error("Unknown locale: '%s'", lc_messages);
    return 1;
  }
  global_system_variables.lc_messages= my_default_lc_messages;
  if (init_errmessage())  /* Read error messages from file */
    return 1;
  init_client_errs();
  mysql_client_plugin_init();
  if (item_create_init())
    return 1;
  item_init();
#ifndef EMBEDDED_LIBRARY
  my_regex_init(&my_charset_latin1, check_enough_stack_size);
  my_string_stack_guard= check_enough_stack_size;
#else
  my_regex_init(&my_charset_latin1, NULL);
#endif
  /*
    Process a comma-separated character set list and choose
    the first available character set. This is mostly for
    test purposes, to be able to start "mysqld" even if
    the requested character set is not available (see bug#18743).
  */
  for (;;)
  {
    char *next_character_set_name= strchr(default_character_set_name, ',');
    if (next_character_set_name)
      *next_character_set_name++= '\0';
    if (!(default_charset_info=
          get_charset_by_csname(default_character_set_name,
                                MY_CS_PRIMARY, MYF(MY_WME))))
    {
      if (next_character_set_name)
      {
        default_character_set_name= next_character_set_name;
        default_collation_name= 0;          // Ignore collation
      }
      else
        return 1;                           // Eof of the list
    }
    else
      break;
  }

  if (default_collation_name)
  {
    CHARSET_INFO *default_collation;
    default_collation= get_charset_by_name(default_collation_name, MYF(0));
    if (!default_collation)
    {
#ifdef WITH_PERFSCHEMA_STORAGE_ENGINE
      buffered_logs.print();
      buffered_logs.cleanup();
#endif
      sql_print_error(ER_DEFAULT(ER_UNKNOWN_COLLATION), default_collation_name);
      return 1;
    }
    if (!my_charset_same(default_charset_info, default_collation))
    {
      sql_print_error(ER_DEFAULT(ER_COLLATION_CHARSET_MISMATCH),
          default_collation_name,
          default_charset_info->csname);
      return 1;
    }
    default_charset_info= default_collation;
  }
  /* Set collactions that depends on the default collation */
  global_system_variables.collation_server=  default_charset_info;
  global_system_variables.collation_database=  default_charset_info;

  if (is_supported_parser_charset(default_charset_info))
  {
    global_system_variables.collation_connection= default_charset_info;
    global_system_variables.character_set_results= default_charset_info;
    global_system_variables.character_set_client= default_charset_info;
  }
  else
  {
    sql_print_information("'%s' can not be used as client character set. "
                          "'%s' will be used as default client character set.",
                          default_charset_info->csname,
                          my_charset_latin1.csname);
    global_system_variables.collation_connection= &my_charset_latin1;
    global_system_variables.character_set_results= &my_charset_latin1;
    global_system_variables.character_set_client= &my_charset_latin1;
  }

  if (!(character_set_filesystem=
        get_charset_by_csname(character_set_filesystem_name,
                              MY_CS_PRIMARY, MYF(MY_WME))))
    return 1;
  global_system_variables.character_set_filesystem= character_set_filesystem;

  if (lex_init())
  {
    sql_print_error("Out of memory");
    return 1;
  }

  if (!(my_default_lc_time_names=
        my_locale_by_name(lc_time_names_name)))
  {
    sql_print_error("Unknown locale: '%s'", lc_time_names_name);
    return 1;
  }
  global_system_variables.lc_time_names= my_default_lc_time_names;

  /* check log options and issue warnings if needed */
  if (opt_general_log && opt_general_logname && !(log_output_options & LOG_FILE) &&
      !(log_output_options & LOG_NONE))
    sql_print_warning("Although a path was specified for the "
                      "--general-log-file option, log tables are used. "
                      "To enable logging to files use the --log-output=file option.");

  if (opt_slow_log && opt_slow_logname && !(log_output_options & LOG_FILE)
      && !(log_output_options & LOG_NONE))
    sql_print_warning("Although a path was specified for the "
                      "--slow-query-log-file option, log tables are used. "
                      "To enable logging to files use the --log-output=file option.");

#define FIX_LOG_VAR(VAR, ALT)                                   \
  if (!VAR || !*VAR)                                            \
    VAR= ALT;

  FIX_LOG_VAR(opt_general_logname,
              make_query_log_name(logname_path, QUERY_LOG_GENERAL));
  FIX_LOG_VAR(opt_slow_logname,
              make_query_log_name(slow_logname_path, QUERY_LOG_SLOW));

#if defined(ENABLED_DEBUG_SYNC)
  /* Initialize the debug sync facility. See debug_sync.cc. */
  if (debug_sync_init())
    return 1; /* purecov: tested */
#endif /* defined(ENABLED_DEBUG_SYNC) */

#if defined(__linux__)
  if (use_temp_pool && bitmap_init(&temp_pool,0,1024,1))
    return 1;
#else
  use_temp_pool= 0;
#endif

  if (my_dboptions_cache_init())
    return 1;

  /* create the data directory if requested */
  if (unlikely(opt_initialize) &&
      initialize_create_data_directory(mysql_real_data_home))
      return 1;


  /*
    Ensure that lower_case_table_names is set on system where we have case
    insensitive names.  If this is not done the users MyISAM tables will
    get corrupted if accesses with names of different case.
  */
  DBUG_PRINT("info", ("lower_case_table_names: %d", lower_case_table_names));
  lower_case_file_system= test_if_case_insensitive(mysql_real_data_home);
  if (!lower_case_table_names && lower_case_file_system == 1)
  {
    if (lower_case_table_names_used)
    {
      sql_print_warning("\
You have forced lower_case_table_names to 0 through a command-line \
option, even though your file system '%s' is case insensitive.  This means \
that you can corrupt a MyISAM table by accessing it with different cases. \
You should consider changing lower_case_table_names to 1 or 2",
      mysql_real_data_home);
    }
    else
    {
      sql_print_warning("Setting lower_case_table_names=2 because file system for %s is case insensitive", mysql_real_data_home);
      lower_case_table_names= 2;
    }
  }
  else if (lower_case_table_names == 2 &&
           !(lower_case_file_system=
             (test_if_case_insensitive(mysql_real_data_home) == 1)))
  {
    sql_print_warning("lower_case_table_names was set to 2, even though your "
                        "the file system '%s' is case sensitive.  Now setting "
                        "lower_case_table_names to 0 to avoid future problems.",
      mysql_real_data_home);
    lower_case_table_names= 0;
  }
  else
  {
    lower_case_file_system=
      (test_if_case_insensitive(mysql_real_data_home) == 1);
  }

  /* Reset table_alias_charset, now that lower_case_table_names is set. */
  table_alias_charset= (lower_case_table_names ?
      &my_charset_utf8_tolower_ci :
      &my_charset_bin);

  /*
    Build do_table and ignore_table rules to hush
    after the resetting of table_alias_charset
  */
  if (rpl_filter->build_do_table_hash() ||
      rpl_filter->build_ignore_table_hash())
  {
    sql_print_error("An error occurred while building do_table"
                    "and ignore_table rules to hush.");
    return 1;
  }

  if (ignore_db_dirs_process_additions())
  {
    sql_print_error("An error occurred while storing ignore_db_dirs to a hash.");
    return 1;
  }

  return 0;
}


static int init_thread_environment()
{
  mysql_mutex_init(key_LOCK_status, &LOCK_status, MY_MUTEX_INIT_FAST);
  mysql_mutex_init(key_LOCK_manager,
                   &LOCK_manager, MY_MUTEX_INIT_FAST);
  mysql_mutex_init(key_LOCK_crypt, &LOCK_crypt, MY_MUTEX_INIT_FAST);
  mysql_mutex_init(key_LOCK_user_conn, &LOCK_user_conn, MY_MUTEX_INIT_FAST);
  mysql_mutex_init(key_LOCK_msr_map, &LOCK_msr_map, MY_MUTEX_INIT_FAST);
  mysql_mutex_init(key_LOCK_global_system_variables,
                   &LOCK_global_system_variables, MY_MUTEX_INIT_FAST);
  mysql_rwlock_init(key_rwlock_LOCK_system_variables_hash,
                    &LOCK_system_variables_hash);
  mysql_mutex_init(key_LOCK_prepared_stmt_count,
                   &LOCK_prepared_stmt_count, MY_MUTEX_INIT_FAST);
  mysql_mutex_init(key_LOCK_sql_slave_skip_counter,
                   &LOCK_sql_slave_skip_counter, MY_MUTEX_INIT_FAST);
  mysql_mutex_init(key_LOCK_slave_net_timeout,
                   &LOCK_slave_net_timeout, MY_MUTEX_INIT_FAST);
  mysql_mutex_init(key_LOCK_error_messages,
                   &LOCK_error_messages, MY_MUTEX_INIT_FAST);
  mysql_mutex_init(key_LOCK_uuid_generator,
                   &LOCK_uuid_generator, MY_MUTEX_INIT_FAST);
  mysql_mutex_init(key_LOCK_sql_rand,
                   &LOCK_sql_rand, MY_MUTEX_INIT_FAST);
  mysql_mutex_init(key_LOCK_log_throttle_qni,
                   &LOCK_log_throttle_qni, MY_MUTEX_INIT_FAST);
  mysql_mutex_init(key_LOCK_offline_mode,
                   &LOCK_offline_mode, MY_MUTEX_INIT_FAST);
  mysql_mutex_init(key_LOCK_default_password_lifetime,
                   &LOCK_default_password_lifetime, MY_MUTEX_INIT_FAST);
#ifdef HAVE_OPENSSL
  mysql_mutex_init(key_LOCK_des_key_file,
                   &LOCK_des_key_file, MY_MUTEX_INIT_FAST);
#ifndef HAVE_YASSL
  openssl_stdlocks= (openssl_lock_t*) OPENSSL_malloc(CRYPTO_num_locks() *
                                                     sizeof(openssl_lock_t));
  for (int i= 0; i < CRYPTO_num_locks(); ++i)
    mysql_rwlock_init(key_rwlock_openssl, &openssl_stdlocks[i].lock);
  CRYPTO_set_dynlock_create_callback(openssl_dynlock_create);
  CRYPTO_set_dynlock_destroy_callback(openssl_dynlock_destroy);
  CRYPTO_set_dynlock_lock_callback(openssl_lock);
  CRYPTO_set_locking_callback(openssl_lock_function);
  CRYPTO_set_id_callback(openssl_id_function);
#endif
#endif
  mysql_rwlock_init(key_rwlock_LOCK_sys_init_connect, &LOCK_sys_init_connect);
  mysql_rwlock_init(key_rwlock_LOCK_sys_init_slave, &LOCK_sys_init_slave);
  mysql_cond_init(key_COND_manager, &COND_manager);
  mysql_mutex_init(key_LOCK_server_started,
                   &LOCK_server_started, MY_MUTEX_INIT_FAST);
  mysql_cond_init(key_COND_server_started, &COND_server_started);
  mysql_mutex_init(key_LOCK_reset_gtid_table,
                   &LOCK_reset_gtid_table, MY_MUTEX_INIT_FAST);
  mysql_mutex_init(key_LOCK_compress_gtid_table,
                   &LOCK_compress_gtid_table, MY_MUTEX_INIT_FAST);
  mysql_cond_init(key_COND_compress_gtid_table,
                  &COND_compress_gtid_table);
#ifndef EMBEDDED_LIBRARY
  Events::init_mutexes();
#if defined(_WIN32)
  mysql_mutex_init(key_LOCK_handler_count,
                   &LOCK_handler_count, MY_MUTEX_INIT_FAST);
  mysql_cond_init(key_COND_handler_count, &COND_handler_count);
#else
  mysql_mutex_init(key_LOCK_socket_listener_active,
                   &LOCK_socket_listener_active, MY_MUTEX_INIT_FAST);
  mysql_cond_init(key_COND_socket_listener_active,
                  &COND_socket_listener_active);
  mysql_mutex_init(key_LOCK_start_signal_handler,
                   &LOCK_start_signal_handler, MY_MUTEX_INIT_FAST);
  mysql_cond_init(key_COND_start_signal_handler,
                  &COND_start_signal_handler);
#endif // _WIN32
#endif // !EMBEDDED_LIBRARY
  /* Parameter for threads created for connections */
  (void) my_thread_attr_init(&connection_attrib);
#ifndef _WIN32
  pthread_attr_setdetachstate(&connection_attrib, PTHREAD_CREATE_DETACHED);
  pthread_attr_setscope(&connection_attrib, PTHREAD_SCOPE_SYSTEM);
#endif

  DBUG_ASSERT(! THR_THD_initialized);
  DBUG_ASSERT(! THR_MALLOC_initialized);
  if (my_create_thread_local_key(&THR_THD,NULL) ||
      my_create_thread_local_key(&THR_MALLOC,NULL))
  {
    sql_print_error("Can't create thread-keys");
    return 1;
  }
  THR_THD_initialized= true;
  THR_MALLOC_initialized= true;
  return 0;
}


#if defined(HAVE_OPENSSL) && !defined(HAVE_YASSL)
static unsigned long openssl_id_function()
{
  return (unsigned long) my_thread_self();
}


static openssl_lock_t *openssl_dynlock_create(const char *file, int line)
{
  openssl_lock_t *lock= new openssl_lock_t;
  mysql_rwlock_init(key_rwlock_openssl, &lock->lock);
  return lock;
}


static void openssl_dynlock_destroy(openssl_lock_t *lock, const char *file,
            int line)
{
  mysql_rwlock_destroy(&lock->lock);
  delete lock;
}


static void openssl_lock_function(int mode, int n, const char *file, int line)
{
  if (n < 0 || n > CRYPTO_num_locks())
  {
    /* Lock number out of bounds. */
    sql_print_error("Fatal: OpenSSL interface problem (n = %d)", n);
    abort();
  }
  openssl_lock(mode, &openssl_stdlocks[n], file, line);
}


static void openssl_lock(int mode, openssl_lock_t *lock, const char *file,
       int line)
{
  int err;
  char const *what;

  switch (mode) {
  case CRYPTO_LOCK|CRYPTO_READ:
    what = "read lock";
    err= mysql_rwlock_rdlock(&lock->lock);
    break;
  case CRYPTO_LOCK|CRYPTO_WRITE:
    what = "write lock";
    err= mysql_rwlock_wrlock(&lock->lock);
    break;
  case CRYPTO_UNLOCK|CRYPTO_READ:
  case CRYPTO_UNLOCK|CRYPTO_WRITE:
    what = "unlock";
    err= mysql_rwlock_unlock(&lock->lock);
    break;
  default:
    /* Unknown locking mode. */
    sql_print_error("Fatal: OpenSSL interface problem (mode=0x%x)", mode);
    abort();
  }
  if (err)
  {
    sql_print_error("Fatal: can't %s OpenSSL lock", what);
    abort();
  }
}
#endif /* HAVE_OPENSSL */

#ifndef EMBEDDED_LIBRARY
ssl_artifacts_status auto_detect_ssl()
{
  MY_STAT cert_stat, cert_key, ca_stat;
  ssl_artifacts_status ret_status= SSL_ARTIFACTS_VIA_OPTIONS;

  if ((!opt_ssl_cert || !opt_ssl_cert[0]) &&
      (!opt_ssl_key || !opt_ssl_key[0]) &&
      (!opt_ssl_ca || !opt_ssl_ca[0]) &&
      (!opt_ssl_capath || !opt_ssl_capath[0]) &&
      (!opt_ssl_crl || !opt_ssl_crl[0]) &&
      (!opt_ssl_crlpath || !opt_ssl_crlpath[0]) &&
      (!opt_ssl_cipher || !opt_ssl_cipher[0]))
  {
    if (my_stat(DEFAULT_SSL_SERVER_CERT, &cert_stat, MYF(0)) &&
        my_stat(DEFAULT_SSL_SERVER_KEY, &cert_key, MYF(0)) &&
        my_stat(DEFAULT_SSL_CA_CERT, &ca_stat, MYF(0)))
    {
      opt_ssl_ca= (char *)DEFAULT_SSL_CA_CERT;
      opt_ssl_cert= (char *)DEFAULT_SSL_SERVER_CERT;
      opt_ssl_key= (char *)DEFAULT_SSL_SERVER_KEY;

      ret_status= SSL_ARTIFACTS_AUTO_DETECTED;
    }
    else
    {
      ret_status= SSL_ARTIFACTS_NOT_FOUND;
    }
  }
  return ret_status;
}

int warn_one(const char *file_name)
{
  FILE *fp;
  char *issuer= NULL;
  char *subject= NULL;

  if (!(fp= my_fopen(file_name, O_RDONLY | O_BINARY, MYF(MY_WME))))
  {
    sql_print_error("Error opening CA certificate file");
    return 1;
  }

  X509 *ca_cert= PEM_read_X509(fp, 0, 0, 0);

  if (!ca_cert)
  {
    /* We are not interested in anything other than X509 certificates */
    my_fclose(fp, MYF(MY_WME));
    return 0;
  }

  issuer= X509_NAME_oneline(X509_get_issuer_name(ca_cert), 0, 0);
  subject= X509_NAME_oneline(X509_get_subject_name(ca_cert), 0, 0);

  if (!strcmp(issuer, subject))
  {
    sql_print_warning("CA certificate %s is self signed.", file_name);
  }

  OPENSSL_free(issuer);
  OPENSSL_free(subject);
  X509_free(ca_cert);
  my_fclose(fp, MYF(MY_WME));
  return 0;

}

int warn_self_signed_ca()
{
  int ret_val= 0;
  if (opt_ssl_ca && opt_ssl_ca[0])
  {
    if (warn_one(opt_ssl_ca))
      return 1;
  }
#ifndef HAVE_YASSL
  if (opt_ssl_capath && opt_ssl_capath[0])
  {
    /* We have ssl-capath. So search all files in the dir */
    MY_DIR *ca_dir;
    uint file_count;
    DYNAMIC_STRING file_path;
    char dir_separator[FN_REFLEN];
    size_t dir_path_length;

    init_dynamic_string(&file_path, opt_ssl_capath, FN_REFLEN, FN_REFLEN);
    dir_separator[0]= FN_LIBCHAR;
    dir_separator[1]= 0;
    dynstr_append(&file_path, dir_separator);
    dir_path_length= file_path.length;

    if (!(ca_dir= my_dir(opt_ssl_capath,MY_WANT_STAT|MY_DONT_SORT|MY_WME)))
    {
      sql_print_error("Error accessing directory pointed by --ssl-capath");
      return 1;
    }

    for (file_count = 0; file_count < ca_dir->number_off_files; file_count++)
    {
      if (!MY_S_ISDIR(ca_dir->dir_entry[file_count].mystat->st_mode))
      {
        file_path.length= dir_path_length;
        dynstr_append(&file_path, ca_dir->dir_entry[file_count].name);
        if ((ret_val= warn_one(file_path.str)))
          break;
      }
    }
    my_dirend(ca_dir);
    dynstr_free(&file_path);

    ca_dir= 0;
    memset(&file_path, 0, sizeof(file_path));
  }
#endif /* HAVE_YASSL */
  return ret_val;
}

#endif /* EMBEDDED_LIBRARY */

static int init_ssl()
{
#ifdef HAVE_OPENSSL
#ifndef HAVE_YASSL
  CRYPTO_malloc_init();
#endif
  ssl_start();
#ifndef EMBEDDED_LIBRARY

  if (opt_use_ssl)
  {
    ssl_artifacts_status auto_detection_status= auto_detect_ssl();
    if (auto_detection_status == SSL_ARTIFACTS_AUTO_DETECTED)
      sql_print_information("Found %s, %s and %s in data directory."
                            "Trying to enable SSL support using them.",
                            DEFAULT_SSL_CA_CERT, DEFAULT_SSL_SERVER_CERT,
                            DEFAULT_SSL_SERVER_KEY);
#ifndef HAVE_YASSL
    if (do_auto_cert_generation(auto_detection_status) == false)
      return 1;
#endif

    enum enum_ssl_init_error error= SSL_INITERR_NOERROR;

    /* having ssl_acceptor_fd != 0 signals the use of SSL */
    ssl_acceptor_fd= new_VioSSLAcceptorFd(opt_ssl_key, opt_ssl_cert,
					  opt_ssl_ca, opt_ssl_capath,
					  opt_ssl_cipher, &error,
                                          opt_ssl_crl, opt_ssl_crlpath);
    DBUG_PRINT("info",("ssl_acceptor_fd: 0x%lx", (long) ssl_acceptor_fd));
    ERR_remove_state(0);
    if (!ssl_acceptor_fd)
    {
      sql_print_warning("Failed to setup SSL");
      sql_print_warning("SSL error: %s", sslGetErrString(error));
      opt_use_ssl = 0;
      have_ssl= SHOW_OPTION_DISABLED;
    }
    else
    {
      /* Check if CA certificate is self signed */
      if (warn_self_signed_ca())
        return 1;
      /* create one SSL that we can use to read information from */
      if (!(ssl_acceptor= SSL_new(ssl_acceptor_fd->ssl_context)))
        return 1;
    }
  }
  else
  {
    have_ssl= SHOW_OPTION_DISABLED;
  }
#else
  have_ssl= SHOW_OPTION_DISABLED;
#endif /* ! EMBEDDED_LIBRARY */
  if (des_key_file)
    load_des_key_file(des_key_file);
#ifndef HAVE_YASSL
  if (init_rsa_keys())
    return 1;
#endif
#endif /* HAVE_OPENSSL */
  return 0;
}


static void end_ssl()
{
#ifdef HAVE_OPENSSL
#ifndef EMBEDDED_LIBRARY
  if (ssl_acceptor_fd)
  {
    if (ssl_acceptor)
      SSL_free(ssl_acceptor);
    free_vio_ssl_acceptor_fd(ssl_acceptor_fd);
    ssl_acceptor_fd= 0;
  }
#endif /* ! EMBEDDED_LIBRARY */
#ifndef HAVE_YASSL
  deinit_rsa_keys();
#endif
#endif /* HAVE_OPENSSL */
}

/**
  Generate a UUID and save it into server_uuid variable.

  @return Retur 0 or 1 if an error occurred.
 */
static int generate_server_uuid()
{
  THD *thd;
  Item_func_uuid *func_uuid;
  String uuid;

  /*
    To be able to run this from boot, we allocate a temporary THD
   */
  if (!(thd=new THD))
  {
    sql_print_error("Failed to generate a server UUID because it is failed"
                    " to allocate the THD.");
    return 1;
  }
  thd->thread_stack= (char*) &thd;
  thd->store_globals();
  lex_start(thd);
  func_uuid= new (thd->mem_root) Item_func_uuid();
  func_uuid->fixed= 1;
  func_uuid->val_str(&uuid);

  delete thd;

  strncpy(server_uuid, uuid.c_ptr(), UUID_LENGTH);
  DBUG_EXECUTE_IF("server_uuid_deterministic",
                  strncpy(server_uuid, "00000000-1111-0000-1111-000000000000", UUID_LENGTH););
  server_uuid[UUID_LENGTH]= '\0';
  return 0;
}

/**
  Save all options which was auto-generated by server-self into the given file.

  @param fname The name of the file in which the auto-generated options will b
  e saved.

  @return Return 0 or 1 if an error occurred.
 */
int flush_auto_options(const char* fname)
{
  File fd;
  IO_CACHE io_cache;
  int result= 0;

  if ((fd= my_open((const char *)fname, O_CREAT|O_RDWR, MYF(MY_WME))) < 0)
  {
    sql_print_error("Failed to create file(file: '%s', errno %d)", fname, my_errno);
    return 1;
  }

  if (init_io_cache(&io_cache, fd, IO_SIZE*2, WRITE_CACHE, 0L, 0, MYF(MY_WME)))
  {
    sql_print_error("Failed to create a cache on (file: %s', errno %d)", fname, my_errno);
    my_close(fd, MYF(MY_WME));
    return 1;
  }

  my_b_seek(&io_cache, 0L);
  my_b_printf(&io_cache, "%s\n", "[auto]");
  my_b_printf(&io_cache, "server-uuid=%s\n", server_uuid);

  if (flush_io_cache(&io_cache) || my_sync(fd, MYF(MY_WME)))
    result= 1;

  my_close(fd, MYF(MY_WME));
  end_io_cache(&io_cache);
  return result;
}

/**
  File 'auto.cnf' resides in the data directory to hold values of options that
  server evaluates itself and that needs to be durable to sustain the server
  restart. There is only a section ['auto'] in the file. All these options are
  in the section. Only one option exists now, it is server_uuid.
  Note, the user may not supply any literal value to these auto-options, and
  only allowed to trigger (re)evaluation.
  For instance, 'server_uuid' value will be evaluated and stored if there is
  no corresponding line in the file.
  Because of the specifics of the auto-options, they need a seperate storage.
  Meanwhile, it is the 'auto.cnf' that has the same structure as 'my.cnf'.

  @todo consider to implement sql-query-able persistent storage by WL#5279.
  @return Return 0 or 1 if an error occurred.
 */
static int init_server_auto_options()
{
  bool flush= false;
  char fname[FN_REFLEN];
  char *name= (char *)"auto";
  const char *groups[]= {"auto", NULL};
  char *uuid= 0;
  my_option auto_options[]= {
    {"server-uuid", 0, "", &uuid, &uuid,
      0, GET_STR, REQUIRED_ARG, 0, 0, 0, 0, 0, 0},
    {0, 0, 0, 0, 0, 0, GET_NO_ARG, NO_ARG, 0, 0, 0, 0, 0, 0}
  };

  DBUG_ENTER("init_server_auto_options");

  if (NULL == fn_format(fname, "auto.cnf", mysql_data_home, "",
                        MY_UNPACK_FILENAME | MY_SAFE_PATH))
    DBUG_RETURN(1);

  /* load_defaults require argv[0] is not null */
  char **argv= &name;
  int argc= 1;
  if (!check_file_permissions(fname))
  {
    /*
      Found a world writable file hence removing it as it is dangerous to write
      a new UUID into the same file.
     */
    my_delete(fname,MYF(MY_WME));
    sql_print_warning("World-writable config file '%s' has been removed.\n",
                      fname);
  }

  /* load all options in 'auto.cnf'. */
  if (my_load_defaults(fname, groups, &argc, &argv, NULL))
    DBUG_RETURN(1);

  /*
    Record the origial pointer allocated by my_load_defaults for free,
    because argv will be changed by handle_options
   */
  char **old_argv= argv;
  if (handle_options(&argc, &argv, auto_options, mysqld_get_one_option))
    DBUG_RETURN(1);

  DBUG_PRINT("info", ("uuid=%p=%s server_uuid=%s", uuid, uuid, server_uuid));
  if (uuid)
  {
    if (!Uuid::is_valid(uuid))
    {
      sql_print_error("The server_uuid stored in auto.cnf file is not a valid UUID.");
      goto err;
    }
    strcpy(server_uuid, uuid);
  }
  else
  {
    DBUG_PRINT("info", ("generating server_uuid"));
    flush= TRUE;
    /* server_uuid will be set in the function */
    if (generate_server_uuid())
      goto err;
    DBUG_PRINT("info", ("generated server_uuid=%s", server_uuid));
    sql_print_warning("No existing UUID has been found, so we assume that this"
                      " is the first time that this server has been started."
                      " Generating a new UUID: %s.",
                      server_uuid);
  }
  /*
    The uuid has been copied to server_uuid, so the memory allocated by
    my_load_defaults can be freed now.
   */
  free_defaults(old_argv);

  if (flush)
    DBUG_RETURN(flush_auto_options(fname));
  DBUG_RETURN(0);
err:
  free_defaults(argv);
  DBUG_RETURN(1);
}


static bool
initialize_storage_engine(char *se_name, const char *se_kind,
                          plugin_ref *dest_plugin)
{
  LEX_STRING name= { se_name, strlen(se_name) };
  plugin_ref plugin;
  handlerton *hton;
  if ((plugin= ha_resolve_by_name(0, &name, FALSE)))
    hton= plugin_data<handlerton*>(plugin);
  else
  {
    sql_print_error("Unknown/unsupported storage engine: %s", se_name);
    return true;
  }
  if (!ha_storage_engine_is_enabled(hton))
  {
    if (!opt_bootstrap)
    {
      sql_print_error("Default%s storage engine (%s) is not available",
                      se_kind, se_name);
      return true;
    }
    DBUG_ASSERT(*dest_plugin);
  }
  else
  {
    /*
      Need to unlock as global_system_variables.table_plugin
      was acquired during plugin_init()
    */
    plugin_unlock(0, *dest_plugin);
    *dest_plugin= plugin;
  }
  return false;
}


static void init_server_query_cache()
{
  ulong set_cache_size;

  query_cache.set_min_res_unit(query_cache_min_res_unit);
  query_cache.init();
	
  set_cache_size= query_cache.resize(query_cache_size);
  if (set_cache_size != query_cache_size)
  {
    sql_print_warning(ER_DEFAULT(ER_WARN_QC_RESIZE), query_cache_size,
                      set_cache_size);
    query_cache_size= set_cache_size;
  }
}


static int init_server_components()
{
  DBUG_ENTER("init_server_components");
  /*
    We need to call each of these following functions to ensure that
    all things are initialized so that unireg_abort() doesn't fail
  */
  mdl_init();
  partitioning_init();
  if (table_def_init() | hostname_cache_init(host_cache_size))
    unireg_abort(MYSQLD_ABORT_EXIT);

  if (my_timer_initialize())
    sql_print_error("Failed to initialize timer component (errno %d).", errno);
  else
    have_statement_timeout= SHOW_OPTION_YES;

  init_server_query_cache();

  randominit(&sql_rand,(ulong) server_start_time,(ulong) server_start_time/2);
  setup_fpu();
#ifdef HAVE_REPLICATION
  init_slave_list();
#endif

  /* Setup logs */

  /*
    Enable old-fashioned error log, except when the user has requested
    help information. Since the implementation of plugin server
    variables the help output is now written much later.
  */
  if (opt_error_log && !opt_help)
  {
    if (!log_error_file_ptr[0])
      fn_format(log_error_file, pidfile_name, mysql_data_home, ".err",
                MY_REPLACE_EXT); /* replace '.<domain>' by '.err', bug#4997 */
    else
      fn_format(log_error_file, log_error_file_ptr, mysql_data_home, ".err",
                MY_UNPACK_FILENAME | MY_SAFE_PATH);
    /*
      _ptr may have been set to my_disabled_option or "" if no argument was
      passed, but we need to show the real name in SHOW VARIABLES:
    */
    log_error_file_ptr= log_error_file;
    if (!log_error_file[0])
      opt_error_log= 0;                         // Too long file name
    else
    {
      my_bool res;
#ifndef EMBEDDED_LIBRARY
      res= reopen_fstreams(log_error_file, stdout, stderr);
#else
      res= reopen_fstreams(log_error_file, NULL, stderr);
#endif
      if (!res)
        setbuf(stderr, NULL);
    }
  }
  else
    log_error_file_ptr= const_cast<char*>("stderr");

  enter_cond_hook= thd_enter_cond;
  exit_cond_hook= thd_exit_cond;

#ifdef WITH_PERFSCHEMA_STORAGE_ENGINE
  /*
    Parsing the performance schema command line option may have reported
    warnings/information messages.
    Now that the logger is finally available, and redirected
    to the proper file when the --log--error option is used,
    print the buffered messages to the log.
  */
  buffered_logs.print();
  buffered_logs.cleanup();
#endif /* WITH_PERFSCHEMA_STORAGE_ENGINE */

  /*
    Now that the logger is available, redirect character set
    errors directly to the logger
    (instead of the buffered_logs used at the server startup time).
  */
  my_charset_error_reporter= charset_error_reporter;

  if (transaction_cache_init())
  {
    sql_print_error("Out of memory");
    unireg_abort(MYSQLD_ABORT_EXIT);
  }

  /*
    initialize delegates for extension observers, errors have already
    been reported in the function
  */
  if (delegates_init())
    unireg_abort(MYSQLD_ABORT_EXIT);

  /* need to configure logging before initializing storage engines */
  if (opt_log_slave_updates && !opt_bin_log)
  {
    sql_print_warning("You need to use --log-bin to make "
                    "--log-slave-updates work.");
  }
  if (binlog_format_used && !opt_bin_log)
    sql_print_warning("You need to use --log-bin to make "
                      "--binlog-format work.");

  /* Check that we have not let the format to unspecified at this point */
  DBUG_ASSERT((uint)global_system_variables.binlog_format <=
              array_elements(binlog_format_names)-1);

#ifdef HAVE_REPLICATION
  if (opt_log_slave_updates && replicate_same_server_id)
  {
    if (opt_bin_log)
    {
      sql_print_error("using --replicate-same-server-id in conjunction with \
--log-slave-updates is impossible, it would lead to infinite loops in this \
server.");
      unireg_abort(MYSQLD_ABORT_EXIT);
    }
    else
      sql_print_warning("using --replicate-same-server-id in conjunction with \
--log-slave-updates would lead to infinite loops in this server. However this \
will be ignored as the --log-bin option is not defined.");
  }
#endif

  opt_server_id_mask = ~ulong(0);
#ifdef HAVE_REPLICATION
  opt_server_id_mask = (opt_server_id_bits == 32)?
    ~ ulong(0) : (1 << opt_server_id_bits) -1;
  if (server_id != (server_id & opt_server_id_mask))
  {
    sql_print_error("server-id configured is too large to represent with"
                    "server-id-bits configured.");
    unireg_abort(MYSQLD_ABORT_EXIT);
  }
#endif

  if (opt_bin_log)
  {
    /* Reports an error and aborts, if the --log-bin's path
       is a directory.*/
    if (opt_bin_logname &&
        opt_bin_logname[strlen(opt_bin_logname) - 1] == FN_LIBCHAR)
    {
      sql_print_error("Path '%s' is a directory name, please specify \
a file name for --log-bin option", opt_bin_logname);
      unireg_abort(MYSQLD_ABORT_EXIT);
    }

    /* Reports an error and aborts, if the --log-bin-index's path
       is a directory.*/
    if (opt_binlog_index_name &&
        opt_binlog_index_name[strlen(opt_binlog_index_name) - 1]
        == FN_LIBCHAR)
    {
      sql_print_error("Path '%s' is a directory name, please specify \
a file name for --log-bin-index option", opt_binlog_index_name);
      unireg_abort(MYSQLD_ABORT_EXIT);
    }

    char buf[FN_REFLEN];
    const char *ln;
    ln= mysql_bin_log.generate_name(opt_bin_logname, "-bin", buf);
    if (!opt_bin_logname && !opt_binlog_index_name)
    {
      /*
        User didn't give us info to name the binlog index file.
        Picking `hostname`-bin.index like did in 4.x, causes replication to
        fail if the hostname is changed later. So, we would like to instead
        require a name. But as we don't want to break many existing setups, we
        only give warning, not error.
      */
      sql_print_warning("No argument was provided to --log-bin, and "
                        "--log-bin-index was not used; so replication "
                        "may break when this MySQL server acts as a "
                        "master and has his hostname changed!! Please "
                        "use '--log-bin=%s' to avoid this problem.", ln);
    }
    if (ln == buf)
    {
      my_free(opt_bin_logname);
      opt_bin_logname=my_strdup(key_memory_opt_bin_logname,
                                buf, MYF(0));
    }
    if (mysql_bin_log.open_index_file(opt_binlog_index_name, ln, TRUE))
    {
      unireg_abort(MYSQLD_ABORT_EXIT);
    }
  }

  if (opt_bin_log)
  {
    /*
      opt_bin_logname[0] needs to be checked to make sure opt binlog name is
      not an empty string, incase it is an empty string default file
      extension will be passed
     */
    log_bin_basename=
      rpl_make_log_name(key_memory_MYSQL_BIN_LOG_basename,
                        opt_bin_logname, default_logfile_name,
                        (opt_bin_logname && opt_bin_logname[0]) ? "" : "-bin");
    log_bin_index=
      rpl_make_log_name(key_memory_MYSQL_BIN_LOG_index,
                        opt_binlog_index_name, log_bin_basename, ".index");
    if (log_bin_basename == NULL || log_bin_index == NULL)
    {
      sql_print_error("Unable to create replication path names:"
                      " out of memory or path names too long"
                      " (path name exceeds " STRINGIFY_ARG(FN_REFLEN)
                      " or file name exceeds " STRINGIFY_ARG(FN_LEN) ").");
      unireg_abort(MYSQLD_ABORT_EXIT);
    }
  }

#ifndef EMBEDDED_LIBRARY
  DBUG_PRINT("debug",
             ("opt_bin_logname: %s, opt_relay_logname: %s, pidfile_name: %s",
              opt_bin_logname, opt_relay_logname, pidfile_name));
  if (opt_relay_logname)
  {
    /*
      opt_relay_logname[0] needs to be checked to make sure opt relaylog name is
      not an empty string, incase it is an empty string default file
      extension will be passed
     */
    relay_log_basename=
      rpl_make_log_name(key_memory_MYSQL_RELAY_LOG_basename,
                        opt_relay_logname, default_logfile_name,
                        (opt_relay_logname && opt_relay_logname[0]) ? "" : "-relay-bin");
    relay_log_index=
      rpl_make_log_name(key_memory_MYSQL_RELAY_LOG_index,
                        opt_relaylog_index_name, relay_log_basename, ".index");
    if (relay_log_basename == NULL || relay_log_index == NULL)
    {
      sql_print_error("Unable to create replication path names:"
                      " out of memory or path names too long"
                      " (path name exceeds " STRINGIFY_ARG(FN_REFLEN)
                      " or file name exceeds " STRINGIFY_ARG(FN_LEN) ").");
      unireg_abort(MYSQLD_ABORT_EXIT);
    }
  }
#endif /* !EMBEDDED_LIBRARY */

  /* call ha_init_key_cache() on all key caches to init them */
  process_key_caches(&ha_init_key_cache);

  /* Allow storage engine to give real error messages */
  if (ha_init_errors())
    DBUG_RETURN(1);

  if (opt_ignore_builtin_innodb)
    sql_print_warning("ignore-builtin-innodb is ignored "
                      "and will be removed in future releases.");
  if (gtid_server_init())
  {
    sql_print_error("Failed to initialize GTID structures.");
    unireg_abort(MYSQLD_ABORT_EXIT);
  }

  if (plugin_init(&remaining_argc, remaining_argv,
                  (opt_noacl ? PLUGIN_INIT_SKIP_PLUGIN_TABLE : 0) |
                  (opt_help ? PLUGIN_INIT_SKIP_INITIALIZATION : 0)))
  {
    sql_print_error("Failed to initialize plugins.");
    unireg_abort(MYSQLD_ABORT_EXIT);
  }
  plugins_are_initialized= TRUE;  /* Don't separate from init function */

  Session_tracker session_track_system_variables_check;
  LEX_STRING var_list;
  char *tmp_str;
  size_t len= strlen(global_system_variables.track_sysvars_ptr);
  tmp_str= (char *)my_malloc(PSI_NOT_INSTRUMENTED, len*sizeof(char)+2,
                             MYF(MY_WME));
  strcpy(tmp_str,global_system_variables.track_sysvars_ptr);
  var_list.length= len;
  var_list.str= tmp_str;
  if (session_track_system_variables_check.server_boot_verify(system_charset_info,
	                                                      var_list))
  {
    sql_print_error("The variable session_track_system_variables either has "
	            "duplicate values or invalid values.");
    if (tmp_str)
      my_free(tmp_str);
    unireg_abort(MYSQLD_ABORT_EXIT);
  }
  if (tmp_str)
    my_free(tmp_str);
  /* we do want to exit if there are any other unknown options */
  if (remaining_argc > 1)
  {
    int ho_error;
    struct my_option no_opts[]=
    {
      {0, 0, 0, 0, 0, 0, GET_NO_ARG, NO_ARG, 0, 0, 0, 0, 0, 0}
    };
    /*
      We need to eat any 'loose' arguments first before we conclude
      that there are unprocessed options.
    */
    my_getopt_skip_unknown= 0;

    if ((ho_error= handle_options(&remaining_argc, &remaining_argv, no_opts,
                                  mysqld_get_one_option)))
      unireg_abort(MYSQLD_ABORT_EXIT);
    /* Add back the program name handle_options removes */
    remaining_argc++;
    remaining_argv--;
    my_getopt_skip_unknown= TRUE;

    if (remaining_argc > 1)
    {
      my_message_local(ERROR_LEVEL, "Too many arguments (first extra is '%s').",
                       remaining_argv[1]);
      my_message_local(INFORMATION_LEVEL, "Use --verbose --help to get a list "
                       "of available options!");
      unireg_abort(MYSQLD_ABORT_EXIT);

    }
  }

  if (opt_help)
    unireg_abort(MYSQLD_SUCCESS_EXIT);

  /* if the errmsg.sys is not loaded, terminate to maintain behaviour */
  if (!my_default_lc_messages->errmsgs->is_loaded())
  {
    sql_print_error("Unable to read errmsg.sys file");
    unireg_abort(MYSQLD_ABORT_EXIT);
  }

  /* We have to initialize the storage engines before CSV logging */
  if (ha_init())
  {
    sql_print_error("Can't init databases");
    unireg_abort(MYSQLD_ABORT_EXIT);
  }

  if (opt_bootstrap)
    log_output_options= LOG_FILE;

  /*
    Issue a warning if there were specified additional options to the
    log-output along with NONE. Probably this wasn't what user wanted.
  */
  if ((log_output_options & LOG_NONE) && (log_output_options & ~LOG_NONE))
    sql_print_warning("There were other values specified to "
                      "log-output besides NONE. Disabling slow "
                      "and general logs anyway.");

  if (log_output_options & LOG_TABLE)
  {
    /* Fall back to log files if the csv engine is not loaded. */
    LEX_CSTRING csv_name={C_STRING_WITH_LEN("csv")};
    if (!plugin_is_ready(csv_name, MYSQL_STORAGE_ENGINE_PLUGIN))
    {
      sql_print_error("CSV engine is not present, falling back to the "
                      "log files");
      log_output_options= (log_output_options & ~LOG_TABLE) | LOG_FILE;
    }
  }

  query_logger.set_handlers(log_output_options);

  // Open slow log file if enabled.
  if (opt_slow_log && query_logger.reopen_log_file(QUERY_LOG_SLOW))
    opt_slow_log= false;

  // Open general log file if enabled.
  if (opt_general_log && query_logger.reopen_log_file(QUERY_LOG_GENERAL))
    opt_general_log= false;

  /*
    Set the default storage engines
  */
  if (initialize_storage_engine(default_storage_engine, "",
                                &global_system_variables.table_plugin))
    unireg_abort(MYSQLD_ABORT_EXIT);
  if (initialize_storage_engine(default_tmp_storage_engine, " temp",
                                &global_system_variables.temp_table_plugin))
    unireg_abort(MYSQLD_ABORT_EXIT);

  if (total_ha_2pc > 1 || (1 == total_ha_2pc && opt_bin_log))
  {
    if (opt_bin_log)
      tc_log= &mysql_bin_log;
    else
      tc_log= &tc_log_mmap;
  }
  else
    tc_log= &tc_log_dummy;

  if (tc_log->open(opt_bin_log ? opt_bin_logname : opt_tc_log_file))
  {
    sql_print_error("Can't init tc log");
    unireg_abort(MYSQLD_ABORT_EXIT);
  }
  (void)RUN_HOOK(server_state, before_recovery, (NULL));

  if (ha_recover(0))
  {
    unireg_abort(MYSQLD_ABORT_EXIT);
  }

  /// @todo: this looks suspicious, revisit this /sven
  enum_gtid_mode gtid_mode= get_gtid_mode(GTID_MODE_LOCK_NONE);
  if (gtid_mode == GTID_MODE_ON &&
      _gtid_consistency_mode != GTID_CONSISTENCY_MODE_ON)
  {
    sql_print_error("GTID_MODE = ON requires ENFORCE_GTID_CONSISTENCY = ON.");
    unireg_abort(MYSQLD_ABORT_EXIT);
  }

  if (opt_bin_log)
  {
    /*
      Configures what object is used by the current log to store processed
      gtid(s). This is necessary in the MYSQL_BIN_LOG::MYSQL_BIN_LOG to
      corretly compute the set of previous gtids.
    */
    DBUG_ASSERT(!mysql_bin_log.is_relay_log);
    mysql_mutex_t *log_lock= mysql_bin_log.get_log_lock();
    mysql_mutex_lock(log_lock);

    if (mysql_bin_log.open_binlog(opt_bin_logname, 0,
                                  max_binlog_size, false,
                                  true/*need_lock_index=true*/,
                                  true/*need_sid_lock=true*/,
                                  NULL))
    {
      mysql_mutex_unlock(log_lock);
      unireg_abort(MYSQLD_ABORT_EXIT);
    }
    mysql_mutex_unlock(log_lock);
  }

#ifdef HAVE_REPLICATION
  if (opt_bin_log && expire_logs_days)
  {
    time_t purge_time= server_start_time - expire_logs_days*24*60*60;
    if (purge_time >= 0)
      mysql_bin_log.purge_logs_before_date(purge_time, true);
  }
#endif

  if (opt_myisam_log)
    (void) mi_log(1);

#if defined(HAVE_MLOCKALL) && defined(MCL_CURRENT) && !defined(EMBEDDED_LIBRARY)
  if (locked_in_memory && !getuid())
  {
    if (setreuid((uid_t)-1, 0) == -1)
    {                        // this should never happen
      sql_print_error("setreuid: %s", strerror(errno));
      unireg_abort(MYSQLD_ABORT_EXIT);
    }
    if (mlockall(MCL_CURRENT))
    {
      sql_print_warning("Failed to lock memory. Errno: %d\n",errno); /* purecov: inspected */
      locked_in_memory= 0;
    }
#ifndef _WIN32
    if (user_info)
      set_user(mysqld_user, user_info);
#endif
  }
  else
#endif
    locked_in_memory=0;

  /* Initialize the optimizer cost module */
  init_optimizer_cost_module(true);
  ft_init_stopwords();

  init_max_user_conn();
  init_update_queries();
  DBUG_RETURN(0);
}


#ifndef EMBEDDED_LIBRARY
#ifdef _WIN32

extern "C" void *handle_shutdown(void *arg)
{
  MSG msg;
  my_thread_init();
  /* This call should create the message queue for this thread. */
  PeekMessage(&msg, NULL, 1, 65534,PM_NOREMOVE);
  if (WaitForSingleObject(hEventShutdown,INFINITE)==WAIT_OBJECT_0)
  {
    sql_print_information(ER_DEFAULT(ER_NORMAL_SHUTDOWN), my_progname);
    abort_loop= true;
    close_connections();
    my_thread_end();
    my_thread_exit(0);
  }
  return 0;
}


static void create_shutdown_thread()
{
  hEventShutdown=CreateEvent(0, FALSE, FALSE, shutdown_event_name);
  my_thread_attr_t thr_attr;
  DBUG_ENTER("create_shutdown_thread");

  my_thread_attr_init(&thr_attr);

  if (my_thread_create(&shutdown_thr_handle, &thr_attr, handle_shutdown, 0))
    sql_print_warning("Can't create thread to handle shutdown requests"
                      " (errno= %d)", errno);
  my_thread_attr_destroy(&thr_attr);
  // On "Stop Service" we have to do regular shutdown
  Service.SetShutdownEvent(hEventShutdown);
}
#endif /* _WIN32 */

#ifndef DBUG_OFF
/*
  Debugging helper function to keep the locale database
  (see sql_locale.cc) and max_month_name_length and
  max_day_name_length variable values in consistent state.
*/
static void test_lc_time_sz()
{
  DBUG_ENTER("test_lc_time_sz");
  for (MY_LOCALE **loc= my_locales; *loc; loc++)
  {
    size_t max_month_len= 0;
    size_t max_day_len = 0;
    for (const char **month= (*loc)->month_names->type_names; *month; month++)
    {
      set_if_bigger(max_month_len,
                    my_numchars_mb(&my_charset_utf8_general_ci,
                                   *month, *month + strlen(*month)));
    }
    for (const char **day= (*loc)->day_names->type_names; *day; day++)
    {
      set_if_bigger(max_day_len,
                    my_numchars_mb(&my_charset_utf8_general_ci,
                                   *day, *day + strlen(*day)));
    }
    if ((*loc)->max_month_name_length != max_month_len ||
        (*loc)->max_day_name_length != max_day_len)
    {
      DBUG_PRINT("Wrong max day name(or month name) length for locale:",
                 ("%s", (*loc)->name));
      DBUG_ASSERT(0);
    }
  }
  DBUG_VOID_RETURN;
}
#endif//DBUG_OFF

#ifdef _WIN32
int win_main(int argc, char **argv)
#else
int mysqld_main(int argc, char **argv)
#endif
{
  /*
    Perform basic thread library and malloc initialization,
    to be able to read defaults files and parse options.
  */
  my_progname= argv[0];

#ifndef _WIN32
#ifdef WITH_PERFSCHEMA_STORAGE_ENGINE
  pre_initialize_performance_schema();
#endif /*WITH_PERFSCHEMA_STORAGE_ENGINE */
  // For windows, my_init() is called from the win specific mysqld_main
  if (my_init())                 // init my_sys library & pthreads
  {
    my_message_local(ERROR_LEVEL, "my_init() failed.");
    return 1;
  }
#endif /* _WIN32 */

  orig_argc= argc;
  orig_argv= argv;
  my_getopt_use_args_separator= TRUE;
  if (load_defaults(MYSQL_CONFIG_NAME, load_default_groups, &argc, &argv))
    return 1;
  my_getopt_use_args_separator= FALSE;
  defaults_argc= argc;
  defaults_argv= argv;
  remaining_argc= argc;
  remaining_argv= argv;

  /* Must be initialized early for comparison of options name */
  system_charset_info= &my_charset_utf8_general_ci;

  int ho_error;

#ifdef WITH_PERFSCHEMA_STORAGE_ENGINE
  /*
    Initialize the array of performance schema instrument configurations.
  */
  init_pfs_instrument_array();
#endif /* WITH_PERFSCHEMA_STORAGE_ENGINE */

  ho_error= handle_early_options();

#if !defined(_WIN32) && !defined(EMBEDDED_LIBARARY)

  if (opt_bootstrap && opt_daemonize)
  {
    fprintf(stderr, "Bootstrap and daemon options are incompatible.\n");
    exit(MYSQLD_ABORT_EXIT);
  }

  if (opt_daemonize && (isatty(STDOUT_FILENO) || isatty(STDERR_FILENO)))
  {
    fprintf(stderr, "Please set appopriate redirections for "
                    "standard output and/or standard error in daemon mode.\n");
    exit(MYSQLD_ABORT_EXIT);
  }

  if (opt_daemonize)
  {
    if (chdir("/") < 0)
    {
      fprintf(stderr, "Cannot change to root director: %s\n",
                      strerror(errno));
      exit(MYSQLD_ABORT_EXIT);
    }

    if ((pipe_write_fd= mysqld::runtime::mysqld_daemonize()) < 0)
    {
      fprintf(stderr, "mysqld_daemonize failed \n");
      exit(MYSQLD_ABORT_EXIT);
    }
  }
#endif

  init_sql_statement_names();
  sys_var_init();
  ulong requested_open_files;
  adjust_related_options(&requested_open_files);

#ifdef WITH_PERFSCHEMA_STORAGE_ENGINE
  if (pfs_param.m_enabled)
    load_perfschema_engine= true;

  if (ho_error == 0)
  {
    if (pfs_param.m_enabled && !opt_help && !opt_bootstrap)
    {
      /* Add sizing hints from the server sizing parameters. */
      pfs_param.m_hints.m_table_definition_cache= table_def_size;
      pfs_param.m_hints.m_table_open_cache= table_cache_size;
      pfs_param.m_hints.m_max_connections= max_connections;
      pfs_param.m_hints.m_open_files_limit= requested_open_files;
      pfs_param.m_hints.m_max_prepared_stmt_count= max_prepared_stmt_count;
      /* the performance schema digest size is the same as the SQL layer */
      pfs_param.m_max_digest_length= max_digest_length;
      PSI_hook= initialize_performance_schema(&pfs_param);
      if (PSI_hook == NULL)
      {
        pfs_param.m_enabled= false;
        buffered_logs.buffer(WARNING_LEVEL,
                             "Performance schema disabled (reason: init failed).");
      }
    }
  }
#else
  /*
    Other provider of the instrumentation interface should
    initialize PSI_hook here:
    - HAVE_PSI_INTERFACE is for the instrumentation interface
    - WITH_PERFSCHEMA_STORAGE_ENGINE is for one implementation
      of the interface,
    but there could be alternate implementations, which is why
    these two defines are kept separate.
  */
#endif /* WITH_PERFSCHEMA_STORAGE_ENGINE */

#ifdef HAVE_PSI_INTERFACE
  /*
    Obtain the current performance schema instrumentation interface,
    if available.
  */
  if (PSI_hook)
  {
    PSI *psi_server= (PSI*) PSI_hook->get_interface(PSI_CURRENT_VERSION);
    if (likely(psi_server != NULL))
    {
      set_psi_server(psi_server);

      /*
        Now that we have parsed the command line arguments, and have initialized
        the performance schema itself, the next step is to register all the
        server instruments.
      */
      init_server_psi_keys();
      /* Instrument the main thread */
      PSI_thread *psi= PSI_THREAD_CALL(new_thread)(key_thread_main, NULL, 0);
      PSI_THREAD_CALL(set_thread)(psi);

      /*
        Now that some instrumentation is in place,
        recreate objects which were initialised early,
        so that they are instrumented as well.
      */
      my_thread_global_reinit();
    }
  }
#endif /* HAVE_PSI_INTERFACE */

  init_error_log_mutex();
  local_message_hook= error_log_print;  // we never change this in embedded

  /* Initialize audit interface globals. Audit plugins are inited later. */
  mysql_audit_initialize();

  /*
    Perform basic query log initialization. Should be called after
    MY_INIT, as it initializes mutexes.
  */
  query_logger.init();

  if (ho_error)
  {
    /*
      Parsing command line option failed,
      Since we don't have a workable remaining_argc/remaining_argv
      to continue the server initialization, this is as far as this
      code can go.
      This is the best effort to log meaningful messages:
      - messages will be printed to stderr, which is not redirected yet,
      - messages will be printed in the NT event log, for windows.
    */
    buffered_logs.print();
    buffered_logs.cleanup();
    /*
      Not enough initializations for unireg_abort()
      Using exit() for windows.
    */
    exit (MYSQLD_ABORT_EXIT);
  }

  if (init_common_variables())
    unireg_abort(MYSQLD_ABORT_EXIT);        // Will do exit

  my_init_signals();

  size_t guardize= 0;
#ifndef _WIN32
  int retval= pthread_attr_getguardsize(&connection_attrib, &guardize);
  DBUG_ASSERT(retval == 0);
  if (retval != 0)
    guardize= my_thread_stack_size;
#endif

#if defined(__ia64__) || defined(__ia64)
  /*
    Peculiar things with ia64 platforms - it seems we only have half the
    stack size in reality, so we have to double it here
  */
  guardize= my_thread_stack_size;
#endif

  my_thread_attr_setstacksize(&connection_attrib,
                            my_thread_stack_size + guardize);

  {
    /* Retrieve used stack size;  Needed for checking stack overflows */
    size_t stack_size= 0;
    my_thread_attr_getstacksize(&connection_attrib, &stack_size);

    /* We must check if stack_size = 0 as Solaris 2.9 can return 0 here */
    if (stack_size && stack_size < (my_thread_stack_size + guardize))
    {
      sql_print_warning("Asked for %lu thread stack, but got %ld",
                        my_thread_stack_size + guardize, (long) stack_size);
#if defined(__ia64__) || defined(__ia64)
      my_thread_stack_size= stack_size / 2;
#else
      my_thread_stack_size= static_cast<ulong>(stack_size - guardize);
#endif
    }
  }

#ifndef DBUG_OFF
  test_lc_time_sz();
  srand(static_cast<uint>(time(NULL)));
#endif

  /*
    We have enough space for fiddling with the argv, continue
  */
  if (my_setwd(mysql_real_data_home,MYF(MY_WME)) && !opt_help)
  {
    sql_print_error("failed to set datadir to %s", mysql_real_data_home);
    unireg_abort(MYSQLD_ABORT_EXIT);        /* purecov: inspected */
  }

#ifndef _WIN32
  if ((user_info= check_user(mysqld_user)))
  {
    /* need to change the owner of the freshly created data directory */
    if (unlikely(opt_initialize)
#if HAVE_CHOWN
        && chown(mysql_real_data_home, user_info->pw_uid, user_info->pw_gid)
#endif
       )
    {
      sql_print_error("Can't change data directory owner to %s", mysqld_user);
      unireg_abort(1);
    }


#if defined(HAVE_MLOCKALL) && defined(MCL_CURRENT)
    if (locked_in_memory) // getuid() == 0 here
      set_effective_user(user_info);
    else
#endif
      set_user(mysqld_user, user_info);
  }
#endif // !_WIN32

  //If the binlog is enabled, one needs to provide a server-id
  if (opt_bin_log && !(server_id_supplied) )
  {
    sql_print_error("You have enabled the binary log, but you haven't provided "
                    "the mandatory server-id. Please refer to the proper "
                    "server start-up parameters documentation");
    unireg_abort(MYSQLD_ABORT_EXIT);
  }

  /* 
   The subsequent calls may take a long time : e.g. innodb log read.
   Thus set the long running service control manager timeout
  */
#if defined(_WIN32)
  Service.SetSlowStarting(slow_start_timeout);
#endif

  if (init_server_components())
    unireg_abort(MYSQLD_ABORT_EXIT);

  /*
    Each server should have one UUID. We will create it automatically, if it
    does not exist.
   */
  if (!opt_bootstrap)
  {
    if (init_server_auto_options())
    {
      sql_print_error("Initialization of the server's UUID failed because it could"
                      " not be read from the auto.cnf file. If this is a new"
                      " server, the initialization failed because it was not"
                      " possible to generate a new UUID.");
      unireg_abort(MYSQLD_ABORT_EXIT);
    }

    /*
      Add server_uuid to the sid_map.  This must be done after
      server_uuid has been initialized in init_server_auto_options and
      after the binary log (and sid_map file) has been initialized in
      init_server_components().

      No error message is needed: init_sid_map() prints a message.

      Strictly speaking, this is not currently needed when
      opt_bin_log==0, since the variables that gtid_state->init
      initializes are not currently used in that case.  But we call it
      regardless to avoid possible future bugs if gtid_state ever
      needs to do anything else.
    */
    global_sid_lock->rdlock();
    int ret= gtid_state->init();
    global_sid_lock->unlock();
    // Initialize executed_gtids from mysql.gtid_executed table.
    if (gtid_state->read_gtid_executed_from_table() == -1)
      unireg_abort(1);

    if (opt_bin_log)
    {
      if (ret)
        unireg_abort(MYSQLD_ABORT_EXIT);

      /*
        Initialize GLOBAL.GTID_EXECUTED and GLOBAL.GTID_PURGED from
        gtid_executed table and binlog files during server startup.
      */
      Gtid_set *executed_gtids=
        const_cast<Gtid_set *>(gtid_state->get_executed_gtids());
      Gtid_set *lost_gtids=
        const_cast<Gtid_set *>(gtid_state->get_lost_gtids());
      Gtid_set *gtids_only_in_table=
        const_cast<Gtid_set *>(gtid_state->get_gtids_only_in_table());
      Gtid_set *previous_gtids_logged=
        const_cast<Gtid_set *>(gtid_state->get_previous_gtids_logged());

      Gtid_set purged_gtids_from_binlog(global_sid_map, global_sid_lock);
      Gtid_set gtids_in_binlog(global_sid_map, global_sid_lock);
      Gtid_set gtids_in_binlog_not_in_table(global_sid_map, global_sid_lock);

      if (mysql_bin_log.init_gtid_sets(&gtids_in_binlog,
                                       &purged_gtids_from_binlog,
                                       opt_master_verify_checksum,
                                       true/*true=need lock*/,
                                       NULL/*trx_parser*/,
                                       NULL/*gtid_partial_trx*/,
                                       true/*is_server_starting*/))
        unireg_abort(MYSQLD_ABORT_EXIT);

      global_sid_lock->wrlock();

      if (!gtids_in_binlog.is_empty() &&
          !gtids_in_binlog.is_subset(executed_gtids))
      {
        gtids_in_binlog_not_in_table.add_gtid_set(&gtids_in_binlog);
        if (!executed_gtids->is_empty())
          gtids_in_binlog_not_in_table.remove_gtid_set(executed_gtids);
        /*
          Save unsaved GTIDs into gtid_executed table, in the following
          four cases:
            1. the upgrade case.
            2. the case that a slave is provisioned from a backup of
               the master and the slave is cleaned by RESET MASTER
               and RESET SLAVE before this.
            3. the case that no binlog rotation happened from the
               last RESET MASTER on the server before it crashes.
            4. The set of GTIDs of the last binlog is not saved into the
               gtid_executed table if server crashes, so we save it into
               gtid_executed table and executed_gtids during recovery
               from the crash.
        */
        if (gtid_state->save(&gtids_in_binlog_not_in_table) == -1)
        {
          global_sid_lock->unlock();
          unireg_abort(MYSQLD_ABORT_EXIT);
        }
        executed_gtids->add_gtid_set(&gtids_in_binlog_not_in_table);
      }

      /* gtids_only_in_table= executed_gtids - gtids_in_binlog */
      if (gtids_only_in_table->add_gtid_set(executed_gtids) !=
          RETURN_STATUS_OK)
      {
        global_sid_lock->unlock();
        unireg_abort(MYSQLD_ABORT_EXIT);
      }
      gtids_only_in_table->remove_gtid_set(&gtids_in_binlog);
      /*
        lost_gtids = executed_gtids -
                     (gtids_in_binlog - purged_gtids_from_binlog)
                   = gtids_only_in_table + purged_gtids_from_binlog;
      */
      DBUG_ASSERT(lost_gtids->is_empty());
      if (lost_gtids->add_gtid_set(gtids_only_in_table) != RETURN_STATUS_OK ||
          lost_gtids->add_gtid_set(&purged_gtids_from_binlog) !=
          RETURN_STATUS_OK)
      {
        global_sid_lock->unlock();
        unireg_abort(MYSQLD_ABORT_EXIT);
      }

      /* Prepare previous_gtids_logged for next binlog */
      if (previous_gtids_logged->add_gtid_set(&gtids_in_binlog) !=
          RETURN_STATUS_OK)
      {
        global_sid_lock->unlock();
        unireg_abort(MYSQLD_ABORT_EXIT);
      }

      /*
        Write the previous set of gtids at this point because during
        the creation of the binary log this is not done as we cannot
        move the init_gtid_sets() to a place before openning the binary
        log. This requires some investigation.

        /Alfranio
      */
      Previous_gtids_log_event prev_gtids_ev(&gtids_in_binlog);

      global_sid_lock->unlock();

      (prev_gtids_ev.common_footer)->checksum_alg=
        static_cast<enum_binlog_checksum_alg>(binlog_checksum_options);

      if (prev_gtids_ev.write(mysql_bin_log.get_log_file()))
        unireg_abort(MYSQLD_ABORT_EXIT);
      mysql_bin_log.add_bytes_written(
        prev_gtids_ev.common_header->data_written);

      if (flush_io_cache(mysql_bin_log.get_log_file()) ||
          mysql_file_sync(mysql_bin_log.get_log_file()->file, MYF(MY_WME)))
        unireg_abort(MYSQLD_ABORT_EXIT);
      mysql_bin_log.update_binlog_end_pos();

      (void) RUN_HOOK(server_state, after_engine_recovery, (NULL));
    }
  }

  if (init_ssl())
    unireg_abort(MYSQLD_ABORT_EXIT);
  if (network_init())
    unireg_abort(MYSQLD_ABORT_EXIT);

#ifdef _WIN32
  if (!opt_console)
  {
    if (reopen_fstreams(log_error_file, stdout, stderr))
      unireg_abort(MYSQLD_ABORT_EXIT);
    setbuf(stderr, NULL);
    FreeConsole();        // Remove window
  }
#endif

  /*
   Initialize my_str_malloc(), my_str_realloc() and my_str_free()
  */
  my_str_malloc= &my_str_malloc_mysqld;
  my_str_free= &my_str_free_mysqld;
  my_str_realloc= &my_str_realloc_mysqld;

  error_handler_hook= my_message_sql;

  /* Save pid of this process in a file */
  if (!opt_bootstrap)
    create_pid_file();


  /* Read the optimizer cost model configuration tables */
  if (!opt_bootstrap)
    reload_optimizer_cost_constants();

  if (mysql_rm_tmp_tables() || acl_init(opt_noacl) ||
      my_tz_init((THD *)0, default_tz_name, opt_bootstrap))
  {
    abort_loop= true;

    delete_pid_file(MYF(MY_WME));

    if (mysqld_socket_acceptor != NULL)
    {
      delete mysqld_socket_acceptor;
      mysqld_socket_acceptor= NULL;
    }

    unireg_abort(MYSQLD_ABORT_EXIT);
  }

  if (!opt_noacl)
    (void) grant_init();

  if (!opt_bootstrap)
    servers_init(0);

  if (!opt_noacl)
  {
#ifdef HAVE_DLOPEN
    udf_init();
#endif
  }

  init_status_vars();
  /* If running with bootstrap, do not start replication. */
  if (opt_bootstrap)
    opt_skip_slave_start= 1;

  check_binlog_cache_size(NULL);
  check_binlog_stmt_cache_size(NULL);

  binlog_unsafe_map_init();

  /* If running with bootstrap, do not start replication. */
  if (!opt_bootstrap)
  {
    // Make @@slave_skip_errors show the nice human-readable value.
    set_slave_skip_errors(&opt_slave_skip_errors);

    /*
      init_slave() must be called after the thread keys are created.
    */
    if (server_id != 0)
      init_slave(); /* Ignoring errors while configuring replication. */
  }

#ifdef WITH_PERFSCHEMA_STORAGE_ENGINE
  initialize_performance_schema_acl(opt_bootstrap);
  /*
    Do not check the structure of the performance schema tables
    during bootstrap:
    - the tables are not supposed to exist yet, bootstrap will create them
    - a check would print spurious error messages
  */
  if (! opt_bootstrap && load_perfschema_engine)
    check_performance_schema();
#endif

  initialize_information_schema_acl();

  execute_ddl_log_recovery();
  (void) RUN_HOOK(server_state, after_recovery, (NULL));

  if (Events::init(opt_noacl || opt_bootstrap))
    unireg_abort(MYSQLD_ABORT_EXIT);

#ifndef _WIN32
  //  Start signal handler thread.
  start_signal_handler();
#endif

  if (opt_bootstrap)
  {
    start_processing_signals();

    int error= bootstrap(mysql_stdin);
    unireg_abort(error ? MYSQLD_ABORT_EXIT : MYSQLD_SUCCESS_EXIT);
  }
  if (opt_init_file && *opt_init_file)
  {
    if (read_init_file(opt_init_file))
      unireg_abort(MYSQLD_ABORT_EXIT);
  }

#ifdef _WIN32
  create_shutdown_thread();
#endif
  start_handle_manager();

  create_compress_gtid_table_thread();

  sql_print_information(ER_DEFAULT(ER_STARTUP),
                        my_progname,
                        server_version,
#ifdef HAVE_SYS_UN_H
                        (opt_bootstrap ? (char*) "" : mysqld_unix_port),
#else
                        (char*) "",
#endif
                         mysqld_port,
                         MYSQL_COMPILATION_COMMENT);
#if defined(_WIN32)
  Service.SetRunning();
#endif

  start_processing_signals();

#ifdef WITH_NDBCLUSTER_STORAGE_ENGINE
  /* engine specific hook, to be made generic */
  if (ndb_wait_setup_func && ndb_wait_setup_func(opt_ndb_wait_setup))
  {
    sql_print_warning("NDB : Tables not available after %lu seconds."
                      "  Consider increasing --ndb-wait-setup value",
                      opt_ndb_wait_setup);
  }
#endif
  (void) RUN_HOOK(server_state, before_handle_connection, (NULL));

  DBUG_PRINT("info", ("Block, listening for incoming connections"));

<<<<<<< HEAD
#if defined(_WIN32)
  setup_conn_event_handler_threads();
=======
  (void)MYSQL_SET_STAGE(0 ,__FILE__, __LINE__);

#if defined(_WIN32) || defined(HAVE_SMEM)
  handle_connections_methods();
>>>>>>> 9ef936ee
#else
  mysql_mutex_lock(&LOCK_socket_listener_active);
  // Make it possible for the signal handler to kill the listener.
  socket_listener_active= true;
  mysql_mutex_unlock(&LOCK_socket_listener_active);

  if (opt_daemonize)
    mysqld::runtime::signal_parent(pipe_write_fd,1);

  (void) mysqld_socket_acceptor->connection_event_loop();
#endif /* _WIN32 */
  DBUG_PRINT("info", ("No longer listening for incoming connections"));

  terminate_compress_gtid_table_thread();
  /*
    Save set of GTIDs of the last binlog into gtid_executed table
    on server shutdown.
  */
  if (opt_bin_log)
    if (gtid_state->save_gtids_of_last_binlog_into_table(false))
      sql_print_warning("Failed to save the set of Global Transaction "
                        "Identifiers of the last binary log into the "
                        "mysql.gtid_executed table while the server was "
                        "shutting down. The next server restart will make "
                        "another attempt to save Global Transaction "
                        "Identifiers into the table.");

#ifndef _WIN32
  mysql_mutex_lock(&LOCK_socket_listener_active);
  // Notify the signal handler that we have stopped listening for connections.
  socket_listener_active= false;
  mysql_cond_broadcast(&COND_socket_listener_active);
  mysql_mutex_unlock(&LOCK_socket_listener_active);
#endif // !_WIN32

#ifdef HAVE_PSI_THREAD_INTERFACE
  /*
    Disable the main thread instrumentation,
    to avoid recording events during the shutdown.
  */
  PSI_THREAD_CALL(delete_current_thread)();
#endif

  DBUG_PRINT("info", ("Waiting for shutdown proceed"));
  int ret= 0;
#ifdef _WIN32
  if (shutdown_thr_handle.handle)
    ret= my_thread_join(&shutdown_thr_handle, NULL);
  shutdown_thr_handle.handle= NULL;
  if (0 != ret)
    sql_print_warning("Could not join shutdown thread. error:%d", ret);
#else
  if (signal_thread_id.thread != 0)
    ret= my_thread_join(&signal_thread_id, NULL);
  signal_thread_id.thread= 0;
  if (0 != ret)
    sql_print_warning("Could not join signal_thread. error:%d", ret);
#endif

  clean_up(1);
  mysqld_exit(MYSQLD_SUCCESS_EXIT);
}


/****************************************************************************
  Main and thread entry function for Win32
  (all this is needed only to run mysqld as a service on WinNT)
****************************************************************************/

#if defined(_WIN32)
int mysql_service(void *p)
{
  if (my_thread_init())
    return 1;

  if (use_opt_args)
    win_main(opt_argc, opt_argv);
  else
    win_main(Service.my_argc, Service.my_argv);

  my_thread_end();
  return 0;
}


/* Quote string if it contains space, else copy */

static char *add_quoted_string(char *to, const char *from, char *to_end)
{
  uint length= (uint) (to_end-to);

  if (!strchr(from, ' '))
    return strmake(to, from, length-1);
  return strxnmov(to, length-1, "\"", from, "\"", NullS);
}


/**
  Handle basic handling of services, like installation and removal.

  @param argv             Pointer to argument list
  @param servicename    Internal name of service
  @param displayname    Display name of service (in taskbar ?)
  @param file_path    Path to this program
  @param startup_option Startup option to mysqld

  @retval
    0   option handled
  @retval
    1   Could not handle option
*/

static bool
default_service_handling(char **argv,
       const char *servicename,
       const char *displayname,
       const char *file_path,
       const char *extra_opt,
       const char *account_name)
{
  char path_and_service[FN_REFLEN+FN_REFLEN+32], *pos, *end;
  const char *opt_delim;
  end= path_and_service + sizeof(path_and_service)-3;

  /* We have to quote filename if it contains spaces */
  pos= add_quoted_string(path_and_service, file_path, end);
  if (extra_opt && *extra_opt)
  {
    /*
     Add option after file_path. There will be zero or one extra option.  It's
     assumed to be --defaults-file=file but isn't checked.  The variable (not
     the option name) should be quoted if it contains a string.
    */
    *pos++= ' ';
    if (opt_delim= strchr(extra_opt, '='))
    {
      size_t length= ++opt_delim - extra_opt;
      pos= my_stpnmov(pos, extra_opt, length);
    }
    else
      opt_delim= extra_opt;

    pos= add_quoted_string(pos, opt_delim, end);
  }
  /* We must have servicename last */
  *pos++= ' ';
  (void) add_quoted_string(pos, servicename, end);

  if (Service.got_service_option(argv, "install"))
  {
    Service.Install(1, servicename, displayname, path_and_service,
                    account_name);
    return 0;
  }
  if (Service.got_service_option(argv, "install-manual"))
  {
    Service.Install(0, servicename, displayname, path_and_service,
                    account_name);
    return 0;
  }
  if (Service.got_service_option(argv, "remove"))
  {
    Service.Remove(servicename);
    return 0;
  }
  return 1;
}


int mysqld_main(int argc, char **argv)
{
  /*
    When several instances are running on the same machine, we
    need to have an  unique  named  hEventShudown  through the
    application PID e.g.: MySQLShutdown1890; MySQLShutdown2342
  */
  int10_to_str((int) GetCurrentProcessId(),my_stpcpy(shutdown_event_name,
                                                  "MySQLShutdown"), 10);

  /* Must be initialized early for comparison of service name */
  system_charset_info= &my_charset_utf8_general_ci;

#ifdef WITH_PERFSCHEMA_STORAGE_ENGINE
  pre_initialize_performance_schema();
#endif /*WITH_PERFSCHEMA_STORAGE_ENGINE */

  if (my_init())
  {
    my_message_local(ERROR_LEVEL, "my_init() failed.");
    return 1;
  }

  if (Service.GetOS())  /* true NT family */
  {
    char file_path[FN_REFLEN];
    my_path(file_path, argv[0], "");          /* Find name in path */
    fn_format(file_path,argv[0],file_path,"",
        MY_REPLACE_DIR | MY_UNPACK_FILENAME | MY_RESOLVE_SYMLINKS);

    if (argc == 2)
    {
      if (!default_service_handling(argv, MYSQL_SERVICENAME, MYSQL_SERVICENAME,
           file_path, "", NULL))
  return 0;
      if (Service.IsService(argv[1]))        /* Start an optional service */
      {
  /*
    Only add the service name to the groups read from the config file
    if it's not "MySQL". (The default service name should be 'mysqld'
    but we started a bad tradition by calling it MySQL from the start
    and we are now stuck with it.
  */
  if (my_strcasecmp(system_charset_info, argv[1],"mysql"))
    load_default_groups[load_default_groups_sz-2]= argv[1];
        start_mode= 1;
        Service.Init(argv[1], mysql_service);
        return 0;
      }
    }
    else if (argc == 3) /* install or remove any optional service */
    {
      if (!default_service_handling(argv, argv[2], argv[2], file_path, "",
                                    NULL))
  return 0;
      if (Service.IsService(argv[2]))
      {
  /*
    mysqld was started as
    mysqld --defaults-file=my_path\my.ini service-name
  */
  use_opt_args=1;
  opt_argc= 2;        // Skip service-name
  opt_argv=argv;
  start_mode= 1;
  if (my_strcasecmp(system_charset_info, argv[2],"mysql"))
    load_default_groups[load_default_groups_sz-2]= argv[2];
  Service.Init(argv[2], mysql_service);
  return 0;
      }
    }
    else if (argc == 4 || argc == 5)
    {
      /*
        This may seem strange, because we handle --local-service while
        preserving 4.1's behavior of allowing any one other argument that is
        passed to the service on startup. (The assumption is that this is
        --defaults-file=file, but that was not enforced in 4.1, so we don't
        enforce it here.)
      */
      const char *extra_opt= NullS;
      const char *account_name = NullS;
      int index;
      for (index = 3; index < argc; index++)
      {
        if (!strcmp(argv[index], "--local-service"))
          account_name= "NT AUTHORITY\\LocalService";
        else
          extra_opt= argv[index];
      }

      if (argc == 4 || account_name)
        if (!default_service_handling(argv, argv[2], argv[2], file_path,
                                      extra_opt, account_name))
          return 0;
    }
    else if (argc == 1 && Service.IsService(MYSQL_SERVICENAME))
    {
      /* start the default service */
      start_mode= 1;
      Service.Init(MYSQL_SERVICENAME, mysql_service);
      return 0;
    }
  }
  /* Start as standalone server */
  Service.my_argc=argc;
  Service.my_argv=argv;
  mysql_service(NULL);
  return 0;
}
#endif // _WIN32
#endif // !EMBEDDED_LIBRARY


static bool read_init_file(char *file_name)
{
  MYSQL_FILE *file;
  DBUG_ENTER("read_init_file");
  DBUG_PRINT("enter",("name: %s",file_name));

  sql_print_information("Execution of init_file \'%s\' started.", file_name);

  if (!(file= mysql_file_fopen(key_file_init, file_name,
                               O_RDONLY, MYF(MY_WME))))
    DBUG_RETURN(TRUE);
  (void) bootstrap(file);
  mysql_file_fclose(file, MYF(MY_WME));

  sql_print_information("Execution of init_file \'%s\' ended.", file_name);

  DBUG_RETURN(FALSE);
}


/****************************************************************************
  Handle start options
******************************************************************************/

/**
  Process command line options flagged as 'early'.
  Some components needs to be initialized as early as possible,
  because the rest of the server initialization depends on them.
  Options that needs to be parsed early includes:
  - the performance schema, when compiled in,
  - options related to the help,
  - options related to the bootstrap
  The performance schema needs to be initialized as early as possible,
  before to-be-instrumented objects of the server are initialized.
*/
int handle_early_options()
{
  int ho_error;
  vector<my_option> all_early_options;
  all_early_options.reserve(100);

  my_getopt_register_get_addr(NULL);
  /* Skip unknown options so that they may be processed later */
  my_getopt_skip_unknown= TRUE;

  /* Add the system variables parsed early */
  sys_var_add_options(&all_early_options, sys_var::PARSE_EARLY);

  /* Add the command line options parsed early */
  for (my_option *opt= my_long_early_options;
       opt->name != NULL;
       opt++)
    all_early_options.push_back(*opt);

  add_terminator(&all_early_options);

  /*
    Logs generated while parsing the command line
    options are buffered and printed later.
  */
  buffered_logs.init();
  my_getopt_error_reporter= buffered_option_error_reporter;
  my_charset_error_reporter= buffered_option_error_reporter;

  ho_error= handle_options(&remaining_argc, &remaining_argv,
                           &all_early_options[0], mysqld_get_one_option);
  if (ho_error == 0)
  {
    /* Add back the program name handle_options removes */
    remaining_argc++;
    remaining_argv--;

    /* adjust the bootstrap options */
    if (opt_bootstrap)
    {
      my_message_local(WARNING_LEVEL,
                       "--bootstrap is deprecated. "
                       "Please consider using --initialize instead");
    }
    if (opt_initialize_insecure)
      opt_initialize= TRUE;
    if (opt_initialize)
    {
      if (opt_bootstrap)
      {
        my_getopt_error_reporter(ERROR_LEVEL,
                                 "Both --bootstrap and --initialize specified."
                                 " Please pick one. Exiting.");
        ho_error= EXIT_AMBIGUOUS_OPTION;
      }
      opt_bootstrap= TRUE;
    }
  }

  // Swap with an empty vector, i.e. delete elements and free allocated space.
  vector<my_option>().swap(all_early_options);

  return ho_error;
}

/**
  Adjust @c open_files_limit.
  Computation is  based on:
  - @c max_connections,
  - @c table_cache_size,
  - the platform max open file limit.
*/
void adjust_open_files_limit(ulong *requested_open_files)
{
  ulong limit_1;
  ulong limit_2;
  ulong limit_3;
  ulong request_open_files;
  ulong effective_open_files;

  /* MyISAM requires two file handles per table. */
  limit_1= 10 + max_connections + table_cache_size * 2;

  /*
    We are trying to allocate no less than max_connections*5 file
    handles (i.e. we are trying to set the limit so that they will
    be available).
  */
  limit_2= max_connections * 5;

  /* Try to allocate no less than 5000 by default. */
  limit_3= open_files_limit ? open_files_limit : 5000;

  request_open_files= max<ulong>(max<ulong>(limit_1, limit_2), limit_3);

  /* Notice: my_set_max_open_files() may return more than requested. */
  effective_open_files= my_set_max_open_files(request_open_files);

  if (effective_open_files < request_open_files)
  {
    char msg[1024];

    if (open_files_limit == 0)
    {
      my_snprintf(msg, sizeof(msg),
                  "Changed limits: max_open_files: %lu (requested %lu)",
                  effective_open_files, request_open_files);
      buffered_logs.buffer(WARNING_LEVEL, msg);
    }
    else
    {
      my_snprintf(msg, sizeof(msg),
                  "Could not increase number of max_open_files to "
                  "more than %lu (request: %lu)",
                  effective_open_files, request_open_files);
      buffered_logs.buffer(WARNING_LEVEL, msg);
    }
  }

  open_files_limit= effective_open_files;
  if (requested_open_files)
    *requested_open_files= min<ulong>(effective_open_files, request_open_files);
}

void adjust_max_connections(ulong requested_open_files)
{
  ulong limit;

  limit= requested_open_files - 10 - TABLE_OPEN_CACHE_MIN * 2;

  if (limit < max_connections)
  {
    char msg[1024];

    my_snprintf(msg, sizeof(msg),
                "Changed limits: max_connections: %lu (requested %lu)",
                limit, max_connections);
    buffered_logs.buffer(WARNING_LEVEL, msg);

    // This can be done unprotected since it is only called on startup.
    max_connections= limit;
  }
}

void adjust_table_cache_size(ulong requested_open_files)
{
  ulong limit;

  limit= max<ulong>((requested_open_files - 10 - max_connections) / 2,
                    TABLE_OPEN_CACHE_MIN);

  if (limit < table_cache_size)
  {
    char msg[1024];

    my_snprintf(msg, sizeof(msg),
                "Changed limits: table_open_cache: %lu (requested %lu)",
                limit, table_cache_size);
    buffered_logs.buffer(WARNING_LEVEL, msg);

    table_cache_size= limit;
  }

  table_cache_size_per_instance= table_cache_size / table_cache_instances;
}

void adjust_table_def_size()
{
  ulong default_value;
  sys_var *var;

  default_value= min<ulong> (400 + table_cache_size / 2, 2000);
  var= intern_find_sys_var(STRING_WITH_LEN("table_definition_cache"));
  DBUG_ASSERT(var != NULL);
  var->update_default(default_value);

  if (! table_definition_cache_specified)
    table_def_size= default_value;
}

void adjust_related_options(ulong *requested_open_files)
{
  /* In bootstrap, disable grant tables (we are about to create them) */
  if (opt_bootstrap)
    opt_noacl= 1;

  /* The order is critical here, because of dependencies. */
  adjust_open_files_limit(requested_open_files);
  adjust_max_connections(*requested_open_files);
  adjust_table_cache_size(*requested_open_files);
  adjust_table_def_size();
}

vector<my_option> all_options;

struct my_option my_long_early_options[]=
{
  {"bootstrap", OPT_BOOTSTRAP, "Used by mysql installation scripts.", 0, 0, 0,
   GET_NO_ARG, NO_ARG, 0, 0, 0, 0, 0, 0},
#if !defined(_WIN32) && !defined(EMBEDDED_LIBRARY)
  {"daemonize", 0, "Run mysqld as sysv daemon", &opt_daemonize,
    &opt_daemonize, 0, GET_BOOL, NO_ARG, 0, 0, 0, 0, 0,0},
#endif
  {"skip-grant-tables", 0,
   "Start without grant tables. This gives all users FULL ACCESS to all tables.",
   &opt_noacl, &opt_noacl, 0, GET_BOOL, NO_ARG, 0, 0, 0, 0, 0,
   0},
  {"help", '?', "Display this help and exit.",
   &opt_help, &opt_help, 0, GET_BOOL, NO_ARG, 0, 0, 0, 0,
   0, 0},
  {"verbose", 'v', "Used with --help option for detailed help.",
   &opt_verbose, &opt_verbose, 0, GET_BOOL, NO_ARG, 0, 0, 0, 0, 0, 0},
  {"version", 'V', "Output version information and exit.", 0, 0, 0, GET_NO_ARG,
   NO_ARG, 0, 0, 0, 0, 0, 0},
  {"initialize", 0, "Create the default database and exit."
   " Create a super user with a random expired password and store it into the log.",
   &opt_initialize, &opt_initialize, 0, GET_BOOL, NO_ARG, 0, 0, 0, 0, 0, 0},
  {"initialize-insecure", 0, "Create the default database and exit."
   " Create a super user with empty password.",
   &opt_initialize_insecure, &opt_initialize_insecure, 0, GET_BOOL, NO_ARG,
   0, 0, 0, 0, 0, 0},
  { 0, 0, 0, 0, 0, 0, GET_NO_ARG, NO_ARG, 0, 0, 0, 0, 0, 0 }
};

/**
  System variables are automatically command-line options (few
  exceptions are documented in sys_var.h), so don't need
  to be listed here.
*/

struct my_option my_long_options[]=
{
#ifdef HAVE_REPLICATION
  {"abort-slave-event-count", 0,
   "Option used by mysql-test for debugging and testing of replication.",
   &abort_slave_event_count,  &abort_slave_event_count,
   0, GET_INT, REQUIRED_ARG, 0, 0, 0, 0, 0, 0},
#endif /* HAVE_REPLICATION */
  {"allow-suspicious-udfs", 0,
   "Allows use of UDFs consisting of only one symbol xxx() "
   "without corresponding xxx_init() or xxx_deinit(). That also means "
   "that one can load any function from any library, for example exit() "
   "from libc.so",
   &opt_allow_suspicious_udfs, &opt_allow_suspicious_udfs,
   0, GET_BOOL, NO_ARG, 0, 0, 0, 0, 0, 0},
  {"ansi", 'a', "Use ANSI SQL syntax instead of MySQL syntax. This mode "
   "will also set transaction isolation level 'serializable'.", 0, 0, 0,
   GET_NO_ARG, NO_ARG, 0, 0, 0, 0, 0, 0},
  /*
    Because Sys_var_bit does not support command-line options, we need to
    explicitely add one for --autocommit
  */
  {"autocommit", 0, "Set default value for autocommit (0 or 1)",
   &opt_autocommit, &opt_autocommit, 0,
   GET_BOOL, OPT_ARG, 1, 0, 0, 0, 0, NULL},
  {"binlog-do-db", OPT_BINLOG_DO_DB,
   "Tells the master it should log updates for the specified database, "
   "and exclude all others not explicitly mentioned.",
   0, 0, 0, GET_STR, REQUIRED_ARG, 0, 0, 0, 0, 0, 0},
  {"binlog-ignore-db", OPT_BINLOG_IGNORE_DB,
   "Tells the master that updates to the given database should not be logged to the binary log.",
   0, 0, 0, GET_STR, REQUIRED_ARG, 0, 0, 0, 0, 0, 0},
  {"binlog-row-event-max-size", 0,
   "The maximum size of a row-based binary log event in bytes. Rows will be "
   "grouped into events smaller than this size if possible. "
   "The value has to be a multiple of 256.",
   &opt_binlog_rows_event_max_size, &opt_binlog_rows_event_max_size,
   0, GET_ULONG, REQUIRED_ARG,
   /* def_value */ 8192, /* min_value */  256, /* max_value */ ULONG_MAX,
   /* sub_size */     0, /* block_size */ 256,
   /* app_type */ 0
  },
  {"character-set-client-handshake", 0,
   "Don't ignore client side character set value sent during handshake.",
   &opt_character_set_client_handshake,
   &opt_character_set_client_handshake,
    0, GET_BOOL, NO_ARG, 1, 0, 0, 0, 0, 0},
  {"character-set-filesystem", 0,
   "Set the filesystem character set.",
   &character_set_filesystem_name,
   &character_set_filesystem_name,
   0, GET_STR, REQUIRED_ARG, 0, 0, 0, 0, 0, 0 },
  {"character-set-server", 'C', "Set the default character set.",
   &default_character_set_name, &default_character_set_name,
   0, GET_STR, REQUIRED_ARG, 0, 0, 0, 0, 0, 0 },
  {"chroot", 'r', "Chroot mysqld daemon during startup.",
   &mysqld_chroot, &mysqld_chroot, 0, GET_STR, REQUIRED_ARG,
   0, 0, 0, 0, 0, 0},
  {"collation-server", 0, "Set the default collation.",
   &default_collation_name, &default_collation_name,
   0, GET_STR, REQUIRED_ARG, 0, 0, 0, 0, 0, 0 },
  {"console", OPT_CONSOLE, "Write error output on screen; don't remove the console window on windows.",
   &opt_console, &opt_console, 0, GET_BOOL, NO_ARG, 0, 0, 0,
   0, 0, 0},
  {"core-file", OPT_WANT_CORE, "Write core on errors.", 0, 0, 0, GET_NO_ARG,
   NO_ARG, 0, 0, 0, 0, 0, 0},
  /* default-storage-engine should have "MyISAM" as def_value. Instead
     of initializing it here it is done in init_common_variables() due
     to a compiler bug in Sun Studio compiler. */
  {"default-storage-engine", 0, "The default storage engine for new tables",
   &default_storage_engine, 0, 0, GET_STR, REQUIRED_ARG,
   0, 0, 0, 0, 0, 0 },
  {"default-tmp-storage-engine", 0, 
    "The default storage engine for new explict temporary tables",
   &default_tmp_storage_engine, 0, 0, GET_STR, REQUIRED_ARG,
   0, 0, 0, 0, 0, 0 },
  {"default-time-zone", 0, "Set the default time zone.",
   &default_tz_name, &default_tz_name,
   0, GET_STR, REQUIRED_ARG, 0, 0, 0, 0, 0, 0 },
#ifdef HAVE_OPENSSL
  {"des-key-file", 0,
   "Load keys for des_encrypt() and des_encrypt from given file.",
   &des_key_file, &des_key_file, 0, GET_STR, REQUIRED_ARG,
   0, 0, 0, 0, 0, 0},
#endif /* HAVE_OPENSSL */
#ifdef HAVE_REPLICATION
  {"disconnect-slave-event-count", 0,
   "Option used by mysql-test for debugging and testing of replication.",
   &disconnect_slave_event_count, &disconnect_slave_event_count,
   0, GET_INT, REQUIRED_ARG, 0, 0, 0, 0, 0, 0},
#endif /* HAVE_REPLICATION */
  {"exit-info", 'T', "Used for debugging. Use at your own risk.", 0, 0, 0,
   GET_LONG, OPT_ARG, 0, 0, 0, 0, 0, 0},

  {"external-locking", 0, "Use system (external) locking (disabled by "
   "default).  With this option enabled you can run myisamchk to test "
   "(not repair) tables while the MySQL server is running. Disable with "
   "--skip-external-locking.", &opt_external_locking, &opt_external_locking,
   0, GET_BOOL, NO_ARG, 0, 0, 0, 0, 0, 0},
  /* We must always support the next option to make scripts like mysqltest
     easier to do */
  {"gdb", 0,
   "Set up signals usable for debugging.",
   &opt_debugging, &opt_debugging,
   0, GET_BOOL, NO_ARG, 0, 0, 0, 0, 0, 0},
#if defined(HAVE_LINUX_LARGE_PAGES) || defined (HAVE_SOLARIS_LARGE_PAGES)
  {"super-large-pages", 0, "Enable support for super large pages.",
   &opt_super_large_pages, &opt_super_large_pages, 0,
   GET_BOOL, OPT_ARG, 0, 0, 1, 0, 1, 0},
#endif
  {"ignore-db-dir", OPT_IGNORE_DB_DIRECTORY,
   "Specifies a directory to add to the ignore list when collecting "
   "database names from the datadir. Put a blank argument to reset "
   "the list accumulated so far.", 0, 0, 0, GET_STR, REQUIRED_ARG, 
   0, 0, 0, 0, 0, 0},
  {"language", 'L',
   "Client error messages in given language. May be given as a full path. "
   "Deprecated. Use --lc-messages-dir instead.",
   &lc_messages_dir_ptr, &lc_messages_dir_ptr, 0,
   GET_STR, REQUIRED_ARG, 0, 0, 0, 0, 0, 0},
  {"lc-messages", 0,
   "Set the language used for the error messages.",
   &lc_messages, &lc_messages, 0, GET_STR, REQUIRED_ARG,
   0, 0, 0, 0, 0, 0 },
  {"lc-time-names", 0,
   "Set the language used for the month names and the days of the week.",
   &lc_time_names_name, &lc_time_names_name,
   0, GET_STR, REQUIRED_ARG, 0, 0, 0, 0, 0, 0 },
  {"log-bin", OPT_BIN_LOG,
   "Log update queries in binary format. Optional (but strongly recommended "
   "to avoid replication problems if server's hostname changes) argument "
   "should be the chosen location for the binary log files.",
   &opt_bin_logname, &opt_bin_logname, 0, GET_STR_ALLOC,
   OPT_ARG, 0, 0, 0, 0, 0, 0},
  {"log-bin-index", 0,
   "File that holds the names for binary log files.",
   &opt_binlog_index_name, &opt_binlog_index_name, 0, GET_STR,
   REQUIRED_ARG, 0, 0, 0, 0, 0, 0},
  {"relay-log-index", 0,
   "File that holds the names for relay log files.",
   &opt_relaylog_index_name, &opt_relaylog_index_name, 0, GET_STR,
   REQUIRED_ARG, 0, 0, 0, 0, 0, 0},
  {"log-isam", OPT_ISAM_LOG, "Log all MyISAM changes to file.",
   &myisam_log_filename, &myisam_log_filename, 0, GET_STR,
   OPT_ARG, 0, 0, 0, 0, 0, 0},
  {"log-raw", 0,
   "Log to general log before any rewriting of the query. For use in debugging, not production as "
   "sensitive information may be logged.",
   &opt_general_log_raw, &opt_general_log_raw,
   0, GET_BOOL, NO_ARG, 0, 0, 1, 0, 1, 0 },
  {"log-short-format", 0,
   "Don't log extra information to update and slow-query logs.",
   &opt_short_log_format, &opt_short_log_format,
   0, GET_BOOL, NO_ARG, 0, 0, 0, 0, 0, 0},
  {"log-tc", 0,
   "Path to transaction coordinator log (used for transactions that affect "
   "more than one storage engine, when binary log is disabled).",
   &opt_tc_log_file, &opt_tc_log_file, 0, GET_STR,
   REQUIRED_ARG, 0, 0, 0, 0, 0, 0},
  {"log-tc-size", 0, "Size of transaction coordinator log.",
   &opt_tc_log_size, &opt_tc_log_size, 0, GET_ULONG,
   REQUIRED_ARG, TC_LOG_MIN_SIZE, TC_LOG_MIN_SIZE, ULONG_MAX, 0,
   TC_LOG_PAGE_SIZE, 0},
  {"master-info-file", 0,
   "The location and name of the file that remembers the master and where "
   "the I/O replication thread is in the master's binlogs.",
   &master_info_file, &master_info_file, 0, GET_STR,
   REQUIRED_ARG, 0, 0, 0, 0, 0, 0},
  {"master-retry-count", OPT_MASTER_RETRY_COUNT,
   "The number of tries the slave will make to connect to the master before giving up. "
   "Deprecated option, use 'CHANGE MASTER TO master_retry_count = <num>' instead.",
   &master_retry_count, &master_retry_count, 0, GET_ULONG,
   REQUIRED_ARG, 3600*24, 0, 0, 0, 0, 0},
#ifdef HAVE_REPLICATION
  {"max-binlog-dump-events", 0,
   "Option used by mysql-test for debugging and testing of replication.",
   &max_binlog_dump_events, &max_binlog_dump_events, 0,
   GET_INT, REQUIRED_ARG, 0, 0, 0, 0, 0, 0},
#endif /* HAVE_REPLICATION */
  {"memlock", 0, "Lock mysqld in memory.", &locked_in_memory,
   &locked_in_memory, 0, GET_BOOL, NO_ARG, 0, 0, 0, 0, 0, 0},
  {"old-style-user-limits", 0,
   "Enable old-style user limits (before 5.0.3, user resources were counted "
   "per each user+host vs. per account).",
   &opt_old_style_user_limits, &opt_old_style_user_limits,
   0, GET_BOOL, NO_ARG, 0, 0, 0, 0, 0, 0},
  {"port-open-timeout", 0,
   "Maximum time in seconds to wait for the port to become free. "
   "(Default: No wait).", &mysqld_port_timeout, &mysqld_port_timeout, 0,
   GET_UINT, REQUIRED_ARG, 0, 0, 0, 0, 0, 0},
  {"replicate-do-db", OPT_REPLICATE_DO_DB,
   "Tells the slave thread to restrict replication to the specified database. "
   "To specify more than one database, use the directive multiple times, "
   "once for each database. Note that this will only work if you do not use "
   "cross-database queries such as UPDATE some_db.some_table SET foo='bar' "
   "while having selected a different or no database. If you need cross "
   "database updates to work, make sure you have 3.23.28 or later, and use "
   "replicate-wild-do-table=db_name.%.",
   0, 0, 0, GET_STR, REQUIRED_ARG, 0, 0, 0, 0, 0, 0},
  {"replicate-do-table", OPT_REPLICATE_DO_TABLE,
   "Tells the slave thread to restrict replication to the specified table. "
   "To specify more than one table, use the directive multiple times, once "
   "for each table. This will work for cross-database updates, in contrast "
   "to replicate-do-db.", 0, 0, 0, GET_STR, REQUIRED_ARG, 0, 0, 0, 0, 0, 0},
  {"replicate-ignore-db", OPT_REPLICATE_IGNORE_DB,
   "Tells the slave thread to not replicate to the specified database. To "
   "specify more than one database to ignore, use the directive multiple "
   "times, once for each database. This option will not work if you use "
   "cross database updates. If you need cross database updates to work, "
   "make sure you have 3.23.28 or later, and use replicate-wild-ignore-"
   "table=db_name.%. ", 0, 0, 0, GET_STR, REQUIRED_ARG, 0, 0, 0, 0, 0, 0},
  {"replicate-ignore-table", OPT_REPLICATE_IGNORE_TABLE,
   "Tells the slave thread to not replicate to the specified table. To specify "
   "more than one table to ignore, use the directive multiple times, once for "
   "each table. This will work for cross-database updates, in contrast to "
   "replicate-ignore-db.", 0, 0, 0, GET_STR, REQUIRED_ARG, 0, 0, 0, 0, 0, 0},
  {"replicate-rewrite-db", OPT_REPLICATE_REWRITE_DB,
   "Updates to a database with a different name than the original. Example: "
   "replicate-rewrite-db=master_db_name->slave_db_name.",
   0, 0, 0, GET_STR, REQUIRED_ARG, 0, 0, 0, 0, 0, 0},
#ifdef HAVE_REPLICATION
  {"replicate-same-server-id", 0,
   "In replication, if set to 1, do not skip events having our server id. "
   "Default value is 0 (to break infinite loops in circular replication). "
   "Can't be set to 1 if --log-slave-updates is used.",
   &replicate_same_server_id, &replicate_same_server_id,
   0, GET_BOOL, NO_ARG, 0, 0, 0, 0, 0, 0},
#endif
  {"replicate-wild-do-table", OPT_REPLICATE_WILD_DO_TABLE,
   "Tells the slave thread to restrict replication to the tables that match "
   "the specified wildcard pattern. To specify more than one table, use the "
   "directive multiple times, once for each table. This will work for cross-"
   "database updates. Example: replicate-wild-do-table=foo%.bar% will "
   "replicate only updates to tables in all databases that start with foo "
   "and whose table names start with bar.",
   0, 0, 0, GET_STR, REQUIRED_ARG, 0, 0, 0, 0, 0, 0},
  {"replicate-wild-ignore-table", OPT_REPLICATE_WILD_IGNORE_TABLE,
   "Tells the slave thread to not replicate to the tables that match the "
   "given wildcard pattern. To specify more than one table to ignore, use "
   "the directive multiple times, once for each table. This will work for "
   "cross-database updates. Example: replicate-wild-ignore-table=foo%.bar% "
   "will not do updates to tables in databases that start with foo and whose "
   "table names start with bar.",
   0, 0, 0, GET_STR, REQUIRED_ARG, 0, 0, 0, 0, 0, 0},
  {"safe-user-create", 0,
   "Don't allow new user creation by the user who has no write privileges to the mysql.user table.",
   &opt_safe_user_create, &opt_safe_user_create, 0, GET_BOOL,
   NO_ARG, 0, 0, 0, 0, 0, 0},
  {"show-slave-auth-info", 0,
   "Show user and password in SHOW SLAVE HOSTS on this master.",
   &opt_show_slave_auth_info, &opt_show_slave_auth_info, 0,
   GET_BOOL, NO_ARG, 0, 0, 0, 0, 0, 0},
  {"skip-host-cache", OPT_SKIP_HOST_CACHE, "Don't cache host names.", 0, 0, 0,
   GET_NO_ARG, NO_ARG, 0, 0, 0, 0, 0, 0},
  {"skip-new", OPT_SKIP_NEW, "Don't use new, possibly wrong routines.",
   0, 0, 0, GET_NO_ARG, NO_ARG, 0, 0, 0, 0, 0, 0},
  {"skip-slave-start", 0,
   "If set, slave is not autostarted.", &opt_skip_slave_start,
   &opt_skip_slave_start, 0, GET_BOOL, NO_ARG, 0, 0, 0, 0, 0, 0},
  {"skip-stack-trace", OPT_SKIP_STACK_TRACE,
   "Don't print a stack trace on failure.", 0, 0, 0, GET_NO_ARG, NO_ARG, 0, 0,
   0, 0, 0, 0},
#if defined(_WIN32) && !defined(EMBEDDED_LIBRARY)
  {"slow-start-timeout", 0,
   "Maximum number of milliseconds that the service control manager should wait "
   "before trying to kill the windows service during startup"
   "(Default: 15000).", &slow_start_timeout, &slow_start_timeout, 0,
   GET_ULONG, REQUIRED_ARG, 15000, 0, 0, 0, 0, 0},
#endif
#ifdef HAVE_REPLICATION
  {"sporadic-binlog-dump-fail", 0,
   "Option used by mysql-test for debugging and testing of replication.",
   &opt_sporadic_binlog_dump_fail,
   &opt_sporadic_binlog_dump_fail, 0, GET_BOOL, NO_ARG, 0, 0, 0, 0, 0,
   0},
#endif /* HAVE_REPLICATION */
#ifdef HAVE_OPENSSL
  {"ssl", 0,
   "Enable SSL for connection (automatically enabled with other flags).",
   &opt_use_ssl, &opt_use_ssl, 0, GET_BOOL, OPT_ARG, 1, 0, 0,
   0, 0, 0},
#endif
#ifdef _WIN32
  {"standalone", 0,
  "Dummy option to start as a standalone program (NT).", 0, 0, 0, GET_NO_ARG,
   NO_ARG, 0, 0, 0, 0, 0, 0},
#endif
  {"symbolic-links", 's', "Enable symbolic link support.",
   &my_enable_symlinks, &my_enable_symlinks, 0, GET_BOOL, NO_ARG,
   1, 0, 0, 0, 0, 0},
  {"sysdate-is-now", 0,
   "Non-default option to alias SYSDATE() to NOW() to make it safe-replicable. "
   "Since 5.0, SYSDATE() returns a `dynamic' value different for different "
   "invocations, even within the same statement.",
   &global_system_variables.sysdate_is_now,
   0, 0, GET_BOOL, NO_ARG, 0, 0, 1, 0, 1, 0},
  {"tc-heuristic-recover", 0,
   "Decision to use in heuristic recover process. Possible values are COMMIT "
   "or ROLLBACK.", &tc_heuristic_recover, &tc_heuristic_recover,
   &tc_heuristic_recover_typelib, GET_ENUM, REQUIRED_ARG, 0, 0, 0, 0, 0, 0},
#if defined(ENABLED_DEBUG_SYNC)
  {"debug-sync-timeout", OPT_DEBUG_SYNC_TIMEOUT,
   "Enable the debug sync facility "
   "and optionally specify a default wait timeout in seconds. "
   "A zero value keeps the facility disabled.",
   &opt_debug_sync_timeout, 0,
   0, GET_UINT, OPT_ARG, 0, 0, UINT_MAX, 0, 0, 0},
#endif /* defined(ENABLED_DEBUG_SYNC) */
  {"temp-pool", 0,
#if defined(__linux__)
   "Using this option will cause most temporary files created to use a small "
   "set of names, rather than a unique name for each new file.",
#else
   "This option is ignored on this OS.",
#endif
   &use_temp_pool, &use_temp_pool, 0, GET_BOOL, NO_ARG, 1,
   0, 0, 0, 0, 0},
  {"transaction-isolation", 0,
   "Default transaction isolation level.",
   &global_system_variables.tx_isolation,
   &global_system_variables.tx_isolation, &tx_isolation_typelib,
   GET_ENUM, REQUIRED_ARG, ISO_REPEATABLE_READ, 0, 0, 0, 0, 0},
  {"transaction-read-only", 0,
   "Default transaction access mode. "
   "True if transactions are read-only.",
   &global_system_variables.tx_read_only,
   &global_system_variables.tx_read_only, 0,
   GET_BOOL, OPT_ARG, 0, 0, 0, 0, 0, 0},
  {"user", 'u', "Run mysqld daemon as user.", 0, 0, 0, GET_STR, REQUIRED_ARG,
   0, 0, 0, 0, 0, 0},
  {"plugin-load", OPT_PLUGIN_LOAD,
   "Optional semicolon-separated list of plugins to load, where each plugin is "
   "identified as name=library, where name is the plugin name and library "
   "is the plugin library in plugin_dir.",
   0, 0, 0,
   GET_STR, REQUIRED_ARG, 0, 0, 0, 0, 0, 0},
  {"plugin-load-add", OPT_PLUGIN_LOAD_ADD,
   "Optional semicolon-separated list of plugins to load, where each plugin is "
   "identified as name=library, where name is the plugin name and library "
   "is the plugin library in plugin_dir. This option adds to the list "
   "specified by --plugin-load in an incremental way. "
   "Multiple --plugin-load-add are supported.",
   0, 0, 0,
   GET_STR, REQUIRED_ARG, 0, 0, 0, 0, 0, 0},

  {"innodb", OPT_SKIP_INNODB,
   "Deprecated option. Provided for backward compatibility only. "
   "The option has no effect on the server behaviour. InnoDB is always enabled. "
   "The option will be removed in a future release.",
   0, 0, 0, GET_BOOL, OPT_ARG,
   0, 0, 0, 0, 0, 0},

  {0, 0, 0, 0, 0, 0, GET_NO_ARG, NO_ARG, 0, 0, 0, 0, 0, 0}
};


static int show_queries(THD *thd, SHOW_VAR *var, char *buff)
{
  var->type= SHOW_LONGLONG;
  var->value= (char *)&thd->query_id;
  return 0;
}


static int show_net_compression(THD *thd, SHOW_VAR *var, char *buff)
{
  var->type= SHOW_MY_BOOL;
  var->value= buff;
  *((bool *)buff)= thd->get_protocol()->get_compression();
  return 0;
}

static int show_starttime(THD *thd, SHOW_VAR *var, char *buff)
{
  var->type= SHOW_LONGLONG;
  var->value= buff;
  *((longlong *)buff)= (longlong) (thd->query_start() - server_start_time);
  return 0;
}

static int show_max_used_connections_time(THD *thd, SHOW_VAR *var, char *buff)
{
  MYSQL_TIME max_used_connections_time;
  var->type= SHOW_CHAR;
  var->value= buff;
  thd->variables.time_zone->gmt_sec_to_TIME(&max_used_connections_time,
    Connection_handler_manager::max_used_connections_time);
  my_datetime_to_str(&max_used_connections_time, buff, 0);
  return 0;
}

static int show_num_thread_running(THD *thd, SHOW_VAR *var, char *buff)
{
  var->type= SHOW_LONGLONG;
  var->value= buff;
  long long *value= reinterpret_cast<long long*>(buff);
  *value= static_cast<long long>(Global_THD_manager::get_instance()->
                                 get_num_thread_running());
  return 0;
}


static int show_num_thread_created(THD *thd, SHOW_VAR *var, char *buff)
{
  var->type= SHOW_LONG;
  var->value= buff;
  long *value= reinterpret_cast<long*>(buff);
  *value= static_cast<long>(Global_THD_manager::get_instance()->
                            get_num_thread_created());
  return 0;
}

static int show_thread_id_count(THD *thd, SHOW_VAR *var, char *buff)
{
  var->type= SHOW_LONG;
  var->value= buff;
  long *value= reinterpret_cast<long*>(buff);
  *value= static_cast<long>(Global_THD_manager::get_instance()->
                            get_thread_id());
  return 0;
}


#ifndef EMBEDDED_LIBRARY
static int show_aborted_connects(THD *thd, SHOW_VAR *var, char *buff)
{
  var->type= SHOW_LONG;
  var->value= buff;
  long *value= reinterpret_cast<long*>(buff);
  *value= static_cast<long>(Connection_handler_manager::get_instance()->
                            aborted_connects());
  return 0;
}


static int show_connection_errors_max_connection(THD *thd, SHOW_VAR *var,
                                                 char *buff)
{
  var->type= SHOW_LONG;
  var->value= buff;
  long *value= reinterpret_cast<long*>(buff);
  *value= static_cast<long>(Connection_handler_manager::get_instance()->
                            connection_errors_max_connection());
  return 0;
}

static int show_connection_errors_select(THD *thd, SHOW_VAR *var, char *buff)
{
  var->type= SHOW_LONG;
  var->value= buff;
  long *value= reinterpret_cast<long*>(buff);
  *value=
    static_cast<long>(Mysqld_socket_listener::get_connection_errors_select());
  return 0;
}

static int show_connection_errors_accept(THD *thd, SHOW_VAR *var, char *buff)
{
  var->type= SHOW_LONG;
  var->value= buff;
  long *value= reinterpret_cast<long*>(buff);
  *value=
    static_cast<long>(Mysqld_socket_listener::get_connection_errors_accept());
  return 0;
}

static int show_connection_errors_tcpwrap(THD *thd, SHOW_VAR *var, char *buff)
{
  var->type= SHOW_LONG;
  var->value= buff;
  long *value= reinterpret_cast<long*>(buff);
  *value=
    static_cast<long>(Mysqld_socket_listener::get_connection_errors_tcpwrap());
  return 0;
}
#endif


#ifdef ENABLED_PROFILING
static int show_flushstatustime(THD *thd, SHOW_VAR *var, char *buff)
{
  var->type= SHOW_LONGLONG;
  var->value= buff;
  *((longlong *)buff)= (longlong) (thd->query_start() - flush_status_time);
  return 0;
}
#endif

#ifdef HAVE_REPLICATION
/**
  After Multisource replication, this function only shows the value
  of default channel.  default channel if created during init_slave()
  always exist and is not destroyed, LOCK_msr_map is not needed.
  Initially, a lock was needed which was removed for the bug????

  To know the status of other channels, performance schema replication
  tables comes to the rescue.

  @TODO: any warning needed if multiple channels exist to request
         the users to start using replication performance schema
         tables.
*/
static int show_slave_running(THD *thd, SHOW_VAR *var, char *buff)
{

  Master_info *mi =msr_map.get_mi(msr_map.get_default_channel());

  if (mi)
  {
    var->type= SHOW_MY_BOOL;
    var->value= buff;
    *((my_bool *)buff)= (my_bool) (mi &&
                                   mi->slave_running == MYSQL_SLAVE_RUN_CONNECT &&
                                   mi->rli->slave_running);
  }
  else
    var->type= SHOW_UNDEF;

  return 0;
}


/**
  This status variable is also exclusively (look comments on
  show_slave_running()) for default channel.
*/
static int show_slave_retried_trans(THD *thd, SHOW_VAR *var, char *buff)
{

  Master_info *mi;
  mi= msr_map.get_mi(msr_map.get_default_channel());

  if (mi)
  {
    var->type= SHOW_LONG;
    var->value= buff;
    *((long *)buff)= (long)mi->rli->retried_trans;
  }
  else
    var->type= SHOW_UNDEF;

  return 0;
}

/**
  Only for default channel. Refer to comments on show_slave_running()
*/
static int show_slave_received_heartbeats(THD *thd, SHOW_VAR *var, char *buff)
{
  Master_info *mi;
  mi= msr_map.get_mi(msr_map.get_default_channel());

  if (mi)
  {
    var->type= SHOW_LONGLONG;
    var->value= buff;
    *((longlong *)buff)= mi->received_heartbeats;
  }
  else
    var->type= SHOW_UNDEF;

  return 0;
}

/**
  Only for default channel. Refer to comments on show_slave_running()
*/
static int show_slave_last_heartbeat(THD *thd, SHOW_VAR *var, char *buff)
{
  MYSQL_TIME received_heartbeat_time;

  Master_info *mi;
  mi= msr_map.get_mi(msr_map.get_default_channel());

  if (mi)
  {
    var->type= SHOW_CHAR;
    var->value= buff;
    if (mi->last_heartbeat == 0)
      buff[0]='\0';
    else
    {
      thd->variables.time_zone->gmt_sec_to_TIME(&received_heartbeat_time, 
        static_cast<my_time_t>(mi->last_heartbeat));
      my_datetime_to_str(&received_heartbeat_time, buff, 0);
    }
  }
  else
    var->type= SHOW_UNDEF;

  return 0;
}

/**
  Only for default channel. For details, refer to show_slave_running()
*/
static int show_heartbeat_period(THD *thd, SHOW_VAR *var, char *buff)
{
  DEBUG_SYNC(thd, "dsync_show_heartbeat_period");

  Master_info *mi;
  mi=  msr_map.get_mi(msr_map.get_default_channel());

  if (mi)
  {
    var->type= SHOW_CHAR;
    var->value= buff;
    sprintf(buff, "%.3f", mi->heartbeat_period);
  }
  else
    var->type= SHOW_UNDEF;

  return 0;
}

#ifndef DBUG_OFF
static int show_slave_rows_last_search_algorithm_used(THD *thd, SHOW_VAR *var, char *buff)
{
  uint res= slave_rows_last_search_algorithm_used;
  const char* s= ((res == Rows_log_event::ROW_LOOKUP_TABLE_SCAN) ? "TABLE_SCAN" :
                  ((res == Rows_log_event::ROW_LOOKUP_HASH_SCAN) ? "HASH_SCAN" : 
                   "INDEX_SCAN"));

  var->type= SHOW_CHAR;
  var->value= buff;
  sprintf(buff, "%s", s);

  return 0;
}

static int show_ongoing_automatic_gtid_violating_transaction_count(
  THD *thd, SHOW_VAR *var, char *buf)
{
  var->type= SHOW_CHAR;
  var->value= buf;
  sprintf(buf, "%d",
          gtid_state->get_automatic_gtid_violating_transaction_count());
  return 0;
}

static int show_ongoing_anonymous_gtid_violating_transaction_count(
  THD *thd, SHOW_VAR *var, char *buf)
{
  var->type= SHOW_CHAR;
  var->value= buf;
  sprintf(buf, "%d",
          gtid_state->get_anonymous_gtid_violating_transaction_count());
  return 0;
}

#endif

static int show_ongoing_anonymous_transaction_count(
  THD *thd, SHOW_VAR *var, char *buf)
{
  var->type= SHOW_CHAR;
  var->value= buf;
  sprintf(buf, "%d", gtid_state->get_anonymous_ownership_count());
  return 0;
}

#endif /* HAVE_REPLICATION */

static int show_open_tables(THD *thd, SHOW_VAR *var, char *buff)
{
  var->type= SHOW_LONG;
  var->value= buff;
  *((long *)buff)= (long)table_cache_manager.cached_tables();
  return 0;
}

static int show_prepared_stmt_count(THD *thd, SHOW_VAR *var, char *buff)
{
  var->type= SHOW_LONG;
  var->value= buff;
  mysql_mutex_lock(&LOCK_prepared_stmt_count);
  *((long *)buff)= (long)prepared_stmt_count;
  mysql_mutex_unlock(&LOCK_prepared_stmt_count);
  return 0;
}

static int show_table_definitions(THD *thd, SHOW_VAR *var, char *buff)
{
  var->type= SHOW_LONG;
  var->value= buff;
  *((long *)buff)= (long)cached_table_definitions();
  return 0;
}

#if defined(HAVE_OPENSSL) && !defined(EMBEDDED_LIBRARY)
/* Functions relying on CTX */
static int show_ssl_ctx_sess_accept(THD *thd, SHOW_VAR *var, char *buff)
{
  var->type= SHOW_LONG;
  var->value= buff;
  *((long *)buff)= (!ssl_acceptor_fd ? 0 :
                     SSL_CTX_sess_accept(ssl_acceptor_fd->ssl_context));
  return 0;
}

static int show_ssl_ctx_sess_accept_good(THD *thd, SHOW_VAR *var, char *buff)
{
  var->type= SHOW_LONG;
  var->value= buff;
  *((long *)buff)= (!ssl_acceptor_fd ? 0 :
                     SSL_CTX_sess_accept_good(ssl_acceptor_fd->ssl_context));
  return 0;
}

static int show_ssl_ctx_sess_connect_good(THD *thd, SHOW_VAR *var, char *buff)
{
  var->type= SHOW_LONG;
  var->value= buff;
  *((long *)buff)= (!ssl_acceptor_fd ? 0 :
                     SSL_CTX_sess_connect_good(ssl_acceptor_fd->ssl_context));
  return 0;
}

static int show_ssl_ctx_sess_accept_renegotiate(THD *thd, SHOW_VAR *var, char *buff)
{
  var->type= SHOW_LONG;
  var->value= buff;
  *((long *)buff)= (!ssl_acceptor_fd ? 0 :
                     SSL_CTX_sess_accept_renegotiate(ssl_acceptor_fd->ssl_context));
  return 0;
}

static int show_ssl_ctx_sess_connect_renegotiate(THD *thd, SHOW_VAR *var, char *buff)
{
  var->type= SHOW_LONG;
  var->value= buff;
  *((long *)buff)= (!ssl_acceptor_fd ? 0 :
                     SSL_CTX_sess_connect_renegotiate(ssl_acceptor_fd->ssl_context));
  return 0;
}

static int show_ssl_ctx_sess_cb_hits(THD *thd, SHOW_VAR *var, char *buff)
{
  var->type= SHOW_LONG;
  var->value= buff;
  *((long *)buff)= (!ssl_acceptor_fd ? 0 :
                     SSL_CTX_sess_cb_hits(ssl_acceptor_fd->ssl_context));
  return 0;
}

static int show_ssl_ctx_sess_hits(THD *thd, SHOW_VAR *var, char *buff)
{
  var->type= SHOW_LONG;
  var->value= buff;
  *((long *)buff)= (!ssl_acceptor_fd ? 0 :
                     SSL_CTX_sess_hits(ssl_acceptor_fd->ssl_context));
  return 0;
}

static int show_ssl_ctx_sess_cache_full(THD *thd, SHOW_VAR *var, char *buff)
{
  var->type= SHOW_LONG;
  var->value= buff;
  *((long *)buff)= (!ssl_acceptor_fd ? 0 :
                     SSL_CTX_sess_cache_full(ssl_acceptor_fd->ssl_context));
  return 0;
}

static int show_ssl_ctx_sess_misses(THD *thd, SHOW_VAR *var, char *buff)
{
  var->type= SHOW_LONG;
  var->value= buff;
  *((long *)buff)= (!ssl_acceptor_fd ? 0 :
                     SSL_CTX_sess_misses(ssl_acceptor_fd->ssl_context));
  return 0;
}

static int show_ssl_ctx_sess_timeouts(THD *thd, SHOW_VAR *var, char *buff)
{
  var->type= SHOW_LONG;
  var->value= buff;
  *((long *)buff)= (!ssl_acceptor_fd ? 0 :
                     SSL_CTX_sess_timeouts(ssl_acceptor_fd->ssl_context));
  return 0;
}

static int show_ssl_ctx_sess_number(THD *thd, SHOW_VAR *var, char *buff)
{
  var->type= SHOW_LONG;
  var->value= buff;
  *((long *)buff)= (!ssl_acceptor_fd ? 0 :
                     SSL_CTX_sess_number(ssl_acceptor_fd->ssl_context));
  return 0;
}

static int show_ssl_ctx_sess_connect(THD *thd, SHOW_VAR *var, char *buff)
{
  var->type= SHOW_LONG;
  var->value= buff;
  *((long *)buff)= (!ssl_acceptor_fd ? 0 :
                     SSL_CTX_sess_connect(ssl_acceptor_fd->ssl_context));
  return 0;
}

static int show_ssl_ctx_sess_get_cache_size(THD *thd, SHOW_VAR *var, char *buff)
{
  var->type= SHOW_LONG;
  var->value= buff;
  *((long *)buff)= (!ssl_acceptor_fd ? 0 :
                     SSL_CTX_sess_get_cache_size(ssl_acceptor_fd->ssl_context));
  return 0;
}

static int show_ssl_ctx_get_verify_mode(THD *thd, SHOW_VAR *var, char *buff)
{
  var->type= SHOW_LONG;
  var->value= buff;
  *((long *)buff)= (!ssl_acceptor_fd ? 0 :
                     SSL_CTX_get_verify_mode(ssl_acceptor_fd->ssl_context));
  return 0;
}

static int show_ssl_ctx_get_verify_depth(THD *thd, SHOW_VAR *var, char *buff)
{
  var->type= SHOW_LONG;
  var->value= buff;
  *((long *)buff)= (!ssl_acceptor_fd ? 0 :
                     SSL_CTX_get_verify_depth(ssl_acceptor_fd->ssl_context));
  return 0;
}

static int show_ssl_ctx_get_session_cache_mode(THD *thd, SHOW_VAR *var, char *buff)
{
  var->type= SHOW_CHAR;
  if (!ssl_acceptor_fd)
    var->value= const_cast<char*>("NONE");
  else
    switch (SSL_CTX_get_session_cache_mode(ssl_acceptor_fd->ssl_context))
    {
    case SSL_SESS_CACHE_OFF:
      var->value= const_cast<char*>("OFF"); break;
    case SSL_SESS_CACHE_CLIENT:
      var->value= const_cast<char*>("CLIENT"); break;
    case SSL_SESS_CACHE_SERVER:
      var->value= const_cast<char*>("SERVER"); break;
    case SSL_SESS_CACHE_BOTH:
      var->value= const_cast<char*>("BOTH"); break;
    case SSL_SESS_CACHE_NO_AUTO_CLEAR:
      var->value= const_cast<char*>("NO_AUTO_CLEAR"); break;
    case SSL_SESS_CACHE_NO_INTERNAL_LOOKUP:
      var->value= const_cast<char*>("NO_INTERNAL_LOOKUP"); break;
    default:
      var->value= const_cast<char*>("Unknown"); break;
    }
  return 0;
}

/*
   Functions relying on SSL
   Note: In the show_ssl_* functions, we need to check if we have a
         valid vio-object since this isn't always true, specifically
         when session_status or global_status is requested from
         inside an Event.
 */
static int show_ssl_get_version(THD *thd, SHOW_VAR *var, char *buff)
{
  var->type= SHOW_CHAR;
  if (thd->get_protocol()->get_ssl())
    var->value=
      const_cast<char*>(SSL_get_version(thd->get_protocol()->get_ssl()));
  else
    var->value= (char *)"";
  return 0;
}

static int show_ssl_session_reused(THD *thd, SHOW_VAR *var, char *buff)
{
  var->type= SHOW_LONG;
  var->value= buff;
  if (thd->get_protocol()->get_ssl())
    *((long *)buff)=
        (long)SSL_session_reused(thd->get_protocol()->get_ssl());
  else
    *((long *)buff)= 0;
  return 0;
}

static int show_ssl_get_default_timeout(THD *thd, SHOW_VAR *var, char *buff)
{
  var->type= SHOW_LONG;
  var->value= buff;
  if (thd->get_protocol()->get_ssl())
    *((long *)buff)=
      (long)SSL_get_default_timeout(thd->get_protocol()->get_ssl());
  else
    *((long *)buff)= 0;
  return 0;
}

static int show_ssl_get_verify_mode(THD *thd, SHOW_VAR *var, char *buff)
{
  var->type= SHOW_LONG;
  var->value= buff;
  if (thd->get_protocol()->get_ssl())
    *((long *)buff)=
      (long)SSL_get_verify_mode(thd->get_protocol()->get_ssl());
  else
    *((long *)buff)= 0;
  return 0;
}

static int show_ssl_get_verify_depth(THD *thd, SHOW_VAR *var, char *buff)
{
  var->type= SHOW_LONG;
  var->value= buff;
  if (thd->get_protocol()->get_ssl())
    *((long *)buff)=
        (long)SSL_get_verify_depth(thd->get_protocol()->get_ssl());
  else
    *((long *)buff)= 0;
  return 0;
}

static int show_ssl_get_cipher(THD *thd, SHOW_VAR *var, char *buff)
{
  var->type= SHOW_CHAR;
  if (thd->get_protocol()->get_ssl())
    var->value=
      const_cast<char*>(SSL_get_cipher(thd->get_protocol()->get_ssl()));
  else
    var->value= (char *)"";
  return 0;
}

static int show_ssl_get_cipher_list(THD *thd, SHOW_VAR *var, char *buff)
{
  var->type= SHOW_CHAR;
  var->value= buff;
  if (thd->get_protocol()->get_ssl())
  {
    int i;
    const char *p;
    char *end= buff + SHOW_VAR_FUNC_BUFF_SIZE;
    for (i=0; (p= SSL_get_cipher_list(thd->get_protocol()->get_ssl(),i)) &&
               buff < end; i++)
    {
      buff= my_stpnmov(buff, p, end-buff-1);
      *buff++= ':';
    }
    if (i)
      buff--;
  }
  *buff=0;
  return 0;
}


#ifdef HAVE_YASSL

static char *
my_asn1_time_to_string(ASN1_TIME *time, char *buf, size_t len)
{
  return yaSSL_ASN1_TIME_to_string(time, buf, len);
}

#else /* openssl */

static char *
my_asn1_time_to_string(ASN1_TIME *time, char *buf, size_t len)
{
  int n_read;
  char *res= NULL;
  BIO *bio= BIO_new(BIO_s_mem());

  if (bio == NULL)
    return NULL;

  if (!ASN1_TIME_print(bio, time))
    goto end;

  n_read= BIO_read(bio, buf, (int) (len - 1));

  if (n_read > 0)
  {
    buf[n_read]= 0;
    res= buf;
  }

end:
  BIO_free(bio);
  return res;
}

#endif


/**
  Handler function for the 'ssl_get_server_not_before' variable

  @param      thd  the mysql thread structure
  @param      var  the data for the variable
  @param[out] buf  the string to put the value of the variable into

  @return          status
  @retval     0    success
*/

static int
show_ssl_get_server_not_before(THD *thd, SHOW_VAR *var, char *buff)
{
  var->type= SHOW_CHAR;
  if (ssl_acceptor_fd)
  {
    X509 *cert= SSL_get_certificate(ssl_acceptor);
    ASN1_TIME *not_before= X509_get_notBefore(cert);

    var->value= my_asn1_time_to_string(not_before, buff,
                                       SHOW_VAR_FUNC_BUFF_SIZE);
    if (!var->value)
      return 1;
    var->value= buff;
  }
  else
    var->value= empty_c_string;
  return 0;
}


/**
  Handler function for the 'ssl_get_server_not_after' variable

  @param      thd  the mysql thread structure
  @param      var  the data for the variable
  @param[out] buf  the string to put the value of the variable into

  @return          status
  @retval     0    success
*/

static int
show_ssl_get_server_not_after(THD *thd, SHOW_VAR *var, char *buff)
{
  var->type= SHOW_CHAR;
  if (ssl_acceptor_fd)
  {
    X509 *cert= SSL_get_certificate(ssl_acceptor);
    ASN1_TIME *not_after= X509_get_notAfter(cert);

    var->value= my_asn1_time_to_string(not_after, buff,
                                       SHOW_VAR_FUNC_BUFF_SIZE);
    if (!var->value)
      return 1;
  }
  else
    var->value= empty_c_string;
  return 0;
}

#endif /* HAVE_OPENSSL && !EMBEDDED_LIBRARY */


/*
  Variables shown by SHOW STATUS in alphabetical order
*/

SHOW_VAR status_vars[]= {
  {"Aborted_clients",          (char*) &aborted_threads,                              SHOW_LONG,               SHOW_SCOPE_GLOBAL},
#ifndef EMBEDDED_LIBRARY
  {"Aborted_connects",         (char*) &show_aborted_connects,                        SHOW_FUNC,               SHOW_SCOPE_GLOBAL},
#endif
#ifdef HAVE_REPLICATION
#ifndef DBUG_OFF
  {"Ongoing_anonymous_gtid_violating_transaction_count",(char*) &show_ongoing_anonymous_gtid_violating_transaction_count, SHOW_FUNC, SHOW_SCOPE_GLOBAL},
#endif//!DBUG_OFF
  {"Ongoing_anonymous_transaction_count",(char*) &show_ongoing_anonymous_transaction_count, SHOW_FUNC, SHOW_SCOPE_GLOBAL},
#ifndef DBUG_OFF
  {"Ongoing_automatic_gtid_violating_transaction_count",(char*) &show_ongoing_automatic_gtid_violating_transaction_count, SHOW_FUNC, SHOW_SCOPE_GLOBAL},
#endif//!DBUG_OFF
#endif//HAVE_REPLICATION
  {"Binlog_cache_disk_use",    (char*) &binlog_cache_disk_use,                        SHOW_LONG,               SHOW_SCOPE_GLOBAL},
  {"Binlog_cache_use",         (char*) &binlog_cache_use,                             SHOW_LONG,               SHOW_SCOPE_GLOBAL},
  {"Binlog_stmt_cache_disk_use",(char*) &binlog_stmt_cache_disk_use,                  SHOW_LONG,               SHOW_SCOPE_GLOBAL},
  {"Binlog_stmt_cache_use",    (char*) &binlog_stmt_cache_use,                        SHOW_LONG,               SHOW_SCOPE_GLOBAL},
  {"Bytes_received",           (char*) offsetof(STATUS_VAR, bytes_received),          SHOW_LONGLONG_STATUS,    SHOW_SCOPE_ALL},
  {"Bytes_sent",               (char*) offsetof(STATUS_VAR, bytes_sent),              SHOW_LONGLONG_STATUS,    SHOW_SCOPE_ALL},
  {"Com",                      (char*) com_status_vars,                               SHOW_ARRAY,              SHOW_SCOPE_ALL},
  {"Com_stmt_reprepare",       (char*) offsetof(STATUS_VAR, com_stmt_reprepare),      SHOW_LONG_STATUS,        SHOW_SCOPE_ALL},
  {"Compression",              (char*) &show_net_compression,                         SHOW_FUNC,               SHOW_SCOPE_SESSION},
  {"Connections",              (char*) &show_thread_id_count,                         SHOW_FUNC,               SHOW_SCOPE_GLOBAL},
#ifndef EMBEDDED_LIBRARY
  {"Connection_errors_accept",   (char*) &show_connection_errors_accept,              SHOW_FUNC,               SHOW_SCOPE_GLOBAL},
  {"Connection_errors_internal", (char*) &connection_errors_internal,                 SHOW_LONG,               SHOW_SCOPE_GLOBAL},
  {"Connection_errors_max_connections",   (char*) &show_connection_errors_max_connection, SHOW_FUNC,           SHOW_SCOPE_GLOBAL},
  {"Connection_errors_peer_address", (char*) &connection_errors_peer_addr,            SHOW_LONG,               SHOW_SCOPE_GLOBAL},
  {"Connection_errors_select",   (char*) &show_connection_errors_select,              SHOW_FUNC,               SHOW_SCOPE_GLOBAL},
  {"Connection_errors_tcpwrap",  (char*) &show_connection_errors_tcpwrap,             SHOW_FUNC,               SHOW_SCOPE_GLOBAL},
#endif
  {"Created_tmp_disk_tables",  (char*) offsetof(STATUS_VAR, created_tmp_disk_tables), SHOW_LONGLONG_STATUS,    SHOW_SCOPE_ALL},
  {"Created_tmp_files",        (char*) &my_tmp_file_created,                          SHOW_LONG,               SHOW_SCOPE_GLOBAL},
  {"Created_tmp_tables",       (char*) offsetof(STATUS_VAR, created_tmp_tables),      SHOW_LONGLONG_STATUS,    SHOW_SCOPE_ALL},
  {"Delayed_errors",           (char*) &delayed_insert_errors,                        SHOW_LONG,               SHOW_SCOPE_GLOBAL},
  {"Delayed_insert_threads",   (char*) &delayed_insert_threads,                       SHOW_LONG_NOFLUSH,       SHOW_SCOPE_GLOBAL},
  {"Delayed_writes",           (char*) &delayed_insert_writes,                        SHOW_LONG,               SHOW_SCOPE_GLOBAL},
  {"Flush_commands",           (char*) &refresh_version,                              SHOW_LONG_NOFLUSH,       SHOW_SCOPE_GLOBAL},
  {"Handler_commit",           (char*) offsetof(STATUS_VAR, ha_commit_count),         SHOW_LONGLONG_STATUS,    SHOW_SCOPE_ALL},
  {"Handler_delete",           (char*) offsetof(STATUS_VAR, ha_delete_count),         SHOW_LONGLONG_STATUS,    SHOW_SCOPE_ALL},
  {"Handler_discover",         (char*) offsetof(STATUS_VAR, ha_discover_count),       SHOW_LONGLONG_STATUS,    SHOW_SCOPE_ALL},
  {"Handler_external_lock",    (char*) offsetof(STATUS_VAR, ha_external_lock_count),  SHOW_LONGLONG_STATUS,    SHOW_SCOPE_ALL},
  {"Handler_mrr_init",         (char*) offsetof(STATUS_VAR, ha_multi_range_read_init_count), SHOW_LONGLONG_STATUS, SHOW_SCOPE_ALL},
  {"Handler_prepare",          (char*) offsetof(STATUS_VAR, ha_prepare_count),        SHOW_LONGLONG_STATUS,    SHOW_SCOPE_ALL},
  {"Handler_read_first",       (char*) offsetof(STATUS_VAR, ha_read_first_count),     SHOW_LONGLONG_STATUS,    SHOW_SCOPE_ALL},
  {"Handler_read_key",         (char*) offsetof(STATUS_VAR, ha_read_key_count),       SHOW_LONGLONG_STATUS,    SHOW_SCOPE_ALL},
  {"Handler_read_last",        (char*) offsetof(STATUS_VAR, ha_read_last_count),      SHOW_LONGLONG_STATUS,    SHOW_SCOPE_ALL},
  {"Handler_read_next",        (char*) offsetof(STATUS_VAR, ha_read_next_count),      SHOW_LONGLONG_STATUS,    SHOW_SCOPE_ALL},
  {"Handler_read_prev",        (char*) offsetof(STATUS_VAR, ha_read_prev_count),      SHOW_LONGLONG_STATUS,    SHOW_SCOPE_ALL},
  {"Handler_read_rnd",         (char*) offsetof(STATUS_VAR, ha_read_rnd_count),       SHOW_LONGLONG_STATUS,    SHOW_SCOPE_ALL},
  {"Handler_read_rnd_next",    (char*) offsetof(STATUS_VAR, ha_read_rnd_next_count),  SHOW_LONGLONG_STATUS,    SHOW_SCOPE_ALL},
  {"Handler_rollback",         (char*) offsetof(STATUS_VAR, ha_rollback_count),       SHOW_LONGLONG_STATUS,    SHOW_SCOPE_ALL},
  {"Handler_savepoint",        (char*) offsetof(STATUS_VAR, ha_savepoint_count),      SHOW_LONGLONG_STATUS,    SHOW_SCOPE_ALL},
  {"Handler_savepoint_rollback",(char*) offsetof(STATUS_VAR, ha_savepoint_rollback_count), SHOW_LONGLONG_STATUS, SHOW_SCOPE_ALL},
  {"Handler_update",           (char*) offsetof(STATUS_VAR, ha_update_count),         SHOW_LONGLONG_STATUS,    SHOW_SCOPE_ALL},
  {"Handler_write",            (char*) offsetof(STATUS_VAR, ha_write_count),          SHOW_LONGLONG_STATUS,    SHOW_SCOPE_ALL},
  {"Key_blocks_not_flushed",   (char*) offsetof(KEY_CACHE, global_blocks_changed),    SHOW_KEY_CACHE_LONG,     SHOW_SCOPE_GLOBAL},
  {"Key_blocks_unused",        (char*) offsetof(KEY_CACHE, blocks_unused),            SHOW_KEY_CACHE_LONG,     SHOW_SCOPE_GLOBAL},
  {"Key_blocks_used",          (char*) offsetof(KEY_CACHE, blocks_used),              SHOW_KEY_CACHE_LONG,     SHOW_SCOPE_GLOBAL},
  {"Key_read_requests",        (char*) offsetof(KEY_CACHE, global_cache_r_requests),  SHOW_KEY_CACHE_LONGLONG, SHOW_SCOPE_GLOBAL},
  {"Key_reads",                (char*) offsetof(KEY_CACHE, global_cache_read),        SHOW_KEY_CACHE_LONGLONG, SHOW_SCOPE_GLOBAL},
  {"Key_write_requests",       (char*) offsetof(KEY_CACHE, global_cache_w_requests),  SHOW_KEY_CACHE_LONGLONG, SHOW_SCOPE_GLOBAL},
  {"Key_writes",               (char*) offsetof(KEY_CACHE, global_cache_write),       SHOW_KEY_CACHE_LONGLONG, SHOW_SCOPE_GLOBAL},
  {"Last_query_cost",          (char*) offsetof(STATUS_VAR, last_query_cost),         SHOW_DOUBLE_STATUS,      SHOW_SCOPE_SESSION},
  {"Last_query_partial_plans", (char*) offsetof(STATUS_VAR, last_query_partial_plans),SHOW_LONGLONG_STATUS,    SHOW_SCOPE_SESSION},
#ifndef EMBEDDED_LIBRARY
  {"Locked_connects",          (char*) &locked_account_connection_count,              SHOW_LONG,               SHOW_SCOPE_GLOBAL},
#endif
  {"Max_statement_time_exceeded",   (char*) offsetof(STATUS_VAR, max_statement_time_exceeded),   SHOW_LONGLONG_STATUS, SHOW_SCOPE_ALL},
  {"Max_statement_time_set",        (char*) offsetof(STATUS_VAR, max_statement_time_set),        SHOW_LONGLONG_STATUS, SHOW_SCOPE_ALL},
  {"Max_statement_time_set_failed", (char*) offsetof(STATUS_VAR, max_statement_time_set_failed), SHOW_LONGLONG_STATUS, SHOW_SCOPE_ALL},
  {"Max_used_connections",     (char*) &Connection_handler_manager::max_used_connections,        SHOW_LONG,        SHOW_SCOPE_GLOBAL},
  {"Max_used_connections_time",(char*) &show_max_used_connections_time,               SHOW_FUNC,               SHOW_SCOPE_GLOBAL},
  {"Not_flushed_delayed_rows", (char*) &delayed_rows_in_use,                          SHOW_LONG_NOFLUSH,       SHOW_SCOPE_GLOBAL},
  {"Open_files",               (char*) &my_file_opened,                               SHOW_LONG_NOFLUSH,       SHOW_SCOPE_GLOBAL},
  {"Open_streams",             (char*) &my_stream_opened,                             SHOW_LONG_NOFLUSH,       SHOW_SCOPE_GLOBAL},
  {"Open_table_definitions",   (char*) &show_table_definitions,                       SHOW_FUNC,               SHOW_SCOPE_GLOBAL},
  {"Open_tables",              (char*) &show_open_tables,                             SHOW_FUNC,               SHOW_SCOPE_ALL},
  {"Opened_files",             (char*) &my_file_total_opened,                         SHOW_LONG_NOFLUSH,       SHOW_SCOPE_GLOBAL},
  {"Opened_tables",            (char*) offsetof(STATUS_VAR, opened_tables),           SHOW_LONGLONG_STATUS,    SHOW_SCOPE_ALL},
  {"Opened_table_definitions", (char*) offsetof(STATUS_VAR, opened_shares),           SHOW_LONGLONG_STATUS,    SHOW_SCOPE_ALL},
  {"Prepared_stmt_count",      (char*) &show_prepared_stmt_count,                     SHOW_FUNC,               SHOW_SCOPE_GLOBAL},
  {"Qcache_free_blocks",       (char*) &query_cache.free_memory_blocks,               SHOW_LONG_NOFLUSH,       SHOW_SCOPE_GLOBAL},
  {"Qcache_free_memory",       (char*) &query_cache.free_memory,                      SHOW_LONG_NOFLUSH,       SHOW_SCOPE_GLOBAL},
  {"Qcache_hits",              (char*) &query_cache.hits,                             SHOW_LONG,               SHOW_SCOPE_GLOBAL},
  {"Qcache_inserts",           (char*) &query_cache.inserts,                          SHOW_LONG,               SHOW_SCOPE_GLOBAL},
  {"Qcache_lowmem_prunes",     (char*) &query_cache.lowmem_prunes,                    SHOW_LONG,               SHOW_SCOPE_GLOBAL},
  {"Qcache_not_cached",        (char*) &query_cache.refused,                          SHOW_LONG,               SHOW_SCOPE_GLOBAL},
  {"Qcache_queries_in_cache",  (char*) &query_cache.queries_in_cache,                 SHOW_LONG_NOFLUSH,       SHOW_SCOPE_GLOBAL},
  {"Qcache_total_blocks",      (char*) &query_cache.total_blocks,                     SHOW_LONG_NOFLUSH,       SHOW_SCOPE_GLOBAL},
  {"Queries",                  (char*) &show_queries,                                 SHOW_FUNC,               SHOW_SCOPE_ALL},
  {"Questions",                (char*) offsetof(STATUS_VAR, questions),               SHOW_LONGLONG_STATUS,    SHOW_SCOPE_ALL},
  {"Select_full_join",         (char*) offsetof(STATUS_VAR, select_full_join_count),  SHOW_LONGLONG_STATUS,    SHOW_SCOPE_ALL},
  {"Select_full_range_join",   (char*) offsetof(STATUS_VAR, select_full_range_join_count), SHOW_LONGLONG_STATUS, SHOW_SCOPE_ALL},
  {"Select_range",             (char*) offsetof(STATUS_VAR, select_range_count),       SHOW_LONGLONG_STATUS,   SHOW_SCOPE_ALL},
  {"Select_range_check",       (char*) offsetof(STATUS_VAR, select_range_check_count), SHOW_LONGLONG_STATUS,   SHOW_SCOPE_ALL},
  {"Select_scan",	       (char*) offsetof(STATUS_VAR, select_scan_count),              SHOW_LONGLONG_STATUS,   SHOW_SCOPE_ALL},
  {"Slave_open_temp_tables",   (char*) &slave_open_temp_tables,                        SHOW_INT,               SHOW_SCOPE_GLOBAL},
#ifdef HAVE_REPLICATION
  {"Slave_retried_transactions",(char*) &show_slave_retried_trans,                     SHOW_FUNC,              SHOW_SCOPE_GLOBAL},
  {"Slave_heartbeat_period",   (char*) &show_heartbeat_period,                         SHOW_FUNC,              SHOW_SCOPE_GLOBAL},
  {"Slave_received_heartbeats",(char*) &show_slave_received_heartbeats,                SHOW_FUNC,              SHOW_SCOPE_GLOBAL},
  {"Slave_last_heartbeat",     (char*) &show_slave_last_heartbeat,                     SHOW_FUNC,              SHOW_SCOPE_GLOBAL},
#ifndef DBUG_OFF
  {"Slave_rows_last_search_algorithm_used",(char*) &show_slave_rows_last_search_algorithm_used, SHOW_FUNC,     SHOW_SCOPE_GLOBAL},
#endif
  {"Slave_running",            (char*) &show_slave_running,                            SHOW_FUNC,              SHOW_SCOPE_GLOBAL},
#endif
#ifndef EMBEDDED_LIBRARY
  {"Slow_launch_threads",      (char*) &Per_thread_connection_handler::slow_launch_threads, SHOW_LONG,         SHOW_SCOPE_ALL},
#endif
  {"Slow_queries",             (char*) offsetof(STATUS_VAR, long_query_count),         SHOW_LONGLONG_STATUS,   SHOW_SCOPE_ALL},
  {"Sort_merge_passes",        (char*) offsetof(STATUS_VAR, filesort_merge_passes),    SHOW_LONGLONG_STATUS,   SHOW_SCOPE_ALL},
  {"Sort_range",               (char*) offsetof(STATUS_VAR, filesort_range_count),     SHOW_LONGLONG_STATUS,   SHOW_SCOPE_ALL},
  {"Sort_rows",                (char*) offsetof(STATUS_VAR, filesort_rows),            SHOW_LONGLONG_STATUS,   SHOW_SCOPE_ALL},
  {"Sort_scan",                (char*) offsetof(STATUS_VAR, filesort_scan_count),      SHOW_LONGLONG_STATUS,   SHOW_SCOPE_ALL},
#ifdef HAVE_OPENSSL
#ifndef EMBEDDED_LIBRARY
  {"Ssl_accept_renegotiates",  (char*) &show_ssl_ctx_sess_accept_renegotiate,          SHOW_FUNC,              SHOW_SCOPE_GLOBAL},
  {"Ssl_accepts",              (char*) &show_ssl_ctx_sess_accept,                      SHOW_FUNC,              SHOW_SCOPE_GLOBAL},
  {"Ssl_callback_cache_hits",  (char*) &show_ssl_ctx_sess_cb_hits,                     SHOW_FUNC,              SHOW_SCOPE_GLOBAL},
  {"Ssl_cipher",               (char*) &show_ssl_get_cipher,                           SHOW_FUNC,              SHOW_SCOPE_ALL},
  {"Ssl_cipher_list",          (char*) &show_ssl_get_cipher_list,                      SHOW_FUNC,              SHOW_SCOPE_ALL},
  {"Ssl_client_connects",      (char*) &show_ssl_ctx_sess_connect,                     SHOW_FUNC,              SHOW_SCOPE_GLOBAL},
  {"Ssl_connect_renegotiates", (char*) &show_ssl_ctx_sess_connect_renegotiate,         SHOW_FUNC,              SHOW_SCOPE_GLOBAL},
  {"Ssl_ctx_verify_depth",     (char*) &show_ssl_ctx_get_verify_depth,                 SHOW_FUNC,              SHOW_SCOPE_GLOBAL},
  {"Ssl_ctx_verify_mode",      (char*) &show_ssl_ctx_get_verify_mode,                  SHOW_FUNC,              SHOW_SCOPE_GLOBAL},
  {"Ssl_default_timeout",      (char*) &show_ssl_get_default_timeout,                  SHOW_FUNC,              SHOW_SCOPE_ALL},
  {"Ssl_finished_accepts",     (char*) &show_ssl_ctx_sess_accept_good,                 SHOW_FUNC,              SHOW_SCOPE_GLOBAL},
  {"Ssl_finished_connects",    (char*) &show_ssl_ctx_sess_connect_good,                SHOW_FUNC,              SHOW_SCOPE_GLOBAL},
  {"Ssl_session_cache_hits",   (char*) &show_ssl_ctx_sess_hits,                        SHOW_FUNC,              SHOW_SCOPE_GLOBAL},
  {"Ssl_session_cache_misses", (char*) &show_ssl_ctx_sess_misses,                      SHOW_FUNC,              SHOW_SCOPE_GLOBAL},
  {"Ssl_session_cache_mode",   (char*) &show_ssl_ctx_get_session_cache_mode,           SHOW_FUNC,              SHOW_SCOPE_GLOBAL},
  {"Ssl_session_cache_overflows", (char*) &show_ssl_ctx_sess_cache_full,               SHOW_FUNC,              SHOW_SCOPE_GLOBAL},
  {"Ssl_session_cache_size",   (char*) &show_ssl_ctx_sess_get_cache_size,              SHOW_FUNC,              SHOW_SCOPE_GLOBAL},
  {"Ssl_session_cache_timeouts", (char*) &show_ssl_ctx_sess_timeouts,                  SHOW_FUNC,              SHOW_SCOPE_GLOBAL},
  {"Ssl_sessions_reused",      (char*) &show_ssl_session_reused,                       SHOW_FUNC,              SHOW_SCOPE_ALL},
  {"Ssl_used_session_cache_entries",(char*) &show_ssl_ctx_sess_number,                 SHOW_FUNC,              SHOW_SCOPE_GLOBAL},
  {"Ssl_verify_depth",         (char*) &show_ssl_get_verify_depth,                     SHOW_FUNC,              SHOW_SCOPE_ALL},
  {"Ssl_verify_mode",          (char*) &show_ssl_get_verify_mode,                      SHOW_FUNC,              SHOW_SCOPE_ALL},
  {"Ssl_version",              (char*) &show_ssl_get_version,                          SHOW_FUNC,              SHOW_SCOPE_ALL},
  {"Ssl_server_not_before",    (char*) &show_ssl_get_server_not_before,                SHOW_FUNC,              SHOW_SCOPE_ALL},
  {"Ssl_server_not_after",     (char*) &show_ssl_get_server_not_after,                 SHOW_FUNC,              SHOW_SCOPE_ALL},
#ifndef HAVE_YASSL
  {"Rsa_public_key",           (char*) &show_rsa_public_key,                           SHOW_FUNC,              SHOW_SCOPE_GLOBAL},
#endif
#endif
#endif /* HAVE_OPENSSL */
  {"Table_locks_immediate",    (char*) &locks_immediate,                               SHOW_LONG,              SHOW_SCOPE_GLOBAL},
  {"Table_locks_waited",       (char*) &locks_waited,                                  SHOW_LONG,              SHOW_SCOPE_GLOBAL},
  {"Table_open_cache_hits",    (char*) offsetof(STATUS_VAR, table_open_cache_hits),    SHOW_LONGLONG_STATUS,   SHOW_SCOPE_ALL},
  {"Table_open_cache_misses",  (char*) offsetof(STATUS_VAR, table_open_cache_misses),  SHOW_LONGLONG_STATUS,   SHOW_SCOPE_ALL},
  {"Table_open_cache_overflows",(char*) offsetof(STATUS_VAR, table_open_cache_overflows), SHOW_LONGLONG_STATUS,SHOW_SCOPE_ALL},
  {"Tc_log_max_pages_used",    (char*) &tc_log_max_pages_used,                         SHOW_LONG,              SHOW_SCOPE_GLOBAL},
  {"Tc_log_page_size",         (char*) &tc_log_page_size,                              SHOW_LONG_NOFLUSH,      SHOW_SCOPE_GLOBAL},
  {"Tc_log_page_waits",        (char*) &tc_log_page_waits,                             SHOW_LONG,              SHOW_SCOPE_GLOBAL},
#ifndef EMBEDDED_LIBRARY
  {"Threads_cached",           (char*) &Per_thread_connection_handler::blocked_pthread_count, SHOW_LONG_NOFLUSH, SHOW_SCOPE_GLOBAL},
#endif
  {"Threads_connected",        (char*) &Connection_handler_manager::connection_count,  SHOW_INT,               SHOW_SCOPE_GLOBAL},
  {"Threads_created",          (char*) &show_num_thread_created,                       SHOW_FUNC,              SHOW_SCOPE_GLOBAL},
  {"Threads_running",          (char*) &show_num_thread_running,                       SHOW_FUNC,              SHOW_SCOPE_GLOBAL},
  {"Uptime",                   (char*) &show_starttime,                                SHOW_FUNC,              SHOW_SCOPE_GLOBAL},
#ifdef ENABLED_PROFILING
  {"Uptime_since_flush_status",(char*) &show_flushstatustime,                          SHOW_FUNC,              SHOW_SCOPE_GLOBAL},
#endif
  {NullS, NullS, SHOW_LONG, SHOW_SCOPE_ALL}
};

void add_terminator(vector<my_option> *options)
{
  my_option empty_element=
    {0, 0, 0, 0, 0, 0, GET_NO_ARG, NO_ARG, 0, 0, 0, 0, 0, 0};
  options->push_back(empty_element);
}

#ifndef EMBEDDED_LIBRARY
static void print_version(void)
{
  set_server_version();

  printf("%s  Ver %s for %s on %s (%s)\n",my_progname,
   server_version,SYSTEM_TYPE,MACHINE_TYPE, MYSQL_COMPILATION_COMMENT);
}

/** Compares two options' names, treats - and _ the same */
static bool operator<(const my_option &a, const my_option &b)
{
  const char *sa= a.name;
  const char *sb= b.name;
  for (; *sa || *sb; sa++, sb++)
  {
    if (*sa < *sb)
    {
      if (*sa == '-' && *sb == '_')
        continue;
      else
        return true;
    }
    if (*sa > *sb)
    {
      if (*sa == '_' && *sb == '-')
        continue;
      else
        return false;
    }
  }
  DBUG_ASSERT(a.name == b.name);
  return false;
}

static void print_help()
{
  MEM_ROOT mem_root;
  init_alloc_root(key_memory_help, &mem_root, 4096, 4096);

  all_options.pop_back();
  sys_var_add_options(&all_options, sys_var::PARSE_EARLY);
  for (my_option *opt= my_long_early_options;
       opt->name != NULL;
       opt++)
  {
    all_options.push_back(*opt);
  }
  add_plugin_options(&all_options, &mem_root);
  std::sort(all_options.begin(), all_options.end(), std::less<my_option>());
  add_terminator(&all_options);

  my_print_help(&all_options[0]);
  my_print_variables(&all_options[0]);

  free_root(&mem_root, MYF(0));
  vector<my_option>().swap(all_options);  // Deletes the vector contents.
}

static void usage(void)
{
  DBUG_ENTER("usage");
  if (!(default_charset_info= get_charset_by_csname(default_character_set_name,
                     MY_CS_PRIMARY,
               MYF(MY_WME))))
    exit(MYSQLD_ABORT_EXIT);
  if (!default_collation_name)
    default_collation_name= (char*) default_charset_info->name;
  print_version();
  puts(ORACLE_WELCOME_COPYRIGHT_NOTICE("2000"));
  puts("Starts the MySQL database server.\n");
  printf("Usage: %s [OPTIONS]\n", my_progname);
  if (!opt_verbose)
    puts("\nFor more help options (several pages), use mysqld --verbose --help.");
  else
  {
#ifdef _WIN32
  puts("NT and Win32 specific options:\n\
  --install                     Install the default service (NT).\n\
  --install-manual              Install the default service started manually (NT).\n\
  --install service_name        Install an optional service (NT).\n\
  --install-manual service_name Install an optional service started manually (NT).\n\
  --remove                      Remove the default service from the service list (NT).\n\
  --remove service_name         Remove the service_name from the service list (NT).\n\
  --enable-named-pipe           Only to be used for the default server (NT).\n\
  --standalone                  Dummy option to start as a standalone server (NT).\
");
  puts("");
#endif
  print_defaults(MYSQL_CONFIG_NAME,load_default_groups);
  puts("");
  set_ports();

  /* Print out all the options including plugin supplied options */
  print_help();

  if (! plugins_are_initialized)
  {
    puts("\n\
Plugins have parameters that are not reflected in this list\n\
because execution stopped before plugins were initialized.");
  }

  puts("\n\
To see what values a running MySQL server is using, type\n\
'mysqladmin variables' instead of 'mysqld --verbose --help'.");
  }
  DBUG_VOID_RETURN;
}
#endif /*!EMBEDDED_LIBRARY*/

/**
  Initialize MySQL global variables to default values.

  @note
    The reason to set a lot of global variables to zero is to allow one to
    restart the embedded server with a clean environment
    It's also needed on some exotic platforms where global variables are
    not set to 0 when a program starts.

    We don't need to set variables refered to in my_long_options
    as these are initialized by my_getopt.
*/

static int mysql_init_variables(void)
{
  /* Things reset to zero */
  opt_skip_slave_start= opt_reckless_slave = 0;
  mysql_home[0]= pidfile_name[0]= log_error_file[0]= 0;
  myisam_test_invalid_symlink= test_if_data_home_dir;
  opt_general_log= opt_slow_log= false;
  opt_bin_log= 0;
  opt_disable_networking= opt_skip_show_db=0;
  opt_skip_name_resolve= 0;
  opt_ignore_builtin_innodb= 0;
  opt_general_logname= opt_update_logname= opt_binlog_index_name= opt_slow_logname= NULL;
  opt_tc_log_file= (char *)"tc.log";      // no hostname in tc_log file name !
  opt_secure_auth= 0;
  opt_secure_file_priv= NULL;
  opt_myisam_log= 0;
  mqh_used= 0;
  kill_in_progress= 0;
  cleanup_done= 0;
  server_id_supplied= false;
  test_flags= select_errors= dropping_tables= ha_open_options=0;
  slave_open_temp_tables= 0;
  opt_endinfo= using_udf_functions= 0;
  opt_using_transactions= 0;
  abort_loop= false;
  aborted_threads= 0;
  delayed_insert_threads= delayed_insert_writes= delayed_rows_in_use= 0;
  delayed_insert_errors= 0;
  specialflag= 0;
  binlog_cache_use=  binlog_cache_disk_use= 0;
  mysqld_user= mysqld_chroot= opt_init_file= opt_bin_logname = 0;
  prepared_stmt_count= 0;
  mysqld_unix_port= opt_mysql_tmpdir= my_bind_addr_str= NullS;
  memset(&mysql_tmpdir_list, 0, sizeof(mysql_tmpdir_list));
  memset(&global_status_var, 0, sizeof(global_status_var));
  opt_large_pages= 0;
  opt_super_large_pages= 0;
#if defined(ENABLED_DEBUG_SYNC)
  opt_debug_sync_timeout= 0;
#endif /* defined(ENABLED_DEBUG_SYNC) */
  key_map_full.set_all();
  server_uuid[0]= 0;

  /* Character sets */
  system_charset_info= &my_charset_utf8_general_ci;
  files_charset_info= &my_charset_utf8_general_ci;
  national_charset_info= &my_charset_utf8_general_ci;
  table_alias_charset= &my_charset_bin;
  character_set_filesystem= &my_charset_bin;

  opt_specialflag= 0;
  mysql_home_ptr= mysql_home;
  pidfile_name_ptr= pidfile_name;
  log_error_file_ptr= log_error_file;
  lc_messages_dir_ptr= lc_messages_dir;
  protocol_version= PROTOCOL_VERSION;
  what_to_log= ~ (1L << (uint) COM_TIME);
  refresh_version= 1L;  /* Increments on each reload */
  global_query_id= 1L;
  my_stpcpy(server_version, MYSQL_SERVER_VERSION);
  key_caches.empty();
  if (!(dflt_key_cache= get_or_create_key_cache(default_key_cache_base.str,
                                                default_key_cache_base.length)))
  {
    sql_print_error("Cannot allocate the keycache");
    return 1;
  }
  /* set key_cache_hash.default_value = dflt_key_cache */
  multi_keycache_init();

  /* Set directory paths */
  mysql_real_data_home_len=
    strmake(mysql_real_data_home, get_relative_path(MYSQL_DATADIR),
            sizeof(mysql_real_data_home)-1) - mysql_real_data_home;
  /* Replication parameters */
  master_info_file= (char*) "master.info",
    relay_log_info_file= (char*) "relay-log.info";
  report_user= report_password = report_host= 0;  /* TO BE DELETED */
  opt_relay_logname= opt_relaylog_index_name= 0;
  log_bin_basename= NULL;
  log_bin_index= NULL;

  /* Handler variables */
  total_ha= 0;
  total_ha_2pc= 0;
  /* Variables in libraries */
  charsets_dir= 0;
  default_character_set_name= (char*) MYSQL_DEFAULT_CHARSET_NAME;
  default_collation_name= compiled_default_collation_name;
  character_set_filesystem_name= (char*) "binary";
  lc_messages= (char*) "en_US";
  lc_time_names_name= (char*) "en_US";

  /* Variables that depends on compile options */
#ifndef DBUG_OFF
  default_dbug_option=IF_WIN("d:t:i:O,\\mysqld.trace",
           "d:t:i:o,/tmp/mysqld.trace");
#endif
  opt_error_log= IF_WIN(1,0);
#ifdef ENABLED_PROFILING
    have_profiling = SHOW_OPTION_YES;
#else
    have_profiling = SHOW_OPTION_NO;
#endif

#ifdef HAVE_OPENSSL
  have_ssl=SHOW_OPTION_YES;
#else
  have_ssl=SHOW_OPTION_NO;
#endif

  have_symlink= SHOW_OPTION_YES;

#ifdef HAVE_DLOPEN
  have_dlopen=SHOW_OPTION_YES;
#else
  have_dlopen=SHOW_OPTION_NO;
#endif

  have_query_cache=SHOW_OPTION_YES;

  have_geometry=SHOW_OPTION_YES;

  have_rtree_keys=SHOW_OPTION_YES;

#ifdef HAVE_CRYPT
  have_crypt=SHOW_OPTION_YES;
#else
  have_crypt=SHOW_OPTION_NO;
#endif
#ifdef HAVE_COMPRESS
  have_compress= SHOW_OPTION_YES;
#else
  have_compress= SHOW_OPTION_NO;
#endif
#ifdef HAVE_OPENSSL
  des_key_file = 0;
#ifndef EMBEDDED_LIBRARY
  ssl_acceptor_fd= 0;
#endif /* ! EMBEDDED_LIBRARY */
#endif /* HAVE_OPENSSL */
#if defined (_WIN32) && !defined (EMBEDDED_LIBRARY)
  shared_memory_base_name= default_shared_memory_base_name;
#endif

#if defined(_WIN32)
  /* Allow Win32 users to move MySQL anywhere */
  {
    char prg_dev[LIBLEN];
    char executing_path_name[LIBLEN];
    if (!test_if_hard_path(my_progname))
    {
      // we don't want to use GetModuleFileName inside of my_path since
      // my_path is a generic path dereferencing function and here we care
      // only about the executing binary.
      GetModuleFileName(NULL, executing_path_name, sizeof(executing_path_name));
      my_path(prg_dev, executing_path_name, NULL);
    }
    else
      my_path(prg_dev, my_progname, "mysql/bin");
    strcat(prg_dev,"/../");     // Remove 'bin' to get base dir
    cleanup_dirname(mysql_home,prg_dev);
  }
#else
  const char *tmpenv;
  if (!(tmpenv = getenv("MY_BASEDIR_VERSION")))
    tmpenv = DEFAULT_MYSQL_HOME;
  (void) strmake(mysql_home, tmpenv, sizeof(mysql_home)-1);
#endif
  return 0;
}

my_bool
mysqld_get_one_option(int optid,
                      const struct my_option *opt __attribute__((unused)),
                      char *argument)
{
  switch(optid) {
  case '#':
#ifndef DBUG_OFF
    DBUG_SET_INITIAL(argument ? argument : default_dbug_option);
#endif
    opt_endinfo=1;        /* unireg: memory allocation */
    break;
  case 'a':
    global_system_variables.sql_mode= MODE_ANSI;
    global_system_variables.tx_isolation= ISO_SERIALIZABLE;
    break;
  case 'b':
    strmake(mysql_home,argument,sizeof(mysql_home)-1);
    break;
  case 'C':
    if (default_collation_name == compiled_default_collation_name)
      default_collation_name= 0;
    break;
  case 'h':
    strmake(mysql_real_data_home,argument, sizeof(mysql_real_data_home)-1);
    /* Correct pointer set by my_getopt (for embedded library) */
    mysql_real_data_home_ptr= mysql_real_data_home;
    break;
  case 'u':
    if (!mysqld_user || !strcmp(mysqld_user, argument))
      mysqld_user= argument;
    else
      sql_print_warning("Ignoring user change to '%s' because the user was set to '%s' earlier on the command line\n", argument, mysqld_user);
    break;
  case 'L':
    push_deprecated_warn(NULL, "--language/-l", "'--lc-messages-dir'");
    /* Note:  fall-through */
  case OPT_LC_MESSAGES_DIRECTORY:
    strmake(lc_messages_dir, argument, sizeof(lc_messages_dir)-1);
    lc_messages_dir_ptr= lc_messages_dir;
    break;
  case OPT_BINLOG_FORMAT:
    binlog_format_used= true;
    break;
#include <sslopt-case.h>
#ifndef EMBEDDED_LIBRARY
  case 'V':
    print_version();
    exit(MYSQLD_SUCCESS_EXIT);
#endif /*EMBEDDED_LIBRARY*/
  case 'W':
    push_deprecated_warn(NULL, "--log_warnings/-W", "'--log_error_verbosity'");
    if (!argument)
      log_error_verbosity++;
    else if (argument == disabled_my_option)
     log_error_verbosity= 1L;
    else
      log_error_verbosity= 1 + atoi(argument);
    log_error_verbosity= min(3UL, log_error_verbosity);
    break;
  case 'T':
    test_flags= argument ? (uint) atoi(argument) : 0;
    opt_endinfo=1;
    break;
  case (int) OPT_ISAM_LOG:
    opt_myisam_log=1;
    break;
  case (int) OPT_BIN_LOG:
    opt_bin_log= MY_TEST(argument != disabled_my_option);
    break;
#ifdef HAVE_REPLICATION
  case (int)OPT_REPLICATE_IGNORE_DB:
  {
    rpl_filter->add_ignore_db(argument);
    break;
  }
  case (int)OPT_REPLICATE_DO_DB:
  {
    rpl_filter->add_do_db(argument);
    break;
  }
  case (int)OPT_REPLICATE_REWRITE_DB:
  {
    char* key = argument,*p, *val;

    if (!(p= strstr(argument, "->")))
    {
      sql_print_error("Bad syntax in replicate-rewrite-db - missing '->'!\n");
      return 1;
    }
    val= p + 2;
    while(p > argument && my_isspace(mysqld_charset, p[-1]))
      p--;
    *p= 0;
    if (!*key)
    {
      sql_print_error("Bad syntax in replicate-rewrite-db - empty FROM db!\n");
      return 1;
    }
    while (*val && my_isspace(mysqld_charset, *val))
      val++;
    if (!*val)
    {
      sql_print_error("Bad syntax in replicate-rewrite-db - empty TO db!\n");
      return 1;
    }

    rpl_filter->add_db_rewrite(key, val);
    break;
  }

  case (int)OPT_BINLOG_IGNORE_DB:
  {
    binlog_filter->add_ignore_db(argument);
    break;
  }
  case (int)OPT_BINLOG_DO_DB:
  {
    binlog_filter->add_do_db(argument);
    break;
  }
  case (int)OPT_REPLICATE_DO_TABLE:
  {
    if (rpl_filter->add_do_table_array(argument))
    {
      sql_print_error("Could not add do table rule '%s'!\n", argument);
      return 1;
    }
    break;
  }
  case (int)OPT_REPLICATE_WILD_DO_TABLE:
  {
    if (rpl_filter->add_wild_do_table(argument))
    {
      sql_print_error("Could not add do table rule '%s'!\n", argument);
      return 1;
    }
    break;
  }
  case (int)OPT_REPLICATE_WILD_IGNORE_TABLE:
  {
    if (rpl_filter->add_wild_ignore_table(argument))
    {
      sql_print_error("Could not add ignore table rule '%s'!\n", argument);
      return 1;
    }
    break;
  }
  case (int)OPT_REPLICATE_IGNORE_TABLE:
  {
    if (rpl_filter->add_ignore_table_array(argument))
    {
      sql_print_error("Could not add ignore table rule '%s'!\n", argument);
      return 1;
    }
    break;
  }
#endif /* HAVE_REPLICATION */
  case (int) OPT_MASTER_RETRY_COUNT:
    push_deprecated_warn(NULL, "--master-retry-count", "'CHANGE MASTER TO master_retry_count = <num>'");
    break;
  case (int) OPT_SKIP_NEW:
    opt_specialflag|= SPECIAL_NO_NEW_FUNC;
    delay_key_write_options= DELAY_KEY_WRITE_NONE;
    myisam_concurrent_insert=0;
    myisam_recover_options= HA_RECOVER_OFF;
    sp_automatic_privileges=0;
    my_enable_symlinks= 0;
    ha_open_options&= ~(HA_OPEN_ABORT_IF_CRASHED | HA_OPEN_DELAY_KEY_WRITE);
    query_cache_size=0;
    break;
  case (int) OPT_SKIP_HOST_CACHE:
    opt_specialflag|= SPECIAL_NO_HOST_CACHE;
    break;
  case (int) OPT_SKIP_RESOLVE:
    opt_skip_name_resolve= 1;
    opt_specialflag|=SPECIAL_NO_RESOLVE;
    break;
  case (int) OPT_WANT_CORE:
    test_flags |= TEST_CORE_ON_SIGNAL;
    break;
  case (int) OPT_SKIP_STACK_TRACE:
    test_flags|=TEST_NO_STACKTRACE;
    break;
  case OPT_CONSOLE:
    if (opt_console)
      opt_error_log= 0;     // Force logs to stdout
    break;
  case OPT_BOOTSTRAP:
    opt_bootstrap= 1;
    break;
  case OPT_SERVER_ID:
    /*
     Consider that one received a Server Id when 2 conditions are present:
     1) The argument is on the list
     2) There is a value present
    */
    server_id_supplied= (*argument != 0);

    break;
  case OPT_LOWER_CASE_TABLE_NAMES:
    lower_case_table_names_used= 1;
    break;
#if defined(ENABLED_DEBUG_SYNC)
  case OPT_DEBUG_SYNC_TIMEOUT:
    /*
      Debug Sync Facility. See debug_sync.cc.
      Default timeout for WAIT_FOR action.
      Default value is zero (facility disabled).
      If option is given without an argument, supply a non-zero value.
    */
    if (!argument)
    {
      /* purecov: begin tested */
      opt_debug_sync_timeout= DEBUG_SYNC_DEFAULT_WAIT_TIMEOUT;
      /* purecov: end */
    }
    break;
#endif /* defined(ENABLED_DEBUG_SYNC) */
  case OPT_LOG_ERROR:
    /*
      "No --log-error" == "write errors to stderr",
      "--log-error without argument" == "write errors to a file".
    */
    if (argument == NULL) /* no argument */
      log_error_file_ptr= const_cast<char*>("");
    break;

  case OPT_IGNORE_DB_DIRECTORY:
    if (*argument == 0)
      ignore_db_dirs_reset();
    else
    {
      if (push_ignored_db_dir(argument))
      {
        sql_print_error("Can't start server: "
                        "cannot process --ignore-db-dir=%.*s", 
                        FN_REFLEN, argument);
        return 1;
      }
    }
    break;


  case OPT_PLUGIN_LOAD:
    free_list(opt_plugin_load_list_ptr);
    /* fall through */
  case OPT_PLUGIN_LOAD_ADD:
    opt_plugin_load_list_ptr->push_back(new i_string(argument));
    break;
  case OPT_SECURE_AUTH:
    push_deprecated_warn_no_replacement(NULL, "--secure-auth");
    if (!opt_secure_auth)
    {
      sql_print_error("Unsupported value 0 for secure-auth");
      return 1;
    }
    break;
  case OPT_PFS_INSTRUMENT:
    {
#ifdef WITH_PERFSCHEMA_STORAGE_ENGINE
#ifndef EMBEDDED_LIBRARY

      /*
        Parse instrument name and value from argument string. Handle leading
        and trailing spaces. Also handle single quotes.

        Acceptable:
          performance_schema_instrument = ' foo/%/bar/  =  ON  '
          performance_schema_instrument = '%=OFF'
        Not acceptable:
          performance_schema_instrument = '' foo/%/bar = ON ''
          performance_schema_instrument = '%='OFF''
      */
      char *name= argument,*p= NULL, *val= NULL;
      my_bool quote= false; /* true if quote detected */
      my_bool error= true;  /* false if no errors detected */
      const int PFS_BUFFER_SIZE= 128;
      char orig_argument[PFS_BUFFER_SIZE+1];
      orig_argument[0]= 0;

      if (!argument)
        goto pfs_error;

      /* Save original argument string for error reporting */
      strncpy(orig_argument, argument, PFS_BUFFER_SIZE);

      /* Split instrument name and value at the equal sign */
      if (!(p= strchr(argument, '=')))
        goto pfs_error;

      /* Get option value */
      val= p + 1;
      if (!*val)
        goto pfs_error;

      /* Trim leading spaces and quote from the instrument name */
      while (*name && (my_isspace(mysqld_charset, *name) || (*name == '\'')))
      {
        /* One quote allowed */
        if (*name == '\'')
        {
          if (!quote)
            quote= true;
          else
            goto pfs_error;
        }
        name++;
      }

      /* Trim trailing spaces from instrument name */
      while ((p > name) && my_isspace(mysqld_charset, p[-1]))
        p--;
      *p= 0;

      /* Remove trailing slash from instrument name */
      if (p > name && (p[-1] == '/'))
        p[-1]= 0;

      if (!*name)
        goto pfs_error;

      /* Trim leading spaces from option value */
      while (*val && my_isspace(mysqld_charset, *val))
        val++;

      /* Trim trailing spaces and matching quote from value */
      p= val + strlen(val);
      while (p > val && (my_isspace(mysqld_charset, p[-1]) || p[-1] == '\''))
      {
        /* One matching quote allowed */
        if (p[-1] == '\'')
        {
          if (quote)
            quote= false;
          else
            goto pfs_error;
        }
        p--;
      }

      *p= 0;

      if (!*val)
        goto pfs_error;

      /* Add instrument name and value to array of configuration options */
      if (add_pfs_instr_to_array(name, val))
        goto pfs_error;

      error= false;

pfs_error:
      if (error)
      {
        my_getopt_error_reporter(WARNING_LEVEL,
                                 "Invalid instrument name or value for "
                                 "performance_schema_instrument '%s'",
                                 orig_argument);
        return 0;
      }
#endif /* EMBEDDED_LIBRARY */
#endif /* WITH_PERFSCHEMA_STORAGE_ENGINE */
      break;
    }
  case OPT_THREAD_CACHE_SIZE:
    thread_cache_size_specified= true;
    break;
  case OPT_HOST_CACHE_SIZE:
    host_cache_size_specified= true;
    break;
  case OPT_TABLE_DEFINITION_CACHE:
    table_definition_cache_specified= true;
    break;
  case OPT_MDL_CACHE_SIZE:
    push_deprecated_warn_no_replacement(NULL, "--metadata_locks_cache_size");
    break;
  case OPT_MDL_HASH_INSTANCES:
    push_deprecated_warn_no_replacement(NULL,
                                        "--metadata_locks_hash_instances");
    break;
  case OPT_SKIP_INNODB:
    sql_print_warning("The use of InnoDB is mandatory since MySQL 5.7. "
                      "The former options like '--innodb=0/1/OFF/ON' or "
                      "'--skip-innodb' are ignored.");
  case OPT_AVOID_TEMPORAL_UPGRADE:
    push_deprecated_warn_no_replacement(NULL, "avoid_temporal_upgrade");
    break;
  case OPT_SHOW_OLD_TEMPORALS:
    push_deprecated_warn_no_replacement(NULL, "show_old_temporals");
    break;
  case OPT_ENFORCE_GTID_CONSISTENCY:
  {
    const char *wrong_value=
      fixup_enforce_gtid_consistency_command_line(argument);
    if (wrong_value != NULL)
      sql_print_warning("option 'enforce-gtid-consistency': value '%s' "
                        "was not recognized. Setting enforce-gtid-consistency "
                        "to OFF.", wrong_value);
  }
  }
  return 0;
}


/** Handle arguments for multiple key caches. */

C_MODE_START

static void*
mysql_getopt_value(const char *keyname, size_t key_length,
       const struct my_option *option, int *error)
{
  if (error)
    *error= 0;
  switch (option->id) {
  case OPT_KEY_BUFFER_SIZE:
  case OPT_KEY_CACHE_BLOCK_SIZE:
  case OPT_KEY_CACHE_DIVISION_LIMIT:
  case OPT_KEY_CACHE_AGE_THRESHOLD:
  {
    KEY_CACHE *key_cache;
    if (!(key_cache= get_or_create_key_cache(keyname, key_length)))
    {
      if (error)
        *error= EXIT_OUT_OF_MEMORY;
      return 0;
    }
    switch (option->id) {
    case OPT_KEY_BUFFER_SIZE:
      return &key_cache->param_buff_size;
    case OPT_KEY_CACHE_BLOCK_SIZE:
      return &key_cache->param_block_size;
    case OPT_KEY_CACHE_DIVISION_LIMIT:
      return &key_cache->param_division_limit;
    case OPT_KEY_CACHE_AGE_THRESHOLD:
      return &key_cache->param_age_threshold;
    }
  }
  }
  return option->value;
}

static void option_error_reporter(enum loglevel level, const char *format, ...)
{
  va_list args;
  va_start(args, format);

  /* Don't print warnings for --loose options during bootstrap */
  if (level == ERROR_LEVEL || !opt_bootstrap ||
      (log_error_verbosity > 1))
  {
    error_log_print(level, format, args);
  }
  va_end(args);
}

C_MODE_END

/**
  Ensure all the deprecared options with 1 possible value are
  within acceptable range.

  @retval true error in the values set
  @retval false all checked
*/
bool check_ghost_options()
{
  if (global_system_variables.old_passwords == 1)
  {
    sql_print_error("Invalid old_passwords mode: 1. Valid values are 2 and 0\n");
    return true;
  }
  if (!opt_secure_auth)
  {
    sql_print_error("Invalid secure_auth mode: 0. Valid value is 1\n");
    return true;
  }

  return false;
}


/**
  Get server options from the command line,
  and perform related server initializations.
  @param [in, out] argc_ptr       command line options (count)
  @param [in, out] argv_ptr       command line options (values)
  @return 0 on success

  @todo
  - FIXME add EXIT_TOO_MANY_ARGUMENTS to "mysys_err.h" and return that code?
*/
static int get_options(int *argc_ptr, char ***argv_ptr)
{
  int ho_error;

  my_getopt_register_get_addr(mysql_getopt_value);
  my_getopt_error_reporter= option_error_reporter;

  /* prepare all_options array */
  all_options.reserve(array_elements(my_long_options));
  for (my_option *opt= my_long_options;
       opt < my_long_options + array_elements(my_long_options) - 1;
       opt++)
  {
    all_options.push_back(*opt);
  }
  sys_var_add_options(&all_options, sys_var::PARSE_NORMAL);
  add_terminator(&all_options);

  if (opt_help || opt_bootstrap)
  {
    /*
      Show errors during --help, but gag everything else so the info the
      user actually wants isn't lost in the spam.  (For --help --verbose,
      we need to set up far enough to be able to print variables provided
      by plugins, so a good number of warnings/notes might get printed.)
      Likewise for --bootstrap.
    */
    struct my_option *opt= &all_options[0];
    for (; opt->name; opt++)
      if (!strcmp("log_error_verbosity", opt->name))
        opt->def_value= opt_initialize ? 2 : 1;
  }

  /* Skip unknown options so that they may be processed later by plugins */
  my_getopt_skip_unknown= TRUE;

  if ((ho_error= handle_options(argc_ptr, argv_ptr, &all_options[0],
                                mysqld_get_one_option)))
    return ho_error;

  if (!opt_help)
    vector<my_option>().swap(all_options);  // Deletes the vector contents.

  /* Add back the program name handle_options removes */
  (*argc_ptr)++;
  (*argv_ptr)--;

  /*
    Options have been parsed. Now some of them need additional special
    handling, like custom value checking, checking of incompatibilites
    between options, setting of multiple variables, etc.
    Do them here.
  */

  if (!opt_help && opt_verbose)
    sql_print_error("--verbose is for use with --help; "
                    "did you mean --log-error-verbosity?");

  if ((opt_log_slow_admin_statements || opt_log_queries_not_using_indexes ||
       opt_log_slow_slave_statements) &&
      !opt_slow_log)
    sql_print_warning("options --log-slow-admin-statements, "
                      "--log-queries-not-using-indexes and "
                      "--log-slow-slave-statements have no effect if "
                      "--slow-query-log is not set");
  if (global_system_variables.net_buffer_length >
      global_system_variables.max_allowed_packet)
  {
    sql_print_warning("net_buffer_length (%lu) is set to be larger "
                      "than max_allowed_packet (%lu). Please rectify.",
                      global_system_variables.net_buffer_length,
                      global_system_variables.max_allowed_packet);
  }

  /*
    TIMESTAMP columns get implicit DEFAULT values when
    --explicit_defaults_for_timestamp is not set. 
    This behavior is deprecated now.
  */
  if (!opt_help && !global_system_variables.explicit_defaults_for_timestamp)
    sql_print_warning("TIMESTAMP with implicit DEFAULT value is deprecated. "
                      "Please use --explicit_defaults_for_timestamp server "
                      "option (see documentation for more details).");

  if (log_error_file_ptr != disabled_my_option)
#ifdef _WIN32
    /*
      Enable the error log only if console option is not specified 
      and MySQL is not running as a service.
    */
    opt_error_log= (opt_console && !start_mode ) ? false : true;
#else
    opt_error_log= true;
#endif
  else
    log_error_file_ptr= const_cast<char*>("");

  opt_init_connect.length=strlen(opt_init_connect.str);
  opt_init_slave.length=strlen(opt_init_slave.str);

  if (global_system_variables.low_priority_updates)
    thr_upgraded_concurrent_insert_lock= TL_WRITE_LOW_PRIORITY;

  if (ft_boolean_check_syntax_string((uchar*) ft_boolean_syntax))
  {
    sql_print_error("Invalid ft-boolean-syntax string: %s\n",
                    ft_boolean_syntax);
    return 1;
  }

  if (opt_disable_networking)
    mysqld_port= 0;

  if (opt_skip_show_db)
    opt_specialflag|= SPECIAL_SKIP_SHOW_DB;

  if (check_ghost_options())
    return 1;

  if (myisam_flush)
    flush_time= 0;

#ifdef HAVE_REPLICATION
  if (opt_slave_skip_errors)
    add_slave_skip_errors(opt_slave_skip_errors);
#endif

  if (global_system_variables.max_join_size == HA_POS_ERROR)
    global_system_variables.option_bits|= OPTION_BIG_SELECTS;
  else
    global_system_variables.option_bits&= ~OPTION_BIG_SELECTS;

  // Synchronize @@global.autocommit on --autocommit
  const ulonglong turn_bit_on= opt_autocommit ?
    OPTION_AUTOCOMMIT : OPTION_NOT_AUTOCOMMIT;
  global_system_variables.option_bits=
    (global_system_variables.option_bits &
     ~(OPTION_NOT_AUTOCOMMIT | OPTION_AUTOCOMMIT)) | turn_bit_on;

  global_system_variables.sql_mode=
    expand_sql_mode(global_system_variables.sql_mode);

  if (!(global_system_variables.sql_mode & MODE_NO_AUTO_CREATE_USER))
  {
    sql_print_warning("'NO_AUTO_CREATE_USER' sql mode was not set.");
  }

  if (!my_enable_symlinks)
    have_symlink= SHOW_OPTION_DISABLED;

  if (opt_debugging)
  {
    /* Allow break with SIGINT, no core or stack trace */
    test_flags|= TEST_SIGINT | TEST_NO_STACKTRACE;
    test_flags&= ~TEST_CORE_ON_SIGNAL;
  }
  /* Set global MyISAM variables from delay_key_write_options */
  fix_delay_key_write(0, 0, OPT_GLOBAL);

#ifndef EMBEDDED_LIBRARY
#ifndef _WIN32
  if (mysqld_chroot)
    set_root(mysqld_chroot);
#endif
#else
  max_allowed_packet= global_system_variables.max_allowed_packet;
  net_buffer_length= global_system_variables.net_buffer_length;
#endif
  if (fix_paths())
    return 1;

  /*
    Set some global variables from the global_system_variables
    In most cases the global variables will not be used
  */
  my_disable_locking= myisam_single_user= MY_TEST(opt_external_locking == 0);
  my_default_record_cache_size=global_system_variables.read_buff_size;

  global_system_variables.long_query_time= (ulonglong)
    (global_system_variables.long_query_time_double * 1e6);

  if (opt_short_log_format)
    opt_specialflag|= SPECIAL_SHORT_LOG_FORMAT;

  if (init_global_datetime_format(MYSQL_TIMESTAMP_DATE,
                                  &global_date_format) ||
      init_global_datetime_format(MYSQL_TIMESTAMP_TIME,
                                  &global_time_format) ||
      init_global_datetime_format(MYSQL_TIMESTAMP_DATETIME,
                                  &global_datetime_format))
    return 1;

#ifndef EMBEDDED_LIBRARY
  if (Connection_handler_manager::init())
  {
    sql_print_error("Could not allocate memory for connection handling");
    return 1;
  }
#endif
  if (Global_THD_manager::create_instance())
  {
    sql_print_error("Could not allocate memory for thread handling");
    return 1;
  }

  opt_readonly= read_only;

  return 0;
}


/*
  Create version name for running mysqld version
  We automaticly add suffixes -debug, -embedded, -log, -valgrind and -asan
  to the version name to make the version more descriptive.
  (MYSQL_SERVER_SUFFIX is set by the compilation environment)
*/

static void set_server_version(void)
{
  char *end= strxmov(server_version, MYSQL_SERVER_VERSION,
                     MYSQL_SERVER_SUFFIX_STR, NullS);
#ifdef EMBEDDED_LIBRARY
  end= my_stpcpy(end, "-embedded");
#endif
#ifndef DBUG_OFF
  if (!strstr(MYSQL_SERVER_SUFFIX_STR, "-debug"))
    end= my_stpcpy(end, "-debug");
#endif
  if (opt_general_log || opt_slow_log || opt_bin_log)
    end= my_stpcpy(end, "-log");          // This may slow down system
#ifdef HAVE_VALGRIND
  if (SERVER_VERSION_LENGTH - (end - server_version) >
      static_cast<int>(sizeof("-valgrind")))
    end= my_stpcpy(end, "-valgrind"); 
#endif
#ifdef HAVE_ASAN
  if (SERVER_VERSION_LENGTH - (end - server_version) >
      static_cast<int>(sizeof("-asan")))
    end= my_stpcpy(end, "-asan");
#endif
}


static char *get_relative_path(const char *path)
{
  if (test_if_hard_path(path) &&
      is_prefix(path,DEFAULT_MYSQL_HOME) &&
      strcmp(DEFAULT_MYSQL_HOME,FN_ROOTDIR))
  {
    path+= strlen(DEFAULT_MYSQL_HOME);
    while (*path == FN_LIBCHAR || *path == FN_LIBCHAR2)
      path++;
  }
  return (char*) path;
}


/**
  Fix filename and replace extension where 'dir' is relative to
  mysql_real_data_home.
  @return
    1 if len(path) > FN_REFLEN
*/

bool
fn_format_relative_to_data_home(char * to, const char *name,
        const char *dir, const char *extension)
{
  char tmp_path[FN_REFLEN];
  if (!test_if_hard_path(dir))
  {
    strxnmov(tmp_path,sizeof(tmp_path)-1, mysql_real_data_home,
       dir, NullS);
    dir=tmp_path;
  }
  return !fn_format(to, name, dir, extension,
        MY_APPEND_EXT | MY_UNPACK_FILENAME | MY_SAFE_PATH);
}


/**
  Test a file path to determine if the path is compatible with the secure file
  path restriction.

  @param path null terminated character string

  @return
    @retval TRUE The path is secure
    @retval FALSE The path isn't secure
*/

bool is_secure_file_path(char *path)
{
  char buff1[FN_REFLEN], buff2[FN_REFLEN];
  size_t opt_secure_file_priv_len;
  /*
    All paths are secure if opt_secure_file_priv is 0
  */
  if (!opt_secure_file_priv || !opt_secure_file_priv[0])
    return TRUE;

  opt_secure_file_priv_len= strlen(opt_secure_file_priv);

  if (strlen(path) >= FN_REFLEN)
    return FALSE;

  if (!my_strcasecmp(system_charset_info, opt_secure_file_priv, "NULL"))
    return FALSE;

  if (my_realpath(buff1, path, 0))
  {
    /*
      The supplied file path might have been a file and not a directory.
    */
    int length= (int)dirname_length(path);
    if (length >= FN_REFLEN)
      return FALSE;
    memcpy(buff2, path, length);
    buff2[length]= '\0';
    if (length == 0 || my_realpath(buff1, buff2, 0))
      return FALSE;
  }
  convert_dirname(buff2, buff1, NullS);
  if (!lower_case_file_system)
  {
    if (strncmp(opt_secure_file_priv, buff2, opt_secure_file_priv_len))
      return FALSE;
  }
  else
  {
    if (files_charset_info->coll->strnncoll(files_charset_info,
                                            (uchar *) buff2, strlen(buff2),
                                            (uchar *) opt_secure_file_priv,
                                            opt_secure_file_priv_len,
                                            TRUE))
      return FALSE;
  }
  return TRUE;
}


/**
  check_secure_file_priv_path : Checks path specified through
  --secure-file-priv and raises warning in following cases:
  1. If path is empty string or NULL and mysqld is not running
     with --bootstrap mode.
  2. If path can access data directory
  3. If path points to a directory which is accessible by
     all OS users (non-Windows build only)

  It throws error in following cases:

  1. If path normalization fails
  2. If it can not get stats of the directory

  @params NONE

  Assumptions :
  1. Data directory path has been normalized
  2. opt_secure_file_priv has been normalized unless it is set
     to "NULL".

  @returns Status of validation
    @retval true : Validation is successful with/without warnings
    @retval false : Validation failed. Error is raised.
*/

bool check_secure_file_priv_path()
{
  char datadir_buffer[FN_REFLEN+1]={0};
  char plugindir_buffer[FN_REFLEN+1]={0};
  char whichdir[20]= {0};
  size_t opt_plugindir_len= 0;
  size_t opt_datadir_len= 0;
  size_t opt_secure_file_priv_len= 0;
  bool warn= false;
  bool case_insensitive_fs;
#ifndef _WIN32
  MY_STAT dir_stat;
#endif

  if (!opt_secure_file_priv)
  {
    if (opt_bootstrap)
    {
      /*
        Do not impose --secure-file-priv restriction
        in --bootstrap mode
      */
      sql_print_information("Ignoring --secure-file-priv value as server is "
                            "running with --initialize(-insecure) or "
                            "--bootstrap.");
    }
    else
    {
      sql_print_warning("Insecure configuration for --secure-file-priv: "
                        "Current value does not restrict location of generated "
                        "files. Consider setting it to a valid, "
                        "non-empty path.");
    }
    return true;
  }

  /*
    Setting --secure-file-priv to NULL would disable
    reading/writing from/to file
  */
  if(!my_strcasecmp(system_charset_info, opt_secure_file_priv, "NULL"))
  {
    sql_print_information("--secure-file-priv is set to NULL. "
                          "Operations related to importing and exporting "
                          "data are disabled");
    return true;
  }

  /*
    Check if --secure-file-priv can access data directory
  */
  opt_secure_file_priv_len= strlen(opt_secure_file_priv);

  /*
    Adds dir seperator at the end.
    This is required in subsequent comparison
  */
  convert_dirname(datadir_buffer, mysql_unpacked_real_data_home, NullS);
  opt_datadir_len= strlen(datadir_buffer);

  case_insensitive_fs=
    (test_if_case_insensitive(datadir_buffer) == 1);

  if (!case_insensitive_fs)
  {
    if (!strncmp(datadir_buffer, opt_secure_file_priv,
          opt_datadir_len < opt_secure_file_priv_len ?
          opt_datadir_len : opt_secure_file_priv_len))
    {
      warn= true;
      strcpy(whichdir, "Data directory");
    }
  }
  else
  {
    if (!files_charset_info->coll->strnncoll(files_charset_info,
          (uchar *) datadir_buffer,
          opt_datadir_len,
          (uchar *) opt_secure_file_priv,
          opt_secure_file_priv_len,
          TRUE))
    {
      warn= true;
      strcpy(whichdir, "Data directory");
    }
  }

  /*
    Don't bother comparing --secure-file-priv with --plugin-dir
    if we already have a match against --datdir or
    --plugin-dir is not pointing to a valid directory.
  */
  if (!warn && !my_realpath(plugindir_buffer, opt_plugin_dir, 0))
  {
    convert_dirname(plugindir_buffer, plugindir_buffer, NullS);
    opt_plugindir_len= strlen(plugindir_buffer);

    if (!case_insensitive_fs)
    {
      if (!strncmp(plugindir_buffer, opt_secure_file_priv,
          opt_plugindir_len < opt_secure_file_priv_len ?
          opt_plugindir_len : opt_secure_file_priv_len))
      {
        warn= true;
        strcpy(whichdir, "Plugin directory");
      }
    }
    else
    {
      if (!files_charset_info->coll->strnncoll(files_charset_info,
          (uchar *) plugindir_buffer,
          opt_plugindir_len,
          (uchar *) opt_secure_file_priv,
          opt_secure_file_priv_len,
          TRUE))
      {
        warn= true;
        strcpy(whichdir, "Plugin directory");
      }
    }
  }


  if (warn)
    sql_print_warning("Insecure configuration for --secure-file-priv: "
                      "%s is accessible through "
                      "--secure-file-priv. Consider choosing a different "
                      "directory.", whichdir);

#ifndef _WIN32
  /*
     Check for --secure-file-priv directory's permission
  */
  if (!(my_stat(opt_secure_file_priv, &dir_stat, MYF(0))))
  {
    sql_print_error("Failed to get stat for directory pointed out "
                    "by --secure-file-priv");
    return false;
  }

  if (dir_stat.st_mode & S_IRWXO)
    sql_print_warning("Insecure configuration for --secure-file-priv: "
                      "Location is accessible to all OS users. "
                      "Consider choosing a different directory.");
#endif
  return true;
}

static int fix_paths(void)
{
  char buff[FN_REFLEN],*pos;
  convert_dirname(mysql_home,mysql_home,NullS);
  /* Resolve symlinks to allow 'mysql_home' to be a relative symlink */
  my_realpath(mysql_home,mysql_home,MYF(0));
  /* Ensure that mysql_home ends in FN_LIBCHAR */
  pos=strend(mysql_home);
  if (pos[-1] != FN_LIBCHAR)
  {
    pos[0]= FN_LIBCHAR;
    pos[1]= 0;
  }
  convert_dirname(lc_messages_dir, lc_messages_dir, NullS);
  convert_dirname(mysql_real_data_home,mysql_real_data_home,NullS);
  (void) my_load_path(mysql_home,mysql_home,""); // Resolve current dir
  (void) my_load_path(mysql_real_data_home,mysql_real_data_home,mysql_home);
  (void) my_load_path(pidfile_name, pidfile_name_ptr, mysql_real_data_home);

  convert_dirname(opt_plugin_dir, opt_plugin_dir_ptr ? opt_plugin_dir_ptr : 
                                  get_relative_path(PLUGINDIR), NullS);
  (void) my_load_path(opt_plugin_dir, opt_plugin_dir, mysql_home);
  opt_plugin_dir_ptr= opt_plugin_dir;

  my_realpath(mysql_unpacked_real_data_home, mysql_real_data_home, MYF(0));
  mysql_unpacked_real_data_home_len=
    strlen(mysql_unpacked_real_data_home);
  if (mysql_unpacked_real_data_home[mysql_unpacked_real_data_home_len-1] == FN_LIBCHAR)
    --mysql_unpacked_real_data_home_len;

  char *sharedir=get_relative_path(SHAREDIR);
  if (test_if_hard_path(sharedir))
    strmake(buff,sharedir,sizeof(buff)-1);    /* purecov: tested */
  else
    strxnmov(buff,sizeof(buff)-1,mysql_home,sharedir,NullS);
  convert_dirname(buff,buff,NullS);
  (void) my_load_path(lc_messages_dir, lc_messages_dir, buff);

  /* If --character-sets-dir isn't given, use shared library dir */
  if (charsets_dir)
    strmake(mysql_charsets_dir, charsets_dir, sizeof(mysql_charsets_dir)-1);
  else
    strxnmov(mysql_charsets_dir, sizeof(mysql_charsets_dir)-1, buff,
       CHARSET_DIR, NullS);
  (void) my_load_path(mysql_charsets_dir, mysql_charsets_dir, buff);
  convert_dirname(mysql_charsets_dir, mysql_charsets_dir, NullS);
  charsets_dir=mysql_charsets_dir;

  if (init_tmpdir(&mysql_tmpdir_list, opt_mysql_tmpdir))
    return 1;
  if (!opt_mysql_tmpdir)
    opt_mysql_tmpdir= mysql_tmpdir;
#ifdef HAVE_REPLICATION
  if (!slave_load_tmpdir)
    slave_load_tmpdir= mysql_tmpdir;
#endif /* HAVE_REPLICATION */
  /*
    Convert the secure-file-priv option to system format, allowing
    a quick strcmp to check if read or write is in an allowed dir
  */
  if ((*opt_secure_file_priv == 0) || opt_bootstrap)
    opt_secure_file_priv= NULL;

  if (opt_secure_file_priv && strlen(opt_secure_file_priv) > FN_REFLEN)
  {
    sql_print_warning("Value for --secure-file-priv is longer than maximum "
                      "limit of %d", FN_REFLEN-1);
    return 1;
  }

  memset(buff, 0, sizeof(buff));
  if (opt_secure_file_priv &&
      my_strcasecmp(system_charset_info, opt_secure_file_priv, "NULL"))
  {
    int retval= my_realpath(buff, opt_secure_file_priv, MYF(MY_WME));
    if (!retval)
    {
      convert_dirname(secure_file_real_path, buff, NullS);
#ifdef WIN32
      MY_DIR *dir= my_dir(secure_file_real_path, MYF(MY_DONT_SORT+MY_WME));
      if (!dir)
      {
        retval= 1;
      }
      else
      {
        my_dirend(dir);
      }
#endif
    }

    if (retval)
    {
      char err_buffer[FN_REFLEN];
      my_snprintf(err_buffer, FN_REFLEN-1,
                  "Failed to access directory for --secure-file-priv."
                  " Please make sure that directory exists and is "
                  "accessible by MySQL Server. Supplied value : %s",
                  opt_secure_file_priv);
      err_buffer[FN_REFLEN-1]='\0';
      sql_print_error("%s", err_buffer);
      return 1;
    }
    opt_secure_file_priv= secure_file_real_path;
  }

  if (!check_secure_file_priv_path())
    return 1;

  return 0;
}

/**
  Check if file system used for databases is case insensitive.

  @param dir_name     Directory to test

  @retval
    -1  Don't know (Test failed)
  @retval
    0   File system is case sensitive
  @retval
    1   File system is case insensitive
*/

static int test_if_case_insensitive(const char *dir_name)
{
  int result= 0;
  File file;
  char buff[FN_REFLEN], buff2[FN_REFLEN];
  MY_STAT stat_info;
  DBUG_ENTER("test_if_case_insensitive");

  fn_format(buff, glob_hostname, dir_name, ".lower-test",
      MY_UNPACK_FILENAME | MY_REPLACE_EXT | MY_REPLACE_DIR);
  fn_format(buff2, glob_hostname, dir_name, ".LOWER-TEST",
      MY_UNPACK_FILENAME | MY_REPLACE_EXT | MY_REPLACE_DIR);
  mysql_file_delete(key_file_casetest, buff2, MYF(0));
  if ((file= mysql_file_create(key_file_casetest,
                               buff, 0666, O_RDWR, MYF(0))) < 0)
  {
    sql_print_warning("Can't create test file %s", buff);
    DBUG_RETURN(-1);
  }
  mysql_file_close(file, MYF(0));
  if (mysql_file_stat(key_file_casetest, buff2, &stat_info, MYF(0)))
    result= 1;          // Can access file
  mysql_file_delete(key_file_casetest, buff, MYF(MY_WME));
  DBUG_PRINT("exit", ("result: %d", result));
  DBUG_RETURN(result);
}


#ifndef EMBEDDED_LIBRARY

/**
  Create file to store pid number.
*/
static void create_pid_file()
{
  File file;
  if ((file= mysql_file_create(key_file_pid, pidfile_name, 0664,
                               O_WRONLY | O_TRUNC, MYF(MY_WME))) >= 0)
  {
    char buff[MAX_BIGINT_WIDTH + 1], *end;
    end= int10_to_str((long) getpid(), buff, 10);
    *end++= '\n';
    if (!mysql_file_write(file, (uchar*) buff, (uint) (end-buff),
                          MYF(MY_WME | MY_NABP)))
    {
      mysql_file_close(file, MYF(0));
      pid_file_created= true;
      return;
    }
    mysql_file_close(file, MYF(0));
  }
  sql_print_error("Can't start server: can't create PID file: %s",
                  strerror(errno));
  exit(MYSQLD_ABORT_EXIT);
}


/**
  Remove the process' pid file.

  @param  flags  file operation flags
*/

static void delete_pid_file(myf flags)
{
  File file;
  if (opt_bootstrap ||
      !pid_file_created ||
      !(file= mysql_file_open(key_file_pid, pidfile_name,
                              O_RDONLY, flags)))
    return;

  if (file == -1)
  {
    sql_print_information("Unable to delete pid file: %s", strerror(errno));
    return;
  }

  uchar buff[MAX_BIGINT_WIDTH + 1];
  /* Make sure that the pid file was created by the same process. */
  size_t error= mysql_file_read(file, buff, sizeof(buff), flags);
  mysql_file_close(file, flags);
  buff[sizeof(buff) - 1]= '\0';
  if (error != MY_FILE_ERROR &&
      atol((char *) buff) == (long) getpid())
  {
    mysql_file_delete(key_file_pid, pidfile_name, flags);
    pid_file_created= false;
  }
  return;
}
#endif /* EMBEDDED_LIBRARY */


/**
  Reset status for all threads.
*/
class Reset_thd_status : public Do_THD_Impl
{
public:
  Reset_thd_status(STATUS_VAR *global_status) : m_global_status(global_status) { }
  virtual void operator()(THD *thd)
  {
    /* Add thread's status variabes to global status. */
    add_to_status(m_global_status, &thd->status_var, true);
    /* Reset thread's status variables. */
    memset(&thd->status_var, 0, sizeof(thd->status_var));
  }
private:
  STATUS_VAR* m_global_status;
};

/**
  Reset global and session status variables.
*/
void refresh_status(THD *thd)
{
  mysql_mutex_lock(&LOCK_status);

  if (show_compatibility_56)
  {
    /* Add thread's status variables to global status. */
    add_to_status(&global_status_var, &thd->status_var, true);

    /* Reset current thread's status variables. */
    memset(&thd->status_var, 0, sizeof(thd->status_var));
  }
  else
  {
    /* For all threads, add status to global status and then reset. */
    Reset_thd_status reset_thd_status(&global_status_var);
    Global_THD_manager::get_instance()->do_for_all_thd_copy(&reset_thd_status);
#ifndef EMBEDDED_LIBRARY
#ifdef WITH_PERFSCHEMA_STORAGE_ENGINE
    /* Reset aggregated status counters. */
    reset_pfs_status_stats();
#endif
#endif
  }

  /* Reset some global variables. */
  reset_status_vars();

  /* Reset the counters of all key caches (default and named). */
  process_key_caches(reset_key_cache_counters);
  flush_status_time= time((time_t*) 0);
  mysql_mutex_unlock(&LOCK_status);

#ifndef EMBEDDED_LIBRARY
  /*
    Set max_used_connections to the number of currently open
    connections.  Do this out of LOCK_status to avoid deadlocks.
    Status reset becomes not atomic, but status data is not exact anyway.
  */
  Connection_handler_manager::reset_max_used_connections();
#endif
}


/*****************************************************************************
  Instantiate variables for missing storage engines
  This section should go away soon
*****************************************************************************/

#ifdef HAVE_PSI_INTERFACE
PSI_mutex_key key_LOCK_tc;

#ifdef HAVE_OPENSSL
PSI_mutex_key key_LOCK_des_key_file;
#endif /* HAVE_OPENSSL */

PSI_mutex_key key_BINLOG_LOCK_commit;
PSI_mutex_key key_BINLOG_LOCK_commit_queue;
PSI_mutex_key key_BINLOG_LOCK_done;
PSI_mutex_key key_BINLOG_LOCK_flush_queue;
PSI_mutex_key key_BINLOG_LOCK_index;
PSI_mutex_key key_BINLOG_LOCK_log;
PSI_mutex_key key_BINLOG_LOCK_binlog_end_pos;
PSI_mutex_key key_BINLOG_LOCK_sync;
PSI_mutex_key key_BINLOG_LOCK_sync_queue;
PSI_mutex_key key_BINLOG_LOCK_xids;
PSI_mutex_key
  key_hash_filo_lock, key_LOCK_msr_map,
  Gtid_state::key_gtid_executed_free_intervals_mutex,
  key_LOCK_crypt, key_LOCK_error_log,
  key_LOCK_gdl, key_LOCK_global_system_variables,
  key_LOCK_manager,
  key_LOCK_prepared_stmt_count,
  key_LOCK_server_started, key_LOCK_status,
  key_LOCK_sql_slave_skip_counter,
  key_LOCK_slave_net_timeout,
  key_LOCK_system_variables_hash, key_LOCK_table_share, key_LOCK_thd_data,
  key_LOCK_thd_sysvar,
  key_LOCK_user_conn, key_LOCK_uuid_generator, key_LOG_LOCK_log,
  key_master_info_data_lock, key_master_info_run_lock,
  key_master_info_sleep_lock, key_master_info_thd_lock,
  key_mutex_slave_reporting_capability_err_lock, key_relay_log_info_data_lock,
  key_relay_log_info_sleep_lock, key_relay_log_info_thd_lock,
  key_relay_log_info_log_space_lock, key_relay_log_info_run_lock,
  key_mutex_slave_parallel_pend_jobs, key_mutex_mts_temp_tables_lock,
  key_mutex_slave_parallel_worker,
  key_structure_guard_mutex, key_TABLE_SHARE_LOCK_ha_data,
  key_LOCK_error_messages,
  key_LOCK_log_throttle_qni, key_LOCK_query_plan, key_LOCK_thd_query,
  key_LOCK_cost_const, key_LOCK_current_cond;
PSI_mutex_key key_RELAYLOG_LOCK_commit;
PSI_mutex_key key_RELAYLOG_LOCK_commit_queue;
PSI_mutex_key key_RELAYLOG_LOCK_done;
PSI_mutex_key key_RELAYLOG_LOCK_flush_queue;
PSI_mutex_key key_RELAYLOG_LOCK_index;
PSI_mutex_key key_RELAYLOG_LOCK_log;
PSI_mutex_key key_RELAYLOG_LOCK_sync;
PSI_mutex_key key_RELAYLOG_LOCK_sync_queue;
PSI_mutex_key key_RELAYLOG_LOCK_xids;
PSI_mutex_key key_LOCK_sql_rand;
PSI_mutex_key key_gtid_ensure_index_mutex;
PSI_mutex_key key_mts_temp_table_LOCK;
PSI_mutex_key key_LOCK_reset_gtid_table;
PSI_mutex_key key_LOCK_compress_gtid_table;
PSI_mutex_key key_mts_gaq_LOCK;
PSI_mutex_key key_thd_timer_mutex;
PSI_mutex_key key_LOCK_offline_mode;
PSI_mutex_key key_LOCK_default_password_lifetime;

#ifdef HAVE_REPLICATION
PSI_mutex_key key_commit_order_manager_mutex;
PSI_mutex_key key_mutex_slave_worker_hash;
#endif

static PSI_mutex_info all_server_mutexes[]=
{
  { &key_LOCK_tc, "TC_LOG_MMAP::LOCK_tc", 0},

#ifdef HAVE_OPENSSL
  { &key_LOCK_des_key_file, "LOCK_des_key_file", PSI_FLAG_GLOBAL},
#endif /* HAVE_OPENSSL */

  { &key_BINLOG_LOCK_commit, "MYSQL_BIN_LOG::LOCK_commit", 0 },
  { &key_BINLOG_LOCK_commit_queue, "MYSQL_BIN_LOG::LOCK_commit_queue", 0 },
  { &key_BINLOG_LOCK_done, "MYSQL_BIN_LOG::LOCK_done", 0 },
  { &key_BINLOG_LOCK_flush_queue, "MYSQL_BIN_LOG::LOCK_flush_queue", 0 },
  { &key_BINLOG_LOCK_index, "MYSQL_BIN_LOG::LOCK_index", 0},
  { &key_BINLOG_LOCK_log, "MYSQL_BIN_LOG::LOCK_log", 0},
  { &key_BINLOG_LOCK_binlog_end_pos, "MYSQL_BIN_LOG::LOCK_binlog_end_pos", 0},
  { &key_BINLOG_LOCK_sync, "MYSQL_BIN_LOG::LOCK_sync", 0},
  { &key_BINLOG_LOCK_sync_queue, "MYSQL_BIN_LOG::LOCK_sync_queue", 0 },
  { &key_BINLOG_LOCK_xids, "MYSQL_BIN_LOG::LOCK_xids", 0 },
  { &key_RELAYLOG_LOCK_commit, "MYSQL_RELAY_LOG::LOCK_commit", 0},
  { &key_RELAYLOG_LOCK_commit_queue, "MYSQL_RELAY_LOG::LOCK_commit_queue", 0 },
  { &key_RELAYLOG_LOCK_done, "MYSQL_RELAY_LOG::LOCK_done", 0 },
  { &key_RELAYLOG_LOCK_flush_queue, "MYSQL_RELAY_LOG::LOCK_flush_queue", 0 },
  { &key_RELAYLOG_LOCK_index, "MYSQL_RELAY_LOG::LOCK_index", 0},
  { &key_RELAYLOG_LOCK_log, "MYSQL_RELAY_LOG::LOCK_log", 0},
  { &key_RELAYLOG_LOCK_sync, "MYSQL_RELAY_LOG::LOCK_sync", 0},
  { &key_RELAYLOG_LOCK_sync_queue, "MYSQL_RELAY_LOG::LOCK_sync_queue", 0 },
  { &key_RELAYLOG_LOCK_xids, "MYSQL_RELAY_LOG::LOCK_xids", 0},
  { &key_hash_filo_lock, "hash_filo::lock", 0},
  { &key_LOCK_msr_map, "LOCK_msr_map", PSI_FLAG_GLOBAL},
  { &Gtid_state::key_gtid_executed_free_intervals_mutex, "Gtid_state::gtid_executed::free_intervals_mutex", 0 },
  { &key_LOCK_crypt, "LOCK_crypt", PSI_FLAG_GLOBAL},
  { &key_LOCK_error_log, "LOCK_error_log", PSI_FLAG_GLOBAL},
  { &key_LOCK_gdl, "LOCK_gdl", PSI_FLAG_GLOBAL},
  { &key_LOCK_global_system_variables, "LOCK_global_system_variables", PSI_FLAG_GLOBAL},
#if defined(_WIN32) && !defined(EMBEDDED_LIBRARY)
  { &key_LOCK_handler_count, "LOCK_handler_count", PSI_FLAG_GLOBAL},
#endif
  { &key_LOCK_manager, "LOCK_manager", PSI_FLAG_GLOBAL},
  { &key_LOCK_prepared_stmt_count, "LOCK_prepared_stmt_count", PSI_FLAG_GLOBAL},
  { &key_LOCK_sql_slave_skip_counter, "LOCK_sql_slave_skip_counter", PSI_FLAG_GLOBAL},
  { &key_LOCK_slave_net_timeout, "LOCK_slave_net_timeout", PSI_FLAG_GLOBAL},
  { &key_LOCK_server_started, "LOCK_server_started", PSI_FLAG_GLOBAL},
#if !defined(EMBEDDED_LIBRARY) && !defined(_WIN32)
  { &key_LOCK_socket_listener_active, "LOCK_socket_listener_active", PSI_FLAG_GLOBAL},
  { &key_LOCK_start_signal_handler, "LOCK_start_signal_handler", PSI_FLAG_GLOBAL},
#endif
  { &key_LOCK_status, "LOCK_status", PSI_FLAG_GLOBAL},
  { &key_LOCK_system_variables_hash, "LOCK_system_variables_hash", PSI_FLAG_GLOBAL},
  { &key_LOCK_table_share, "LOCK_table_share", PSI_FLAG_GLOBAL},
  { &key_LOCK_thd_data, "THD::LOCK_thd_data", 0},
  { &key_LOCK_thd_query, "THD::LOCK_thd_query", 0},
  { &key_LOCK_thd_sysvar, "THD::LOCK_thd_sysvar", 0},
  { &key_LOCK_user_conn, "LOCK_user_conn", PSI_FLAG_GLOBAL},
  { &key_LOCK_uuid_generator, "LOCK_uuid_generator", PSI_FLAG_GLOBAL},
  { &key_LOCK_sql_rand, "LOCK_sql_rand", PSI_FLAG_GLOBAL},
  { &key_LOG_LOCK_log, "LOG::LOCK_log", 0},
  { &key_master_info_data_lock, "Master_info::data_lock", 0},
  { &key_master_info_run_lock, "Master_info::run_lock", 0},
  { &key_master_info_sleep_lock, "Master_info::sleep_lock", 0},
  { &key_master_info_thd_lock, "Master_info::info_thd_lock", 0},
  { &key_mutex_slave_reporting_capability_err_lock, "Slave_reporting_capability::err_lock", 0},
  { &key_relay_log_info_data_lock, "Relay_log_info::data_lock", 0},
  { &key_relay_log_info_sleep_lock, "Relay_log_info::sleep_lock", 0},
  { &key_relay_log_info_thd_lock, "Relay_log_info::info_thd_lock", 0},
  { &key_relay_log_info_log_space_lock, "Relay_log_info::log_space_lock", 0},
  { &key_relay_log_info_run_lock, "Relay_log_info::run_lock", 0},
  { &key_mutex_slave_parallel_pend_jobs, "Relay_log_info::pending_jobs_lock", 0},
  { &key_mutex_mts_temp_tables_lock, "Relay_log_info::temp_tables_lock", 0},
  { &key_mutex_slave_parallel_worker, "Worker_info::jobs_lock", 0},
  { &key_structure_guard_mutex, "Query_cache::structure_guard_mutex", 0},
  { &key_TABLE_SHARE_LOCK_ha_data, "TABLE_SHARE::LOCK_ha_data", 0},
  { &key_LOCK_error_messages, "LOCK_error_messages", PSI_FLAG_GLOBAL},
  { &key_LOCK_log_throttle_qni, "LOCK_log_throttle_qni", PSI_FLAG_GLOBAL},
  { &key_gtid_ensure_index_mutex, "Gtid_state", PSI_FLAG_GLOBAL},
  { &key_LOCK_query_plan, "THD::LOCK_query_plan", 0},
  { &key_LOCK_cost_const, "Cost_constant_cache::LOCK_cost_const",
    PSI_FLAG_GLOBAL},  
  { &key_LOCK_current_cond, "THD::LOCK_current_cond", 0},
  { &key_mts_temp_table_LOCK, "key_mts_temp_table_LOCK", 0},
  { &key_LOCK_reset_gtid_table, "LOCK_reset_gtid_table", PSI_FLAG_GLOBAL},
  { &key_LOCK_compress_gtid_table, "LOCK_compress_gtid_table", PSI_FLAG_GLOBAL},
  { &key_mts_gaq_LOCK, "key_mts_gaq_LOCK", 0},
  { &key_thd_timer_mutex, "thd_timer_mutex", 0},
#ifdef HAVE_REPLICATION
  { &key_commit_order_manager_mutex, "Commit_order_manager::m_mutex", 0},
  { &key_mutex_slave_worker_hash, "Relay_log_info::slave_worker_hash_lock", 0},
#endif
  { &key_LOCK_offline_mode, "LOCK_offline_mode", PSI_FLAG_GLOBAL},
  { &key_LOCK_default_password_lifetime, "LOCK_default_password_lifetime", PSI_FLAG_GLOBAL}
};

PSI_rwlock_key key_rwlock_LOCK_grant, key_rwlock_LOCK_logger,
  key_rwlock_LOCK_sys_init_connect, key_rwlock_LOCK_sys_init_slave,
  key_rwlock_LOCK_system_variables_hash, key_rwlock_query_cache_query_lock,
  key_rwlock_global_sid_lock, key_rwlock_gtid_mode_lock;

PSI_rwlock_key key_rwlock_Trans_delegate_lock;
PSI_rwlock_key key_rwlock_Server_state_delegate_lock;
PSI_rwlock_key key_rwlock_Binlog_storage_delegate_lock;
#ifdef HAVE_REPLICATION
PSI_rwlock_key key_rwlock_Binlog_transmit_delegate_lock;
PSI_rwlock_key key_rwlock_Binlog_relay_IO_delegate_lock;
#endif

static PSI_rwlock_info all_server_rwlocks[]=
{
#if defined (HAVE_OPENSSL) && !defined(HAVE_YASSL)
  { &key_rwlock_openssl, "CRYPTO_dynlock_value::lock", 0},
#endif
#ifdef HAVE_REPLICATION
  { &key_rwlock_Binlog_transmit_delegate_lock, "Binlog_transmit_delegate::lock", PSI_FLAG_GLOBAL},
  { &key_rwlock_Binlog_relay_IO_delegate_lock, "Binlog_relay_IO_delegate::lock", PSI_FLAG_GLOBAL},
#endif
  { &key_rwlock_LOCK_grant, "LOCK_grant", 0},
  { &key_rwlock_LOCK_logger, "LOGGER::LOCK_logger", 0},
  { &key_rwlock_LOCK_sys_init_connect, "LOCK_sys_init_connect", PSI_FLAG_GLOBAL},
  { &key_rwlock_LOCK_sys_init_slave, "LOCK_sys_init_slave", PSI_FLAG_GLOBAL},
  { &key_rwlock_LOCK_system_variables_hash, "LOCK_system_variables_hash", PSI_FLAG_GLOBAL},
  { &key_rwlock_query_cache_query_lock, "Query_cache_query::lock", 0},
  { &key_rwlock_global_sid_lock, "gtid_commit_rollback", PSI_FLAG_GLOBAL},
  { &key_rwlock_gtid_mode_lock, "gtid_mode_lock", PSI_FLAG_GLOBAL},
  { &key_rwlock_Trans_delegate_lock, "Trans_delegate::lock", PSI_FLAG_GLOBAL},
  { &key_rwlock_Server_state_delegate_lock, "Server_state_delegate::lock", PSI_FLAG_GLOBAL},
  { &key_rwlock_Binlog_storage_delegate_lock, "Binlog_storage_delegate::lock", PSI_FLAG_GLOBAL}
};

PSI_cond_key key_PAGE_cond, key_COND_active, key_COND_pool;
PSI_cond_key key_BINLOG_update_cond,
  key_COND_cache_status_changed, key_COND_manager,
  key_COND_server_started,
  key_item_func_sleep_cond, key_master_info_data_cond,
  key_master_info_start_cond, key_master_info_stop_cond,
  key_master_info_sleep_cond,
  key_relay_log_info_data_cond, key_relay_log_info_log_space_cond,
  key_relay_log_info_start_cond, key_relay_log_info_stop_cond,
  key_relay_log_info_sleep_cond, key_cond_slave_parallel_pend_jobs,
  key_cond_slave_parallel_worker, key_cond_mts_gaq,
  key_cond_mts_submode_logical_clock,
  key_TABLE_SHARE_cond, key_user_level_lock_cond;
PSI_cond_key key_RELAYLOG_update_cond;
PSI_cond_key key_BINLOG_COND_done;
PSI_cond_key key_RELAYLOG_COND_done;
PSI_cond_key key_BINLOG_prep_xids_cond;
PSI_cond_key key_RELAYLOG_prep_xids_cond;
PSI_cond_key key_gtid_ensure_index_cond;
PSI_cond_key key_COND_compress_gtid_table;
#ifdef HAVE_REPLICATION
PSI_cond_key key_commit_order_manager_cond;
PSI_cond_key key_cond_slave_worker_hash;
#endif

static PSI_cond_info all_server_conds[]=
{
  { &key_PAGE_cond, "PAGE::cond", 0},
  { &key_COND_active, "TC_LOG_MMAP::COND_active", 0},
  { &key_COND_pool, "TC_LOG_MMAP::COND_pool", 0},
  { &key_BINLOG_COND_done, "MYSQL_BIN_LOG::COND_done", 0},
  { &key_BINLOG_update_cond, "MYSQL_BIN_LOG::update_cond", 0},
  { &key_BINLOG_prep_xids_cond, "MYSQL_BIN_LOG::prep_xids_cond", 0},
  { &key_RELAYLOG_COND_done, "MYSQL_RELAY_LOG::COND_done", 0},
  { &key_RELAYLOG_update_cond, "MYSQL_RELAY_LOG::update_cond", 0},
  { &key_RELAYLOG_prep_xids_cond, "MYSQL_RELAY_LOG::prep_xids_cond", 0},
  { &key_COND_cache_status_changed, "Query_cache::COND_cache_status_changed", 0},
#if defined(_WIN32) && !defined(EMBEDDED_LIBRARY)
  { &key_COND_handler_count, "COND_handler_count", PSI_FLAG_GLOBAL},
#endif
  { &key_COND_manager, "COND_manager", PSI_FLAG_GLOBAL},
  { &key_COND_server_started, "COND_server_started", PSI_FLAG_GLOBAL},
#if !defined(EMBEDDED_LIBRARY) && !defined(_WIN32)
  { &key_COND_socket_listener_active, "COND_socket_listener_active", PSI_FLAG_GLOBAL},
  { &key_COND_start_signal_handler, "COND_start_signal_handler", PSI_FLAG_GLOBAL},
#endif
  { &key_item_func_sleep_cond, "Item_func_sleep::cond", 0},
  { &key_master_info_data_cond, "Master_info::data_cond", 0},
  { &key_master_info_start_cond, "Master_info::start_cond", 0},
  { &key_master_info_stop_cond, "Master_info::stop_cond", 0},
  { &key_master_info_sleep_cond, "Master_info::sleep_cond", 0},
  { &key_relay_log_info_data_cond, "Relay_log_info::data_cond", 0},
  { &key_relay_log_info_log_space_cond, "Relay_log_info::log_space_cond", 0},
  { &key_relay_log_info_start_cond, "Relay_log_info::start_cond", 0},
  { &key_relay_log_info_stop_cond, "Relay_log_info::stop_cond", 0},
  { &key_relay_log_info_sleep_cond, "Relay_log_info::sleep_cond", 0},
  { &key_cond_slave_parallel_pend_jobs, "Relay_log_info::pending_jobs_cond", 0},
  { &key_cond_slave_parallel_worker, "Worker_info::jobs_cond", 0},
  { &key_cond_mts_gaq, "Relay_log_info::mts_gaq_cond", 0},
  { &key_TABLE_SHARE_cond, "TABLE_SHARE::cond", 0},
  { &key_user_level_lock_cond, "User_level_lock::cond", 0},
  { &key_gtid_ensure_index_cond, "Gtid_state", PSI_FLAG_GLOBAL},
  { &key_COND_compress_gtid_table, "COND_compress_gtid_table", PSI_FLAG_GLOBAL}
#ifdef HAVE_REPLICATION
  ,
  { &key_commit_order_manager_cond, "Commit_order_manager::m_workers.cond", 0},
  { &key_cond_slave_worker_hash, "Relay_log_info::slave_worker_hash_lock", 0}
#endif
};

PSI_thread_key key_thread_bootstrap, key_thread_handle_manager, key_thread_main,
  key_thread_one_connection, key_thread_signal_hand,
  key_thread_compress_gtid_table, key_thread_parser_service;
PSI_thread_key key_thread_timer_notifier;

static PSI_thread_info all_server_threads[]=
{
#if defined (_WIN32) && !defined (EMBEDDED_LIBRARY)
  { &key_thread_handle_con_namedpipes, "con_named_pipes", PSI_FLAG_GLOBAL},
  { &key_thread_handle_con_sharedmem, "con_shared_mem", PSI_FLAG_GLOBAL},
  { &key_thread_handle_con_sockets, "con_sockets", PSI_FLAG_GLOBAL},
  { &key_thread_handle_shutdown, "shutdown", PSI_FLAG_GLOBAL},
#endif /* _WIN32 && !EMBEDDED_LIBRARY */
  { &key_thread_timer_notifier, "thread_timer_notifier", PSI_FLAG_GLOBAL},
  { &key_thread_bootstrap, "bootstrap", PSI_FLAG_GLOBAL},
  { &key_thread_handle_manager, "manager", PSI_FLAG_GLOBAL},
  { &key_thread_main, "main", PSI_FLAG_GLOBAL},
  { &key_thread_one_connection, "one_connection", 0},
  { &key_thread_signal_hand, "signal_handler", PSI_FLAG_GLOBAL},
  { &key_thread_compress_gtid_table, "compress_gtid_table", PSI_FLAG_GLOBAL},
  { &key_thread_parser_service, "parser_service", PSI_FLAG_GLOBAL}
};

PSI_file_key key_file_map;
PSI_file_key key_file_binlog, key_file_binlog_index, key_file_casetest,
  key_file_dbopt, key_file_des_key_file, key_file_ERRMSG, key_select_to_file,
  key_file_fileparser, key_file_frm, key_file_global_ddl_log, key_file_load,
  key_file_loadfile, key_file_log_event_data, key_file_log_event_info,
  key_file_master_info, key_file_misc, key_file_partition_ddl_log,
  key_file_pid, key_file_relay_log_info, key_file_send_file, key_file_tclog,
  key_file_trg, key_file_trn, key_file_init;
PSI_file_key key_file_general_log, key_file_slow_log;
PSI_file_key key_file_relaylog, key_file_relaylog_index;

static PSI_file_info all_server_files[]=
{
  { &key_file_map, "map", 0},
  { &key_file_binlog, "binlog", 0},
  { &key_file_binlog_index, "binlog_index", 0},
  { &key_file_relaylog, "relaylog", 0},
  { &key_file_relaylog_index, "relaylog_index", 0},
  { &key_file_casetest, "casetest", 0},
  { &key_file_dbopt, "dbopt", 0},
  { &key_file_des_key_file, "des_key_file", 0},
  { &key_file_ERRMSG, "ERRMSG", 0},
  { &key_select_to_file, "select_to_file", 0},
  { &key_file_fileparser, "file_parser", 0},
  { &key_file_frm, "FRM", 0},
  { &key_file_global_ddl_log, "global_ddl_log", 0},
  { &key_file_load, "load", 0},
  { &key_file_loadfile, "LOAD_FILE", 0},
  { &key_file_log_event_data, "log_event_data", 0},
  { &key_file_log_event_info, "log_event_info", 0},
  { &key_file_master_info, "master_info", 0},
  { &key_file_misc, "misc", 0},
  { &key_file_partition_ddl_log, "partition_ddl_log", 0},
  { &key_file_pid, "pid", 0},
  { &key_file_general_log, "query_log", 0},
  { &key_file_relay_log_info, "relay_log_info", 0},
  { &key_file_send_file, "send_file", 0},
  { &key_file_slow_log, "slow_log", 0},
  { &key_file_tclog, "tclog", 0},
  { &key_file_trg, "trigger_name", 0},
  { &key_file_trn, "trigger", 0},
  { &key_file_init, "init", 0}
};
#endif /* HAVE_PSI_INTERFACE */

PSI_stage_info stage_after_create= { 0, "After create", 0};
PSI_stage_info stage_allocating_local_table= { 0, "allocating local table", 0};
PSI_stage_info stage_alter_inplace_prepare= { 0, "preparing for alter table", 0};
PSI_stage_info stage_alter_inplace= { 0, "altering table", 0};
PSI_stage_info stage_alter_inplace_commit= { 0, "committing alter table to storage engine", 0};
PSI_stage_info stage_changing_master= { 0, "Changing master", 0};
PSI_stage_info stage_checking_master_version= { 0, "Checking master version", 0};
PSI_stage_info stage_checking_permissions= { 0, "checking permissions", 0};
PSI_stage_info stage_checking_privileges_on_cached_query= { 0, "checking privileges on cached query", 0};
PSI_stage_info stage_checking_query_cache_for_query= { 0, "checking query cache for query", 0};
PSI_stage_info stage_cleaning_up= { 0, "cleaning up", 0};
PSI_stage_info stage_closing_tables= { 0, "closing tables", 0};
PSI_stage_info stage_connecting_to_master= { 0, "Connecting to master", 0};
PSI_stage_info stage_converting_heap_to_ondisk= { 0, "converting HEAP to ondisk", 0};
PSI_stage_info stage_copying_to_group_table= { 0, "Copying to group table", 0};
PSI_stage_info stage_copying_to_tmp_table= { 0, "Copying to tmp table", 0};
PSI_stage_info stage_copy_to_tmp_table= { 0, "copy to tmp table", PSI_FLAG_STAGE_PROGRESS};
PSI_stage_info stage_creating_sort_index= { 0, "Creating sort index", 0};
PSI_stage_info stage_creating_table= { 0, "creating table", 0};
PSI_stage_info stage_creating_tmp_table= { 0, "Creating tmp table", 0};
PSI_stage_info stage_deleting_from_main_table= { 0, "deleting from main table", 0};
PSI_stage_info stage_deleting_from_reference_tables= { 0, "deleting from reference tables", 0};
PSI_stage_info stage_discard_or_import_tablespace= { 0, "discard_or_import_tablespace", 0};
PSI_stage_info stage_end= { 0, "end", 0};
PSI_stage_info stage_executing= { 0, "executing", 0};
PSI_stage_info stage_execution_of_init_command= { 0, "Execution of init_command", 0};
PSI_stage_info stage_explaining= { 0, "explaining", 0};
PSI_stage_info stage_finished_reading_one_binlog_switching_to_next_binlog= { 0, "Finished reading one binlog; switching to next binlog", 0};
PSI_stage_info stage_flushing_relay_log_and_master_info_repository= { 0, "Flushing relay log and master info repository.", 0};
PSI_stage_info stage_flushing_relay_log_info_file= { 0, "Flushing relay-log info file.", 0};
PSI_stage_info stage_freeing_items= { 0, "freeing items", 0};
PSI_stage_info stage_fulltext_initialization= { 0, "FULLTEXT initialization", 0};
PSI_stage_info stage_got_handler_lock= { 0, "got handler lock", 0};
PSI_stage_info stage_got_old_table= { 0, "got old table", 0};
PSI_stage_info stage_init= { 0, "init", 0};
PSI_stage_info stage_insert= { 0, "insert", 0};
PSI_stage_info stage_invalidating_query_cache_entries_table= { 0, "invalidating query cache entries (table)", 0};
PSI_stage_info stage_invalidating_query_cache_entries_table_list= { 0, "invalidating query cache entries (table list)", 0};
PSI_stage_info stage_killing_slave= { 0, "Killing slave", 0};
PSI_stage_info stage_logging_slow_query= { 0, "logging slow query", 0};
PSI_stage_info stage_making_temp_file_append_before_load_data= { 0, "Making temporary file (append) before replaying LOAD DATA INFILE", 0};
PSI_stage_info stage_making_temp_file_create_before_load_data= { 0, "Making temporary file (create) before replaying LOAD DATA INFILE", 0};
PSI_stage_info stage_manage_keys= { 0, "manage keys", 0};
PSI_stage_info stage_master_has_sent_all_binlog_to_slave= { 0, "Master has sent all binlog to slave; waiting for more updates", 0};
PSI_stage_info stage_opening_tables= { 0, "Opening tables", 0};
PSI_stage_info stage_optimizing= { 0, "optimizing", 0};
PSI_stage_info stage_preparing= { 0, "preparing", 0};
PSI_stage_info stage_purging_old_relay_logs= { 0, "Purging old relay logs", 0};
PSI_stage_info stage_query_end= { 0, "query end", 0};
PSI_stage_info stage_queueing_master_event_to_the_relay_log= { 0, "Queueing master event to the relay log", 0};
PSI_stage_info stage_reading_event_from_the_relay_log= { 0, "Reading event from the relay log", 0};
PSI_stage_info stage_registering_slave_on_master= { 0, "Registering slave on master", 0};
PSI_stage_info stage_removing_duplicates= { 0, "Removing duplicates", 0};
PSI_stage_info stage_removing_tmp_table= { 0, "removing tmp table", 0};
PSI_stage_info stage_rename= { 0, "rename", 0};
PSI_stage_info stage_rename_result_table= { 0, "rename result table", 0};
PSI_stage_info stage_requesting_binlog_dump= { 0, "Requesting binlog dump", 0};
PSI_stage_info stage_reschedule= { 0, "reschedule", 0};
PSI_stage_info stage_searching_rows_for_update= { 0, "Searching rows for update", 0};
PSI_stage_info stage_sending_binlog_event_to_slave= { 0, "Sending binlog event to slave", 0};
PSI_stage_info stage_sending_cached_result_to_client= { 0, "sending cached result to client", 0};
PSI_stage_info stage_sending_data= { 0, "Sending data", 0};
PSI_stage_info stage_setup= { 0, "setup", 0};
PSI_stage_info stage_slave_has_read_all_relay_log= { 0, "Slave has read all relay log; waiting for more updates", 0};
PSI_stage_info stage_sorting_for_group= { 0, "Sorting for group", 0};
PSI_stage_info stage_sorting_for_order= { 0, "Sorting for order", 0};
PSI_stage_info stage_sorting_result= { 0, "Sorting result", 0};
PSI_stage_info stage_statistics= { 0, "statistics", 0};
PSI_stage_info stage_sql_thd_waiting_until_delay= { 0, "Waiting until MASTER_DELAY seconds after master executed event", 0 };
PSI_stage_info stage_storing_result_in_query_cache= { 0, "storing result in query cache", 0};
PSI_stage_info stage_storing_row_into_queue= { 0, "storing row into queue", 0};
PSI_stage_info stage_system_lock= { 0, "System lock", 0};
PSI_stage_info stage_update= { 0, "update", 0};
PSI_stage_info stage_updating= { 0, "updating", 0};
PSI_stage_info stage_updating_main_table= { 0, "updating main table", 0};
PSI_stage_info stage_updating_reference_tables= { 0, "updating reference tables", 0};
PSI_stage_info stage_upgrading_lock= { 0, "upgrading lock", 0};
PSI_stage_info stage_user_sleep= { 0, "User sleep", 0};
PSI_stage_info stage_verifying_table= { 0, "verifying table", 0};
PSI_stage_info stage_waiting_for_gtid_to_be_written_to_binary_log= { 0, "waiting for GTID to be written to binary log", 0};
PSI_stage_info stage_waiting_for_handler_insert= { 0, "waiting for handler insert", 0};
PSI_stage_info stage_waiting_for_handler_lock= { 0, "waiting for handler lock", 0};
PSI_stage_info stage_waiting_for_handler_open= { 0, "waiting for handler open", 0};
PSI_stage_info stage_waiting_for_insert= { 0, "Waiting for INSERT", 0};
PSI_stage_info stage_waiting_for_master_to_send_event= { 0, "Waiting for master to send event", 0};
PSI_stage_info stage_waiting_for_master_update= { 0, "Waiting for master update", 0};
PSI_stage_info stage_waiting_for_relay_log_space= { 0, "Waiting for the slave SQL thread to free enough relay log space", 0};
PSI_stage_info stage_waiting_for_slave_mutex_on_exit= { 0, "Waiting for slave mutex on exit", 0};
PSI_stage_info stage_waiting_for_slave_thread_to_start= { 0, "Waiting for slave thread to start", 0};
PSI_stage_info stage_waiting_for_table_flush= { 0, "Waiting for table flush", 0};
PSI_stage_info stage_waiting_for_query_cache_lock= { 0, "Waiting for query cache lock", 0};
PSI_stage_info stage_waiting_for_the_next_event_in_relay_log= { 0, "Waiting for the next event in relay log", 0};
PSI_stage_info stage_waiting_for_the_slave_thread_to_advance_position= { 0, "Waiting for the slave SQL thread to advance position", 0};
PSI_stage_info stage_waiting_to_finalize_termination= { 0, "Waiting to finalize termination", 0};
PSI_stage_info stage_slave_waiting_workers_to_exit= { 0, "Waiting for workers to exit", 0};
PSI_stage_info stage_slave_waiting_worker_to_release_partition= { 0, "Waiting for Slave Worker to release partition", 0};
PSI_stage_info stage_slave_waiting_worker_to_free_events= { 0, "Waiting for Slave Workers to free pending events", 0};
PSI_stage_info stage_slave_waiting_worker_queue= { 0, "Waiting for Slave Worker queue", 0};
PSI_stage_info stage_slave_waiting_event_from_coordinator= { 0, "Waiting for an event from Coordinator", 0};
PSI_stage_info stage_slave_waiting_for_workers_to_finish= { 0, "Waiting for slave workers to finish.", 0};
PSI_stage_info stage_compressing_gtid_table= { 0, "Compressing gtid_executed table", 0};
PSI_stage_info stage_suspending= { 0, "Suspending", 0};
#ifdef HAVE_REPLICATION
PSI_stage_info stage_worker_waiting_for_its_turn_to_commit= { 0, "Waiting for its turn to commit.", 0};
PSI_stage_info stage_worker_waiting_for_commit_parent= { 0, "Waiting for dependent transaction to commit.", 0};
#endif
PSI_stage_info stage_starting= { 0, "starting", 0};
#ifdef HAVE_PSI_INTERFACE

PSI_stage_info *all_server_stages[]=
{
  & stage_after_create,
  & stage_allocating_local_table,
  & stage_alter_inplace_prepare,
  & stage_alter_inplace,
  & stage_alter_inplace_commit,
  & stage_changing_master,
  & stage_checking_master_version,
  & stage_checking_permissions,
  & stage_checking_privileges_on_cached_query,
  & stage_checking_query_cache_for_query,
  & stage_cleaning_up,
  & stage_closing_tables,
  & stage_connecting_to_master,
  & stage_converting_heap_to_ondisk,
  & stage_copying_to_group_table,
  & stage_copying_to_tmp_table,
  & stage_copy_to_tmp_table,
  & stage_creating_sort_index,
  & stage_creating_table,
  & stage_creating_tmp_table,
  & stage_deleting_from_main_table,
  & stage_deleting_from_reference_tables,
  & stage_discard_or_import_tablespace,
  & stage_end,
  & stage_executing,
  & stage_execution_of_init_command,
  & stage_explaining,
  & stage_finished_reading_one_binlog_switching_to_next_binlog,
  & stage_flushing_relay_log_and_master_info_repository,
  & stage_flushing_relay_log_info_file,
  & stage_freeing_items,
  & stage_fulltext_initialization,
  & stage_got_handler_lock,
  & stage_got_old_table,
  & stage_init,
  & stage_insert,
  & stage_invalidating_query_cache_entries_table,
  & stage_invalidating_query_cache_entries_table_list,
  & stage_killing_slave,
  & stage_logging_slow_query,
  & stage_making_temp_file_append_before_load_data,
  & stage_making_temp_file_create_before_load_data,
  & stage_manage_keys,
  & stage_master_has_sent_all_binlog_to_slave,
  & stage_opening_tables,
  & stage_optimizing,
  & stage_preparing,
  & stage_purging_old_relay_logs,
  & stage_query_end,
  & stage_queueing_master_event_to_the_relay_log,
  & stage_reading_event_from_the_relay_log,
  & stage_registering_slave_on_master,
  & stage_removing_duplicates,
  & stage_removing_tmp_table,
  & stage_rename,
  & stage_rename_result_table,
  & stage_requesting_binlog_dump,
  & stage_reschedule,
  & stage_searching_rows_for_update,
  & stage_sending_binlog_event_to_slave,
  & stage_sending_cached_result_to_client,
  & stage_sending_data,
  & stage_setup,
  & stage_slave_has_read_all_relay_log,
  & stage_sorting_for_group,
  & stage_sorting_for_order,
  & stage_sorting_result,
  & stage_sql_thd_waiting_until_delay,
  & stage_statistics,
  & stage_storing_result_in_query_cache,
  & stage_storing_row_into_queue,
  & stage_system_lock,
  & stage_update,
  & stage_updating,
  & stage_updating_main_table,
  & stage_updating_reference_tables,
  & stage_upgrading_lock,
  & stage_user_sleep,
  & stage_verifying_table,
  & stage_waiting_for_handler_insert,
  & stage_waiting_for_handler_lock,
  & stage_waiting_for_handler_open,
  & stage_waiting_for_insert,
  & stage_waiting_for_master_to_send_event,
  & stage_waiting_for_master_update,
  & stage_waiting_for_slave_mutex_on_exit,
  & stage_waiting_for_slave_thread_to_start,
  & stage_waiting_for_table_flush,
  & stage_waiting_for_query_cache_lock,
  & stage_waiting_for_the_next_event_in_relay_log,
  & stage_waiting_for_the_slave_thread_to_advance_position,
  & stage_waiting_to_finalize_termination,
  & stage_compressing_gtid_table,
  & stage_suspending,
  & stage_starting
};

PSI_socket_key key_socket_tcpip, key_socket_unix, key_socket_client_connection;

static PSI_socket_info all_server_sockets[]=
{
  { &key_socket_tcpip, "server_tcpip_socket", PSI_FLAG_GLOBAL},
  { &key_socket_unix, "server_unix_socket", PSI_FLAG_GLOBAL},
  { &key_socket_client_connection, "client_connection", 0}
};
#endif /* HAVE_PSI_INTERFACE */

PSI_memory_key key_memory_buffered_logs;
PSI_memory_key key_memory_locked_table_list;
PSI_memory_key key_memory_locked_thread_list;
PSI_memory_key key_memory_thd_transactions;
PSI_memory_key key_memory_delegate;
PSI_memory_key key_memory_acl_mem;
PSI_memory_key key_memory_acl_memex;
PSI_memory_key key_memory_thd_main_mem_root;
PSI_memory_key key_memory_help;
PSI_memory_key key_memory_new_frm_mem;
PSI_memory_key key_memory_table_share;
PSI_memory_key key_memory_gdl;
PSI_memory_key key_memory_table_triggers_list;
PSI_memory_key key_memory_servers;
PSI_memory_key key_memory_prepared_statement_main_mem_root;
PSI_memory_key key_memory_protocol_rset_root;
PSI_memory_key key_memory_warning_info_warn_root;
PSI_memory_key key_memory_sp_head_main_root;
PSI_memory_key key_memory_sp_head_execute_root;
PSI_memory_key key_memory_sp_head_call_root;
PSI_memory_key key_memory_table_mapping_root;
PSI_memory_key key_memory_quick_range_select_root;
PSI_memory_key key_memory_quick_index_merge_root;
PSI_memory_key key_memory_quick_ror_intersect_select_root;
PSI_memory_key key_memory_quick_ror_union_select_root;
PSI_memory_key key_memory_quick_group_min_max_select_root;
PSI_memory_key key_memory_test_quick_select_exec;
PSI_memory_key key_memory_prune_partitions_exec;
PSI_memory_key key_memory_binlog_recover_exec;
PSI_memory_key key_memory_blob_mem_storage;
PSI_memory_key key_memory_NAMED_ILINK_name;
PSI_memory_key key_memory_Sys_var_charptr_value;
PSI_memory_key key_memory_queue_item;
PSI_memory_key key_memory_THD_db;
PSI_memory_key key_memory_user_var_entry;
PSI_memory_key key_memory_Slave_job_group_group_relay_log_name;
PSI_memory_key key_memory_Relay_log_info_group_relay_log_name;
PSI_memory_key key_memory_binlog_cache_mngr;
PSI_memory_key key_memory_Row_data_memory_memory;
PSI_memory_key key_memory_Gtid_state_to_string;
PSI_memory_key key_memory_Owned_gtids_to_string;
PSI_memory_key key_memory_Sort_param_tmp_buffer;
PSI_memory_key key_memory_Filesort_info_merge;
PSI_memory_key key_memory_Filesort_info_record_pointers;
PSI_memory_key key_memory_handler_errmsgs;
PSI_memory_key key_memory_handlerton;
PSI_memory_key key_memory_XID;
PSI_memory_key key_memory_host_cache_hostname;
PSI_memory_key key_memory_user_var_entry_value;
PSI_memory_key key_memory_User_level_lock;
PSI_memory_key key_memory_MYSQL_LOG_name;
PSI_memory_key key_memory_TC_LOG_MMAP_pages;
PSI_memory_key key_memory_my_bitmap_map;
PSI_memory_key key_memory_QUICK_RANGE_SELECT_mrr_buf_desc;
PSI_memory_key key_memory_Event_queue_element_for_exec_names;
PSI_memory_key key_memory_my_str_malloc;
PSI_memory_key key_memory_MYSQL_BIN_LOG_basename;
PSI_memory_key key_memory_MYSQL_BIN_LOG_index;
PSI_memory_key key_memory_MYSQL_RELAY_LOG_basename;
PSI_memory_key key_memory_MYSQL_RELAY_LOG_index;
PSI_memory_key key_memory_rpl_filter;
PSI_memory_key key_memory_errmsgs;
PSI_memory_key key_memory_Gcalc_dyn_list_block;
PSI_memory_key key_memory_Gis_read_stream_err_msg;
PSI_memory_key key_memory_Geometry_objects_data;
PSI_memory_key key_memory_KEY_CACHE;
PSI_memory_key key_memory_MYSQL_LOCK;
PSI_memory_key key_memory_Event_scheduler_scheduler_param;
PSI_memory_key key_memory_Owned_gtids_sidno_to_hash;
PSI_memory_key key_memory_Mutex_cond_array_Mutex_cond;
PSI_memory_key key_memory_TABLE_RULE_ENT;
PSI_memory_key key_memory_Rpl_info_table;
PSI_memory_key key_memory_Rpl_info_file_buffer;
PSI_memory_key key_memory_db_worker_hash_entry;
PSI_memory_key key_memory_rpl_slave_check_temp_dir;
PSI_memory_key key_memory_rpl_slave_command_buffer;
PSI_memory_key key_memory_binlog_ver_1_event;
PSI_memory_key key_memory_SLAVE_INFO;
PSI_memory_key key_memory_binlog_pos;
PSI_memory_key key_memory_HASH_ROW_ENTRY;
PSI_memory_key key_memory_binlog_statement_buffer;
PSI_memory_key key_memory_partition_syntax_buffer;
PSI_memory_key key_memory_READ_INFO;
PSI_memory_key key_memory_JOIN_CACHE;
PSI_memory_key key_memory_TABLE_sort_io_cache;
PSI_memory_key key_memory_frm;
PSI_memory_key key_memory_Unique_sort_buffer;
PSI_memory_key key_memory_Unique_merge_buffer;
PSI_memory_key key_memory_TABLE;
PSI_memory_key key_memory_frm_extra_segment_buff;
PSI_memory_key key_memory_frm_form_pos;
PSI_memory_key key_memory_frm_string;
PSI_memory_key key_memory_LOG_name;
PSI_memory_key key_memory_DATE_TIME_FORMAT;
PSI_memory_key key_memory_DDL_LOG_MEMORY_ENTRY;
PSI_memory_key key_memory_ST_SCHEMA_TABLE;
PSI_memory_key key_memory_ignored_db;
PSI_memory_key key_memory_PROFILE;
PSI_memory_key key_memory_st_mysql_plugin_dl;
PSI_memory_key key_memory_st_mysql_plugin;
PSI_memory_key key_memory_global_system_variables;
PSI_memory_key key_memory_THD_variables;
PSI_memory_key key_memory_Security_context;
PSI_memory_key key_memory_shared_memory_name;
PSI_memory_key key_memory_bison_stack;
PSI_memory_key key_memory_THD_handler_tables_hash;
PSI_memory_key key_memory_hash_index_key_buffer;
PSI_memory_key key_memory_dboptions_hash;
PSI_memory_key key_memory_user_conn;
PSI_memory_key key_memory_LOG_POS_COORD;
PSI_memory_key key_memory_XID_STATE;
PSI_memory_key key_memory_MPVIO_EXT_auth_info;
PSI_memory_key key_memory_opt_bin_logname;
PSI_memory_key key_memory_Query_cache;
PSI_memory_key key_memory_READ_RECORD_cache;
PSI_memory_key key_memory_Quick_ranges;
PSI_memory_key key_memory_File_query_log_name;
PSI_memory_key key_memory_Table_trigger_dispatcher;
PSI_memory_key key_memory_show_slave_status_io_gtid_set;
PSI_memory_key key_memory_write_set_extraction;
PSI_memory_key key_memory_thd_timer;
PSI_memory_key key_memory_THD_Session_tracker;
PSI_memory_key key_memory_THD_Session_sysvar_resource_manager;
PSI_memory_key key_memory_get_all_tables;
PSI_memory_key key_memory_fill_schema_schemata;

#ifdef HAVE_PSI_INTERFACE
static PSI_memory_info all_server_memory[]=
{
  { &key_memory_buffered_logs, "buffered_logs", PSI_FLAG_GLOBAL},
  { &key_memory_locked_table_list, "Locked_tables_list::m_locked_tables_root", 0},
  { &key_memory_locked_thread_list, "display_table_locks", PSI_FLAG_THREAD},
  { &key_memory_thd_transactions, "THD::transactions::mem_root", PSI_FLAG_THREAD},
  { &key_memory_delegate, "Delegate::memroot", 0},
  { &key_memory_acl_mem, "sql_acl_mem", PSI_FLAG_GLOBAL},
  { &key_memory_acl_memex, "sql_acl_memex", PSI_FLAG_GLOBAL},
  { &key_memory_thd_main_mem_root, "thd::main_mem_root", PSI_FLAG_THREAD},
  { &key_memory_help, "help", 0},
  { &key_memory_new_frm_mem, "new_frm_mem", 0},
  { &key_memory_table_share, "TABLE_SHARE::mem_root", 0},
  { &key_memory_gdl, "gdl", 0},
  { &key_memory_table_triggers_list, "Table_triggers_list", 0},
  { &key_memory_servers, "servers", 0},
  { &key_memory_prepared_statement_main_mem_root, "Prepared_statement::main_mem_root", PSI_FLAG_THREAD},
  { &key_memory_protocol_rset_root, "Protocol_local::m_rset_root", PSI_FLAG_THREAD},
  { &key_memory_warning_info_warn_root, "Warning_info::m_warn_root", PSI_FLAG_THREAD},
  { &key_memory_sp_head_main_root, "sp_head::main_mem_root", 0},
  { &key_memory_sp_head_execute_root, "sp_head::execute_mem_root", PSI_FLAG_THREAD},
  { &key_memory_sp_head_call_root, "sp_head::call_mem_root", PSI_FLAG_THREAD},
  { &key_memory_table_mapping_root, "table_mapping::m_mem_root", 0},
  { &key_memory_quick_range_select_root, "QUICK_RANGE_SELECT::alloc", PSI_FLAG_THREAD},
  { &key_memory_quick_index_merge_root, "QUICK_INDEX_MERGE_SELECT::alloc", PSI_FLAG_THREAD},
  { &key_memory_quick_ror_intersect_select_root, "QUICK_ROR_INTERSECT_SELECT::alloc", PSI_FLAG_THREAD},
  { &key_memory_quick_ror_union_select_root, "QUICK_ROR_UNION_SELECT::alloc", PSI_FLAG_THREAD},
  { &key_memory_quick_group_min_max_select_root, "QUICK_GROUP_MIN_MAX_SELECT::alloc", PSI_FLAG_THREAD},
  { &key_memory_test_quick_select_exec, "test_quick_select", PSI_FLAG_THREAD},
  { &key_memory_prune_partitions_exec, "prune_partitions::exec", 0},
  { &key_memory_binlog_recover_exec, "MYSQL_BIN_LOG::recover", 0},
  { &key_memory_blob_mem_storage, "Blob_mem_storage::storage", 0},

  { &key_memory_NAMED_ILINK_name, "NAMED_ILINK::name", 0},
  { &key_memory_String_value, "String::value", 0},
  { &key_memory_Sys_var_charptr_value, "Sys_var_charptr::value", 0},
  { &key_memory_queue_item, "Queue::queue_item", 0},
  { &key_memory_THD_db, "THD::db", 0},
  { &key_memory_user_var_entry, "user_var_entry", 0},
  { &key_memory_Slave_job_group_group_relay_log_name, "Slave_job_group::group_relay_log_name", 0},
  { &key_memory_Relay_log_info_group_relay_log_name, "Relay_log_info::group_relay_log_name", 0},
  { &key_memory_binlog_cache_mngr, "binlog_cache_mngr", 0},
  { &key_memory_Row_data_memory_memory, "Row_data_memory::memory", 0},

  { &key_memory_Gtid_set_to_string, "Gtid_set::to_string", 0},
  { &key_memory_Gtid_state_to_string, "Gtid_state::to_string", 0},
  { &key_memory_Owned_gtids_to_string, "Owned_gtids::to_string", 0},
  { &key_memory_log_event, "Log_event", 0},
  { &key_memory_Incident_log_event_message, "Incident_log_event::message", 0},
  { &key_memory_Rows_query_log_event_rows_query, "Rows_query_log_event::rows_query", 0},

  { &key_memory_Sort_param_tmp_buffer, "Sort_param::tmp_buffer", 0},
  { &key_memory_Filesort_info_merge, "Filesort_info::merge", 0},
  { &key_memory_Filesort_info_record_pointers, "Filesort_info::record_pointers", 0},
  { &key_memory_Filesort_buffer_sort_keys, "Filesort_buffer::sort_keys", 0},
  { &key_memory_handler_errmsgs, "handler::errmsgs", 0},
  { &key_memory_handlerton, "handlerton", 0},
  { &key_memory_XID, "XID", 0},
  { &key_memory_host_cache_hostname, "host_cache::hostname", 0},
  { &key_memory_user_var_entry_value, "user_var_entry::value", 0},
  { &key_memory_User_level_lock, "User_level_lock", 0},
  { &key_memory_MYSQL_LOG_name, "MYSQL_LOG::name", 0},
  { &key_memory_TC_LOG_MMAP_pages, "TC_LOG_MMAP::pages", 0},
  { &key_memory_my_bitmap_map, "my_bitmap_map", 0},
  { &key_memory_QUICK_RANGE_SELECT_mrr_buf_desc, "QUICK_RANGE_SELECT::mrr_buf_desc", 0},
  { &key_memory_Event_queue_element_for_exec_names, "Event_queue_element_for_exec::names", 0},
  { &key_memory_my_str_malloc, "my_str_malloc", 0},
  { &key_memory_MYSQL_BIN_LOG_basename, "MYSQL_BIN_LOG::basename", 0},
  { &key_memory_MYSQL_BIN_LOG_index, "MYSQL_BIN_LOG::index", 0},
  { &key_memory_MYSQL_RELAY_LOG_basename, "MYSQL_RELAY_LOG::basename", 0},
  { &key_memory_MYSQL_RELAY_LOG_index, "MYSQL_RELAY_LOG::index", 0},
  { &key_memory_rpl_filter, "rpl_filter memory", 0},
  { &key_memory_errmsgs, "errmsgs", 0},
  { &key_memory_Gcalc_dyn_list_block, "Gcalc_dyn_list::block", 0},
  { &key_memory_Gis_read_stream_err_msg, "Gis_read_stream::err_msg", 0},
  { &key_memory_Geometry_objects_data, "Geometry::ptr_and_wkb_data", 0},
  { &key_memory_KEY_CACHE, "KEY_CACHE", 0},
  { &key_memory_MYSQL_LOCK, "MYSQL_LOCK", 0},
  { &key_memory_NET_buff, "NET::buff", 0},
  { &key_memory_NET_compress_packet, "NET::compress_packet", 0},
  { &key_memory_Event_scheduler_scheduler_param, "Event_scheduler::scheduler_param", 0},
  { &key_memory_Gtid_set_Interval_chunk, "Gtid_set::Interval_chunk", 0},
  { &key_memory_Owned_gtids_sidno_to_hash, "Owned_gtids::sidno_to_hash", 0},
  { &key_memory_Sid_map_Node, "Sid_map::Node", 0},
  { &key_memory_Mutex_cond_array_Mutex_cond, "Mutex_cond_array::Mutex_cond", 0},
  { &key_memory_TABLE_RULE_ENT, "TABLE_RULE_ENT", 0},

  { &key_memory_Rpl_info_table, "Rpl_info_table", 0},
  { &key_memory_Rpl_info_file_buffer, "Rpl_info_file::buffer", 0},
  { &key_memory_db_worker_hash_entry, "db_worker_hash_entry", 0},
  { &key_memory_rpl_slave_check_temp_dir, "rpl_slave::check_temp_dir", 0},
  { &key_memory_rpl_slave_command_buffer, "rpl_slave::command_buffer", 0},
  { &key_memory_binlog_ver_1_event, "binlog_ver_1_event", 0},
  { &key_memory_SLAVE_INFO, "SLAVE_INFO", 0},
  { &key_memory_binlog_pos, "binlog_pos", 0},
  { &key_memory_HASH_ROW_ENTRY, "HASH_ROW_ENTRY", 0},
  { &key_memory_binlog_statement_buffer, "binlog_statement_buffer", 0},
  { &key_memory_partition_syntax_buffer, "partition_syntax_buffer", 0},
  { &key_memory_READ_INFO, "READ_INFO", 0},
  { &key_memory_JOIN_CACHE, "JOIN_CACHE", 0},
  { &key_memory_TABLE_sort_io_cache, "TABLE::sort_io_cache", 0},
  { &key_memory_frm, "frm", 0},
  { &key_memory_Unique_sort_buffer, "Unique::sort_buffer", 0},
  { &key_memory_Unique_merge_buffer, "Unique::merge_buffer", 0},
  { &key_memory_TABLE, "TABLE", 0},
  { &key_memory_frm_extra_segment_buff, "frm::extra_segment_buff", 0},
  { &key_memory_frm_form_pos, "frm::form_pos", 0},
  { &key_memory_frm_string, "frm::string", 0},
  { &key_memory_LOG_name, "LOG_name", 0},
  { &key_memory_DATE_TIME_FORMAT, "DATE_TIME_FORMAT", 0},
  { &key_memory_DDL_LOG_MEMORY_ENTRY, "DDL_LOG_MEMORY_ENTRY", 0},
  { &key_memory_ST_SCHEMA_TABLE, "ST_SCHEMA_TABLE", 0},
  { &key_memory_ignored_db, "ignored_db", 0},
  { &key_memory_PROFILE, "PROFILE", 0},
  { &key_memory_global_system_variables, "global_system_variables", 0},
  { &key_memory_THD_variables, "THD::variables", 0},
  { &key_memory_Security_context, "Security_context", 0},
  { &key_memory_shared_memory_name, "Shared_memory_name", 0},
  { &key_memory_bison_stack, "bison_stack", 0},
  { &key_memory_THD_handler_tables_hash, "THD::handler_tables_hash", 0},
  { &key_memory_hash_index_key_buffer, "hash_index_key_buffer", 0},
  { &key_memory_dboptions_hash, "dboptions_hash", 0},
  { &key_memory_user_conn, "user_conn", 0},
  { &key_memory_LOG_POS_COORD, "LOG_POS_COORD", 0},
  { &key_memory_XID_STATE, "XID_STATE", 0},
  { &key_memory_MPVIO_EXT_auth_info, "MPVIO_EXT::auth_info", 0},
  { &key_memory_opt_bin_logname, "opt_bin_logname", 0},
  { &key_memory_Query_cache, "Query_cache", 0},
  { &key_memory_READ_RECORD_cache, "READ_RECORD_cache", 0},
  { &key_memory_Quick_ranges, "Quick_ranges", 0},
  { &key_memory_File_query_log_name, "File_query_log::name", 0},
  { &key_memory_Table_trigger_dispatcher, "Table_trigger_dispatcher::m_mem_root", 0},
  { &key_memory_thd_timer, "thd_timer", 0},
  { &key_memory_THD_Session_tracker, "THD::Session_tracker", 0},
  { &key_memory_THD_Session_sysvar_resource_manager, "THD::Session_sysvar_resource_manager", 0},
  { &key_memory_show_slave_status_io_gtid_set, "show_slave_status_io_gtid_set", 0},
  { &key_memory_write_set_extraction, "write_set_extraction", 0},
  { &key_memory_get_all_tables, "get_all_tables", 0},
  { &key_memory_fill_schema_schemata, "fill_schema_schemata", 0}
};

/* TODO: find a good header */
extern "C" void init_client_psi_keys(void);

/**
  Initialise all the performance schema instrumentation points
  used by the server.
*/
void init_server_psi_keys(void)
{
  const char* category= "sql";
  int count;

  count= array_elements(all_server_mutexes);
  mysql_mutex_register(category, all_server_mutexes, count);

  count= array_elements(all_server_rwlocks);
  mysql_rwlock_register(category, all_server_rwlocks, count);

  count= array_elements(all_server_conds);
  mysql_cond_register(category, all_server_conds, count);

  count= array_elements(all_server_threads);
  mysql_thread_register(category, all_server_threads, count);

  count= array_elements(all_server_files);
  mysql_file_register(category, all_server_files, count);

  count= array_elements(all_server_stages);
  mysql_stage_register(category, all_server_stages, count);

  count= array_elements(all_server_sockets);
  mysql_socket_register(category, all_server_sockets, count);

  count= array_elements(all_server_memory);
  mysql_memory_register(category, all_server_memory, count);

#ifdef HAVE_PSI_STATEMENT_INTERFACE
  init_sql_statement_info();
  count= array_elements(sql_statement_info);
  mysql_statement_register(category, sql_statement_info, count);

  init_sp_psi_keys();

  init_scheduler_psi_keys();

  category= "com";
  init_com_statement_info();

  /*
    Register [0 .. COM_QUERY - 1] as "statement/com/..."
  */
  count= (int) COM_QUERY;
  mysql_statement_register(category, com_statement_info, count);

  /*
    Register [COM_QUERY + 1 .. COM_END] as "statement/com/..."
  */
  count= (int) COM_END - (int) COM_QUERY;
  mysql_statement_register(category, & com_statement_info[(int) COM_QUERY + 1], count);

  category= "abstract";
  /*
    Register [COM_QUERY] as "statement/abstract/com_query"
  */
  mysql_statement_register(category, & com_statement_info[(int) COM_QUERY], 1);

  /*
    When a new packet is received,
    it is instrumented as "statement/abstract/new_packet".
    Based on the packet type found, it later mutates to the
    proper narrow type, for example
    "statement/abstract/query" or "statement/com/ping".
    In cases of "statement/abstract/query", SQL queries are given to
    the parser, which mutates the statement type to an even more
    narrow classification, for example "statement/sql/select".
  */
  stmt_info_new_packet.m_key= 0;
  stmt_info_new_packet.m_name= "new_packet";
  stmt_info_new_packet.m_flags= PSI_FLAG_MUTABLE;
  mysql_statement_register(category, &stmt_info_new_packet, 1);

  /*
    Statements processed from the relay log are initially instrumented as
    "statement/abstract/relay_log". The parser will mutate the statement type to
    a more specific classification, for example "statement/sql/insert".
  */
  stmt_info_rpl.m_key= 0;
  stmt_info_rpl.m_name= "relay_log";
  stmt_info_rpl.m_flags= PSI_FLAG_MUTABLE;
  mysql_statement_register(category, &stmt_info_rpl, 1);
#endif

  /* Common client and server code. */
  init_client_psi_keys();
  /* Vio */
  init_vio_psi_keys();
}

#endif /* HAVE_PSI_INTERFACE */
<|MERGE_RESOLUTION|>--- conflicted
+++ resolved
@@ -5001,15 +5001,10 @@
 
   DBUG_PRINT("info", ("Block, listening for incoming connections"));
 
-<<<<<<< HEAD
+  (void)MYSQL_SET_STAGE(0 ,__FILE__, __LINE__);
+
 #if defined(_WIN32)
   setup_conn_event_handler_threads();
-=======
-  (void)MYSQL_SET_STAGE(0 ,__FILE__, __LINE__);
-
-#if defined(_WIN32) || defined(HAVE_SMEM)
-  handle_connections_methods();
->>>>>>> 9ef936ee
 #else
   mysql_mutex_lock(&LOCK_socket_listener_active);
   // Make it possible for the signal handler to kill the listener.
