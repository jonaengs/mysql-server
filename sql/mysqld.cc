/* Copyright (C) 2000-2003 MySQL AB

   This program is free software; you can redistribute it and/or modify
   it under the terms of the GNU General Public License as published by
   the Free Software Foundation; version 2 of the License.

   This program is distributed in the hope that it will be useful,
   but WITHOUT ANY WARRANTY; without even the implied warranty of
   MERCHANTABILITY or FITNESS FOR A PARTICULAR PURPOSE.  See the
   GNU General Public License for more details.

   You should have received a copy of the GNU General Public License
   along with this program; if not, write to the Free Software
   Foundation, Inc., 59 Temple Place, Suite 330, Boston, MA  02111-1307  USA */

#include "mysql_priv.h"
#include <m_ctype.h>
#include <my_dir.h>
#include "slave.h"
#include "rpl_mi.h"
#include "sql_repl.h"
#include "rpl_filter.h"
#include "repl_failsafe.h"
#include "stacktrace.h"
#include "mysqld_suffix.h"
#include "mysys_err.h"
#include "events.h"

#include "../storage/myisam/ha_myisam.h"

#include "rpl_injector.h"

#ifdef HAVE_SYS_PRCTL_H
#include <sys/prctl.h>
#endif

#ifdef WITH_NDBCLUSTER_STORAGE_ENGINE
#if defined(NOT_ENOUGH_TESTED) \
  && defined(NDB_SHM_TRANSPORTER) && MYSQL_VERSION_ID >= 50000
#define OPT_NDB_SHM_DEFAULT 1
#else
#define OPT_NDB_SHM_DEFAULT 0
#endif
#endif

#ifndef DEFAULT_SKIP_THREAD_PRIORITY
#define DEFAULT_SKIP_THREAD_PRIORITY 0
#endif

#include <thr_alarm.h>
#include <ft_global.h>
#include <errmsg.h>
#include "sp_rcontext.h"
#include "sp_cache.h"

#define mysqld_charset &my_charset_latin1

#ifdef HAVE_purify
#define IF_PURIFY(A,B) (A)
#else
#define IF_PURIFY(A,B) (B)
#endif

#if SIZEOF_CHARP == 4
#define MAX_MEM_TABLE_SIZE ~(ulong) 0
#else
#define MAX_MEM_TABLE_SIZE ~(ulonglong) 0
#endif

/* stack traces are only supported on linux intel */
#if defined(__linux__)  && defined(__i386__) && defined(USE_PSTACK)
#define	HAVE_STACK_TRACE_ON_SEGV
#include "../pstack/pstack.h"
char pstack_file_name[80];
#endif /* __linux__ */

/* We have HAVE_purify below as this speeds up the shutdown of MySQL */

#if defined(HAVE_DEC_3_2_THREADS) || defined(SIGNALS_DONT_BREAK_READ) || defined(HAVE_purify) && defined(__linux__)
#define HAVE_CLOSE_SERVER_SOCK 1
#endif

extern "C" {					// Because of SCO 3.2V4.2
#include <errno.h>
#include <sys/stat.h>
#ifndef __GNU_LIBRARY__
#define __GNU_LIBRARY__				// Skip warnings in getopt.h
#endif
#include <my_getopt.h>
#ifdef HAVE_SYSENT_H
#include <sysent.h>
#endif
#ifdef HAVE_PWD_H
#include <pwd.h>				// For getpwent
#endif
#ifdef HAVE_GRP_H
#include <grp.h>
#endif
#include <my_net.h>

#if !defined(__WIN__)
#  ifndef __NETWARE__
#include <sys/resource.h>
#  endif /* __NETWARE__ */
#ifdef HAVE_SYS_UN_H
#  include <sys/un.h>
#endif
#include <netdb.h>
#ifdef HAVE_SELECT_H
#  include <select.h>
#endif
#ifdef HAVE_SYS_SELECT_H
#include <sys/select.h>
#endif
#include <sys/utsname.h>
#endif /* __WIN__ */

#include <my_libwrap.h>

#ifdef HAVE_SYS_MMAN_H
#include <sys/mman.h>
#endif

#ifdef __NETWARE__
#define zVOLSTATE_ACTIVE 6
#define zVOLSTATE_DEACTIVE 2
#define zVOLSTATE_MAINTENANCE 3

#undef __event_h__
#include <../include/event.h>
/*
  This #undef exists here because both libc of NetWare and MySQL have
  files named event.h which causes compilation errors.
*/

#include <nks/netware.h>
#include <nks/vm.h>
#include <library.h>
#include <monitor.h>
#include <zOmni.h>                              //For NEB
#include <neb.h>                                //For NEB
#include <nebpub.h>                             //For NEB
#include <zEvent.h>                             //For NSS event structures
#include <zPublics.h>

static void *neb_consumer_id= NULL;             //For storing NEB consumer id
static char datavolname[256]= {0};
static VolumeID_t datavolid;
static event_handle_t eh;
static Report_t ref;
static void *refneb= NULL;
my_bool event_flag= FALSE;
static int volumeid= -1;

  /* NEB event callback */
unsigned long neb_event_callback(struct EventBlock *eblock);
static void registerwithneb();
static void getvolumename();
static void getvolumeID(BYTE *volumeName);
#endif /* __NETWARE__ */
  

#ifdef _AIX41
int initgroups(const char *,unsigned int);
#endif

#if defined(__FreeBSD__) && defined(HAVE_IEEEFP_H)
#include <ieeefp.h>
#ifdef HAVE_FP_EXCEPT				// Fix type conflict
typedef fp_except fp_except_t;
#endif

  /* We can't handle floating point exceptions with threads, so disable
     this on freebsd
  */

inline void reset_floating_point_exceptions()
{
  /* Don't fall for overflow, underflow,divide-by-zero or loss of precision */
#if defined(__i386__)
  fpsetmask(~(FP_X_INV | FP_X_DNML | FP_X_OFL | FP_X_UFL | FP_X_DZ |
	      FP_X_IMP));
#else
 fpsetmask(~(FP_X_INV |             FP_X_OFL | FP_X_UFL | FP_X_DZ |
	     FP_X_IMP));
#endif
}
#else
#define reset_floating_point_exceptions()
#endif /* __FreeBSD__ && HAVE_IEEEFP_H */

} /* cplusplus */

#define MYSQL_KILL_SIGNAL SIGTERM

#ifdef HAVE_GLIBC2_STYLE_GETHOSTBYNAME_R
#include <sys/types.h>
#else
#include <my_pthread.h>			// For thr_setconcurency()
#endif

#ifdef SOLARIS
extern "C" int gethostname(char *name, int namelen);
#endif


/* Constants */

const char *show_comp_option_name[]= {"YES", "NO", "DISABLED"};
static const char *sql_mode_names[]=
{
  "REAL_AS_FLOAT", "PIPES_AS_CONCAT", "ANSI_QUOTES", "IGNORE_SPACE",
  "?", "ONLY_FULL_GROUP_BY", "NO_UNSIGNED_SUBTRACTION",
  "NO_DIR_IN_CREATE",
  "POSTGRESQL", "ORACLE", "MSSQL", "DB2", "MAXDB", "NO_KEY_OPTIONS",
  "NO_TABLE_OPTIONS", "NO_FIELD_OPTIONS", "MYSQL323", "MYSQL40", "ANSI",
  "NO_AUTO_VALUE_ON_ZERO", "NO_BACKSLASH_ESCAPES", "STRICT_TRANS_TABLES",
  "STRICT_ALL_TABLES",
  "NO_ZERO_IN_DATE", "NO_ZERO_DATE", "ALLOW_INVALID_DATES",
  "ERROR_FOR_DIVISION_BY_ZERO",
  "TRADITIONAL", "NO_AUTO_CREATE_USER", "HIGH_NOT_PRECEDENCE",
  "NO_ENGINE_SUBSTITUTION",
  "PAD_CHAR_TO_FULL_LENGTH",
  NullS
};

static const unsigned int sql_mode_names_len[]=
{
  /*REAL_AS_FLOAT*/               13,
  /*PIPES_AS_CONCAT*/             15,
  /*ANSI_QUOTES*/                 11,
  /*IGNORE_SPACE*/                12,
  /*?*/                           1,
  /*ONLY_FULL_GROUP_BY*/          18,
  /*NO_UNSIGNED_SUBTRACTION*/     23,
  /*NO_DIR_IN_CREATE*/            16,
  /*POSTGRESQL*/                  10,
  /*ORACLE*/                      6,
  /*MSSQL*/                       5,
  /*DB2*/                         3,
  /*MAXDB*/                       5,
  /*NO_KEY_OPTIONS*/              14,
  /*NO_TABLE_OPTIONS*/            16,
  /*NO_FIELD_OPTIONS*/            16,
  /*MYSQL323*/                    8,
  /*MYSQL40*/                     7,
  /*ANSI*/                        4,
  /*NO_AUTO_VALUE_ON_ZERO*/       21,
  /*NO_BACKSLASH_ESCAPES*/        20,
  /*STRICT_TRANS_TABLES*/         19,
  /*STRICT_ALL_TABLES*/           17,
  /*NO_ZERO_IN_DATE*/             15,
  /*NO_ZERO_DATE*/                12,
  /*ALLOW_INVALID_DATES*/         19,
  /*ERROR_FOR_DIVISION_BY_ZERO*/  26,
  /*TRADITIONAL*/                 11,
  /*NO_AUTO_CREATE_USER*/         19,
  /*HIGH_NOT_PRECEDENCE*/         19,
  /*NO_ENGINE_SUBSTITUTION*/      22,
  /*PAD_CHAR_TO_FULL_LENGTH*/     23
};

TYPELIB sql_mode_typelib= { array_elements(sql_mode_names)-1,"",
			    sql_mode_names,
                            (unsigned int *)sql_mode_names_len };
static const char *tc_heuristic_recover_names[]=
{
  "COMMIT", "ROLLBACK", NullS
};
static TYPELIB tc_heuristic_recover_typelib=
{
  array_elements(tc_heuristic_recover_names)-1,"",
  tc_heuristic_recover_names, NULL
};

static const char *thread_handling_names[]=
{ "one-thread-per-connection", "no-threads",
#if HAVE_POOL_OF_THREADS == 1
  "pool-of-threads",
#endif
  NullS};

TYPELIB thread_handling_typelib=
{
  array_elements(thread_handling_names) - 1, "",
  thread_handling_names, NULL
};

const char *first_keyword= "first", *binary_keyword= "BINARY";
const char *my_localhost= "localhost", *delayed_user= "DELAYED";
#if SIZEOF_OFF_T > 4 && defined(BIG_TABLES)
#define GET_HA_ROWS GET_ULL
#else
#define GET_HA_ROWS GET_ULONG
#endif

bool opt_large_files= sizeof(my_off_t) > 4;

/*
  Used with --help for detailed option
*/
static my_bool opt_help= 0, opt_verbose= 0;

arg_cmp_func Arg_comparator::comparator_matrix[5][2] =
{{&Arg_comparator::compare_string,     &Arg_comparator::compare_e_string},
 {&Arg_comparator::compare_real,       &Arg_comparator::compare_e_real},
 {&Arg_comparator::compare_int_signed, &Arg_comparator::compare_e_int},
 {&Arg_comparator::compare_row,        &Arg_comparator::compare_e_row},
 {&Arg_comparator::compare_decimal,    &Arg_comparator::compare_e_decimal}};

const char *log_output_names[] = { "NONE", "FILE", "TABLE", NullS};
static const unsigned int log_output_names_len[]= { 4, 4, 5, 0 };
TYPELIB log_output_typelib= {array_elements(log_output_names)-1,"",
                             log_output_names, 
                             (unsigned int *) log_output_names_len};

/* static variables */

/* the default log output is log tables */
static bool lower_case_table_names_used= 0;
static bool volatile select_thread_in_use, signal_thread_in_use;
static bool volatile ready_to_exit;
static my_bool opt_debugging= 0, opt_external_locking= 0, opt_console= 0;
static my_bool opt_short_log_format= 0;
static uint kill_cached_threads, wake_thread;
static ulong killed_threads, thread_created;
static ulong max_used_connections;
static ulong my_bind_addr;			/* the address we bind to */
static volatile ulong cached_thread_count= 0;
static const char *sql_mode_str= "OFF";
static char *mysqld_user, *mysqld_chroot, *log_error_file_ptr;
static char *opt_init_slave, *language_ptr, *opt_init_connect;
static char *default_character_set_name;
static char *character_set_filesystem_name;
static char *lc_time_names_name;
static char *my_bind_addr_str;
static char *default_collation_name; 
static char *default_storage_engine_str;
static char compiled_default_collation_name[]= MYSQL_DEFAULT_COLLATION_NAME;
static I_List<THD> thread_cache;
static double long_query_time;

static pthread_cond_t COND_thread_cache, COND_flush_thread_cache;

/* Global variables */

bool opt_update_log, opt_bin_log;
my_bool opt_log, opt_slow_log;
ulong log_output_options;
my_bool opt_log_queries_not_using_indexes= 0;
bool opt_error_log= IF_WIN(1,0);
bool opt_disable_networking=0, opt_skip_show_db=0;
my_bool opt_character_set_client_handshake= 1;
bool server_id_supplied = 0;
bool opt_endinfo, using_udf_functions;
my_bool locked_in_memory;
bool opt_using_transactions, using_update_log;
bool volatile abort_loop;
bool volatile shutdown_in_progress;
/**
   @brief 'grant_option' is used to indicate if privileges needs
   to be checked, in which case the lock, LOCK_grant, is used
   to protect access to the grant table.
   @note This flag is dropped in 5.1 
   @see grant_init()
 */
bool volatile grant_option;

my_bool opt_skip_slave_start = 0; // If set, slave is not autostarted
my_bool opt_reckless_slave = 0;
my_bool opt_enable_named_pipe= 0;
my_bool opt_local_infile, opt_slave_compressed_protocol;
my_bool opt_safe_user_create = 0, opt_no_mix_types = 0;
my_bool opt_show_slave_auth_info, opt_sql_bin_update = 0;
my_bool opt_log_slave_updates= 0;
bool slave_warning_issued = false; 

/*
  Legacy global handlerton. These will be removed (please do not add more).
*/
handlerton *heap_hton;
handlerton *myisam_hton;
handlerton *partition_hton;

#ifdef WITH_NDBCLUSTER_STORAGE_ENGINE
const char *opt_ndbcluster_connectstring= 0;
const char *opt_ndb_connectstring= 0;
char opt_ndb_constrbuf[1024]= {0};
unsigned opt_ndb_constrbuf_len= 0;
my_bool	opt_ndb_shm, opt_ndb_optimized_node_selection;
ulong opt_ndb_cache_check_time;
const char *opt_ndb_mgmd;
ulong opt_ndb_nodeid;
ulong ndb_extra_logging;
#ifdef HAVE_NDB_BINLOG
ulong ndb_report_thresh_binlog_epoch_slip;
ulong ndb_report_thresh_binlog_mem_usage;
#endif

extern const char *ndb_distribution_names[];
extern TYPELIB ndb_distribution_typelib;
extern const char *opt_ndb_distribution;
extern enum ndb_distribution opt_ndb_distribution_id;
#endif
my_bool opt_readonly, use_temp_pool, relay_log_purge;
my_bool opt_sync_frm, opt_allow_suspicious_udfs;
my_bool opt_secure_auth= 0;
char* opt_secure_file_priv= 0;
my_bool opt_log_slow_admin_statements= 0;
my_bool opt_log_slow_slave_statements= 0;
my_bool lower_case_file_system= 0;
my_bool opt_large_pages= 0;
my_bool opt_myisam_use_mmap= 0;
uint    opt_large_page_size= 0;
my_bool opt_old_style_user_limits= 0, trust_function_creators= 0;
/*
  True if there is at least one per-hour limit for some user, so we should
  check them before each query (and possibly reset counters when hour is
  changed). False otherwise.
*/
volatile bool mqh_used = 0;
my_bool opt_noacl;
my_bool sp_automatic_privileges= 1;

ulong opt_binlog_rows_event_max_size;
const char *binlog_format_names[]= {"MIXED", "STATEMENT", "ROW", NullS};
TYPELIB binlog_format_typelib=
  { array_elements(binlog_format_names) - 1, "",
    binlog_format_names, NULL };
ulong opt_binlog_format_id= (ulong) BINLOG_FORMAT_UNSPEC;
const char *opt_binlog_format= binlog_format_names[opt_binlog_format_id];
#ifdef HAVE_INITGROUPS
static bool calling_initgroups= FALSE; /* Used in SIGSEGV handler. */
#endif
uint mysqld_port, test_flags, select_errors, dropping_tables, ha_open_options;
uint mysqld_port_timeout;
uint delay_key_write_options, protocol_version;
uint lower_case_table_names;
uint tc_heuristic_recover= 0;
uint volatile thread_count, thread_running;
ulonglong thd_startup_options;
ulong back_log, connect_timeout, concurrency, server_id;
ulong table_cache_size, table_def_size;
ulong thread_stack, what_to_log;
ulong query_buff_size, slow_launch_time, slave_open_temp_tables;
ulong open_files_limit, max_binlog_size, max_relay_log_size;
ulong slave_net_timeout, slave_trans_retries;
ulong thread_cache_size=0, thread_pool_size= 0;
ulong binlog_cache_size=0, max_binlog_cache_size=0;
ulong query_cache_size=0;
ulong refresh_version;  /* Increments on each reload */
query_id_t global_query_id;
ulong aborted_threads, aborted_connects;
ulong delayed_insert_timeout, delayed_insert_limit, delayed_queue_size;
ulong delayed_insert_threads, delayed_insert_writes, delayed_rows_in_use;
ulong delayed_insert_errors,flush_time;
ulong specialflag=0;
ulong binlog_cache_use= 0, binlog_cache_disk_use= 0;
ulong max_connections, max_connect_errors;
uint  max_user_connections= 0;
/*
  Limit of the total number of prepared statements in the server.
  Is necessary to protect the server against out-of-memory attacks.
*/
ulong max_prepared_stmt_count;
/*
  Current total number of prepared statements in the server. This number
  is exact, and therefore may not be equal to the difference between
  `com_stmt_prepare' and `com_stmt_close' (global status variables), as
  the latter ones account for all registered attempts to prepare
  a statement (including unsuccessful ones).  Prepared statements are
  currently connection-local: if the same SQL query text is prepared in
  two different connections, this counts as two distinct prepared
  statements.
*/
ulong prepared_stmt_count=0;
ulong thread_id=1L,current_pid;
ulong slow_launch_threads = 0, sync_binlog_period;
ulong expire_logs_days = 0;
ulong rpl_recovery_rank=0;
const char *log_output_str= "TABLE";

time_t server_start_time;

char mysql_home[FN_REFLEN], pidfile_name[FN_REFLEN], system_time_zone[30];
char *default_tz_name;
char log_error_file[FN_REFLEN], glob_hostname[FN_REFLEN];
char mysql_real_data_home[FN_REFLEN],
     language[FN_REFLEN], reg_ext[FN_EXTLEN], mysql_charsets_dir[FN_REFLEN],
     *opt_init_file, *opt_tc_log_file,
     def_ft_boolean_syntax[sizeof(ft_boolean_syntax)];
uint reg_ext_length;
const key_map key_map_empty(0);
key_map key_map_full(0);                        // Will be initialized later

const char *opt_date_time_formats[3];

uint mysql_data_home_len;
char mysql_data_home_buff[2], *mysql_data_home=mysql_real_data_home;
char server_version[SERVER_VERSION_LENGTH];
char *mysqld_unix_port, *opt_mysql_tmpdir;
const char **errmesg;			/* Error messages */
const char *myisam_recover_options_str="OFF";
const char *myisam_stats_method_str="nulls_unequal";

/* name of reference on left espression in rewritten IN subquery */
const char *in_left_expr_name= "<left expr>";
/* name of additional condition */
const char *in_additional_cond= "<IN COND>";
const char *in_having_cond= "<IN HAVING>";

my_decimal decimal_zero;
/* classes for comparation parsing/processing */
Eq_creator eq_creator;
Ne_creator ne_creator;
Gt_creator gt_creator;
Lt_creator lt_creator;
Ge_creator ge_creator;
Le_creator le_creator;

FILE *bootstrap_file;
int bootstrap_error;
FILE *stderror_file=0;

I_List<THD> threads;
I_List<NAMED_LIST> key_caches;
Rpl_filter* rpl_filter;
Rpl_filter* binlog_filter;

struct system_variables global_system_variables;
struct system_variables max_system_variables;
struct system_status_var global_status_var;

MY_TMPDIR mysql_tmpdir_list;
MY_BITMAP temp_pool;

CHARSET_INFO *system_charset_info, *files_charset_info ;
CHARSET_INFO *national_charset_info, *table_alias_charset;
CHARSET_INFO *character_set_filesystem;

MY_LOCALE *my_default_lc_time_names;

SHOW_COMP_OPTION have_ssl, have_symlink, have_dlopen, have_query_cache;
SHOW_COMP_OPTION have_geometry, have_rtree_keys;
SHOW_COMP_OPTION have_crypt, have_compress;

/* Thread specific variables */

pthread_key(MEM_ROOT**,THR_MALLOC);
pthread_key(THD*, THR_THD);
pthread_mutex_t LOCK_mysql_create_db, LOCK_Acl, LOCK_open, LOCK_thread_count,
		LOCK_mapped_file, LOCK_status, LOCK_global_read_lock,
		LOCK_error_log, LOCK_uuid_generator,
		LOCK_delayed_insert, LOCK_delayed_status, LOCK_delayed_create,
		LOCK_crypt, LOCK_bytes_sent, LOCK_bytes_received,
	        LOCK_global_system_variables,
		LOCK_user_conn, LOCK_slave_list, LOCK_active_mi;
/*
  The below lock protects access to two global server variables:
  max_prepared_stmt_count and prepared_stmt_count. These variables
  set the limit and hold the current total number of prepared statements
  in the server, respectively. As PREPARE/DEALLOCATE rate in a loaded
  server may be fairly high, we need a dedicated lock.
*/
pthread_mutex_t LOCK_prepared_stmt_count;
#ifdef HAVE_OPENSSL
pthread_mutex_t LOCK_des_key_file;
#endif
rw_lock_t	LOCK_grant, LOCK_sys_init_connect, LOCK_sys_init_slave;
rw_lock_t	LOCK_system_variables_hash;
pthread_cond_t COND_refresh, COND_thread_count, COND_global_read_lock;
pthread_t signal_thread;
pthread_attr_t connection_attrib;
pthread_mutex_t  LOCK_server_started;
pthread_cond_t  COND_server_started;

int mysqld_server_started= 0;

File_parser_dummy_hook file_parser_dummy_hook;

/* replication parameters, if master_host is not NULL, we are a slave */
uint master_port= MYSQL_PORT, master_connect_retry = 60;
uint report_port= MYSQL_PORT;
ulong master_retry_count=0;
char *master_user, *master_password, *master_host, *master_info_file;
char *relay_log_info_file, *report_user, *report_password, *report_host;
char *opt_relay_logname = 0, *opt_relaylog_index_name=0;
my_bool master_ssl;
char *master_ssl_key, *master_ssl_cert;
char *master_ssl_ca, *master_ssl_capath, *master_ssl_cipher;
char *opt_logname, *opt_slow_logname;

/* Static variables */

static bool kill_in_progress, segfaulted;
static my_bool opt_do_pstack, opt_bootstrap, opt_myisam_log;
static int cleanup_done;
static ulong opt_specialflag, opt_myisam_block_size;
static char *opt_update_logname, *opt_binlog_index_name;
static char *opt_tc_heuristic_recover;
static char *mysql_home_ptr, *pidfile_name_ptr;
static int defaults_argc;
static char **defaults_argv;
static char *opt_bin_logname;

static my_socket unix_sock,ip_sock;
struct rand_struct sql_rand; // used by sql_class.cc:THD::THD()

#ifndef EMBEDDED_LIBRARY
struct passwd *user_info;
static pthread_t select_thread;
static uint thr_kill_signal;
#endif

/* OS specific variables */

#ifdef __WIN__
#undef	 getpid
#include <process.h>

static pthread_cond_t COND_handler_count;
static uint handler_count;
static bool start_mode=0, use_opt_args;
static int opt_argc;
static char **opt_argv;

#if !defined(EMBEDDED_LIBRARY)
static HANDLE hEventShutdown;
static char shutdown_event_name[40];
#include "nt_servc.h"
static	 NTService  Service;	      // Service object for WinNT
#endif /* EMBEDDED_LIBRARY */
#endif /* __WIN__ */

#ifdef __NT__
static char pipe_name[512];
static SECURITY_ATTRIBUTES saPipeSecurity;
static SECURITY_DESCRIPTOR sdPipeDescriptor;
static HANDLE hPipe = INVALID_HANDLE_VALUE;
#endif

#ifndef EMBEDDED_LIBRARY
bool mysqld_embedded=0;
#else
bool mysqld_embedded=1;
#endif

#ifndef DBUG_OFF
static const char* default_dbug_option;
#endif
#ifdef HAVE_LIBWRAP
const char *libwrapName= NULL;
int allow_severity = LOG_INFO;
int deny_severity = LOG_WARNING;
#endif
#ifdef HAVE_QUERY_CACHE
static ulong query_cache_limit= 0;
ulong query_cache_min_res_unit= QUERY_CACHE_MIN_RESULT_DATA_SIZE;
Query_cache query_cache;
#endif
#ifdef HAVE_SMEM
char *shared_memory_base_name= default_shared_memory_base_name;
my_bool opt_enable_shared_memory;
HANDLE smem_event_connect_request= 0;
#endif

scheduler_functions thread_scheduler;

#define SSL_VARS_NOT_STATIC
#include "sslopt-vars.h"
#ifdef HAVE_OPENSSL
#include <openssl/crypto.h>
#ifndef HAVE_YASSL
typedef struct CRYPTO_dynlock_value
{
  rw_lock_t lock;
} openssl_lock_t;

static openssl_lock_t *openssl_stdlocks;
static openssl_lock_t *openssl_dynlock_create(const char *, int);
static void openssl_dynlock_destroy(openssl_lock_t *, const char *, int);
static void openssl_lock_function(int, int, const char *, int);
static void openssl_lock(int, openssl_lock_t *, const char *, int);
static unsigned long openssl_id_function();
#endif
char *des_key_file;
struct st_VioSSLFd *ssl_acceptor_fd;
#endif /* HAVE_OPENSSL */


/* Function declarations */

pthread_handler_t signal_hand(void *arg);
static void mysql_init_variables(void);
static void get_options(int *argc,char **argv);
extern "C" my_bool mysqld_get_one_option(int, const struct my_option *, char *);
static void set_server_version(void);
static int init_thread_environment();
static char *get_relative_path(const char *path);
static void fix_paths(void);
pthread_handler_t handle_connections_sockets(void *arg);
pthread_handler_t kill_server_thread(void *arg);
static void bootstrap(FILE *file);
static bool read_init_file(char *file_name);
#ifdef __NT__
pthread_handler_t handle_connections_namedpipes(void *arg);
#endif
#ifdef HAVE_SMEM
pthread_handler_t handle_connections_shared_memory(void *arg);
#endif
pthread_handler_t handle_slave(void *arg);
static ulong find_bit_type(const char *x, TYPELIB *bit_lib);
static ulong find_bit_type_or_exit(const char *x, TYPELIB *bit_lib,
                                   const char *option);
static void clean_up(bool print_message);
static int test_if_case_insensitive(const char *dir_name);

#ifndef EMBEDDED_LIBRARY
static void usage(void);
static void start_signal_handler(void);
static void close_server_sock();
static void clean_up_mutexes(void);
static void wait_for_signal_thread_to_end(void);
static void create_pid_file();
static void end_ssl();
#endif


#ifndef EMBEDDED_LIBRARY
/****************************************************************************
** Code to end mysqld
****************************************************************************/

static void close_connections(void)
{
#ifdef EXTRA_DEBUG
  int count=0;
#endif
  DBUG_ENTER("close_connections");

  /* Clear thread cache */
  kill_cached_threads++;
  flush_thread_cache();

  /* kill flush thread */
  (void) pthread_mutex_lock(&LOCK_manager);
  if (manager_thread_in_use)
  {
    DBUG_PRINT("quit",("killing manager thread: 0x%lx",manager_thread));
   (void) pthread_cond_signal(&COND_manager);
  }
  (void) pthread_mutex_unlock(&LOCK_manager);

  /* kill connection thread */
#if !defined(__WIN__) && !defined(__NETWARE__)
  DBUG_PRINT("quit",("waiting for select thread: 0x%lx",select_thread));
  (void) pthread_mutex_lock(&LOCK_thread_count);

  while (select_thread_in_use)
  {
    struct timespec abstime;
    int error;
    LINT_INIT(error);
    DBUG_PRINT("info",("Waiting for select thread"));

#ifndef DONT_USE_THR_ALARM
    if (pthread_kill(select_thread, thr_client_alarm))
      break;					// allready dead
#endif
    set_timespec(abstime, 2);
    for (uint tmp=0 ; tmp < 10 && select_thread_in_use; tmp++)
    {
      error=pthread_cond_timedwait(&COND_thread_count,&LOCK_thread_count,
				   &abstime);
      if (error != EINTR)
	break;
    }
#ifdef EXTRA_DEBUG
    if (error != 0 && !count++)
      sql_print_error("Got error %d from pthread_cond_timedwait",error);
#endif
    close_server_sock();
  }
  (void) pthread_mutex_unlock(&LOCK_thread_count);
#endif /* __WIN__ */


  /* Abort listening to new connections */
  DBUG_PRINT("quit",("Closing sockets"));
  if (!opt_disable_networking )
  {
    if (ip_sock != INVALID_SOCKET)
    {
      (void) shutdown(ip_sock, SHUT_RDWR);
      (void) closesocket(ip_sock);
      ip_sock= INVALID_SOCKET;
    }
  }
#ifdef __NT__
  if (hPipe != INVALID_HANDLE_VALUE && opt_enable_named_pipe)
  {
    HANDLE temp;
    DBUG_PRINT("quit", ("Closing named pipes") );

    /* Create connection to the handle named pipe handler to break the loop */
    if ((temp = CreateFile(pipe_name,
			   GENERIC_READ | GENERIC_WRITE,
			   0,
			   NULL,
			   OPEN_EXISTING,
			   0,
			   NULL )) != INVALID_HANDLE_VALUE)
    {
      WaitNamedPipe(pipe_name, 1000);
      DWORD dwMode = PIPE_READMODE_BYTE | PIPE_WAIT;
      SetNamedPipeHandleState(temp, &dwMode, NULL, NULL);
      CancelIo(temp);
      DisconnectNamedPipe(temp);
      CloseHandle(temp);
    }
  }
#endif
#ifdef HAVE_SYS_UN_H
  if (unix_sock != INVALID_SOCKET)
  {
    (void) shutdown(unix_sock, SHUT_RDWR);
    (void) closesocket(unix_sock);
    (void) unlink(mysqld_unix_port);
    unix_sock= INVALID_SOCKET;
  }
#endif
  end_thr_alarm(0);			 // Abort old alarms.

  /*
    First signal all threads that it's time to die
    This will give the threads some time to gracefully abort their
    statements and inform their clients that the server is about to die.
  */

  THD *tmp;
  (void) pthread_mutex_lock(&LOCK_thread_count); // For unlink from list

  I_List_iterator<THD> it(threads);
  while ((tmp=it++))
  {
    DBUG_PRINT("quit",("Informing thread %ld that it's time to die",
		       tmp->thread_id));
    /* We skip slave threads & scheduler on this first loop through. */
    if (tmp->slave_thread)
      continue;

    tmp->killed= THD::KILL_CONNECTION;
    thread_scheduler.post_kill_notification(tmp);
    if (tmp->mysys_var)
    {
      tmp->mysys_var->abort=1;
      pthread_mutex_lock(&tmp->mysys_var->mutex);
      if (tmp->mysys_var->current_cond)
      {
	pthread_mutex_lock(tmp->mysys_var->current_mutex);
	pthread_cond_broadcast(tmp->mysys_var->current_cond);
	pthread_mutex_unlock(tmp->mysys_var->current_mutex);
      }
      pthread_mutex_unlock(&tmp->mysys_var->mutex);
    }
  }
  (void) pthread_mutex_unlock(&LOCK_thread_count); // For unlink from list

  Events::deinit();
  end_slave();

  if (thread_count)
    sleep(2);					// Give threads time to die

  /*
    Force remaining threads to die by closing the connection to the client
    This will ensure that threads that are waiting for a command from the
    client on a blocking read call are aborted.
  */

  for (;;)
  {
    DBUG_PRINT("quit",("Locking LOCK_thread_count"));
    (void) pthread_mutex_lock(&LOCK_thread_count); // For unlink from list
    if (!(tmp=threads.get()))
    {
      DBUG_PRINT("quit",("Unlocking LOCK_thread_count"));
      (void) pthread_mutex_unlock(&LOCK_thread_count);
      break;
    }
#ifndef __bsdi__				// Bug in BSDI kernel
    if (tmp->vio_ok())
    {
      if (global_system_variables.log_warnings)
        sql_print_warning(ER(ER_FORCING_CLOSE),my_progname,
                          tmp->thread_id,
                          (tmp->main_security_ctx.user ?
                           tmp->main_security_ctx.user : ""));
      close_connection(tmp,0,0);
    }
#endif
    DBUG_PRINT("quit",("Unlocking LOCK_thread_count"));
    (void) pthread_mutex_unlock(&LOCK_thread_count);
  }
  /* All threads has now been aborted */
  DBUG_PRINT("quit",("Waiting for threads to die (count=%u)",thread_count));
  (void) pthread_mutex_lock(&LOCK_thread_count);
  while (thread_count)
  {
    (void) pthread_cond_wait(&COND_thread_count,&LOCK_thread_count);
    DBUG_PRINT("quit",("One thread died (count=%u)",thread_count));
  }
  (void) pthread_mutex_unlock(&LOCK_thread_count);

  DBUG_PRINT("quit",("close_connections thread"));
  DBUG_VOID_RETURN;
}


static void close_server_sock()
{
#ifdef HAVE_CLOSE_SERVER_SOCK
  DBUG_ENTER("close_server_sock");
  my_socket tmp_sock;
  tmp_sock=ip_sock;
  if (tmp_sock != INVALID_SOCKET)
  {
    ip_sock=INVALID_SOCKET;
    DBUG_PRINT("info",("calling shutdown on TCP/IP socket"));
    VOID(shutdown(tmp_sock, SHUT_RDWR));
#if defined(__NETWARE__)
    /*
      The following code is disabled for normal systems as it causes MySQL
      to hang on AIX 4.3 during shutdown
    */
    DBUG_PRINT("info",("calling closesocket on TCP/IP socket"));
    VOID(closesocket(tmp_sock));
#endif
  }
  tmp_sock=unix_sock;
  if (tmp_sock != INVALID_SOCKET)
  {
    unix_sock=INVALID_SOCKET;
    DBUG_PRINT("info",("calling shutdown on unix socket"));
    VOID(shutdown(tmp_sock, SHUT_RDWR));
#if defined(__NETWARE__)
    /*
      The following code is disabled for normal systems as it may cause MySQL
      to hang on AIX 4.3 during shutdown
    */
    DBUG_PRINT("info",("calling closesocket on unix/IP socket"));
    VOID(closesocket(tmp_sock));
#endif
    VOID(unlink(mysqld_unix_port));
  }
  DBUG_VOID_RETURN;
#endif
}

#endif /*EMBEDDED_LIBRARY*/


void kill_mysql(void)
{
  DBUG_ENTER("kill_mysql");

#if defined(SIGNALS_DONT_BREAK_READ) && !defined(EMBEDDED_LIBRARY)
  abort_loop=1;					// Break connection loops
  close_server_sock();				// Force accept to wake up
#endif

#if defined(__WIN__)
#if !defined(EMBEDDED_LIBRARY)
  {
    if (!SetEvent(hEventShutdown))
    {
      DBUG_PRINT("error",("Got error: %ld from SetEvent",GetLastError()));
    }
    /*
      or:
      HANDLE hEvent=OpenEvent(0, FALSE, "MySqlShutdown");
      SetEvent(hEventShutdown);
      CloseHandle(hEvent);
    */
  }
#endif
#elif defined(HAVE_PTHREAD_KILL)
  if (pthread_kill(signal_thread, MYSQL_KILL_SIGNAL))
  {
    DBUG_PRINT("error",("Got error %d from pthread_kill",errno)); /* purecov: inspected */
  }
#elif !defined(SIGNALS_DONT_BREAK_READ)
  kill(current_pid, MYSQL_KILL_SIGNAL);
#endif
  DBUG_PRINT("quit",("After pthread_kill"));
  shutdown_in_progress=1;			// Safety if kill didn't work
#ifdef SIGNALS_DONT_BREAK_READ
  if (!kill_in_progress)
  {
    pthread_t tmp;
    abort_loop=1;
    if (pthread_create(&tmp,&connection_attrib, kill_server_thread,
			   (void*) 0))
      sql_print_error("Can't create thread to kill server");
  }
#endif
  DBUG_VOID_RETURN;
}

/*
  Force server down. Kill all connections and threads and exit

  SYNOPSIS
  kill_server

  sig_ptr       Signal number that caused kill_server to be called.

  NOTE!
    A signal number of 0 mean that the function was not called
    from a signal handler and there is thus no signal to block
    or stop, we just want to kill the server.

*/

#if defined(__NETWARE__)
extern "C" void kill_server(int sig_ptr)
#define RETURN_FROM_KILL_SERVER DBUG_VOID_RETURN
#elif !defined(__WIN__)
static void *kill_server(void *sig_ptr)
#define RETURN_FROM_KILL_SERVER DBUG_RETURN(0)
#else
static void __cdecl kill_server(int sig_ptr)
#define RETURN_FROM_KILL_SERVER DBUG_VOID_RETURN
#endif
{
  DBUG_ENTER("kill_server");
#ifndef EMBEDDED_LIBRARY
  int sig=(int) (long) sig_ptr;			// This is passed a int
  // if there is a signal during the kill in progress, ignore the other
  if (kill_in_progress)				// Safety
    RETURN_FROM_KILL_SERVER;
  kill_in_progress=TRUE;
  abort_loop=1;					// This should be set
  if (sig != 0) // 0 is not a valid signal number
    my_sigset(sig, SIG_IGN);                    /* purify inspected */
  if (sig == MYSQL_KILL_SIGNAL || sig == 0)
    sql_print_information(ER(ER_NORMAL_SHUTDOWN),my_progname);
  else
    sql_print_error(ER(ER_GOT_SIGNAL),my_progname,sig); /* purecov: inspected */

#if defined(HAVE_SMEM) && defined(__WIN__)    
  /*    
   Send event to smem_event_connect_request for aborting    
   */    
  if (!SetEvent(smem_event_connect_request))    
  {      
	  DBUG_PRINT("error",
		("Got error: %ld from SetEvent of smem_event_connect_request",
		 GetLastError()));    
  }
#endif  
  
  close_connections();
  if (sig != MYSQL_KILL_SIGNAL &&
#ifdef __WIN__
      sig != SIGINT &&				/* Bug#18235 */
#endif
      sig != 0)
    unireg_abort(1);				/* purecov: inspected */
  else
    unireg_end();

  /* purecov: begin deadcode */
#ifdef __NETWARE__
  if (!event_flag)
    pthread_join(select_thread, NULL);		// wait for main thread
#endif /* __NETWARE__ */

  my_thread_end();
  pthread_exit(0);
  /* purecov: end */

#endif /* EMBEDDED_LIBRARY */
  RETURN_FROM_KILL_SERVER;
}


#if defined(USE_ONE_SIGNAL_HAND) || (defined(__NETWARE__) && defined(SIGNALS_DONT_BREAK_READ))
pthread_handler_t kill_server_thread(void *arg __attribute__((unused)))
{
  my_thread_init();				// Initialize new thread
  kill_server(0);
  /* purecov: begin deadcode */
  my_thread_end();
  pthread_exit(0);
  return 0;
  /* purecov: end */
}
#endif


extern "C" sig_handler print_signal_warning(int sig)
{
  if (global_system_variables.log_warnings)
    sql_print_warning("Got signal %d from thread %ld", sig,my_thread_id());
#ifdef DONT_REMEMBER_SIGNAL
  my_sigset(sig,print_signal_warning);		/* int. thread system calls */
#endif
#if !defined(__WIN__) && !defined(__NETWARE__)
  if (sig == SIGALRM)
    alarm(2);					/* reschedule alarm */
#endif
}

/*
  cleanup all memory and end program nicely

  SYNOPSIS
    unireg_end()

  NOTES
    This function never returns.

    If SIGNALS_DONT_BREAK_READ is defined, this function is called
    by the main thread. To get MySQL to shut down nicely in this case
    (Mac OS X) we have to call exit() instead if pthread_exit().
*/

#ifndef EMBEDDED_LIBRARY
void unireg_end(void)
{
  clean_up(1);
  my_thread_end();
#if defined(SIGNALS_DONT_BREAK_READ) && !defined(__NETWARE__)
  exit(0);
#else
  pthread_exit(0);				// Exit is in main thread
#endif
}

extern "C" void unireg_abort(int exit_code)
{
  DBUG_ENTER("unireg_abort");

  if (exit_code)
    sql_print_error("Aborting\n");
  else if (opt_help)
    usage();
  clean_up(!opt_help && (exit_code || !opt_bootstrap)); /* purecov: inspected */
  DBUG_PRINT("quit",("done with cleanup in unireg_abort"));
  wait_for_signal_thread_to_end();
  clean_up_mutexes();
  my_end(opt_endinfo ? MY_CHECK_ERROR | MY_GIVE_INFO : 0);
  exit(exit_code); /* purecov: inspected */
}
#endif


void clean_up(bool print_message)
{
  DBUG_PRINT("exit",("clean_up"));
  if (cleanup_done++)
    return; /* purecov: inspected */

  /*
    make sure that handlers finish up
    what they have that is dependent on the binlog
  */
  ha_binlog_end(current_thd);

  logger.cleanup_base();

  injector::free_instance();
  mysql_bin_log.cleanup();

#ifdef HAVE_REPLICATION
  if (use_slave_mask)
    bitmap_free(&slave_error_mask);
#endif
  my_tz_free();
  my_database_names_free();
#ifndef NO_EMBEDDED_ACCESS_CHECKS
  servers_free(1);
  acl_free(1);
  grant_free();
#endif
  query_cache_destroy();
  table_cache_free();
  table_def_free();
  hostname_cache_free();
  item_user_lock_free();
  lex_free();				/* Free some memory */
  item_create_cleanup();
  set_var_free();
  free_charsets();
  if (!opt_noacl)
  {
#ifdef HAVE_DLOPEN
    udf_free();
#endif
  }
  plugin_shutdown();
  ha_end();
  if (tc_log)
    tc_log->close();
  xid_cache_free();
  delete_elements(&key_caches, (void (*)(const char*, uchar*)) free_key_cache);
  multi_keycache_free();
  free_status_vars();
  end_thr_alarm(1);			/* Free allocated memory */
  my_free_open_file_info();
  my_free((char*) global_system_variables.date_format,
	  MYF(MY_ALLOW_ZERO_PTR));
  my_free((char*) global_system_variables.time_format,
	  MYF(MY_ALLOW_ZERO_PTR));
  my_free((char*) global_system_variables.datetime_format,
	  MYF(MY_ALLOW_ZERO_PTR));
  if (defaults_argv)
    free_defaults(defaults_argv);
  my_free(sys_init_connect.value, MYF(MY_ALLOW_ZERO_PTR));
  my_free(sys_init_slave.value, MYF(MY_ALLOW_ZERO_PTR));
  my_free(sys_var_general_log_path.value, MYF(MY_ALLOW_ZERO_PTR));
  my_free(sys_var_slow_log_path.value, MYF(MY_ALLOW_ZERO_PTR));
  free_tmpdir(&mysql_tmpdir_list);
#ifdef HAVE_REPLICATION
  my_free(slave_load_tmpdir,MYF(MY_ALLOW_ZERO_PTR));
#endif
  x_free(opt_bin_logname);
  x_free(opt_relay_logname);
  x_free(opt_secure_file_priv);
  bitmap_free(&temp_pool);
  free_max_user_conn();
#ifdef HAVE_REPLICATION
  end_slave_list();
#endif
  delete binlog_filter;
  delete rpl_filter;
#ifndef EMBEDDED_LIBRARY
  end_ssl();
#endif
  vio_end();
#ifdef USE_REGEX
  my_regex_end();
#endif

#if !defined(EMBEDDED_LIBRARY)
  if (!opt_bootstrap)
    (void) my_delete(pidfile_name,MYF(0));	// This may not always exist
#endif
  if (print_message && errmesg && server_start_time)
    sql_print_information(ER(ER_SHUTDOWN_COMPLETE),my_progname);
  thread_scheduler.end();
  finish_client_errs();
  my_free((uchar*) my_error_unregister(ER_ERROR_FIRST, ER_ERROR_LAST),
          MYF(MY_WME | MY_FAE | MY_ALLOW_ZERO_PTR));
  DBUG_PRINT("quit", ("Error messages freed"));
  /* Tell main we are ready */
  logger.cleanup_end();
  (void) pthread_mutex_lock(&LOCK_thread_count);
  DBUG_PRINT("quit", ("got thread count lock"));
  ready_to_exit=1;
  /* do the broadcast inside the lock to ensure that my_end() is not called */
  (void) pthread_cond_broadcast(&COND_thread_count);
  (void) pthread_mutex_unlock(&LOCK_thread_count);

  /*
    The following lines may never be executed as the main thread may have
    killed us
  */
  DBUG_PRINT("quit", ("done with cleanup"));
} /* clean_up */


#ifndef EMBEDDED_LIBRARY

/*
  This is mainly needed when running with purify, but it's still nice to
  know that all child threads have died when mysqld exits
*/

static void wait_for_signal_thread_to_end()
{
#ifndef __NETWARE__
  uint i;
  /*
    Wait up to 10 seconds for signal thread to die. We use this mainly to
    avoid getting warnings that my_thread_end has not been called
  */
  for (i= 0 ; i < 100 && signal_thread_in_use; i++)
  {
    if (pthread_kill(signal_thread, MYSQL_KILL_SIGNAL))
      break;
    my_sleep(100);				// Give it time to die
  }
#endif
}


static void clean_up_mutexes()
{
  (void) pthread_mutex_destroy(&LOCK_mysql_create_db);
  (void) pthread_mutex_destroy(&LOCK_lock_db);
  (void) pthread_mutex_destroy(&LOCK_Acl);
  (void) rwlock_destroy(&LOCK_grant);
  (void) pthread_mutex_destroy(&LOCK_open);
  (void) pthread_mutex_destroy(&LOCK_thread_count);
  (void) pthread_mutex_destroy(&LOCK_mapped_file);
  (void) pthread_mutex_destroy(&LOCK_status);
  (void) pthread_mutex_destroy(&LOCK_error_log);
  (void) pthread_mutex_destroy(&LOCK_delayed_insert);
  (void) pthread_mutex_destroy(&LOCK_delayed_status);
  (void) pthread_mutex_destroy(&LOCK_delayed_create);
  (void) pthread_mutex_destroy(&LOCK_manager);
  (void) pthread_mutex_destroy(&LOCK_crypt);
  (void) pthread_mutex_destroy(&LOCK_bytes_sent);
  (void) pthread_mutex_destroy(&LOCK_bytes_received);
  (void) pthread_mutex_destroy(&LOCK_user_conn);
  Events::destroy_mutexes();
#ifdef HAVE_OPENSSL
  (void) pthread_mutex_destroy(&LOCK_des_key_file);
#ifndef HAVE_YASSL
  for (int i= 0; i < CRYPTO_num_locks(); ++i)
    (void) rwlock_destroy(&openssl_stdlocks[i].lock);
  OPENSSL_free(openssl_stdlocks);
#endif
#endif
#ifdef HAVE_REPLICATION
  (void) pthread_mutex_destroy(&LOCK_rpl_status);
  (void) pthread_cond_destroy(&COND_rpl_status);
#endif
  (void) pthread_mutex_destroy(&LOCK_active_mi);
  (void) rwlock_destroy(&LOCK_sys_init_connect);
  (void) rwlock_destroy(&LOCK_sys_init_slave);
  (void) pthread_mutex_destroy(&LOCK_global_system_variables);
  (void) rwlock_destroy(&LOCK_system_variables_hash);
  (void) pthread_mutex_destroy(&LOCK_global_read_lock);
  (void) pthread_mutex_destroy(&LOCK_uuid_generator);
  (void) pthread_mutex_destroy(&LOCK_prepared_stmt_count);
  (void) pthread_cond_destroy(&COND_thread_count);
  (void) pthread_cond_destroy(&COND_refresh);
  (void) pthread_cond_destroy(&COND_global_read_lock);
  (void) pthread_cond_destroy(&COND_thread_cache);
  (void) pthread_cond_destroy(&COND_flush_thread_cache);
  (void) pthread_cond_destroy(&COND_manager);
}

#endif /*EMBEDDED_LIBRARY*/


/****************************************************************************
** Init IP and UNIX socket
****************************************************************************/

#ifndef EMBEDDED_LIBRARY
static void set_ports()
{
  char	*env;
  if (!mysqld_port && !opt_disable_networking)
  {					// Get port if not from commandline
    struct  servent *serv_ptr;
    mysqld_port= MYSQL_PORT;
    if ((serv_ptr= getservbyname("mysql", "tcp")))
      mysqld_port= ntohs((u_short) serv_ptr->s_port); /* purecov: inspected */
    if ((env = getenv("MYSQL_TCP_PORT")))
      mysqld_port= (uint) atoi(env);		/* purecov: inspected */
  }
  if (!mysqld_unix_port)
  {
#ifdef __WIN__
    mysqld_unix_port= (char*) MYSQL_NAMEDPIPE;
#else
    mysqld_unix_port= (char*) MYSQL_UNIX_ADDR;
#endif
    if ((env = getenv("MYSQL_UNIX_PORT")))
      mysqld_unix_port= env;			/* purecov: inspected */
  }
}

/* Change to run as another user if started with --user */

static struct passwd *check_user(const char *user)
{
#if !defined(__WIN__) && !defined(__NETWARE__)
  struct passwd *tmp_user_info;
  uid_t user_id= geteuid();

  // Don't bother if we aren't superuser
  if (user_id)
  {
    if (user)
    {
      /* Don't give a warning, if real user is same as given with --user */
      /* purecov: begin tested */
      tmp_user_info= getpwnam(user);
      if ((!tmp_user_info || user_id != tmp_user_info->pw_uid) &&
	  global_system_variables.log_warnings)
        sql_print_warning(
                    "One can only use the --user switch if running as root\n");
      /* purecov: end */
    }
    return NULL;
  }
  if (!user)
  {
    if (!opt_bootstrap)
    {
      sql_print_error("Fatal error: Please read \"Security\" section of the manual to find out how to run mysqld as root!\n");
      unireg_abort(1);
    }
    return NULL;
  }
  /* purecov: begin tested */
  if (!strcmp(user,"root"))
    return NULL;                        // Avoid problem with dynamic libraries

  if (!(tmp_user_info= getpwnam(user)))
  {
    // Allow a numeric uid to be used
    const char *pos;
    for (pos= user; my_isdigit(mysqld_charset,*pos); pos++) ;
    if (*pos)                                   // Not numeric id
      goto err;
    if (!(tmp_user_info= getpwuid(atoi(user))))
      goto err;
  }
  return tmp_user_info;
  /* purecov: end */

err:
  sql_print_error("Fatal error: Can't change to run as user '%s' ;  Please check that the user exists!\n",user);
  unireg_abort(1);

#ifdef PR_SET_DUMPABLE
  if (test_flags & TEST_CORE_ON_SIGNAL)
  {
    /* inform kernel that process is dumpable */
    (void) prctl(PR_SET_DUMPABLE, 1);
  }
#endif

#endif
  return NULL;
}

static void set_user(const char *user, struct passwd *user_info_arg)
{
  /* purecov: begin tested */
#if !defined(__WIN__) && !defined(__NETWARE__)
  DBUG_ASSERT(user_info_arg != 0);
#ifdef HAVE_INITGROUPS
  /*
    We can get a SIGSEGV when calling initgroups() on some systems when NSS
    is configured to use LDAP and the server is statically linked.  We set
    calling_initgroups as a flag to the SIGSEGV handler that is then used to
    output a specific message to help the user resolve this problem.
  */
  calling_initgroups= TRUE;
  initgroups((char*) user, user_info_arg->pw_gid);
  calling_initgroups= FALSE;
#endif
  if (setgid(user_info_arg->pw_gid) == -1)
  {
    sql_perror("setgid");
    unireg_abort(1);
  }
  if (setuid(user_info_arg->pw_uid) == -1)
  {
    sql_perror("setuid");
    unireg_abort(1);
  }
#endif
  /* purecov: end */
}


static void set_effective_user(struct passwd *user_info_arg)
{
#if !defined(__WIN__) && !defined(__NETWARE__)
  DBUG_ASSERT(user_info_arg != 0);
  if (setregid((gid_t)-1, user_info_arg->pw_gid) == -1)
  {
    sql_perror("setregid");
    unireg_abort(1);
  }
  if (setreuid((uid_t)-1, user_info_arg->pw_uid) == -1)
  {
    sql_perror("setreuid");
    unireg_abort(1);
  }
#endif
}


/* Change root user if started with  --chroot */

static void set_root(const char *path)
{
#if !defined(__WIN__) && !defined(__NETWARE__)
  if (chroot(path) == -1)
  {
    sql_perror("chroot");
    unireg_abort(1);
  }
  my_setwd("/", MYF(0));
#endif
}

static void network_init(void)
{
  struct sockaddr_in	IPaddr;
#ifdef HAVE_SYS_UN_H
  struct sockaddr_un	UNIXaddr;
#endif
  int	arg=1;
  int   ret;
  uint  waited;
  uint  this_wait;
  uint  retry;
  DBUG_ENTER("network_init");
  LINT_INIT(ret);

  if (thread_scheduler.init())
    unireg_abort(1);			/* purecov: inspected */

  set_ports();

  if (mysqld_port != 0 && !opt_disable_networking && !opt_bootstrap)
  {
    DBUG_PRINT("general",("IP Socket is %d",mysqld_port));
    ip_sock = socket(AF_INET, SOCK_STREAM, 0);
    if (ip_sock == INVALID_SOCKET)
    {
      DBUG_PRINT("error",("Got error: %d from socket()",socket_errno));
      sql_perror(ER(ER_IPSOCK_ERROR));		/* purecov: tested */
      unireg_abort(1);				/* purecov: tested */
    }
    bzero((char*) &IPaddr, sizeof(IPaddr));
    IPaddr.sin_family = AF_INET;
    IPaddr.sin_addr.s_addr = my_bind_addr;
    IPaddr.sin_port = (unsigned short) htons((unsigned short) mysqld_port);

#ifndef __WIN__
    /*
      We should not use SO_REUSEADDR on windows as this would enable a
      user to open two mysqld servers with the same TCP/IP port.
    */
    (void) setsockopt(ip_sock,SOL_SOCKET,SO_REUSEADDR,(char*)&arg,sizeof(arg));
#endif /* __WIN__ */
    /*
      Sometimes the port is not released fast enough when stopping and
      restarting the server. This happens quite often with the test suite
      on busy Linux systems. Retry to bind the address at these intervals:
      Sleep intervals: 1, 2, 4,  6,  9, 13, 17, 22, ...
      Retry at second: 1, 3, 7, 13, 22, 35, 52, 74, ...
      Limit the sequence by mysqld_port_timeout (set --port-open-timeout=#).
    */
    for (waited= 0, retry= 1; ; retry++, waited+= this_wait)
    {
      if (((ret= bind(ip_sock, my_reinterpret_cast(struct sockaddr *) (&IPaddr),
                      sizeof(IPaddr))) >= 0) ||
          (socket_errno != SOCKET_EADDRINUSE) ||
          (waited >= mysqld_port_timeout))
        break;
      sql_print_information("Retrying bind on TCP/IP port %u", mysqld_port);
      this_wait= retry * retry / 3 + 1;
      sleep(this_wait);
    }
    if (ret < 0)
    {
      DBUG_PRINT("error",("Got error: %d from bind",socket_errno));
      sql_perror("Can't start server: Bind on TCP/IP port");
      sql_print_error("Do you already have another mysqld server running on port: %d ?",mysqld_port);
      unireg_abort(1);
    }
    if (listen(ip_sock,(int) back_log) < 0)
    {
      sql_perror("Can't start server: listen() on TCP/IP port");
      sql_print_error("listen() on TCP/IP failed with error %d",
		      socket_errno);
      unireg_abort(1);
    }
  }

#ifdef __NT__
  /* create named pipe */
  if (Service.IsNT() && mysqld_unix_port[0] && !opt_bootstrap &&
      opt_enable_named_pipe)
  {
    
    pipe_name[sizeof(pipe_name)-1]= 0;		/* Safety if too long string */
    strxnmov(pipe_name, sizeof(pipe_name)-1, "\\\\.\\pipe\\",
	     mysqld_unix_port, NullS);
    bzero((char*) &saPipeSecurity, sizeof(saPipeSecurity));
    bzero((char*) &sdPipeDescriptor, sizeof(sdPipeDescriptor));
    if (!InitializeSecurityDescriptor(&sdPipeDescriptor,
				      SECURITY_DESCRIPTOR_REVISION))
    {
      sql_perror("Can't start server : Initialize security descriptor");
      unireg_abort(1);
    }
    if (!SetSecurityDescriptorDacl(&sdPipeDescriptor, TRUE, NULL, FALSE))
    {
      sql_perror("Can't start server : Set security descriptor");
      unireg_abort(1);
    }
    saPipeSecurity.nLength = sizeof(SECURITY_ATTRIBUTES);
    saPipeSecurity.lpSecurityDescriptor = &sdPipeDescriptor;
    saPipeSecurity.bInheritHandle = FALSE;
    if ((hPipe= CreateNamedPipe(pipe_name,
				PIPE_ACCESS_DUPLEX,
				PIPE_TYPE_BYTE |
				PIPE_READMODE_BYTE |
				PIPE_WAIT,
				PIPE_UNLIMITED_INSTANCES,
				(int) global_system_variables.net_buffer_length,
				(int) global_system_variables.net_buffer_length,
				NMPWAIT_USE_DEFAULT_WAIT,
				&saPipeSecurity)) == INVALID_HANDLE_VALUE)
      {
	LPVOID lpMsgBuf;
	int error=GetLastError();
	FormatMessage(FORMAT_MESSAGE_ALLOCATE_BUFFER |
		      FORMAT_MESSAGE_FROM_SYSTEM,
		      NULL, error, MAKELANGID(LANG_NEUTRAL, SUBLANG_DEFAULT),
		      (LPTSTR) &lpMsgBuf, 0, NULL );
	MessageBox(NULL, (LPTSTR) lpMsgBuf, "Error from CreateNamedPipe",
		    MB_OK|MB_ICONINFORMATION);
	LocalFree(lpMsgBuf);
	unireg_abort(1);
      }
  }
#endif

#if defined(HAVE_SYS_UN_H)
  /*
  ** Create the UNIX socket
  */
  if (mysqld_unix_port[0] && !opt_bootstrap)
  {
    DBUG_PRINT("general",("UNIX Socket is %s",mysqld_unix_port));

    if (strlen(mysqld_unix_port) > (sizeof(UNIXaddr.sun_path) - 1))
    {
      sql_print_error("The socket file path is too long (> %u): %s",
                      (uint) sizeof(UNIXaddr.sun_path) - 1, mysqld_unix_port);
      unireg_abort(1);
    }
    if ((unix_sock= socket(AF_UNIX, SOCK_STREAM, 0)) < 0)
    {
      sql_perror("Can't start server : UNIX Socket "); /* purecov: inspected */
      unireg_abort(1);				/* purecov: inspected */
    }
    bzero((char*) &UNIXaddr, sizeof(UNIXaddr));
    UNIXaddr.sun_family = AF_UNIX;
    strmov(UNIXaddr.sun_path, mysqld_unix_port);
    (void) unlink(mysqld_unix_port);
    (void) setsockopt(unix_sock,SOL_SOCKET,SO_REUSEADDR,(char*)&arg,
		      sizeof(arg));
    umask(0);
    if (bind(unix_sock, my_reinterpret_cast(struct sockaddr *) (&UNIXaddr),
	     sizeof(UNIXaddr)) < 0)
    {
      sql_perror("Can't start server : Bind on unix socket"); /* purecov: tested */
      sql_print_error("Do you already have another mysqld server running on socket: %s ?",mysqld_unix_port);
      unireg_abort(1);					/* purecov: tested */
    }
    umask(((~my_umask) & 0666));
#if defined(S_IFSOCK) && defined(SECURE_SOCKETS)
    (void) chmod(mysqld_unix_port,S_IFSOCK);	/* Fix solaris 2.6 bug */
#endif
    if (listen(unix_sock,(int) back_log) < 0)
      sql_print_warning("listen() on Unix socket failed with error %d",
		      socket_errno);
  }
#endif
  DBUG_PRINT("info",("server started"));
  DBUG_VOID_RETURN;
}

#endif /*!EMBEDDED_LIBRARY*/


#ifndef EMBEDDED_LIBRARY
/*
  Close a connection

  SYNOPSIS
    close_connection()
    thd		Thread handle
    errcode	Error code to print to console
    lock	1 if we have have to lock LOCK_thread_count

  NOTES
    For the connection that is doing shutdown, this is called twice
*/

void close_connection(THD *thd, uint errcode, bool lock)
{
  st_vio *vio;
  DBUG_ENTER("close_connection");
  DBUG_PRINT("enter",("fd: %s  error: '%s'",
		      thd->net.vio ? vio_description(thd->net.vio) :
		      "(not connected)",
		      errcode ? ER(errcode) : ""));
  if (lock)
    (void) pthread_mutex_lock(&LOCK_thread_count);
  thd->killed= THD::KILL_CONNECTION;
  if ((vio= thd->net.vio) != 0)
  {
    if (errcode)
      net_send_error(thd, errcode, ER(errcode)); /* purecov: inspected */
    vio_close(vio);			/* vio is freed in delete thd */
  }
  if (lock)
    (void) pthread_mutex_unlock(&LOCK_thread_count);
  DBUG_VOID_RETURN;
}
#endif /* EMBEDDED_LIBRARY */


	/* Called when a thread is aborted */
	/* ARGSUSED */

extern "C" sig_handler end_thread_signal(int sig __attribute__((unused)))
{
  THD *thd=current_thd;
  DBUG_ENTER("end_thread_signal");
  if (thd && ! thd->bootstrap)
  {
    statistic_increment(killed_threads, &LOCK_status);
    thread_scheduler.end_thread(thd,0);		/* purecov: inspected */
  }
  DBUG_VOID_RETURN;				/* purecov: deadcode */
}


/*
  Unlink thd from global list of available connections and free thd

  SYNOPSIS
    unlink_thd()
    thd		 Thread handler

  NOTES
    LOCK_thread_count is locked and left locked
*/

void unlink_thd(THD *thd)
{
  DBUG_ENTER("unlink_thd");
  DBUG_PRINT("enter", ("thd: 0x%lx", (long) thd));
  thd->cleanup();
  (void) pthread_mutex_lock(&LOCK_thread_count);
  thread_count--;
  delete thd;
  DBUG_VOID_RETURN;
}


/*
  Store thread in cache for reuse by new connections

  SYNOPSIS
    cache_thread()

  NOTES
    LOCK_thread_count has to be locked

  RETURN
    0  Thread was not put in cache
    1  Thread is to be reused by new connection.
       (ie, caller should return, not abort with pthread_exit())
*/


static bool cache_thread()
{
  safe_mutex_assert_owner(&LOCK_thread_count);
  if (cached_thread_count < thread_cache_size &&
      ! abort_loop && !kill_cached_threads)
  {
    /* Don't kill the thread, just put it in cache for reuse */
    DBUG_PRINT("info", ("Adding thread to cache"));
    cached_thread_count++;
    while (!abort_loop && ! wake_thread && ! kill_cached_threads)
      (void) pthread_cond_wait(&COND_thread_cache, &LOCK_thread_count);
    cached_thread_count--;
    if (kill_cached_threads)
      pthread_cond_signal(&COND_flush_thread_cache);
    if (wake_thread)
    {
      THD *thd;
      wake_thread--;
      thd= thread_cache.get();
      thd->thread_stack= (char*) &thd;          // For store_globals
      (void) thd->store_globals();
      /*
        THD::mysys_var::abort is associated with physical thread rather
        than with THD object. So we need to reset this flag before using
        this thread for handling of new THD object/connection.
      */
      thd->mysys_var->abort= 0;
      thd->thr_create_utime= my_micro_time();
      threads.append(thd);
      return(1);
    }
  }
  return(0);
}


/*
  End thread for the current connection

  SYNOPSIS
    one_thread_per_connection_end()
    thd		  Thread handler
    put_in_cache  Store thread in cache, if there is room in it
                  Normally this is true in all cases except when we got
                  out of resources initializing the current thread

  NOTES
    If thread is cached, we will wait until thread is scheduled to be
    reused and then we will return.
    If thread is not cached, we end the thread.

  RETURN
    0    Signal to handle_one_connection to reuse connection
*/

bool one_thread_per_connection_end(THD *thd, bool put_in_cache)
{
  DBUG_ENTER("one_thread_per_connection_end");
  unlink_thd(thd);
  if (put_in_cache)
    put_in_cache= cache_thread();
  pthread_mutex_unlock(&LOCK_thread_count);
  if (put_in_cache)
    DBUG_RETURN(0);                             // Thread is reused

  /* It's safe to broadcast outside a lock (COND... is not deleted here) */
  DBUG_PRINT("signal", ("Broadcasting COND_thread_count"));
  (void) pthread_cond_broadcast(&COND_thread_count);

  my_thread_end();
  pthread_exit(0);
  DBUG_RETURN(0);                               // Impossible
}


void flush_thread_cache()
{
  (void) pthread_mutex_lock(&LOCK_thread_count);
  kill_cached_threads++;
  while (cached_thread_count)
  {
    pthread_cond_broadcast(&COND_thread_cache);
    pthread_cond_wait(&COND_flush_thread_cache,&LOCK_thread_count);
  }
  kill_cached_threads--;
  (void) pthread_mutex_unlock(&LOCK_thread_count);
}


/*
  Aborts a thread nicely. Commes here on SIGPIPE
  TODO: One should have to fix that thr_alarm know about this
  thread too.
*/

#ifdef THREAD_SPECIFIC_SIGPIPE
extern "C" sig_handler abort_thread(int sig __attribute__((unused)))
{
  THD *thd=current_thd;
  DBUG_ENTER("abort_thread");
  if (thd)
    thd->killed= THD::KILL_CONNECTION;
  DBUG_VOID_RETURN;
}
#endif


/******************************************************************************
  Setup a signal thread with handles all signals.
  Because Linux doesn't support schemas use a mutex to check that
  the signal thread is ready before continuing
******************************************************************************/

#if defined(__WIN__)
static void init_signals(void)
{
  int signals[] = {SIGINT,SIGILL,SIGFPE,SIGSEGV,SIGTERM,SIGABRT } ;
  for (uint i=0 ; i < sizeof(signals)/sizeof(int) ; i++)
    signal(signals[i], kill_server) ;
#if defined(__WIN__)
  signal(SIGBREAK,SIG_IGN);	//ignore SIGBREAK for NT
#else
  signal(SIGBREAK, kill_server);
#endif
}


static void start_signal_handler(void)
{
#ifndef EMBEDDED_LIBRARY
  // Save vm id of this process
  if (!opt_bootstrap)
    create_pid_file();
#endif /* EMBEDDED_LIBRARY */
}


static void check_data_home(const char *path)
{}


#elif defined(__NETWARE__)

// down server event callback
void mysql_down_server_cb(void *, void *)
{
  event_flag= TRUE;
  kill_server(0);
}


// destroy callback resources
void mysql_cb_destroy(void *)
{
  UnRegisterEventNotification(eh);  // cleanup down event notification
  NX_UNWRAP_INTERFACE(ref);
  /* Deregister NSS volume deactivation event */
  NX_UNWRAP_INTERFACE(refneb);
  if (neb_consumer_id)
    UnRegisterConsumer(neb_consumer_id, NULL);
}


// initialize callbacks
void mysql_cb_init()
{
  // register for down server event
  void *handle = getnlmhandle();
  rtag_t rt= AllocateResourceTag(handle, "MySQL Down Server Callback",
                                 EventSignature);
  NX_WRAP_INTERFACE((void *)mysql_down_server_cb, 2, (void **)&ref);
  eh= RegisterForEventNotification(rt, EVENT_PRE_DOWN_SERVER,
                                   EVENT_PRIORITY_APPLICATION,
                                   NULL, ref, NULL);

  /*
    Register for volume deactivation event
    Wrap the callback function, as it is called by non-LibC thread
  */
  (void *) NX_WRAP_INTERFACE(neb_event_callback, 1, &refneb);
  registerwithneb();

  NXVmRegisterExitHandler(mysql_cb_destroy, NULL);  // clean-up
}


/* To get the name of the NetWare volume having MySQL data folder */

static void getvolumename()
{
  char *p;
  /*
    We assume that data path is already set.
    If not it won't come here. Terminate after volume name
  */
  if ((p= strchr(mysql_real_data_home, ':')))
    strmake(datavolname, mysql_real_data_home,
            (uint) (p - mysql_real_data_home));
}


/*
  Registering with NEB for NSS Volume Deactivation event
*/

static void registerwithneb()
{

  ConsumerRegistrationInfo reg_info;
    
  /* Clear NEB registration structure */
  bzero((char*) &reg_info, sizeof(struct ConsumerRegistrationInfo));

  /* Fill the NEB consumer information structure */
  reg_info.CRIVersion= 1;  	            // NEB version
  /* NEB Consumer name */
  reg_info.CRIConsumerName= (BYTE *) "MySQL Database Server";
  /* Event of interest */
  reg_info.CRIEventName= (BYTE *) "NSS.ChangeVolState.Enter";
  reg_info.CRIUserParameter= NULL;	    // Consumer Info
  reg_info.CRIEventFlags= 0;	            // Event flags
  /* Consumer NLM handle */
  reg_info.CRIOwnerID= (LoadDefinitionStructure *)getnlmhandle();
  reg_info.CRIConsumerESR= NULL;	    // No consumer ESR required
  reg_info.CRISecurityToken= 0;	            // No security token for the event
  reg_info.CRIConsumerFlags= 0;             // SMP_ENABLED_BIT;	
  reg_info.CRIFilterName= 0;	            // No event filtering
  reg_info.CRIFilterDataLength= 0;          // No filtering data
  reg_info.CRIFilterData= 0;	            // No filtering data
  /* Callback function for the event */
  (void *)reg_info.CRIConsumerCallback= (void *) refneb;
  reg_info.CRIOrder= 0;	                    // Event callback order
  reg_info.CRIConsumerType= CHECK_CONSUMER; // Consumer type

  /* Register for the event with NEB */
  if (RegisterConsumer(&reg_info))
  {
    consoleprintf("Failed to register for NSS Volume Deactivation event \n");
    return;
  }
  /* This ID is required for deregistration */
  neb_consumer_id= reg_info.CRIConsumerID;

  /* Get MySQL data volume name, stored in global variable datavolname */
  getvolumename();

  /*
    Get the NSS volume ID of the MySQL Data volume.
    Volume ID is stored in a global variable
  */
  getvolumeID((BYTE*) datavolname);	
}


/*
  Callback for NSS Volume Deactivation event
*/

ulong neb_event_callback(struct EventBlock *eblock)
{
  EventChangeVolStateEnter_s *voldata;
  extern bool nw_panic;

  voldata= (EventChangeVolStateEnter_s *)eblock->EBEventData;

  /* Deactivation of a volume */
  if ((voldata->oldState == zVOLSTATE_ACTIVE &&
       voldata->newState == zVOLSTATE_DEACTIVE ||
       voldata->newState == zVOLSTATE_MAINTENANCE))
  {
    /*
      Ensure that we bring down MySQL server only for MySQL data
      volume deactivation
    */
    if (!memcmp(&voldata->volID, &datavolid, sizeof(VolumeID_t)))
    {
      consoleprintf("MySQL data volume is deactivated, shutting down MySQL Server \n");
      event_flag= TRUE;
      nw_panic = TRUE;
      event_flag= TRUE;
      kill_server(0);
    }
  }
  return 0;
}


/*
  Function to get NSS volume ID of the MySQL data
*/

#define ADMIN_VOL_PATH					"_ADMIN:/Volumes/"

static void getvolumeID(BYTE *volumeName)
{
  char path[zMAX_FULL_NAME];
  Key_t rootKey= 0, fileKey= 0;
  QUAD getInfoMask;
  zInfo_s info;
  STATUS status;

  /* Get the root key */
  if ((status= zRootKey(0, &rootKey)) != zOK)
  {
    consoleprintf("\nGetNSSVolumeProperties - Failed to get root key, status: %d\n.", (int) status);
    goto exit;
  }

  /*
    Get the file key. This is the key to the volume object in the
    NSS admin volumes directory.
  */

  strxmov(path, (const char *) ADMIN_VOL_PATH, (const char *) volumeName,
          NullS);
  if ((status= zOpen(rootKey, zNSS_TASK, zNSPACE_LONG|zMODE_UTF8, 
                     (BYTE *) path, zRR_READ_ACCESS, &fileKey)) != zOK)
  {
    consoleprintf("\nGetNSSVolumeProperties - Failed to get file, status: %d\n.", (int) status);
    goto exit;
  }

  getInfoMask= zGET_IDS | zGET_VOLUME_INFO ;
  if ((status= zGetInfo(fileKey, getInfoMask, sizeof(info), 
                        zINFO_VERSION_A, &info)) != zOK)
  {
    consoleprintf("\nGetNSSVolumeProperties - Failed in zGetInfo, status: %d\n.", (int) status);
    goto exit;
  }

  /* Copy the data to global variable */
  datavolid.timeLow= info.vol.volumeID.timeLow;
  datavolid.timeMid= info.vol.volumeID.timeMid;
  datavolid.timeHighAndVersion= info.vol.volumeID.timeHighAndVersion;
  datavolid.clockSeqHighAndReserved= info.vol.volumeID.clockSeqHighAndReserved;
  datavolid.clockSeqLow= info.vol.volumeID.clockSeqLow;
  /* This is guranteed to be 6-byte length (but sizeof() would be better) */
  memcpy(datavolid.node, info.vol.volumeID.node, (unsigned int) 6);

exit:
  if (rootKey)
    zClose(rootKey);
  if (fileKey)
    zClose(fileKey);
}


static void init_signals(void)
{
  int signals[] = {SIGINT,SIGILL,SIGFPE,SIGSEGV,SIGTERM,SIGABRT};

  for (uint i=0 ; i < sizeof(signals)/sizeof(int) ; i++)
    signal(signals[i], kill_server);
  mysql_cb_init();  // initialize callbacks

}


static void start_signal_handler(void)
{
  // Save vm id of this process
  if (!opt_bootstrap)
    create_pid_file();
  // no signal handler
}


/*
  Warn if the data is on a Traditional volume

  NOTE
    Already done by mysqld_safe
*/

static void check_data_home(const char *path)
{
}

#else /* if ! __WIN__  */

#ifdef HAVE_LINUXTHREADS
#define UNSAFE_DEFAULT_LINUX_THREADS 200
#endif

extern "C" sig_handler handle_segfault(int sig)
{
  time_t curr_time;
  struct tm tm;
  THD *thd=current_thd;

  /*
    Strictly speaking, one needs a mutex here
    but since we have got SIGSEGV already, things are a mess
    so not having the mutex is not as bad as possibly using a buggy
    mutex - so we keep things simple
  */
  if (segfaulted)
  {
    fprintf(stderr, "Fatal signal %d while backtracing\n", sig);
    exit(1);
  }

  segfaulted = 1;

  curr_time= my_time(0);
  localtime_r(&curr_time, &tm);

  fprintf(stderr,"\
%02d%02d%02d %2d:%02d:%02d - mysqld got signal %d;\n\
This could be because you hit a bug. It is also possible that this binary\n\
or one of the libraries it was linked against is corrupt, improperly built,\n\
or misconfigured. This error can also be caused by malfunctioning hardware.\n",
          tm.tm_year % 100, tm.tm_mon+1, tm.tm_mday,
          tm.tm_hour, tm.tm_min, tm.tm_sec,
	  sig);
  fprintf(stderr, "\
We will try our best to scrape up some info that will hopefully help diagnose\n\
the problem, but since we have already crashed, something is definitely wrong\n\
and this may fail.\n\n");
  fprintf(stderr, "key_buffer_size=%lu\n", 
          (ulong) dflt_key_cache->key_cache_mem_size);
  fprintf(stderr, "read_buffer_size=%ld\n", (long) global_system_variables.read_buff_size);
  fprintf(stderr, "max_used_connections=%lu\n", max_used_connections);
  fprintf(stderr, "max_threads=%u\n", thread_scheduler.max_threads);
  fprintf(stderr, "threads_connected=%u\n", thread_count);
  fprintf(stderr, "It is possible that mysqld could use up to \n\
key_buffer_size + (read_buffer_size + sort_buffer_size)*max_threads = %lu K\n\
bytes of memory\n", ((ulong) dflt_key_cache->key_cache_mem_size +
		     (global_system_variables.read_buff_size +
		      global_system_variables.sortbuff_size) *
		     thread_scheduler.max_threads +
                     max_connections * sizeof(THD)) / 1024);
  fprintf(stderr, "Hope that's ok; if not, decrease some variables in the equation.\n\n");

#if defined(HAVE_LINUXTHREADS)
  if (sizeof(char*) == 4 && thread_count > UNSAFE_DEFAULT_LINUX_THREADS)
  {
    fprintf(stderr, "\
You seem to be running 32-bit Linux and have %d concurrent connections.\n\
If you have not changed STACK_SIZE in LinuxThreads and built the binary \n\
yourself, LinuxThreads is quite likely to steal a part of the global heap for\n\
the thread stack. Please read http://www.mysql.com/doc/en/Linux.html\n\n",
	    thread_count);
  }
#endif /* HAVE_LINUXTHREADS */

#ifdef HAVE_STACKTRACE
  if (!(test_flags & TEST_NO_STACKTRACE))
  {
    fprintf(stderr,"thd: 0x%lx\n",(long) thd);
    print_stacktrace(thd ? (uchar*) thd->thread_stack : (uchar*) 0,
		     thread_stack);
  }
  if (thd)
  {
    fprintf(stderr, "Trying to get some variables.\n\
Some pointers may be invalid and cause the dump to abort...\n");
    safe_print_str("thd->query", thd->query, 1024);
    fprintf(stderr, "thd->thread_id=%lu\n", (ulong) thd->thread_id);
  }
  fprintf(stderr, "\
The manual page at http://www.mysql.com/doc/en/Crashing.html contains\n\
information that should help you find out what is causing the crash.\n");
  fflush(stderr);
#endif /* HAVE_STACKTRACE */

#ifdef HAVE_INITGROUPS
  if (calling_initgroups)
    fprintf(stderr, "\n\
This crash occured while the server was calling initgroups(). This is\n\
often due to the use of a mysqld that is statically linked against glibc\n\
and configured to use LDAP in /etc/nsswitch.conf. You will need to either\n\
upgrade to a version of glibc that does not have this problem (2.3.4 or\n\
later when used with nscd), disable LDAP in your nsswitch.conf, or use a\n\
mysqld that is not statically linked.\n");
#endif

#ifdef HAVE_NPTL
  if (thd_lib_detected == THD_LIB_LT && !getenv("LD_ASSUME_KERNEL"))
    fprintf(stderr,"\n\
You are running a statically-linked LinuxThreads binary on an NPTL system.\n\
This can result in crashes on some distributions due to LT/NPTL conflicts.\n\
You should either build a dynamically-linked binary, or force LinuxThreads\n\
to be used with the LD_ASSUME_KERNEL environment variable. Please consult\n\
the documentation for your distribution on how to do that.\n");
#endif
  
  if (locked_in_memory)
  {
    fprintf(stderr, "\n\
The \"--memlock\" argument, which was enabled, uses system calls that are\n\
unreliable and unstable on some operating systems and operating-system\n\
versions (notably, some versions of Linux).  This crash could be due to use\n\
of those buggy OS calls.  You should consider whether you really need the\n\
\"--memlock\" parameter and/or consult the OS distributer about \"mlockall\"\n\
bugs.\n");
  }

  if (test_flags & TEST_CORE_ON_SIGNAL)
  {
    fprintf(stderr, "Writing a core file\n");
    fflush(stderr);
    write_core(sig);
  }
  exit(1);
}

#ifndef SA_RESETHAND
#define SA_RESETHAND 0
#endif
#ifndef SA_NODEFER
#define SA_NODEFER 0
#endif

#ifndef EMBEDDED_LIBRARY

static void init_signals(void)
{
  sigset_t set;
  struct sigaction sa;
  DBUG_ENTER("init_signals");

  if (test_flags & TEST_SIGINT)
  {
    my_sigset(thr_kill_signal, end_thread_signal);
  }
  my_sigset(THR_SERVER_ALARM,print_signal_warning); // Should never be called!

  if (!(test_flags & TEST_NO_STACKTRACE) || (test_flags & TEST_CORE_ON_SIGNAL))
  {
    sa.sa_flags = SA_RESETHAND | SA_NODEFER;
    sigemptyset(&sa.sa_mask);
    sigprocmask(SIG_SETMASK,&sa.sa_mask,NULL);

    init_stacktrace();
#if defined(__amiga__)
    sa.sa_handler=(void(*)())handle_segfault;
#else
    sa.sa_handler=handle_segfault;
#endif
    sigaction(SIGSEGV, &sa, NULL);
    sigaction(SIGABRT, &sa, NULL);
#ifdef SIGBUS
    sigaction(SIGBUS, &sa, NULL);
#endif
    sigaction(SIGILL, &sa, NULL);
    sigaction(SIGFPE, &sa, NULL);
  }

#ifdef HAVE_GETRLIMIT
  if (test_flags & TEST_CORE_ON_SIGNAL)
  {
    /* Change limits so that we will get a core file */
    STRUCT_RLIMIT rl;
    rl.rlim_cur = rl.rlim_max = RLIM_INFINITY;
    if (setrlimit(RLIMIT_CORE, &rl) && global_system_variables.log_warnings)
      sql_print_warning("setrlimit could not change the size of core files to 'infinity';  We may not be able to generate a core file on signals");
  }
#endif
  (void) sigemptyset(&set);
  my_sigset(SIGPIPE,SIG_IGN);
  sigaddset(&set,SIGPIPE);
  sigaddset(&set,SIGINT);
#ifndef IGNORE_SIGHUP_SIGQUIT
  sigaddset(&set,SIGQUIT);
  sigaddset(&set,SIGHUP);
#endif
  sigaddset(&set,SIGTERM);

  /* Fix signals if blocked by parents (can happen on Mac OS X) */
  sigemptyset(&sa.sa_mask);
  sa.sa_flags = 0;
  sa.sa_handler = print_signal_warning;
  sigaction(SIGTERM, &sa, (struct sigaction*) 0);
  sa.sa_flags = 0;
  sa.sa_handler = print_signal_warning;
  sigaction(SIGHUP, &sa, (struct sigaction*) 0);
#ifdef SIGTSTP
  sigaddset(&set,SIGTSTP);
#endif
  if (thd_lib_detected != THD_LIB_LT)
    sigaddset(&set,THR_SERVER_ALARM);
  if (test_flags & TEST_SIGINT)
  {
    // May be SIGINT
    sigdelset(&set, thr_kill_signal);
  }
  sigprocmask(SIG_SETMASK,&set,NULL);
  pthread_sigmask(SIG_SETMASK,&set,NULL);
  DBUG_VOID_RETURN;
}


static void start_signal_handler(void)
{
  int error;
  pthread_attr_t thr_attr;
  DBUG_ENTER("start_signal_handler");

  (void) pthread_attr_init(&thr_attr);
#if !defined(HAVE_DEC_3_2_THREADS)
  pthread_attr_setscope(&thr_attr,PTHREAD_SCOPE_SYSTEM);
  (void) pthread_attr_setdetachstate(&thr_attr,PTHREAD_CREATE_DETACHED);
  if (!(opt_specialflag & SPECIAL_NO_PRIOR))
    my_pthread_attr_setprio(&thr_attr,INTERRUPT_PRIOR);
#if defined(__ia64__) || defined(__ia64)
  /*
    Peculiar things with ia64 platforms - it seems we only have half the
    stack size in reality, so we have to double it here
  */
  pthread_attr_setstacksize(&thr_attr,thread_stack*2);
#else
  pthread_attr_setstacksize(&thr_attr,thread_stack);
#endif
#endif

  (void) pthread_mutex_lock(&LOCK_thread_count);
  if ((error=pthread_create(&signal_thread,&thr_attr,signal_hand,0)))
  {
    sql_print_error("Can't create interrupt-thread (error %d, errno: %d)",
		    error,errno);
    exit(1);
  }
  (void) pthread_cond_wait(&COND_thread_count,&LOCK_thread_count);
  pthread_mutex_unlock(&LOCK_thread_count);

  (void) pthread_attr_destroy(&thr_attr);
  DBUG_VOID_RETURN;
}


/* This threads handles all signals and alarms */

/* ARGSUSED */
pthread_handler_t signal_hand(void *arg __attribute__((unused)))
{
  sigset_t set;
  int sig;
  my_thread_init();				// Init new thread
  DBUG_ENTER("signal_hand");
  signal_thread_in_use= 1;

  /*
    Setup alarm handler
    This should actually be '+ max_number_of_slaves' instead of +10,
    but the +10 should be quite safe.
  */
  init_thr_alarm(thread_scheduler.max_threads +
		 global_system_variables.max_insert_delayed_threads + 10);
  if (thd_lib_detected != THD_LIB_LT && (test_flags & TEST_SIGINT))
  {
    (void) sigemptyset(&set);			// Setup up SIGINT for debug
    (void) sigaddset(&set,SIGINT);		// For debugging
    (void) pthread_sigmask(SIG_UNBLOCK,&set,NULL);
  }
  (void) sigemptyset(&set);			// Setup up SIGINT for debug
#ifdef USE_ONE_SIGNAL_HAND
  (void) sigaddset(&set,THR_SERVER_ALARM);	// For alarms
#endif
#ifndef IGNORE_SIGHUP_SIGQUIT
  (void) sigaddset(&set,SIGQUIT);
  (void) sigaddset(&set,SIGHUP);
#endif
  (void) sigaddset(&set,SIGTERM);
  (void) sigaddset(&set,SIGTSTP);

  /* Save pid to this process (or thread on Linux) */
  if (!opt_bootstrap)
    create_pid_file();

#ifdef HAVE_STACK_TRACE_ON_SEGV
  if (opt_do_pstack)
  {
    sprintf(pstack_file_name,"mysqld-%lu-%%d-%%d.backtrace", (ulong)getpid());
    pstack_install_segv_action(pstack_file_name);
  }
#endif /* HAVE_STACK_TRACE_ON_SEGV */

  /*
    signal to start_signal_handler that we are ready
    This works by waiting for start_signal_handler to free mutex,
    after which we signal it that we are ready.
    At this pointer there is no other threads running, so there
    should not be any other pthread_cond_signal() calls.
  */
  (void) pthread_mutex_lock(&LOCK_thread_count);
  (void) pthread_mutex_unlock(&LOCK_thread_count);
  (void) pthread_cond_broadcast(&COND_thread_count);

  (void) pthread_sigmask(SIG_BLOCK,&set,NULL);
  for (;;)
  {
    int error;					// Used when debugging
    if (shutdown_in_progress && !abort_loop)
    {
      sig= SIGTERM;
      error=0;
    }
    else
      while ((error=my_sigwait(&set,&sig)) == EINTR) ;
    if (cleanup_done)
    {
      DBUG_PRINT("quit",("signal_handler: calling my_thread_end()"));
      my_thread_end();
      signal_thread_in_use= 0;
      pthread_exit(0);				// Safety
    }
    switch (sig) {
    case SIGTERM:
    case SIGQUIT:
    case SIGKILL:
#ifdef EXTRA_DEBUG
      sql_print_information("Got signal %d to shutdown mysqld",sig);
#endif
      /* switch to the old log message processing */
      logger.set_handlers(LOG_FILE, opt_slow_log ? LOG_FILE:LOG_NONE,
                          opt_log ? LOG_FILE:LOG_NONE);
      DBUG_PRINT("info",("Got signal: %d  abort_loop: %d",sig,abort_loop));
      if (!abort_loop)
      {
	abort_loop=1;				// mark abort for threads
#ifdef USE_ONE_SIGNAL_HAND
	pthread_t tmp;
	if (!(opt_specialflag & SPECIAL_NO_PRIOR))
	  my_pthread_attr_setprio(&connection_attrib,INTERRUPT_PRIOR);
	if (pthread_create(&tmp,&connection_attrib, kill_server_thread,
			   (void*) &sig))
	  sql_print_error("Can't create thread to kill server");
#else
	kill_server((void*) sig);	// MIT THREAD has a alarm thread
#endif
      }
      break;
    case SIGHUP:
      if (!abort_loop)
      {
        bool not_used;
	mysql_print_status();		// Print some debug info
	reload_acl_and_cache((THD*) 0,
			     (REFRESH_LOG | REFRESH_TABLES | REFRESH_FAST |
			      REFRESH_GRANT |
			      REFRESH_THREADS | REFRESH_HOSTS),
			     (TABLE_LIST*) 0, &not_used); // Flush logs
      }
      /* reenable logs after the options were reloaded */
      logger.set_handlers(LOG_FILE, opt_slow_log ? LOG_TABLE:LOG_NONE,
                          opt_log ? LOG_TABLE:LOG_NONE);
      break;
#ifdef USE_ONE_SIGNAL_HAND
    case THR_SERVER_ALARM:
      process_alarm(sig);			// Trigger alarms.
      break;
#endif
    default:
#ifdef EXTRA_DEBUG
      sql_print_warning("Got signal: %d  error: %d",sig,error); /* purecov: tested */
#endif
      break;					/* purecov: tested */
    }
  }
  return(0);					/* purecov: deadcode */
}

static void check_data_home(const char *path)
{}

#endif /*!EMBEDDED_LIBRARY*/
#endif	/* __WIN__*/


/*
  All global error messages are sent here where the first one is stored
  for the client
*/


/* ARGSUSED */
extern "C" int my_message_sql(uint error, const char *str, myf MyFlags);

int my_message_sql(uint error, const char *str, myf MyFlags)
{
  THD *thd;
  DBUG_ENTER("my_message_sql");
  DBUG_PRINT("error", ("error: %u  message: '%s'", error, str));
  /*
    Put here following assertion when situation with EE_* error codes
    will be fixed
    DBUG_ASSERT(error != 0);
  */
  if ((thd= current_thd))
  {
    /*
      TODO: There are two exceptions mechanism (THD and sp_rcontext),
      this could be improved by having a common stack of handlers.
    */
    if (thd->handle_error(error,
                          MYSQL_ERROR::WARN_LEVEL_ERROR))
      DBUG_RETURN(0);

    if (thd->spcont &&
        thd->spcont->handle_error(error, MYSQL_ERROR::WARN_LEVEL_ERROR, thd))
    {
      DBUG_RETURN(0);
    }

    thd->query_error=  1; // needed to catch query errors during replication

    if (!thd->no_warnings_for_error)
      push_warning(thd, MYSQL_ERROR::WARN_LEVEL_ERROR, error, str);
    /*
      thd->lex->current_select == 0 if lex structure is not inited
      (not query command (COM_QUERY))
    */
    if (thd->lex->current_select &&
	thd->lex->current_select->no_error && !thd->is_fatal_error)
    {
      DBUG_PRINT("error",
                 ("Error converted to warning: current_select: no_error %d  "
                  "fatal_error: %d",
                  (thd->lex->current_select ?
                   thd->lex->current_select->no_error : 0),
                  (int) thd->is_fatal_error));
    }
    else
    {
      NET *net= &thd->net;
      net->report_error= 1;
      query_cache_abort(net);
      if (!net->last_error[0])			// Return only first message
      {
	strmake(net->last_error, str, sizeof(net->last_error)-1);
	net->last_errno= error ? error : ER_UNKNOWN_ERROR;
      }
    }
  }
  if (!thd || MyFlags & ME_NOREFRESH)
    sql_print_error("%s: %s",my_progname,str); /* purecov: inspected */
  DBUG_RETURN(0);
}


#ifndef EMBEDDED_LIBRARY
extern "C" void *my_str_malloc_mysqld(size_t size);
extern "C" void my_str_free_mysqld(void *ptr);

void *my_str_malloc_mysqld(size_t size)
{
  return my_malloc(size, MYF(MY_FAE));
}


void my_str_free_mysqld(void *ptr)
{
  my_free((uchar*)ptr, MYF(MY_FAE));
}
#endif /* EMBEDDED_LIBRARY */


#ifdef __WIN__

pthread_handler_t handle_shutdown(void *arg)
{
  MSG msg;
  my_thread_init();

  /* this call should create the message queue for this thread */
  PeekMessage(&msg, NULL, 1, 65534,PM_NOREMOVE);
#if !defined(EMBEDDED_LIBRARY)
  if (WaitForSingleObject(hEventShutdown,INFINITE)==WAIT_OBJECT_0)
#endif /* EMBEDDED_LIBRARY */
     kill_server(MYSQL_KILL_SIGNAL);
  return 0;
}


int STDCALL handle_kill(ulong ctrl_type)
{
  if (ctrl_type == CTRL_CLOSE_EVENT ||
      ctrl_type == CTRL_SHUTDOWN_EVENT)
  {
    kill_server(MYSQL_KILL_SIGNAL);
    return TRUE;
  }
  return FALSE;
}
#endif

#if !defined(EMBEDDED_LIBRARY)
static const char *load_default_groups[]= {
#ifdef WITH_NDBCLUSTER_STORAGE_ENGINE
"mysql_cluster",
#endif
"mysqld","server", MYSQL_BASE_VERSION, 0, 0};

#if defined(__WIN__)
static const int load_default_groups_sz=
sizeof(load_default_groups)/sizeof(load_default_groups[0]);
#endif
#endif /*!EMBEDDED_LIBRARY*/


/*
  Initialize one of the global date/time format variables

  SYNOPSIS
    init_global_datetime_format()
    format_type		What kind of format should be supported
    var_ptr		Pointer to variable that should be updated

  NOTES
    The default value is taken from either opt_date_time_formats[] or
    the ISO format (ANSI SQL)

  RETURN
    0 ok
    1 error
*/

static bool init_global_datetime_format(timestamp_type format_type,
                                        DATE_TIME_FORMAT **var_ptr)
{
  /* Get command line option */
  const char *str= opt_date_time_formats[format_type];

  if (!str)					// No specified format
  {
    str= get_date_time_format_str(&known_date_time_formats[ISO_FORMAT],
				  format_type);
    /*
      Set the "command line" option to point to the generated string so
      that we can set global formats back to default
    */
    opt_date_time_formats[format_type]= str;
  }
  if (!(*var_ptr= date_time_format_make(format_type, str, strlen(str))))
  {
    fprintf(stderr, "Wrong date/time format specifier: %s\n", str);
    return 1;
  }
  return 0;
}


static int init_common_variables(const char *conf_file_name, int argc,
				 char **argv, const char **groups)
{
  char buff[FN_REFLEN], *s;
  umask(((~my_umask) & 0666));
  my_decimal_set_zero(&decimal_zero); // set decimal_zero constant;
  tzset();			// Set tzname

  max_system_variables.pseudo_thread_id= (ulong)~0;
  server_start_time= my_time(0);
  rpl_filter= new Rpl_filter;
  binlog_filter= new Rpl_filter;
  if (!rpl_filter || !binlog_filter) 
  {
    sql_perror("Could not allocate replication and binlog filters");
    exit(1);
  }

  if (init_thread_environment())
    return 1;
  mysql_init_variables();

#ifdef HAVE_TZNAME
  {
    struct tm tm_tmp;
    localtime_r(&server_start_time,&tm_tmp);
    strmake(system_time_zone, tzname[tm_tmp.tm_isdst != 0 ? 1 : 0],
            sizeof(system_time_zone)-1);

 }
#endif
  /*
    We set SYSTEM time zone as reasonable default and 
    also for failure of my_tz_init() and bootstrap mode.
    If user explicitly set time zone with --default-time-zone
    option we will change this value in my_tz_init().
  */
  global_system_variables.time_zone= my_tz_SYSTEM;
  
  /*
    Init mutexes for the global MYSQL_BIN_LOG objects.
    As safe_mutex depends on what MY_INIT() does, we can't init the mutexes of
    global MYSQL_BIN_LOGs in their constructors, because then they would be
    inited before MY_INIT(). So we do it here.
  */
  mysql_bin_log.init_pthread_objects();

  if (gethostname(glob_hostname,sizeof(glob_hostname)) < 0)
  {
    strmake(glob_hostname, STRING_WITH_LEN("localhost"));
    sql_print_warning("gethostname failed, using '%s' as hostname",
                      glob_hostname);
    strmake(pidfile_name, STRING_WITH_LEN("mysql"));
  }
  else
  strmake(pidfile_name, glob_hostname, sizeof(pidfile_name)-5);
  strmov(fn_ext(pidfile_name),".pid");		// Add proper extension

  /*
    Add server status variables to the dynamic list of
    status variables that is shown by SHOW STATUS.
    Later, in plugin_init, and mysql_install_plugin
    new entries could be added to that list.
  */
  if (add_status_vars(status_vars))
    return 1; // an error was already reported

  load_defaults(conf_file_name, groups, &argc, &argv);
  defaults_argv=argv;
  defaults_argc=argc;
  get_options(&defaults_argc, defaults_argv);
  set_server_version();

  DBUG_PRINT("info",("%s  Ver %s for %s on %s\n",my_progname,
		     server_version, SYSTEM_TYPE,MACHINE_TYPE));

#ifdef HAVE_LARGE_PAGES
  /* Initialize large page size */
  if (opt_large_pages && (opt_large_page_size= my_get_large_page_size()))
  {
      my_use_large_pages= 1;
      my_large_page_size= opt_large_page_size;
  }
#endif /* HAVE_LARGE_PAGES */

  /* connections and databases needs lots of files */
  {
    uint files, wanted_files, max_open_files;

    /* MyISAM requires two file handles per table. */
    wanted_files= 10+max_connections+table_cache_size*2;
    /*
      We are trying to allocate no less than max_connections*5 file
      handles (i.e. we are trying to set the limit so that they will
      be available).  In addition, we allocate no less than how much
      was already allocated.  However below we report a warning and
      recompute values only if we got less file handles than were
      explicitly requested.  No warning and re-computation occur if we
      can't get max_connections*5 but still got no less than was
      requested (value of wanted_files).
    */
    max_open_files= max(max(wanted_files, max_connections*5),
                        open_files_limit);
    files= my_set_max_open_files(max_open_files);

    if (files < wanted_files)
    {
      if (!open_files_limit)
      {
        /*
          If we have requested too much file handles than we bring
          max_connections in supported bounds.
        */
        max_connections= (ulong) min(files-10-TABLE_OPEN_CACHE_MIN*2,
                                     max_connections);
        /*
          Decrease table_cache_size according to max_connections, but
          not below TABLE_OPEN_CACHE_MIN.  Outer min() ensures that we
          never increase table_cache_size automatically (that could
          happen if max_connections is decreased above).
        */
        table_cache_size= (ulong) min(max((files-10-max_connections)/2,
                                          TABLE_OPEN_CACHE_MIN),
                                      table_cache_size);    
	DBUG_PRINT("warning",
		   ("Changed limits: max_open_files: %u  max_connections: %ld  table_cache: %ld",
		    files, max_connections, table_cache_size));
	if (global_system_variables.log_warnings)
	  sql_print_warning("Changed limits: max_open_files: %u  max_connections: %ld  table_cache: %ld",
			files, max_connections, table_cache_size);
      }
      else if (global_system_variables.log_warnings)
	sql_print_warning("Could not increase number of max_open_files to more than %u (request: %u)", files, wanted_files);
    }
    open_files_limit= files;
  }
  unireg_init(opt_specialflag); /* Set up extern variabels */
  if (init_errmessage())	/* Read error messages from file */
    return 1;
  init_client_errs();
  lex_init();
  if (item_create_init())
    return 1;
  item_init();
  if (set_var_init())
    return 1;
#ifdef HAVE_REPLICATION
  if (init_replication_sys_vars())
    return 1;
#endif
  mysys_uses_curses=0;
#ifdef USE_REGEX
  my_regex_init(&my_charset_latin1);
#endif
  /*
    Process a comma-separated character set list and choose
    the first available character set. This is mostly for
    test purposes, to be able to start "mysqld" even if
    the requested character set is not available (see bug#18743).
  */
  for (;;)
  {
    char *next_character_set_name= strchr(default_character_set_name, ',');
    if (next_character_set_name)
      *next_character_set_name++= '\0';
    if (!(default_charset_info=
          get_charset_by_csname(default_character_set_name,
                                MY_CS_PRIMARY, MYF(MY_WME))))
    {
      if (next_character_set_name)
      {
        default_character_set_name= next_character_set_name;
        default_collation_name= 0;          // Ignore collation
      }
      else
        return 1;                           // Eof of the list
    }
    else
      break;
  }

  if (default_collation_name)
  {
    CHARSET_INFO *default_collation;
    default_collation= get_charset_by_name(default_collation_name, MYF(0));
    if (!default_collation)
    {
      sql_print_error(ER(ER_UNKNOWN_COLLATION), default_collation_name);
      return 1;
    }
    if (!my_charset_same(default_charset_info, default_collation))
    {
      sql_print_error(ER(ER_COLLATION_CHARSET_MISMATCH),
		      default_collation_name,
		      default_charset_info->csname);
      return 1;
    }
    default_charset_info= default_collation;
  }
  /* Set collactions that depends on the default collation */
  global_system_variables.collation_server=	 default_charset_info;
  global_system_variables.collation_database=	 default_charset_info;
  global_system_variables.collation_connection=  default_charset_info;
  global_system_variables.character_set_results= default_charset_info;
  global_system_variables.character_set_client= default_charset_info;
  global_system_variables.collation_connection= default_charset_info;

  if (!(character_set_filesystem= 
        get_charset_by_csname(character_set_filesystem_name,
                              MY_CS_PRIMARY, MYF(MY_WME))))
    return 1;
  global_system_variables.character_set_filesystem= character_set_filesystem;

  if (!(my_default_lc_time_names=
        my_locale_by_name(lc_time_names_name)))
  {
    sql_print_error("Unknown locale: '%s'", lc_time_names_name);
    return 1;
  }
  global_system_variables.lc_time_names= my_default_lc_time_names;
  
  sys_init_connect.value_length= 0;
  if ((sys_init_connect.value= opt_init_connect))
    sys_init_connect.value_length= strlen(opt_init_connect);
  else
    sys_init_connect.value=my_strdup("",MYF(0));

  sys_init_slave.value_length= 0;
  if ((sys_init_slave.value= opt_init_slave))
    sys_init_slave.value_length= strlen(opt_init_slave);
  else
    sys_init_slave.value=my_strdup("",MYF(0));

  /* check log options and issue warnings if needed */
  if (opt_log && opt_logname && !(log_output_options & LOG_FILE) &&
      !(log_output_options & LOG_NONE))
    sql_print_warning("Although a path was specified for the "
                      "--log option, log tables are used. "
                      "To enable logging to files use the --log-output option.");

  if (opt_slow_log && opt_slow_logname && !(log_output_options & LOG_FILE)
      && !(log_output_options & LOG_NONE))
    sql_print_warning("Although a path was specified for the "
                      "--log-slow-queries option, log tables are used. "
                      "To enable logging to files use the --log-output=file option.");

  s= opt_logname ? opt_logname : make_default_log_name(buff, ".log");
  sys_var_general_log_path.value= my_strdup(s, MYF(0));
  sys_var_general_log_path.value_length= strlen(s);

  s= opt_slow_logname ? opt_slow_logname : make_default_log_name(buff, "-slow.log");
  sys_var_slow_log_path.value= my_strdup(s, MYF(0));
  sys_var_slow_log_path.value_length= strlen(s);

  if (use_temp_pool && bitmap_init(&temp_pool,0,1024,1))
    return 1;
  if (my_database_names_init())
    return 1;

  /*
    Ensure that lower_case_table_names is set on system where we have case
    insensitive names.  If this is not done the users MyISAM tables will
    get corrupted if accesses with names of different case.
  */
  DBUG_PRINT("info", ("lower_case_table_names: %d", lower_case_table_names));
  lower_case_file_system= test_if_case_insensitive(mysql_real_data_home);
  if (!lower_case_table_names && lower_case_file_system == 1)
  {
    if (lower_case_table_names_used)
    {
      if (global_system_variables.log_warnings)
	sql_print_warning("\
You have forced lower_case_table_names to 0 through a command-line \
option, even though your file system '%s' is case insensitive.  This means \
that you can corrupt a MyISAM table by accessing it with different cases. \
You should consider changing lower_case_table_names to 1 or 2",
			mysql_real_data_home);
    }
    else
    {
      if (global_system_variables.log_warnings)
	sql_print_warning("Setting lower_case_table_names=2 because file system for %s is case insensitive", mysql_real_data_home);
      lower_case_table_names= 2;
    }
  }
  else if (lower_case_table_names == 2 &&
           !(lower_case_file_system=
             (test_if_case_insensitive(mysql_real_data_home) == 1)))
  {
    if (global_system_variables.log_warnings)
      sql_print_warning("lower_case_table_names was set to 2, even though your "
                        "the file system '%s' is case sensitive.  Now setting "
                        "lower_case_table_names to 0 to avoid future problems.",
			mysql_real_data_home);
    lower_case_table_names= 0;
  }
  else
  {
    lower_case_file_system=
      (test_if_case_insensitive(mysql_real_data_home) == 1);
  }

  /* Reset table_alias_charset, now that lower_case_table_names is set. */
  table_alias_charset= (lower_case_table_names ?
			files_charset_info :
			&my_charset_bin);

  return 0;
}


static int init_thread_environment()
{
  (void) pthread_mutex_init(&LOCK_mysql_create_db,MY_MUTEX_INIT_SLOW);
  (void) pthread_mutex_init(&LOCK_lock_db,MY_MUTEX_INIT_SLOW);
  (void) pthread_mutex_init(&LOCK_Acl,MY_MUTEX_INIT_SLOW);
  (void) pthread_mutex_init(&LOCK_open, NULL);
  (void) pthread_mutex_init(&LOCK_thread_count,MY_MUTEX_INIT_FAST);
  (void) pthread_mutex_init(&LOCK_mapped_file,MY_MUTEX_INIT_SLOW);
  (void) pthread_mutex_init(&LOCK_status,MY_MUTEX_INIT_FAST);
  (void) pthread_mutex_init(&LOCK_error_log,MY_MUTEX_INIT_FAST);
  (void) pthread_mutex_init(&LOCK_delayed_insert,MY_MUTEX_INIT_FAST);
  (void) pthread_mutex_init(&LOCK_delayed_status,MY_MUTEX_INIT_FAST);
  (void) pthread_mutex_init(&LOCK_delayed_create,MY_MUTEX_INIT_SLOW);
  (void) pthread_mutex_init(&LOCK_manager,MY_MUTEX_INIT_FAST);
  (void) pthread_mutex_init(&LOCK_crypt,MY_MUTEX_INIT_FAST);
  (void) pthread_mutex_init(&LOCK_bytes_sent,MY_MUTEX_INIT_FAST);
  (void) pthread_mutex_init(&LOCK_bytes_received,MY_MUTEX_INIT_FAST);
  (void) pthread_mutex_init(&LOCK_user_conn, MY_MUTEX_INIT_FAST);
  (void) pthread_mutex_init(&LOCK_active_mi, MY_MUTEX_INIT_FAST);
  (void) pthread_mutex_init(&LOCK_global_system_variables, MY_MUTEX_INIT_FAST);
  (void) my_rwlock_init(&LOCK_system_variables_hash, NULL);
  (void) pthread_mutex_init(&LOCK_global_read_lock, MY_MUTEX_INIT_FAST);
  (void) pthread_mutex_init(&LOCK_prepared_stmt_count, MY_MUTEX_INIT_FAST);
  (void) pthread_mutex_init(&LOCK_uuid_generator, MY_MUTEX_INIT_FAST);
#ifdef HAVE_OPENSSL
  (void) pthread_mutex_init(&LOCK_des_key_file,MY_MUTEX_INIT_FAST);
#ifndef HAVE_YASSL
  openssl_stdlocks= (openssl_lock_t*) OPENSSL_malloc(CRYPTO_num_locks() *
                                                     sizeof(openssl_lock_t));
  for (int i= 0; i < CRYPTO_num_locks(); ++i)
    (void) my_rwlock_init(&openssl_stdlocks[i].lock, NULL); 
  CRYPTO_set_dynlock_create_callback(openssl_dynlock_create);
  CRYPTO_set_dynlock_destroy_callback(openssl_dynlock_destroy);
  CRYPTO_set_dynlock_lock_callback(openssl_lock);
  CRYPTO_set_locking_callback(openssl_lock_function);
  CRYPTO_set_id_callback(openssl_id_function);
#endif
#endif
  (void) my_rwlock_init(&LOCK_sys_init_connect, NULL);
  (void) my_rwlock_init(&LOCK_sys_init_slave, NULL);
  (void) my_rwlock_init(&LOCK_grant, NULL);
  (void) pthread_cond_init(&COND_thread_count,NULL);
  (void) pthread_cond_init(&COND_refresh,NULL);
  (void) pthread_cond_init(&COND_global_read_lock,NULL);
  (void) pthread_cond_init(&COND_thread_cache,NULL);
  (void) pthread_cond_init(&COND_flush_thread_cache,NULL);
  (void) pthread_cond_init(&COND_manager,NULL);
#ifdef HAVE_REPLICATION
  (void) pthread_mutex_init(&LOCK_rpl_status, MY_MUTEX_INIT_FAST);
  (void) pthread_cond_init(&COND_rpl_status, NULL);
#endif
  (void) pthread_mutex_init(&LOCK_server_started, MY_MUTEX_INIT_FAST);
  (void) pthread_cond_init(&COND_server_started,NULL);
  sp_cache_init();
  Events::init_mutexes();
  /* Parameter for threads created for connections */
  (void) pthread_attr_init(&connection_attrib);
  (void) pthread_attr_setdetachstate(&connection_attrib,
				     PTHREAD_CREATE_DETACHED);
  pthread_attr_setscope(&connection_attrib, PTHREAD_SCOPE_SYSTEM);
  if (!(opt_specialflag & SPECIAL_NO_PRIOR))
    my_pthread_attr_setprio(&connection_attrib,WAIT_PRIOR);

  if (pthread_key_create(&THR_THD,NULL) ||
      pthread_key_create(&THR_MALLOC,NULL))
  {
    sql_print_error("Can't create thread-keys");
    return 1;
  }
  return 0;
}


#if defined(HAVE_OPENSSL) && !defined(HAVE_YASSL)
static unsigned long openssl_id_function()
{ 
  return (unsigned long) pthread_self();
} 


static openssl_lock_t *openssl_dynlock_create(const char *file, int line)
{ 
  openssl_lock_t *lock= new openssl_lock_t;
  my_rwlock_init(&lock->lock, NULL);
  return lock;
}


static void openssl_dynlock_destroy(openssl_lock_t *lock, const char *file, 
				    int line)
{
  rwlock_destroy(&lock->lock);
  delete lock;
}


static void openssl_lock_function(int mode, int n, const char *file, int line)
{
  if (n < 0 || n > CRYPTO_num_locks())
  {
    /* Lock number out of bounds. */
    sql_print_error("Fatal: OpenSSL interface problem (n = %d)", n);
    abort();
  }
  openssl_lock(mode, &openssl_stdlocks[n], file, line);
}


static void openssl_lock(int mode, openssl_lock_t *lock, const char *file, 
			 int line)
{
  int err;
  char const *what;

  switch (mode) {
  case CRYPTO_LOCK|CRYPTO_READ:
    what = "read lock";
    err = rw_rdlock(&lock->lock);
    break;
  case CRYPTO_LOCK|CRYPTO_WRITE:
    what = "write lock";
    err = rw_wrlock(&lock->lock);
    break;
  case CRYPTO_UNLOCK|CRYPTO_READ:
  case CRYPTO_UNLOCK|CRYPTO_WRITE:
    what = "unlock";
    err = rw_unlock(&lock->lock);
    break;
  default:
    /* Unknown locking mode. */
    sql_print_error("Fatal: OpenSSL interface problem (mode=0x%x)", mode);
    abort();
  }
  if (err) 
  {
    sql_print_error("Fatal: can't %s OpenSSL lock", what);
    abort();
  }
}
#endif /* HAVE_OPENSSL */


#ifndef EMBEDDED_LIBRARY

static void init_ssl()
{
#ifdef HAVE_OPENSSL
  if (opt_use_ssl)
  {
    /* having ssl_acceptor_fd != 0 signals the use of SSL */
    ssl_acceptor_fd= new_VioSSLAcceptorFd(opt_ssl_key, opt_ssl_cert,
					  opt_ssl_ca, opt_ssl_capath,
					  opt_ssl_cipher);
    DBUG_PRINT("info",("ssl_acceptor_fd: 0x%lx", (long) ssl_acceptor_fd));
    if (!ssl_acceptor_fd)
    {
      sql_print_warning("Failed to setup SSL");
      opt_use_ssl = 0;
      have_ssl= SHOW_OPTION_DISABLED;
    }
  }
  else
  {
    have_ssl= SHOW_OPTION_DISABLED;
  }
  if (des_key_file)
    load_des_key_file(des_key_file);
#endif /* HAVE_OPENSSL */
}


static void end_ssl()
{
#ifdef HAVE_OPENSSL
  if (ssl_acceptor_fd)
  {
    free_vio_ssl_acceptor_fd(ssl_acceptor_fd);
    ssl_acceptor_fd= 0;
  }
#endif /* HAVE_OPENSSL */
}

#endif /* EMBEDDED_LIBRARY */


static int init_server_components()
{
  DBUG_ENTER("init_server_components");
  /*
    We need to call each of these following functions to ensure that
    all things are initialized so that unireg_abort() doesn't fail
  */
  if (table_cache_init() | table_def_init() | hostname_cache_init())
    unireg_abort(1);

  query_cache_result_size_limit(query_cache_limit);
  query_cache_set_min_res_unit(query_cache_min_res_unit);
  query_cache_init();
  query_cache_resize(query_cache_size);
  randominit(&sql_rand,(ulong) server_start_time,(ulong) server_start_time/2);
  reset_floating_point_exceptions();
  init_thr_lock();
#ifdef HAVE_REPLICATION
  init_slave_list();
#endif

  /* Setup logs */

  /*
    Enable old-fashioned error log, except when the user has requested
    help information. Since the implementation of plugin server
    variables the help output is now written much later.
  */
  if (opt_error_log && !opt_help)
  {
    if (!log_error_file_ptr[0])
      fn_format(log_error_file, pidfile_name, mysql_data_home, ".err",
                MY_REPLACE_EXT); /* replace '.<domain>' by '.err', bug#4997 */
    else
      fn_format(log_error_file, log_error_file_ptr, mysql_data_home, ".err",
                MY_UNPACK_FILENAME | MY_SAFE_PATH);
    if (!log_error_file[0])
      opt_error_log= 1;				// Too long file name
    else
    {
#ifndef EMBEDDED_LIBRARY
      if (freopen(log_error_file, "a+", stdout))
#endif
        freopen(log_error_file, "a+", stderr);
    }
  }

  if (xid_cache_init())
  {
    sql_print_error("Out of memory");
    unireg_abort(1);
  }

  /* need to configure logging before initializing storage engines */
  if (opt_update_log)
  {
    /*
      Update log is removed since 5.0. But we still accept the option.
      The idea is if the user already uses the binlog and the update log,
      we completely ignore any option/variable related to the update log, like
      if the update log did not exist. But if the user uses only the update
      log, then we translate everything into binlog for him (with warnings).
      Implementation of the above :
      - If mysqld is started with --log-update and --log-bin,
      ignore --log-update (print a warning), push a warning when SQL_LOG_UPDATE
      is used, and turn off --sql-bin-update-same.
      This will completely ignore SQL_LOG_UPDATE
      - If mysqld is started with --log-update only,
      change it to --log-bin (with the filename passed to log-update,
      plus '-bin') (print a warning), push a warning when SQL_LOG_UPDATE is
      used, and turn on --sql-bin-update-same.
      This will translate SQL_LOG_UPDATE to SQL_LOG_BIN.

      Note that we tell the user that --sql-bin-update-same is deprecated and
      does nothing, and we don't take into account if he used this option or
      not; but internally we give this variable a value to have the behaviour
      we want (i.e. have SQL_LOG_UPDATE influence SQL_LOG_BIN or not).
      As sql-bin-update-same, log-update and log-bin cannot be changed by the
      user after starting the server (they are not variables), the user will
      not later interfere with the settings we do here.
    */
    if (opt_bin_log)
    {
      opt_sql_bin_update= 0;
      sql_print_error("The update log is no longer supported by MySQL in \
version 5.0 and above. It is replaced by the binary log.");
    }
    else
    {
      opt_sql_bin_update= 1;
      opt_bin_log= 1;
      if (opt_update_logname)
      {
        /* as opt_bin_log==0, no need to free opt_bin_logname */
        if (!(opt_bin_logname= my_strdup(opt_update_logname, MYF(MY_WME))))
          exit(EXIT_OUT_OF_MEMORY);
        sql_print_error("The update log is no longer supported by MySQL in \
version 5.0 and above. It is replaced by the binary log. Now starting MySQL \
with --log-bin='%s' instead.",opt_bin_logname);
      }
      else
        sql_print_error("The update log is no longer supported by MySQL in \
version 5.0 and above. It is replaced by the binary log. Now starting MySQL \
with --log-bin instead.");
    }
  }
  if (opt_log_slave_updates && !opt_bin_log)
  {
    sql_print_error("You need to use --log-bin to make "
                    "--log-slave-updates work.");
    unireg_abort(1);
  }
  if (!opt_bin_log)
    if (opt_binlog_format_id != BINLOG_FORMAT_UNSPEC)
  {
    sql_print_error("You need to use --log-bin to make "
                    "--binlog-format work.");
    unireg_abort(1);
  }
    else
  {
      global_system_variables.binlog_format= BINLOG_FORMAT_MIXED;
    }
  else
    if (opt_binlog_format_id == BINLOG_FORMAT_UNSPEC)
      global_system_variables.binlog_format= BINLOG_FORMAT_MIXED;
    else
    { 
      DBUG_ASSERT(global_system_variables.binlog_format != BINLOG_FORMAT_UNSPEC);
  }

  /* Check that we have not let the format to unspecified at this point */
  DBUG_ASSERT((uint)global_system_variables.binlog_format <=
              array_elements(binlog_format_names)-1);

#ifdef HAVE_REPLICATION
  if (opt_log_slave_updates && replicate_same_server_id)
  {
    sql_print_error("\
using --replicate-same-server-id in conjunction with \
--log-slave-updates is impossible, it would lead to infinite loops in this \
server.");
    unireg_abort(1);
  }
#endif

  if (opt_bin_log)
  {
    char buf[FN_REFLEN];
    const char *ln;
    ln= mysql_bin_log.generate_name(opt_bin_logname, "-bin", 1, buf);
    if (!opt_bin_logname && !opt_binlog_index_name)
    {
      /*
        User didn't give us info to name the binlog index file.
        Picking `hostname`-bin.index like did in 4.x, causes replication to
        fail if the hostname is changed later. So, we would like to instead
        require a name. But as we don't want to break many existing setups, we
        only give warning, not error.
      */
      sql_print_warning("No argument was provided to --log-bin, and "
                        "--log-bin-index was not used; so replication "
                        "may break when this MySQL server acts as a "
                        "master and has his hostname changed!! Please "
                        "use '--log-bin=%s' to avoid this problem.", ln);
    }
    if (ln == buf)
    {
      my_free(opt_bin_logname, MYF(MY_ALLOW_ZERO_PTR));
      opt_bin_logname=my_strdup(buf, MYF(0));
    }
    if (mysql_bin_log.open_index_file(opt_binlog_index_name, ln))
    {
      unireg_abort(1);
    }

    /*
      Used to specify which type of lock we need to use for queries of type
      INSERT ... SELECT. This will change when we have row level logging.
    */
    using_update_log=1;
  }

  if (plugin_init(&defaults_argc, defaults_argv,
                  (opt_noacl ? PLUGIN_INIT_SKIP_PLUGIN_TABLE : 0) |
                  (opt_help ? PLUGIN_INIT_SKIP_INITIALIZATION : 0)))
  {
    sql_print_error("Failed to initialize plugins.");
    unireg_abort(1);
  }

  if (opt_help)
    unireg_abort(0);

  /* we do want to exit if there are any other unknown options */
  if (defaults_argc > 1)
  {
    int ho_error;
    char **tmp_argv= defaults_argv;
    struct my_option no_opts[]=
    {
      {0, 0, 0, 0, 0, 0, GET_NO_ARG, NO_ARG, 0, 0, 0, 0, 0, 0}
    };
    /*
      We need to eat any 'loose' arguments first before we conclude
      that there are unprocessed options.
      But we need to preserve defaults_argv pointer intact for
      free_defaults() to work. Thus we use a copy here.
    */
    my_getopt_skip_unknown= 0;

    if ((ho_error= handle_options(&defaults_argc, &tmp_argv, no_opts,
                                  mysqld_get_one_option)))
      unireg_abort(ho_error);

    if (defaults_argc)
    {
      fprintf(stderr, "%s: Too many arguments (first extra is '%s').\n"
              "Use --verbose --help to get a list of available options\n",
              my_progname, *tmp_argv);
      unireg_abort(1);
    }
  }

  /* if the errmsg.sys is not loaded, terminate to maintain behaviour */
  if (!errmesg[0][0])
    unireg_abort(1);

  /* We have to initialize the storage engines before CSV logging */
  if (ha_init())
  {
    sql_print_error("Can't init databases");
    unireg_abort(1);
  }

#ifdef WITH_CSV_STORAGE_ENGINE
  if (opt_bootstrap)
    log_output_options= LOG_FILE;
  else
    logger.init_log_tables();

  if (log_output_options & LOG_NONE)
  {
    /*
      Issue a warining if there were specified additional options to the
      log-output along with NONE. Probably this wasn't what user wanted.
    */
    if ((log_output_options & LOG_NONE) && (log_output_options & ~LOG_NONE))
      sql_print_warning("There were other values specified to "
                        "log-output besides NONE. Disabling slow "
                        "and general logs anyway.");
    logger.set_handlers(LOG_FILE, LOG_NONE, LOG_NONE);
  }
  else
  {
    /* fall back to the log files if tables are not present */
    LEX_STRING csv_name={C_STRING_WITH_LEN("csv")};
    if (!plugin_is_ready(&csv_name, MYSQL_STORAGE_ENGINE_PLUGIN))
    {
      /* purecov: begin inspected */
      sql_print_error("CSV engine is not present, falling back to the "
                      "log files");
      log_output_options= (log_output_options & ~LOG_TABLE) | LOG_FILE;
      /* purecov: end */
    }

    logger.set_handlers(LOG_FILE, opt_slow_log ? log_output_options:LOG_NONE,
                        opt_log ? log_output_options:LOG_NONE);
  }
#else
  logger.set_handlers(LOG_FILE, opt_slow_log ? LOG_FILE:LOG_NONE,
                      opt_log ? LOG_FILE:LOG_NONE);
#endif

  /*
    Check that the default storage engine is actually available.
  */
  if (default_storage_engine_str)
  {
    LEX_STRING name= { default_storage_engine_str,
                       strlen(default_storage_engine_str) };
    plugin_ref plugin;
    handlerton *hton;
    
    if ((plugin= ha_resolve_by_name(0, &name)))
      hton= plugin_data(plugin, handlerton*);
    else
    {
      sql_print_error("Unknown/unsupported table type: %s",
                      default_storage_engine_str);
      unireg_abort(1);
    }
    if (!ha_storage_engine_is_enabled(hton))
    {
      if (!opt_bootstrap)
      {
        sql_print_error("Default storage engine (%s) is not available",
                        default_storage_engine_str);
        unireg_abort(1);
      }
      DBUG_ASSERT(global_system_variables.table_plugin);
    }
    else
    {
      /*
        Need to unlock as global_system_variables.table_plugin 
        was acquired during plugin_init()
      */
      plugin_unlock(0, global_system_variables.table_plugin);
      global_system_variables.table_plugin= plugin;
    }
  }

  tc_log= (total_ha_2pc > 1 ? (opt_bin_log  ?
                               (TC_LOG *) &mysql_bin_log :
                               (TC_LOG *) &tc_log_mmap) :
           (TC_LOG *) &tc_log_dummy);

  if (tc_log->open(opt_bin_log ? opt_bin_logname : opt_tc_log_file))
  {
    sql_print_error("Can't init tc log");
    unireg_abort(1);
  }

  if (ha_recover(0))
  {
    unireg_abort(1);
  }

  if (opt_bin_log && mysql_bin_log.open(opt_bin_logname, LOG_BIN, 0,
                                        WRITE_CACHE, 0, max_binlog_size, 0))
    unireg_abort(1);

#ifdef HAVE_REPLICATION
  if (opt_bin_log && expire_logs_days)
  {
    time_t purge_time= server_start_time - expire_logs_days*24*60*60;
    if (purge_time >= 0)
      mysql_bin_log.purge_logs_before_date(purge_time);
  }
#endif
#ifdef __NETWARE__
  /* Increasing stacksize of threads on NetWare */
  pthread_attr_setstacksize(&connection_attrib, NW_THD_STACKSIZE);
#endif

  if (opt_myisam_log)
    (void) mi_log(1);

  /* call ha_init_key_cache() on all key caches to init them */
  process_key_caches(&ha_init_key_cache);

#if defined(HAVE_MLOCKALL) && defined(MCL_CURRENT) && !defined(EMBEDDED_LIBRARY)
  if (locked_in_memory && !getuid())
  {
    if (setreuid((uid_t)-1, 0) == -1)
    {                        // this should never happen
      sql_perror("setreuid");
      unireg_abort(1);
    }
    if (mlockall(MCL_CURRENT))
    {
      if (global_system_variables.log_warnings)
	sql_print_warning("Failed to lock memory. Errno: %d\n",errno);
      locked_in_memory= 0;
    }
    if (user_info)
      set_user(mysqld_user, user_info);
  }
  else
#endif
    locked_in_memory=0;

  ft_init_stopwords();

  init_max_user_conn();
  init_update_queries();
  DBUG_RETURN(0);
}


#ifndef EMBEDDED_LIBRARY

static void create_maintenance_thread()
{
  if (flush_time && flush_time != ~(ulong) 0L)
  {
    pthread_t hThread;
    if (pthread_create(&hThread,&connection_attrib,handle_manager,0))
      sql_print_warning("Can't create thread to manage maintenance");
  }
}


static void create_shutdown_thread()
{
#ifdef __WIN__
  hEventShutdown=CreateEvent(0, FALSE, FALSE, shutdown_event_name);
  pthread_t hThread;
  if (pthread_create(&hThread,&connection_attrib,handle_shutdown,0))
    sql_print_warning("Can't create thread to handle shutdown requests");

  // On "Stop Service" we have to do regular shutdown
  Service.SetShutdownEvent(hEventShutdown);
#endif /* __WIN__ */
}

#endif /* EMBEDDED_LIBRARY */


#if (defined(__NT__) || defined(HAVE_SMEM)) && !defined(EMBEDDED_LIBRARY)
static void handle_connections_methods()
{
  pthread_t hThread;
  DBUG_ENTER("handle_connections_methods");
#ifdef __NT__
  if (hPipe == INVALID_HANDLE_VALUE &&
      (!have_tcpip || opt_disable_networking) &&
      !opt_enable_shared_memory)
  {
    sql_print_error("TCP/IP, --shared-memory, or --named-pipe should be configured on NT OS");
    unireg_abort(1);				// Will not return
  }
#endif

  pthread_mutex_lock(&LOCK_thread_count);
  (void) pthread_cond_init(&COND_handler_count,NULL);
  handler_count=0;
#ifdef __NT__
  if (hPipe != INVALID_HANDLE_VALUE)
  {
    handler_count++;
    if (pthread_create(&hThread,&connection_attrib,
		       handle_connections_namedpipes, 0))
    {
      sql_print_warning("Can't create thread to handle named pipes");
      handler_count--;
    }
  }
#endif /* __NT__ */
  if (have_tcpip && !opt_disable_networking)
  {
    handler_count++;
    if (pthread_create(&hThread,&connection_attrib,
		       handle_connections_sockets, 0))
    {
      sql_print_warning("Can't create thread to handle TCP/IP");
      handler_count--;
    }
  }
#ifdef HAVE_SMEM
  if (opt_enable_shared_memory)
  {
    handler_count++;
    if (pthread_create(&hThread,&connection_attrib,
		       handle_connections_shared_memory, 0))
    {
      sql_print_warning("Can't create thread to handle shared memory");
      handler_count--;
    }
  }
#endif 

  while (handler_count > 0)
    pthread_cond_wait(&COND_handler_count,&LOCK_thread_count);
  pthread_mutex_unlock(&LOCK_thread_count);
  DBUG_VOID_RETURN;
}

void decrement_handler_count()
{
  pthread_mutex_lock(&LOCK_thread_count);
  handler_count--;
  pthread_cond_signal(&COND_handler_count);
  pthread_mutex_unlock(&LOCK_thread_count);  
  my_thread_end();
}
#else
#define decrement_handler_count()
#endif /* defined(__NT__) || defined(HAVE_SMEM) */


#ifndef EMBEDDED_LIBRARY
#ifdef __WIN__
int win_main(int argc, char **argv)
#else
int main(int argc, char **argv)
#endif
{
  MY_INIT(argv[0]);		// init my_sys library & pthreads
  /* nothing should come before this line ^^^ */

  /* Set signal used to kill MySQL */
#if defined(SIGUSR2)
  thr_kill_signal= thd_lib_detected == THD_LIB_LT ? SIGINT : SIGUSR2;
#else
  thr_kill_signal= SIGINT;
#endif

  /*
    Perform basic logger initialization logger. Should be called after
    MY_INIT, as it initializes mutexes. Log tables are inited later.
  */
  logger.init_base();

#ifdef _CUSTOMSTARTUPCONFIG_
  if (_cust_check_startup())
  {
    / * _cust_check_startup will report startup failure error * /
    exit(1);
  }
#endif

#ifdef	__WIN__
  /*
    Before performing any socket operation (like retrieving hostname
    in init_common_variables we have to call WSAStartup
  */
  {
    WSADATA WsaData;
    if (SOCKET_ERROR == WSAStartup (0x0101, &WsaData))
    {
      /* errors are not read yet, so we use english text here */
      my_message(ER_WSAS_FAILED, "WSAStartup Failed", MYF(0));
      unireg_abort(1);
    }
  }
#endif /* __WIN__ */

  if (init_common_variables(MYSQL_CONFIG_NAME,
			    argc, argv, load_default_groups))
    unireg_abort(1);				// Will do exit

  init_signals();
  if (!(opt_specialflag & SPECIAL_NO_PRIOR))
    my_pthread_setprio(pthread_self(),CONNECT_PRIOR);
#if defined(__ia64__) || defined(__ia64)
  /*
    Peculiar things with ia64 platforms - it seems we only have half the
    stack size in reality, so we have to double it here
  */
  pthread_attr_setstacksize(&connection_attrib,thread_stack*2);
#else
  pthread_attr_setstacksize(&connection_attrib,thread_stack);
#endif
#ifdef HAVE_PTHREAD_ATTR_GETSTACKSIZE
  {
    /* Retrieve used stack size;  Needed for checking stack overflows */
    size_t stack_size= 0;
    pthread_attr_getstacksize(&connection_attrib, &stack_size);
#if defined(__ia64__) || defined(__ia64)
    stack_size/= 2;
#endif
    /* We must check if stack_size = 0 as Solaris 2.9 can return 0 here */
    if (stack_size && stack_size < thread_stack)
    {
      if (global_system_variables.log_warnings)
	sql_print_warning("Asked for %lu thread stack, but got %ld",
			  thread_stack, (long) stack_size);
#if defined(__ia64__) || defined(__ia64)
      thread_stack= stack_size*2;
#else
      thread_stack= stack_size;
#endif
    }
  }
#endif
#ifdef __NETWARE__
  /* Increasing stacksize of threads on NetWare */
  pthread_attr_setstacksize(&connection_attrib, NW_THD_STACKSIZE);
#endif

  (void) thr_setconcurrency(concurrency);	// 10 by default

  select_thread=pthread_self();
  select_thread_in_use=1;
  init_ssl();

#ifdef HAVE_LIBWRAP
  libwrapName= my_progname+dirname_length(my_progname);
  openlog(libwrapName, LOG_PID, LOG_AUTH);
#endif

  /*
    We have enough space for fiddling with the argv, continue
  */
  check_data_home(mysql_real_data_home);
  if (my_setwd(mysql_real_data_home,MYF(MY_WME)) && !opt_help)
    unireg_abort(1);				/* purecov: inspected */
  mysql_data_home= mysql_data_home_buff;
  mysql_data_home[0]=FN_CURLIB;		// all paths are relative from here
  mysql_data_home[1]=0;
  mysql_data_home_len= 2;

  if ((user_info= check_user(mysqld_user)))
  {
#if defined(HAVE_MLOCKALL) && defined(MCL_CURRENT)
    if (locked_in_memory) // getuid() == 0 here
      set_effective_user(user_info);
    else
#endif
      set_user(mysqld_user, user_info);
  }

  if (opt_bin_log && !server_id)
  {
    server_id= !master_host ? 1 : 2;
#ifdef EXTRA_DEBUG
    switch (server_id) {
    case 1:
      sql_print_warning("\
You have enabled the binary log, but you haven't set server-id to \
a non-zero value: we force server id to 1; updates will be logged to the \
binary log, but connections from slaves will not be accepted.");
      break;
    case 2:
      sql_print_warning("\
You should set server-id to a non-0 value if master_host is set; \
we force server id to 2, but this MySQL server will not act as a slave.");
      break;
    }
#endif
  }

  if (init_server_components())
    unireg_abort(1);

  network_init();

#ifdef __WIN__
  if (!opt_console)
  {
    freopen(log_error_file,"a+",stdout);
    freopen(log_error_file,"a+",stderr);
    FreeConsole();				// Remove window
  }
  else
  {
    /* Don't show error dialog box when on foreground: it stops the server */ 
    SetErrorMode(SEM_NOOPENFILEERRORBOX | SEM_FAILCRITICALERRORS);
  }
#endif

  /*
   Initialize my_str_malloc() and my_str_free()
  */
  my_str_malloc= &my_str_malloc_mysqld;
  my_str_free= &my_str_free_mysqld;

  /*
    init signals & alarm
    After this we can't quit by a simple unireg_abort
  */
  error_handler_hook= my_message_sql;
  start_signal_handler();				// Creates pidfile

  if (mysql_rm_tmp_tables() || acl_init(opt_noacl) ||
      my_tz_init((THD *)0, default_tz_name, opt_bootstrap))
  {
    abort_loop=1;
    select_thread_in_use=0;
#ifndef __NETWARE__
    (void) pthread_kill(signal_thread, MYSQL_KILL_SIGNAL);
#endif /* __NETWARE__ */

    if (!opt_bootstrap)
      (void) my_delete(pidfile_name,MYF(MY_WME));	// Not needed anymore

    if (unix_sock != INVALID_SOCKET)
      unlink(mysqld_unix_port);
    exit(1);
  }
  if (!opt_noacl)
    (void) grant_init();

  if (!opt_bootstrap)
    servers_init(0);

  if (!opt_noacl)
  {
#ifdef HAVE_DLOPEN
    udf_init();
#endif
  }

  init_status_vars();
  if (opt_bootstrap) /* If running with bootstrap, do not start replication. */
    opt_skip_slave_start= 1;
  /*
    init_slave() must be called after the thread keys are created.
    Some parts of the code (e.g. SHOW STATUS LIKE 'slave_running' and other
    places) assume that active_mi != 0, so let's fail if it's 0 (out of
    memory); a message has already been printed.
  */
  if (init_slave() && !active_mi)
  {
    unireg_abort(1);
  }

  if (opt_bootstrap)
  {
    select_thread_in_use= 0;                    // Allow 'kill' to work
    bootstrap(stdin);
    unireg_abort(bootstrap_error ? 1 : 0);
  }
  if (opt_init_file)
  {
    if (read_init_file(opt_init_file))
      unireg_abort(1);
  }
  execute_ddl_log_recovery();

  create_shutdown_thread();
  create_maintenance_thread();

  if (Events::init(opt_noacl))
    unireg_abort(1);

  sql_print_information(ER(ER_STARTUP),my_progname,server_version,
                        ((unix_sock == INVALID_SOCKET) ? (char*) ""
                                                       : mysqld_unix_port),
                         mysqld_port,
                         MYSQL_COMPILATION_COMMENT);


  /* Signal threads waiting for server to be started */
  pthread_mutex_lock(&LOCK_server_started);
  mysqld_server_started= 1;
  pthread_cond_signal(&COND_server_started);
  pthread_mutex_unlock(&LOCK_server_started);

#if defined(__NT__) || defined(HAVE_SMEM)
  handle_connections_methods();
#else
#ifdef __WIN__
  if (!have_tcpip || opt_disable_networking)
  {
    sql_print_error("TCP/IP unavailable or disabled with --skip-networking; no available interfaces");
    unireg_abort(1);
  }
#endif
  handle_connections_sockets(0);
#endif /* __NT__ */

  /* (void) pthread_attr_destroy(&connection_attrib); */
  
  DBUG_PRINT("quit",("Exiting main thread"));

#ifndef __WIN__
#ifdef EXTRA_DEBUG2
  sql_print_error("Before Lock_thread_count");
#endif
  (void) pthread_mutex_lock(&LOCK_thread_count);
  DBUG_PRINT("quit", ("Got thread_count mutex"));
  select_thread_in_use=0;			// For close_connections
  (void) pthread_mutex_unlock(&LOCK_thread_count);
  (void) pthread_cond_broadcast(&COND_thread_count);
#ifdef EXTRA_DEBUG2
  sql_print_error("After lock_thread_count");
#endif
#endif /* __WIN__ */

  /* Wait until cleanup is done */
  (void) pthread_mutex_lock(&LOCK_thread_count);
  while (!ready_to_exit)
    pthread_cond_wait(&COND_thread_count,&LOCK_thread_count);
  (void) pthread_mutex_unlock(&LOCK_thread_count);

  release_ddl_log();
#if defined(__WIN__) && !defined(EMBEDDED_LIBRARY)
  if (Service.IsNT() && start_mode)
    Service.Stop();
  else
  {
    Service.SetShutdownEvent(0);
    if (hEventShutdown)
      CloseHandle(hEventShutdown);
  }
#endif
  clean_up(1);
  wait_for_signal_thread_to_end();
  clean_up_mutexes();
  my_end(opt_endinfo ? MY_CHECK_ERROR | MY_GIVE_INFO : 0);

  exit(0);
  return(0);					/* purecov: deadcode */
}

#endif /* EMBEDDED_LIBRARY */


/****************************************************************************
  Main and thread entry function for Win32
  (all this is needed only to run mysqld as a service on WinNT)
****************************************************************************/

#if defined(__WIN__) && !defined(EMBEDDED_LIBRARY)
int mysql_service(void *p)
{
  if (use_opt_args)
    win_main(opt_argc, opt_argv);
  else
    win_main(Service.my_argc, Service.my_argv);
  return 0;
}


/* Quote string if it contains space, else copy */

static char *add_quoted_string(char *to, const char *from, char *to_end)
{
  uint length= (uint) (to_end-to);

  if (!strchr(from, ' '))
    return strmake(to, from, length-1);
  return strxnmov(to, length-1, "\"", from, "\"", NullS);
}


/*
  Handle basic handling of services, like installation and removal

  SYNOPSIS
    default_service_handling()
    argv		Pointer to argument list
    servicename		Internal name of service
    displayname		Display name of service (in taskbar ?)
    file_path		Path to this program
    startup_option	Startup option to mysqld

  RETURN VALUES
    0		option handled
    1		Could not handle option
 */

static bool
default_service_handling(char **argv,
			 const char *servicename,
			 const char *displayname,
			 const char *file_path,
			 const char *extra_opt,
			 const char *account_name)
{
  char path_and_service[FN_REFLEN+FN_REFLEN+32], *pos, *end;
  end= path_and_service + sizeof(path_and_service)-3;

  /* We have to quote filename if it contains spaces */
  pos= add_quoted_string(path_and_service, file_path, end);
  if (*extra_opt)
  {
    /* Add (possible quoted) option after file_path */
    *pos++= ' ';
    pos= add_quoted_string(pos, extra_opt, end);
  }
  /* We must have servicename last */
  *pos++= ' ';
  (void) add_quoted_string(pos, servicename, end);

  if (Service.got_service_option(argv, "install"))
  {
    Service.Install(1, servicename, displayname, path_and_service,
                    account_name);
    return 0;
  }
  if (Service.got_service_option(argv, "install-manual"))
  {
    Service.Install(0, servicename, displayname, path_and_service,
                    account_name);
    return 0;
  }
  if (Service.got_service_option(argv, "remove"))
  {
    Service.Remove(servicename);
    return 0;
  }
  return 1;
}


int main(int argc, char **argv)
{
  /*
    When several instances are running on the same machine, we
    need to have an  unique  named  hEventShudown  through the
    application PID e.g.: MySQLShutdown1890; MySQLShutdown2342
  */
  int10_to_str((int) GetCurrentProcessId(),strmov(shutdown_event_name,
                                                  "MySQLShutdown"), 10);

  /* Must be initialized early for comparison of service name */
  system_charset_info= &my_charset_utf8_general_ci;

  if (Service.GetOS())	/* true NT family */
  {
    char file_path[FN_REFLEN];
    my_path(file_path, argv[0], "");		      /* Find name in path */
    fn_format(file_path,argv[0],file_path,"",
	      MY_REPLACE_DIR | MY_UNPACK_FILENAME | MY_RESOLVE_SYMLINKS);

    if (argc == 2)
    {
      if (!default_service_handling(argv, MYSQL_SERVICENAME, MYSQL_SERVICENAME,
				   file_path, "", NULL))
	return 0;
      if (Service.IsService(argv[1]))        /* Start an optional service */
      {
	/*
	  Only add the service name to the groups read from the config file
	  if it's not "MySQL". (The default service name should be 'mysqld'
	  but we started a bad tradition by calling it MySQL from the start
	  and we are now stuck with it.
	*/
	if (my_strcasecmp(system_charset_info, argv[1],"mysql"))
	  load_default_groups[load_default_groups_sz-2]= argv[1];
        start_mode= 1;
        Service.Init(argv[1], mysql_service);
        return 0;
      }
    }
    else if (argc == 3) /* install or remove any optional service */
    {
      if (!default_service_handling(argv, argv[2], argv[2], file_path, "",
                                    NULL))
	return 0;
      if (Service.IsService(argv[2]))
      {
	/*
	  mysqld was started as
	  mysqld --defaults-file=my_path\my.ini service-name
	*/
	use_opt_args=1;
	opt_argc= 2;				// Skip service-name
	opt_argv=argv;
	start_mode= 1;
	if (my_strcasecmp(system_charset_info, argv[2],"mysql"))
	  load_default_groups[load_default_groups_sz-2]= argv[2];
	Service.Init(argv[2], mysql_service);
	return 0;
      }
    }
    else if (argc == 4 || argc == 5)
    {
      /*
        This may seem strange, because we handle --local-service while
        preserving 4.1's behavior of allowing any one other argument that is
        passed to the service on startup. (The assumption is that this is
        --defaults-file=file, but that was not enforced in 4.1, so we don't
        enforce it here.)
      */
      const char *extra_opt= NullS;
      const char *account_name = NullS;
      int index;
      for (index = 3; index < argc; index++)
      {
        if (!strcmp(argv[index], "--local-service"))
          account_name= "NT AUTHORITY\\LocalService";
        else
          extra_opt= argv[index];
      }

      if (argc == 4 || account_name)
        if (!default_service_handling(argv, argv[2], argv[2], file_path,
                                      extra_opt, account_name))
          return 0;
    }
    else if (argc == 1 && Service.IsService(MYSQL_SERVICENAME))
    {
      /* start the default service */
      start_mode= 1;
      Service.Init(MYSQL_SERVICENAME, mysql_service);
      return 0;
    }
  }
  /* Start as standalone server */
  Service.my_argc=argc;
  Service.my_argv=argv;
  mysql_service(NULL);
  return 0;
}
#endif


/*
  Execute all commands from a file. Used by the mysql_install_db script to
  create MySQL privilege tables without having to start a full MySQL server.
*/

static void bootstrap(FILE *file)
{
  DBUG_ENTER("bootstrap");

  THD *thd= new THD;
  thd->bootstrap=1;
  my_net_init(&thd->net,(st_vio*) 0);
  thd->max_client_packet_length= thd->net.max_packet;
  thd->security_ctx->master_access= ~(ulong)0;
  thd->thread_id= thd->variables.pseudo_thread_id= thread_id++;
  thread_count++;

  bootstrap_file=file;
#ifndef EMBEDDED_LIBRARY			// TODO:  Enable this
  if (pthread_create(&thd->real_id,&connection_attrib,handle_bootstrap,
		     (void*) thd))
  {
    sql_print_warning("Can't create thread to handle bootstrap");
    bootstrap_error=-1;
    DBUG_VOID_RETURN;
  }
  /* Wait for thread to die */
  (void) pthread_mutex_lock(&LOCK_thread_count);
  while (thread_count)
  {
    (void) pthread_cond_wait(&COND_thread_count,&LOCK_thread_count);
    DBUG_PRINT("quit",("One thread died (count=%u)",thread_count));
  }
  (void) pthread_mutex_unlock(&LOCK_thread_count);
#else
  thd->mysql= 0;
  handle_bootstrap((void *)thd);
#endif

  DBUG_VOID_RETURN;
}


static bool read_init_file(char *file_name)
{
  FILE *file;
  DBUG_ENTER("read_init_file");
  DBUG_PRINT("enter",("name: %s",file_name));
  if (!(file=my_fopen(file_name,O_RDONLY,MYF(MY_WME))))
    return(1);
  bootstrap(file);
  (void) my_fclose(file,MYF(MY_WME));
  return 0;
}


#ifndef EMBEDDED_LIBRARY

/*
   Simple scheduler that use the main thread to handle the request

   NOTES
     This is only used for debugging, when starting mysqld with
     --thread-handling=no-threads or --one-thread

     When we enter this function, LOCK_thread_count is hold!
*/
   
void handle_connection_in_main_thread(THD *thd)
{
  safe_mutex_assert_owner(&LOCK_thread_count);
  thread_cache_size=0;			// Safety
  threads.append(thd);
  (void) pthread_mutex_unlock(&LOCK_thread_count);
  handle_one_connection((void*) thd);
}


/*
  Scheduler that uses one thread per connection
*/

void create_thread_to_handle_connection(THD *thd)
{
  if (cached_thread_count > wake_thread)
  {
    /* Get thread from cache */
    thread_cache.append(thd);
    wake_thread++;
    pthread_cond_signal(&COND_thread_cache);
  }
  else
  {
    /* Create new thread to handle connection */
    int error;
    thread_created++;
    threads.append(thd);
    DBUG_PRINT("info",(("creating thread %lu"), thd->thread_id));
    thd->connect_utime= thd->start_utime= my_micro_time();
    if ((error=pthread_create(&thd->real_id,&connection_attrib,
                              handle_one_connection,
                              (void*) thd)))
    {
      /* purify: begin inspected */
      DBUG_PRINT("error",
                 ("Can't create thread to handle request (error %d)",
                  error));
      thread_count--;
      thd->killed= THD::KILL_CONNECTION;			// Safety
      (void) pthread_mutex_unlock(&LOCK_thread_count);
      statistic_increment(aborted_connects,&LOCK_status);
      net_printf_error(thd, ER_CANT_CREATE_THREAD, error);
      (void) pthread_mutex_lock(&LOCK_thread_count);
      close_connection(thd,0,0);
      delete thd;
      (void) pthread_mutex_unlock(&LOCK_thread_count);
      return;
      /* purecov: end */
    }
  }
  (void) pthread_mutex_unlock(&LOCK_thread_count);
  DBUG_PRINT("info",("Thread created"));
}


/*
  Create new thread to handle incoming connection.

  SYNOPSIS
    create_new_thread()
      thd in/out    Thread handle of future thread.

  DESCRIPTION
    This function will create new thread to handle the incoming
    connection.  If there are idle cached threads one will be used.
    'thd' will be pushed into 'threads'.

    In single-threaded mode (#define ONE_THREAD) connection will be
    handled inside this function.

  RETURN VALUE
    none
*/

static void create_new_thread(THD *thd)
{
  NET *net=&thd->net;
  DBUG_ENTER("create_new_thread");

  if (protocol_version > 9)
    net->return_errno=1;

  /* don't allow too many connections */
  if (thread_count - delayed_insert_threads >= max_connections+1 || abort_loop)
  {
    DBUG_PRINT("error",("Too many connections"));
    close_connection(thd, ER_CON_COUNT_ERROR, 1);
    delete thd;
    DBUG_VOID_RETURN;
  }
  pthread_mutex_lock(&LOCK_thread_count);
  /*
    The initialization of thread_id is done in create_embedded_thd() for
    the embedded library.
    TODO: refactor this to avoid code duplication there
  */
  thd->thread_id= thd->variables.pseudo_thread_id= thread_id++;

  /* Start a new thread to handle connection */
  thread_count++;

  if (thread_count - delayed_insert_threads > max_used_connections)
    max_used_connections= thread_count - delayed_insert_threads;

  thread_scheduler.add_connection(thd);
  DBUG_VOID_RETURN;
}
#endif /* EMBEDDED_LIBRARY */


#ifdef SIGNALS_DONT_BREAK_READ
inline void kill_broken_server()
{
  /* hack to get around signals ignored in syscalls for problem OS's */
  if (
#if !defined(__NETWARE__)
      unix_sock == INVALID_SOCKET ||
#endif
      (!opt_disable_networking && ip_sock == INVALID_SOCKET))
  {
    select_thread_in_use = 0;
    /* The following call will never return */
    kill_server(IF_NETWARE(MYSQL_KILL_SIGNAL, (void*) MYSQL_KILL_SIGNAL));
  }
}
#define MAYBE_BROKEN_SYSCALL kill_broken_server();
#else
#define MAYBE_BROKEN_SYSCALL
#endif

	/* Handle new connections and spawn new process to handle them */

#ifndef EMBEDDED_LIBRARY
pthread_handler_t handle_connections_sockets(void *arg __attribute__((unused)))
{
  my_socket sock,new_sock;
  uint error_count=0;
  uint max_used_connection= (uint) (max(ip_sock,unix_sock)+1);
  fd_set readFDs,clientFDs;
  THD *thd;
  struct sockaddr_in cAddr;
  int ip_flags=0,socket_flags=0,flags;
  st_vio *vio_tmp;
  DBUG_ENTER("handle_connections_sockets");

  LINT_INIT(new_sock);

  (void) my_pthread_getprio(pthread_self());		// For debugging

  FD_ZERO(&clientFDs);
  if (ip_sock != INVALID_SOCKET)
  {
    FD_SET(ip_sock,&clientFDs);
#ifdef HAVE_FCNTL
    ip_flags = fcntl(ip_sock, F_GETFL, 0);
#endif
  }
#ifdef HAVE_SYS_UN_H
  FD_SET(unix_sock,&clientFDs);
#ifdef HAVE_FCNTL
  socket_flags=fcntl(unix_sock, F_GETFL, 0);
#endif
#endif

  DBUG_PRINT("general",("Waiting for connections."));
  MAYBE_BROKEN_SYSCALL;
  while (!abort_loop)
  {
    readFDs=clientFDs;
#ifdef HPUX10
    if (select(max_used_connection,(int*) &readFDs,0,0,0) < 0)
      continue;
#else
    if (select((int) max_used_connection,&readFDs,0,0,0) < 0)
    {
      if (socket_errno != SOCKET_EINTR)
      {
	if (!select_errors++ && !abort_loop)	/* purecov: inspected */
	  sql_print_error("mysqld: Got error %d from select",socket_errno); /* purecov: inspected */
      }
      MAYBE_BROKEN_SYSCALL
      continue;
    }
#endif	/* HPUX10 */
    if (abort_loop)
    {
      MAYBE_BROKEN_SYSCALL;
      break;
    }

    /* Is this a new connection request ? */
#ifdef HAVE_SYS_UN_H
    if (FD_ISSET(unix_sock,&readFDs))
    {
      sock = unix_sock;
      flags= socket_flags;
    }
    else
#endif
    {
      sock = ip_sock;
      flags= ip_flags;
    }

#if !defined(NO_FCNTL_NONBLOCK)
    if (!(test_flags & TEST_BLOCKING))
    {
#if defined(O_NONBLOCK)
      fcntl(sock, F_SETFL, flags | O_NONBLOCK);
#elif defined(O_NDELAY)
      fcntl(sock, F_SETFL, flags | O_NDELAY);
#endif
    }
#endif /* NO_FCNTL_NONBLOCK */
    for (uint retry=0; retry < MAX_ACCEPT_RETRY; retry++)
    {
      size_socket length=sizeof(struct sockaddr_in);
      new_sock = accept(sock, my_reinterpret_cast(struct sockaddr *) (&cAddr),
			&length);
#ifdef __NETWARE__ 
      // TODO: temporary fix, waiting for TCP/IP fix - DEFECT000303149
      if ((new_sock == INVALID_SOCKET) && (socket_errno == EINVAL))
      {
        kill_server(SIGTERM);
      }
#endif
      if (new_sock != INVALID_SOCKET ||
	  (socket_errno != SOCKET_EINTR && socket_errno != SOCKET_EAGAIN))
	break;
      MAYBE_BROKEN_SYSCALL;
#if !defined(NO_FCNTL_NONBLOCK)
      if (!(test_flags & TEST_BLOCKING))
      {
	if (retry == MAX_ACCEPT_RETRY - 1)
	  fcntl(sock, F_SETFL, flags);		// Try without O_NONBLOCK
      }
#endif
    }
#if !defined(NO_FCNTL_NONBLOCK)
    if (!(test_flags & TEST_BLOCKING))
      fcntl(sock, F_SETFL, flags);
#endif
    if (new_sock == INVALID_SOCKET)
    {
      if ((error_count++ & 255) == 0)		// This can happen often
	sql_perror("Error in accept");
      MAYBE_BROKEN_SYSCALL;
      if (socket_errno == SOCKET_ENFILE || socket_errno == SOCKET_EMFILE)
	sleep(1);				// Give other threads some time
      continue;
    }

#ifdef HAVE_LIBWRAP
    {
      if (sock == ip_sock)
      {
	struct request_info req;
	signal(SIGCHLD, SIG_DFL);
	request_init(&req, RQ_DAEMON, libwrapName, RQ_FILE, new_sock, NULL);
	my_fromhost(&req);
	if (!my_hosts_access(&req))
	{
	  /*
	    This may be stupid but refuse() includes an exit(0)
	    which we surely don't want...
	    clean_exit() - same stupid thing ...
	  */
	  syslog(deny_severity, "refused connect from %s",
		 my_eval_client(&req));

	  /*
	    C++ sucks (the gibberish in front just translates the supplied
	    sink function pointer in the req structure from a void (*sink)();
	    to a void(*sink)(int) if you omit the cast, the C++ compiler
	    will cry...
	  */
	  if (req.sink)
	    ((void (*)(int))req.sink)(req.fd);

	  (void) shutdown(new_sock, SHUT_RDWR);
	  (void) closesocket(new_sock);
	  continue;
	}
      }
    }
#endif /* HAVE_LIBWRAP */

    {
      size_socket dummyLen;
      struct sockaddr dummy;
      dummyLen = sizeof(struct sockaddr);
      if (getsockname(new_sock,&dummy, &dummyLen) < 0)
      {
	sql_perror("Error on new connection socket");
	(void) shutdown(new_sock, SHUT_RDWR);
	(void) closesocket(new_sock);
	continue;
      }
    }

    /*
    ** Don't allow too many connections
    */

    if (!(thd= new THD))
    {
      (void) shutdown(new_sock, SHUT_RDWR);
      VOID(closesocket(new_sock));
      continue;
    }
    if (!(vio_tmp=vio_new(new_sock,
			  sock == unix_sock ? VIO_TYPE_SOCKET :
			  VIO_TYPE_TCPIP,
			  sock == unix_sock ? VIO_LOCALHOST: 0)) ||
	my_net_init(&thd->net,vio_tmp))
    {
      if (vio_tmp)
	vio_delete(vio_tmp);
      else
      {
	(void) shutdown(new_sock, SHUT_RDWR);
	(void) closesocket(new_sock);
      }
      delete thd;
      continue;
    }
    if (sock == unix_sock)
      thd->security_ctx->host=(char*) my_localhost;

    create_new_thread(thd);
  }

  decrement_handler_count();
  DBUG_RETURN(0);
}


#ifdef __NT__
pthread_handler_t handle_connections_namedpipes(void *arg)
{
  HANDLE hConnectedPipe;
  BOOL fConnected;
  THD *thd;
  my_thread_init();
  DBUG_ENTER("handle_connections_namedpipes");
  (void) my_pthread_getprio(pthread_self());		// For debugging

  DBUG_PRINT("general",("Waiting for named pipe connections."));
  while (!abort_loop)
  {
    /* wait for named pipe connection */
    fConnected = ConnectNamedPipe(hPipe, NULL);
    if (abort_loop)
      break;
    if (!fConnected)
      fConnected = GetLastError() == ERROR_PIPE_CONNECTED;
    if (!fConnected)
    {
      CloseHandle(hPipe);
      if ((hPipe= CreateNamedPipe(pipe_name,
                                  PIPE_ACCESS_DUPLEX,
                                  PIPE_TYPE_BYTE |
                                  PIPE_READMODE_BYTE |
                                  PIPE_WAIT,
                                  PIPE_UNLIMITED_INSTANCES,
                                  (int) global_system_variables.
                                  net_buffer_length,
                                  (int) global_system_variables.
                                  net_buffer_length,
                                  NMPWAIT_USE_DEFAULT_WAIT,
                                  &saPipeSecurity)) ==
	  INVALID_HANDLE_VALUE)
      {
	sql_perror("Can't create new named pipe!");
	break;					// Abort
      }
    }
    hConnectedPipe = hPipe;
    /* create new pipe for new connection */
    if ((hPipe = CreateNamedPipe(pipe_name,
				 PIPE_ACCESS_DUPLEX,
				 PIPE_TYPE_BYTE |
				 PIPE_READMODE_BYTE |
				 PIPE_WAIT,
				 PIPE_UNLIMITED_INSTANCES,
				 (int) global_system_variables.net_buffer_length,
				 (int) global_system_variables.net_buffer_length,
				 NMPWAIT_USE_DEFAULT_WAIT,
				 &saPipeSecurity)) ==
	INVALID_HANDLE_VALUE)
    {
      sql_perror("Can't create new named pipe!");
      hPipe=hConnectedPipe;
      continue;					// We have to try again
    }

    if (!(thd = new THD))
    {
      DisconnectNamedPipe(hConnectedPipe);
      CloseHandle(hConnectedPipe);
      continue;
    }
    if (!(thd->net.vio = vio_new_win32pipe(hConnectedPipe)) ||
	my_net_init(&thd->net, thd->net.vio))
    {
      close_connection(thd, ER_OUT_OF_RESOURCES, 1);
      delete thd;
      continue;
    }
    /* Host is unknown */
    thd->security_ctx->host= my_strdup(my_localhost, MYF(0));
    create_new_thread(thd);
  }

  decrement_handler_count();
  DBUG_RETURN(0);
}
#endif /* __NT__ */


/*
  Thread of shared memory's service

  SYNOPSIS
    handle_connections_shared_memory()
    arg                              Arguments of thread
*/

#ifdef HAVE_SMEM
pthread_handler_t handle_connections_shared_memory(void *arg)
{
  /* file-mapping object, use for create shared memory */
  HANDLE handle_connect_file_map= 0;
  char  *handle_connect_map= 0;                 // pointer on shared memory
  HANDLE event_connect_answer= 0;
  ulong smem_buffer_length= shared_memory_buffer_length + 4;
  ulong connect_number= 1;
  char *tmp= NULL;
  char *suffix_pos;
  char connect_number_char[22], *p;
  const char *errmsg= 0;
  SECURITY_ATTRIBUTES *sa_event= 0, *sa_mapping= 0;
  my_thread_init();
  DBUG_ENTER("handle_connections_shared_memorys");
  DBUG_PRINT("general",("Waiting for allocated shared memory."));

  /*
     get enough space base-name + '_' + longest suffix we might ever send
   */
  if (!(tmp= (char *)my_malloc(strlen(shared_memory_base_name) + 32L, MYF(MY_FAE))))
    goto error;

  if (my_security_attr_create(&sa_event, &errmsg,
                              GENERIC_ALL, SYNCHRONIZE | EVENT_MODIFY_STATE))
    goto error;

  if (my_security_attr_create(&sa_mapping, &errmsg,
                             GENERIC_ALL, FILE_MAP_READ | FILE_MAP_WRITE))
    goto error;

  /*
    The name of event and file-mapping events create agree next rule:
      shared_memory_base_name+unique_part
    Where:
      shared_memory_base_name is unique value for each server
      unique_part is unique value for each object (events and file-mapping)
  */
  suffix_pos= strxmov(tmp,shared_memory_base_name,"_",NullS);
  strmov(suffix_pos, "CONNECT_REQUEST");
  if ((smem_event_connect_request= CreateEvent(sa_event,
                                               FALSE, FALSE, tmp)) == 0)
  {
    errmsg= "Could not create request event";
    goto error;
  }
  strmov(suffix_pos, "CONNECT_ANSWER");
  if ((event_connect_answer= CreateEvent(sa_event, FALSE, FALSE, tmp)) == 0)
  {
    errmsg="Could not create answer event";
    goto error;
  }
  strmov(suffix_pos, "CONNECT_DATA");
  if ((handle_connect_file_map=
       CreateFileMapping(INVALID_HANDLE_VALUE, sa_mapping,
                         PAGE_READWRITE, 0, sizeof(connect_number), tmp)) == 0)
  {
    errmsg= "Could not create file mapping";
    goto error;
  }
  if ((handle_connect_map= (char *)MapViewOfFile(handle_connect_file_map,
						  FILE_MAP_WRITE,0,0,
						  sizeof(DWORD))) == 0)
  {
    errmsg= "Could not create shared memory service";
    goto error;
  }

  while (!abort_loop)
  {
    /* Wait a request from client */
    WaitForSingleObject(smem_event_connect_request,INFINITE);

    /*
       it can be after shutdown command
    */
    if (abort_loop)
      goto error;

    HANDLE handle_client_file_map= 0;
    char  *handle_client_map= 0;
    HANDLE event_client_wrote= 0;
    HANDLE event_client_read= 0;    // for transfer data server <-> client
    HANDLE event_server_wrote= 0;
    HANDLE event_server_read= 0;
    HANDLE event_conn_closed= 0;
    THD *thd= 0;

    p= int10_to_str(connect_number, connect_number_char, 10);
    /*
      The name of event and file-mapping events create agree next rule:
        shared_memory_base_name+unique_part+number_of_connection
        Where:
	  shared_memory_base_name is uniquel value for each server
	  unique_part is unique value for each object (events and file-mapping)
	  number_of_connection is connection-number between server and client
    */
    suffix_pos= strxmov(tmp,shared_memory_base_name,"_",connect_number_char,
			 "_",NullS);
    strmov(suffix_pos, "DATA");
    if ((handle_client_file_map=
         CreateFileMapping(INVALID_HANDLE_VALUE, sa_mapping,
                           PAGE_READWRITE, 0, smem_buffer_length, tmp)) == 0)
    {
      errmsg= "Could not create file mapping";
      goto errorconn;
    }
    if ((handle_client_map= (char*)MapViewOfFile(handle_client_file_map,
						  FILE_MAP_WRITE,0,0,
						  smem_buffer_length)) == 0)
    {
      errmsg= "Could not create memory map";
      goto errorconn;
    }
    strmov(suffix_pos, "CLIENT_WROTE");
    if ((event_client_wrote= CreateEvent(sa_event, FALSE, FALSE, tmp)) == 0)
    {
      errmsg= "Could not create client write event";
      goto errorconn;
    }
    strmov(suffix_pos, "CLIENT_READ");
    if ((event_client_read= CreateEvent(sa_event, FALSE, FALSE, tmp)) == 0)
    {
      errmsg= "Could not create client read event";
      goto errorconn;
    }
    strmov(suffix_pos, "SERVER_READ");
    if ((event_server_read= CreateEvent(sa_event, FALSE, FALSE, tmp)) == 0)
    {
      errmsg= "Could not create server read event";
      goto errorconn;
    }
    strmov(suffix_pos, "SERVER_WROTE");
    if ((event_server_wrote= CreateEvent(sa_event,
                                         FALSE, FALSE, tmp)) == 0)
    {
      errmsg= "Could not create server write event";
      goto errorconn;
    }
    strmov(suffix_pos, "CONNECTION_CLOSED");
    if ((event_conn_closed= CreateEvent(sa_event,
                                        TRUE, FALSE, tmp)) == 0)
    {
      errmsg= "Could not create closed connection event";
      goto errorconn;
    }
    if (abort_loop)
      goto errorconn;
    if (!(thd= new THD))
      goto errorconn;
    /* Send number of connection to client */
    int4store(handle_connect_map, connect_number);
    if (!SetEvent(event_connect_answer))
    {
      errmsg= "Could not send answer event";
      goto errorconn;
    }
    /* Set event that client should receive data */
    if (!SetEvent(event_client_read))
    {
      errmsg= "Could not set client to read mode";
      goto errorconn;
    }
    if (!(thd->net.vio= vio_new_win32shared_memory(&thd->net,
                                                   handle_client_file_map,
                                                   handle_client_map,
                                                   event_client_wrote,
                                                   event_client_read,
                                                   event_server_wrote,
                                                   event_server_read,
                                                   event_conn_closed)) ||
                        my_net_init(&thd->net, thd->net.vio))
    {
      close_connection(thd, ER_OUT_OF_RESOURCES, 1);
      errmsg= 0;
      goto errorconn;
    }
    thd->security_ctx->host= my_strdup(my_localhost, MYF(0)); /* Host is unknown */
    create_new_thread(thd);
    connect_number++;
    continue;

errorconn:
    /* Could not form connection;  Free used handlers/memort and retry */
    if (errmsg)
    {
      char buff[180];
      strxmov(buff, "Can't create shared memory connection: ", errmsg, ".",
	      NullS);
      sql_perror(buff);
    }
    if (handle_client_file_map) 
      CloseHandle(handle_client_file_map);
    if (handle_client_map)
      UnmapViewOfFile(handle_client_map);
    if (event_server_wrote)
      CloseHandle(event_server_wrote);
    if (event_server_read)
      CloseHandle(event_server_read);
    if (event_client_wrote)
      CloseHandle(event_client_wrote);
    if (event_client_read)
      CloseHandle(event_client_read);
    if (event_conn_closed)
      CloseHandle(event_conn_closed);
    delete thd;
  }

  /* End shared memory handling */
error:
  if (tmp)
    my_free(tmp, MYF(0));

  if (errmsg)
  {
    char buff[180];
    strxmov(buff, "Can't create shared memory service: ", errmsg, ".", NullS);
    sql_perror(buff);
  }
  my_security_attr_free(sa_event);
  my_security_attr_free(sa_mapping);
  if (handle_connect_map)	UnmapViewOfFile(handle_connect_map);
  if (handle_connect_file_map)	CloseHandle(handle_connect_file_map);
  if (event_connect_answer)	CloseHandle(event_connect_answer);
  if (smem_event_connect_request) CloseHandle(smem_event_connect_request);

  decrement_handler_count();
  DBUG_RETURN(0);
}
#endif /* HAVE_SMEM */
#endif /* EMBEDDED_LIBRARY */


/****************************************************************************
  Handle start options
******************************************************************************/

enum options_mysqld
{
  OPT_ISAM_LOG=256,            OPT_SKIP_NEW, 
  OPT_SKIP_GRANT,              OPT_SKIP_LOCK, 
  OPT_ENABLE_LOCK,             OPT_USE_LOCKING,
  OPT_SOCKET,                  OPT_UPDATE_LOG,
  OPT_BIN_LOG,                 OPT_SKIP_RESOLVE,
  OPT_SKIP_NETWORKING,         OPT_BIN_LOG_INDEX,
  OPT_BIND_ADDRESS,            OPT_PID_FILE,
  OPT_SKIP_PRIOR,              OPT_BIG_TABLES,
  OPT_STANDALONE,              OPT_ONE_THREAD,
  OPT_CONSOLE,                 OPT_LOW_PRIORITY_UPDATES,
  OPT_SKIP_HOST_CACHE,         OPT_SHORT_LOG_FORMAT,
  OPT_FLUSH,                   OPT_SAFE,
  OPT_BOOTSTRAP,               OPT_SKIP_SHOW_DB,
  OPT_STORAGE_ENGINE,          OPT_INIT_FILE,
  OPT_DELAY_KEY_WRITE_ALL,     OPT_SLOW_QUERY_LOG,
  OPT_DELAY_KEY_WRITE,	       OPT_CHARSETS_DIR,
  OPT_MASTER_HOST,             OPT_MASTER_USER,
  OPT_MASTER_PASSWORD,         OPT_MASTER_PORT,
  OPT_MASTER_INFO_FILE,        OPT_MASTER_CONNECT_RETRY,
  OPT_MASTER_RETRY_COUNT,      OPT_LOG_TC, OPT_LOG_TC_SIZE,
  OPT_MASTER_SSL,              OPT_MASTER_SSL_KEY,
  OPT_MASTER_SSL_CERT,         OPT_MASTER_SSL_CAPATH,
  OPT_MASTER_SSL_CIPHER,       OPT_MASTER_SSL_CA,
  OPT_SQL_BIN_UPDATE_SAME,     OPT_REPLICATE_DO_DB,
  OPT_REPLICATE_IGNORE_DB,     OPT_LOG_SLAVE_UPDATES,
  OPT_BINLOG_DO_DB,            OPT_BINLOG_IGNORE_DB,
  OPT_BINLOG_FORMAT,
#ifndef DBUG_OFF
  OPT_BINLOG_SHOW_XID,
#endif
  OPT_BINLOG_ROWS_EVENT_MAX_SIZE, 
  OPT_WANT_CORE,               OPT_CONCURRENT_INSERT,
  OPT_MEMLOCK,                 OPT_MYISAM_RECOVER,
  OPT_REPLICATE_REWRITE_DB,    OPT_SERVER_ID,
  OPT_SKIP_SLAVE_START,        OPT_SAFE_SHOW_DB, 
  OPT_SAFEMALLOC_MEM_LIMIT,    OPT_REPLICATE_DO_TABLE,
  OPT_REPLICATE_IGNORE_TABLE,  OPT_REPLICATE_WILD_DO_TABLE,
  OPT_REPLICATE_WILD_IGNORE_TABLE, OPT_REPLICATE_SAME_SERVER_ID,
  OPT_DISCONNECT_SLAVE_EVENT_COUNT, OPT_TC_HEURISTIC_RECOVER,
  OPT_ABORT_SLAVE_EVENT_COUNT,
  OPT_LOG_BIN_TRUST_FUNCTION_CREATORS,
  OPT_ENGINE_CONDITION_PUSHDOWN, OPT_NDB_CONNECTSTRING, 
  OPT_NDB_USE_EXACT_COUNT, OPT_NDB_USE_TRANSACTIONS,
  OPT_NDB_FORCE_SEND, OPT_NDB_AUTOINCREMENT_PREFETCH_SZ,
  OPT_NDB_SHM, OPT_NDB_OPTIMIZED_NODE_SELECTION, OPT_NDB_CACHE_CHECK_TIME,
  OPT_NDB_MGMD, OPT_NDB_NODEID,
  OPT_NDB_DISTRIBUTION,
  OPT_NDB_INDEX_STAT_ENABLE,
  OPT_NDB_EXTRA_LOGGING,
  OPT_NDB_REPORT_THRESH_BINLOG_EPOCH_SLIP,
  OPT_NDB_REPORT_THRESH_BINLOG_MEM_USAGE,
  OPT_NDB_USE_COPYING_ALTER_TABLE,
  OPT_SKIP_SAFEMALLOC,
  OPT_TEMP_POOL, OPT_TX_ISOLATION, OPT_COMPLETION_TYPE,
  OPT_SKIP_STACK_TRACE, OPT_SKIP_SYMLINKS,
  OPT_MAX_BINLOG_DUMP_EVENTS, OPT_SPORADIC_BINLOG_DUMP_FAIL,
  OPT_SAFE_USER_CREATE, OPT_SQL_MODE,
  OPT_HAVE_NAMED_PIPE,
  OPT_DO_PSTACK, OPT_EVENT_SCHEDULER, OPT_REPORT_HOST,
  OPT_REPORT_USER, OPT_REPORT_PASSWORD, OPT_REPORT_PORT,
  OPT_SHOW_SLAVE_AUTH_INFO,
  OPT_SLAVE_LOAD_TMPDIR, OPT_NO_MIX_TYPE,
  OPT_RPL_RECOVERY_RANK,OPT_INIT_RPL_ROLE,
  OPT_RELAY_LOG, OPT_RELAY_LOG_INDEX, OPT_RELAY_LOG_INFO_FILE,
  OPT_SLAVE_SKIP_ERRORS, OPT_DES_KEY_FILE, OPT_LOCAL_INFILE,
  OPT_SSL_SSL, OPT_SSL_KEY, OPT_SSL_CERT, OPT_SSL_CA,
  OPT_SSL_CAPATH, OPT_SSL_CIPHER,
  OPT_BACK_LOG, OPT_BINLOG_CACHE_SIZE,
  OPT_CONNECT_TIMEOUT, OPT_DELAYED_INSERT_TIMEOUT,
  OPT_DELAYED_INSERT_LIMIT, OPT_DELAYED_QUEUE_SIZE,
  OPT_FLUSH_TIME, OPT_FT_MIN_WORD_LEN, OPT_FT_BOOLEAN_SYNTAX,
  OPT_FT_MAX_WORD_LEN, OPT_FT_QUERY_EXPANSION_LIMIT, OPT_FT_STOPWORD_FILE,
  OPT_INTERACTIVE_TIMEOUT, OPT_JOIN_BUFF_SIZE,
  OPT_KEY_BUFFER_SIZE, OPT_KEY_CACHE_BLOCK_SIZE,
  OPT_KEY_CACHE_DIVISION_LIMIT, OPT_KEY_CACHE_AGE_THRESHOLD,
  OPT_LONG_QUERY_TIME,
  OPT_LOWER_CASE_TABLE_NAMES, OPT_MAX_ALLOWED_PACKET,
  OPT_MAX_BINLOG_CACHE_SIZE, OPT_MAX_BINLOG_SIZE,
  OPT_MAX_CONNECTIONS, OPT_MAX_CONNECT_ERRORS,
  OPT_MAX_DELAYED_THREADS, OPT_MAX_HEP_TABLE_SIZE,
  OPT_MAX_JOIN_SIZE, OPT_MAX_PREPARED_STMT_COUNT,
  OPT_MAX_RELAY_LOG_SIZE, OPT_MAX_SORT_LENGTH,
  OPT_MAX_SEEKS_FOR_KEY, OPT_MAX_TMP_TABLES, OPT_MAX_USER_CONNECTIONS,
  OPT_MAX_LENGTH_FOR_SORT_DATA,
  OPT_MAX_WRITE_LOCK_COUNT, OPT_BULK_INSERT_BUFFER_SIZE,
  OPT_MAX_ERROR_COUNT, OPT_MULTI_RANGE_COUNT, OPT_MYISAM_DATA_POINTER_SIZE,
  OPT_MYISAM_BLOCK_SIZE, OPT_MYISAM_MAX_EXTRA_SORT_FILE_SIZE,
  OPT_MYISAM_MAX_SORT_FILE_SIZE, OPT_MYISAM_SORT_BUFFER_SIZE,
  OPT_MYISAM_USE_MMAP,
  OPT_MYISAM_STATS_METHOD,
  OPT_NET_BUFFER_LENGTH, OPT_NET_RETRY_COUNT,
  OPT_NET_READ_TIMEOUT, OPT_NET_WRITE_TIMEOUT,
  OPT_OPEN_FILES_LIMIT,
  OPT_PRELOAD_BUFFER_SIZE,
  OPT_QUERY_CACHE_LIMIT, OPT_QUERY_CACHE_MIN_RES_UNIT, OPT_QUERY_CACHE_SIZE,
  OPT_QUERY_CACHE_TYPE, OPT_QUERY_CACHE_WLOCK_INVALIDATE, OPT_RECORD_BUFFER,
  OPT_RECORD_RND_BUFFER, OPT_DIV_PRECINCREMENT, OPT_RELAY_LOG_SPACE_LIMIT,
  OPT_RELAY_LOG_PURGE,
  OPT_SLAVE_NET_TIMEOUT, OPT_SLAVE_COMPRESSED_PROTOCOL, OPT_SLOW_LAUNCH_TIME,
  OPT_SLAVE_TRANS_RETRIES, OPT_READONLY, OPT_DEBUGGING,
  OPT_SORT_BUFFER, OPT_TABLE_OPEN_CACHE, OPT_TABLE_DEF_CACHE,
  OPT_THREAD_CONCURRENCY, OPT_THREAD_CACHE_SIZE,
  OPT_TMP_TABLE_SIZE, OPT_THREAD_STACK,
  OPT_WAIT_TIMEOUT, OPT_MYISAM_REPAIR_THREADS,
  OPT_ERROR_LOG_FILE,
  OPT_DEFAULT_WEEK_FORMAT,
  OPT_RANGE_ALLOC_BLOCK_SIZE, OPT_ALLOW_SUSPICIOUS_UDFS,
  OPT_QUERY_ALLOC_BLOCK_SIZE, OPT_QUERY_PREALLOC_SIZE,
  OPT_TRANS_ALLOC_BLOCK_SIZE, OPT_TRANS_PREALLOC_SIZE,
  OPT_SYNC_FRM, OPT_SYNC_BINLOG,
  OPT_SYNC_REPLICATION,
  OPT_SYNC_REPLICATION_SLAVE_ID,
  OPT_SYNC_REPLICATION_TIMEOUT,
  OPT_ENABLE_SHARED_MEMORY,
  OPT_SHARED_MEMORY_BASE_NAME,
  OPT_OLD_PASSWORDS,
  OPT_OLD_ALTER_TABLE,
  OPT_EXPIRE_LOGS_DAYS,
  OPT_GROUP_CONCAT_MAX_LEN,
  OPT_DEFAULT_COLLATION,
  OPT_CHARACTER_SET_CLIENT_HANDSHAKE,
  OPT_CHARACTER_SET_FILESYSTEM,
  OPT_LC_TIME_NAMES,
  OPT_INIT_CONNECT,
  OPT_INIT_SLAVE,
  OPT_SECURE_AUTH,
  OPT_DATE_FORMAT,
  OPT_TIME_FORMAT,
  OPT_DATETIME_FORMAT,
  OPT_LOG_QUERIES_NOT_USING_INDEXES,
  OPT_DEFAULT_TIME_ZONE,
  OPT_SYSDATE_IS_NOW,
  OPT_OPTIMIZER_SEARCH_DEPTH,
  OPT_OPTIMIZER_PRUNE_LEVEL,
  OPT_UPDATABLE_VIEWS_WITH_LIMIT,
  OPT_SP_AUTOMATIC_PRIVILEGES,
  OPT_MAX_SP_RECURSION_DEPTH,
  OPT_AUTO_INCREMENT, OPT_AUTO_INCREMENT_OFFSET,
  OPT_ENABLE_LARGE_PAGES,
  OPT_TIMED_MUTEXES,
  OPT_OLD_STYLE_USER_LIMITS,
  OPT_LOG_SLOW_ADMIN_STATEMENTS,
  OPT_TABLE_LOCK_WAIT_TIMEOUT,
  OPT_PLUGIN_LOAD,
  OPT_PLUGIN_DIR,
  OPT_LOG_OUTPUT,
  OPT_PORT_OPEN_TIMEOUT,
  OPT_GENERAL_LOG,
  OPT_SLOW_LOG,
  OPT_THREAD_HANDLING,
  OPT_INNODB_ROLLBACK_ON_TIMEOUT,
  OPT_SECURE_FILE_PRIV,
  OPT_MIN_EXAMINED_ROW_LIMIT,
  OPT_LOG_SLOW_SLAVE_STATEMENTS,
  OPT_OLD_MODE,
  OPT_KEEP_FILES_ON_CREATE
};


#define LONG_TIMEOUT ((ulong) 3600L*24L*365L)

struct my_option my_long_options[] =
{
  {"help", '?', "Display this help and exit.", 
   (uchar**) &opt_help, (uchar**) &opt_help, 0, GET_BOOL, NO_ARG, 0, 0, 0, 0,
   0, 0},
#ifdef HAVE_REPLICATION
  {"abort-slave-event-count", OPT_ABORT_SLAVE_EVENT_COUNT,
   "Option used by mysql-test for debugging and testing of replication.",
   (uchar**) &abort_slave_event_count,  (uchar**) &abort_slave_event_count,
   0, GET_INT, REQUIRED_ARG, 0, 0, 0, 0, 0, 0},
#endif /* HAVE_REPLICATION */
  {"allow-suspicious-udfs", OPT_ALLOW_SUSPICIOUS_UDFS,
   "Allows use of UDFs consisting of only one symbol xxx() "
   "without corresponding xxx_init() or xxx_deinit(). That also means "
   "that one can load any function from any library, for example exit() "
   "from libc.so",
   (uchar**) &opt_allow_suspicious_udfs, (uchar**) &opt_allow_suspicious_udfs,
   0, GET_BOOL, NO_ARG, 0, 0, 0, 0, 0, 0},
  {"ansi", 'a', "Use ANSI SQL syntax instead of MySQL syntax. This mode will also set transaction isolation level 'serializable'.", 0, 0, 0,
   GET_NO_ARG, NO_ARG, 0, 0, 0, 0, 0, 0},
  {"auto-increment-increment", OPT_AUTO_INCREMENT,
   "Auto-increment columns are incremented by this",
   (uchar**) &global_system_variables.auto_increment_increment,
   (uchar**) &max_system_variables.auto_increment_increment, 0, GET_ULONG,
   OPT_ARG, 1, 1, 65535, 0, 1, 0 },
  {"auto-increment-offset", OPT_AUTO_INCREMENT_OFFSET,
   "Offset added to Auto-increment columns. Used when auto-increment-increment != 1",
   (uchar**) &global_system_variables.auto_increment_offset,
   (uchar**) &max_system_variables.auto_increment_offset, 0, GET_ULONG, OPT_ARG,
   1, 1, 65535, 0, 1, 0 },
  {"automatic-sp-privileges", OPT_SP_AUTOMATIC_PRIVILEGES,
   "Creating and dropping stored procedures alters ACLs. Disable with --skip-automatic-sp-privileges.",
   (uchar**) &sp_automatic_privileges, (uchar**) &sp_automatic_privileges,
   0, GET_BOOL, NO_ARG, 1, 0, 0, 0, 0, 0},
  {"basedir", 'b',
   "Path to installation directory. All paths are usually resolved relative to this.",
   (uchar**) &mysql_home_ptr, (uchar**) &mysql_home_ptr, 0, GET_STR, REQUIRED_ARG,
   0, 0, 0, 0, 0, 0},
  {"big-tables", OPT_BIG_TABLES,
   "Allow big result sets by saving all temporary sets on file (Solves most 'table full' errors).",
   0, 0, 0, GET_NO_ARG, NO_ARG, 0, 0, 0, 0, 0, 0},
  {"bind-address", OPT_BIND_ADDRESS, "IP address to bind to.",
   (uchar**) &my_bind_addr_str, (uchar**) &my_bind_addr_str, 0, GET_STR,
   REQUIRED_ARG, 0, 0, 0, 0, 0, 0},
  {"binlog_format", OPT_BINLOG_FORMAT,
   "Does not have any effect without '--log-bin'. "
   "Tell the master the form of binary logging to use: either 'row' for "
   "row-based binary logging, or 'statement' for statement-based binary "
   "logging, or 'mixed'. 'mixed' is statement-based binary logging except "
   "for those statements where only row-based is correct: those which "
   "involve user-defined functions (i.e. UDFs) or the UUID() function; for "
   "those, row-based binary logging is automatically used. "
#ifdef HAVE_NDB_BINLOG
   "If ndbcluster is enabled and binlog_format is `mixed', the format switches"
   " to 'row' and back implicitly per each query accessing a NDB table."
#endif
   ,(uchar**) &opt_binlog_format, (uchar**) &opt_binlog_format,
   0, GET_STR, REQUIRED_ARG, 0, 0, 0, 0, 0, 0},
  {"binlog-do-db", OPT_BINLOG_DO_DB,
   "Tells the master it should log updates for the specified database, and exclude all others not explicitly mentioned.",
   0, 0, 0, GET_STR, REQUIRED_ARG, 0, 0, 0, 0, 0, 0},
  {"binlog-ignore-db", OPT_BINLOG_IGNORE_DB,
   "Tells the master that updates to the given database should not be logged tothe binary log.",
   0, 0, 0, GET_STR, REQUIRED_ARG, 0, 0, 0, 0, 0, 0},
  {"binlog-row-event-max-size", OPT_BINLOG_ROWS_EVENT_MAX_SIZE,
   "The maximum size of a row-based binary log event in bytes. Rows will be "
   "grouped into events smaller than this size if possible. "
   "The value has to be a multiple of 256.",
   (uchar**) &opt_binlog_rows_event_max_size, 
   (uchar**) &opt_binlog_rows_event_max_size, 0, 
   GET_ULONG, REQUIRED_ARG, 
   /* def_value */ 1024, /* min_value */  256, /* max_value */ ULONG_MAX, 
   /* sub_size */     0, /* block_size */ 256, 
   /* app_type */ 0
  },
#ifndef DISABLE_GRANT_OPTIONS
  {"bootstrap", OPT_BOOTSTRAP, "Used by mysql installation scripts.", 0, 0, 0,
   GET_NO_ARG, NO_ARG, 0, 0, 0, 0, 0, 0},
#endif
  {"character-set-client-handshake", OPT_CHARACTER_SET_CLIENT_HANDSHAKE,
   "Don't ignore client side character set value sent during handshake.",
   (uchar**) &opt_character_set_client_handshake,
   (uchar**) &opt_character_set_client_handshake,
    0, GET_BOOL, NO_ARG, 1, 0, 0, 0, 0, 0},
  {"character-set-filesystem", OPT_CHARACTER_SET_FILESYSTEM,
   "Set the filesystem character set.",
   (uchar**) &character_set_filesystem_name,
   (uchar**) &character_set_filesystem_name,
   0, GET_STR, REQUIRED_ARG, 0, 0, 0, 0, 0, 0 },
  {"character-set-server", 'C', "Set the default character set.",
   (uchar**) &default_character_set_name, (uchar**) &default_character_set_name,
   0, GET_STR, REQUIRED_ARG, 0, 0, 0, 0, 0, 0 },
  {"character-sets-dir", OPT_CHARSETS_DIR,
   "Directory where character sets are.", (uchar**) &charsets_dir,
   (uchar**) &charsets_dir, 0, GET_STR, REQUIRED_ARG, 0, 0, 0, 0, 0, 0},
  {"chroot", 'r', "Chroot mysqld daemon during startup.",
   (uchar**) &mysqld_chroot, (uchar**) &mysqld_chroot, 0, GET_STR, REQUIRED_ARG,
   0, 0, 0, 0, 0, 0},
  {"collation-server", OPT_DEFAULT_COLLATION, "Set the default collation.",
   (uchar**) &default_collation_name, (uchar**) &default_collation_name,
   0, GET_STR, REQUIRED_ARG, 0, 0, 0, 0, 0, 0 },
  {"completion-type", OPT_COMPLETION_TYPE, "Default completion type.",
   (uchar**) &global_system_variables.completion_type,
   (uchar**) &max_system_variables.completion_type, 0, GET_ULONG,
   REQUIRED_ARG, 0, 0, 2, 0, 1, 0},
  {"concurrent-insert", OPT_CONCURRENT_INSERT,
   "Use concurrent insert with MyISAM. Disable with --concurrent-insert=0",
   (uchar**) &myisam_concurrent_insert, (uchar**) &myisam_concurrent_insert,
   0, GET_LONG, OPT_ARG, 1, 0, 2, 0, 0, 0},
  {"console", OPT_CONSOLE, "Write error output on screen; Don't remove the console window on windows.",
   (uchar**) &opt_console, (uchar**) &opt_console, 0, GET_BOOL, NO_ARG, 0, 0, 0,
   0, 0, 0},
  {"core-file", OPT_WANT_CORE, "Write core on errors.", 0, 0, 0, GET_NO_ARG,
   NO_ARG, 0, 0, 0, 0, 0, 0},
  {"datadir", 'h', "Path to the database root.", (uchar**) &mysql_data_home,
   (uchar**) &mysql_data_home, 0, GET_STR, REQUIRED_ARG, 0, 0, 0, 0, 0, 0},
#ifndef DBUG_OFF
  {"debug", '#', "Debug log.", (uchar**) &default_dbug_option,
   (uchar**) &default_dbug_option, 0, GET_STR, OPT_ARG, 0, 0, 0, 0, 0, 0},
#endif
  {"default-character-set", 'C', "Set the default character set (deprecated option, use --character-set-server instead).",
   (uchar**) &default_character_set_name, (uchar**) &default_character_set_name,
   0, GET_STR, REQUIRED_ARG, 0, 0, 0, 0, 0, 0 },
  {"default-collation", OPT_DEFAULT_COLLATION, "Set the default collation (deprecated option, use --collation-server instead).",
   (uchar**) &default_collation_name, (uchar**) &default_collation_name,
   0, GET_STR, REQUIRED_ARG, 0, 0, 0, 0, 0, 0 },
  {"default-storage-engine", OPT_STORAGE_ENGINE,
   "Set the default storage engine (table type) for tables.",
   (uchar**)&default_storage_engine_str, (uchar**)&default_storage_engine_str,
   0, GET_STR, REQUIRED_ARG, 0, 0, 0, 0, 0, 0},
  {"default-table-type", OPT_STORAGE_ENGINE,
   "(deprecated) Use --default-storage-engine.",
   (uchar**)&default_storage_engine_str, (uchar**)&default_storage_engine_str,
   0, GET_STR, REQUIRED_ARG, 0, 0, 0, 0, 0, 0},
  {"default-time-zone", OPT_DEFAULT_TIME_ZONE, "Set the default time zone.",
   (uchar**) &default_tz_name, (uchar**) &default_tz_name,
   0, GET_STR, REQUIRED_ARG, 0, 0, 0, 0, 0, 0 },
  {"delay-key-write", OPT_DELAY_KEY_WRITE, "Type of DELAY_KEY_WRITE.",
   0,0,0, GET_STR, OPT_ARG, 0, 0, 0, 0, 0, 0},
  {"delay-key-write-for-all-tables", OPT_DELAY_KEY_WRITE_ALL,
   "Don't flush key buffers between writes for any MyISAM table (Deprecated option, use --delay-key-write=all instead).",
   0, 0, 0, GET_NO_ARG, NO_ARG, 0, 0, 0, 0, 0, 0},
#ifdef HAVE_OPENSSL
  {"des-key-file", OPT_DES_KEY_FILE,
   "Load keys for des_encrypt() and des_encrypt from given file.",
   (uchar**) &des_key_file, (uchar**) &des_key_file, 0, GET_STR, REQUIRED_ARG,
   0, 0, 0, 0, 0, 0},
#endif /* HAVE_OPENSSL */
#ifdef HAVE_REPLICATION
  {"disconnect-slave-event-count", OPT_DISCONNECT_SLAVE_EVENT_COUNT,
   "Option used by mysql-test for debugging and testing of replication.",
   (uchar**) &disconnect_slave_event_count,
   (uchar**) &disconnect_slave_event_count, 0, GET_INT, REQUIRED_ARG, 0, 0, 0,
   0, 0, 0},
#endif /* HAVE_REPLICATION */
  {"enable-locking", OPT_ENABLE_LOCK,
   "Deprecated option, use --external-locking instead.",
   (uchar**) &opt_external_locking, (uchar**) &opt_external_locking,
   0, GET_BOOL, NO_ARG, 0, 0, 0, 0, 0, 0},
#ifdef __NT__
  {"enable-named-pipe", OPT_HAVE_NAMED_PIPE, "Enable the named pipe (NT).",
   (uchar**) &opt_enable_named_pipe, (uchar**) &opt_enable_named_pipe, 0, GET_BOOL,
   NO_ARG, 0, 0, 0, 0, 0, 0},
#endif
  {"enable-pstack", OPT_DO_PSTACK, "Print a symbolic stack trace on failure.",
   (uchar**) &opt_do_pstack, (uchar**) &opt_do_pstack, 0, GET_BOOL, NO_ARG, 0, 0,
   0, 0, 0, 0},
  {"engine-condition-pushdown",
   OPT_ENGINE_CONDITION_PUSHDOWN,
   "Push supported query conditions to the storage engine.",
   (uchar**) &global_system_variables.engine_condition_pushdown,
   (uchar**) &global_system_variables.engine_condition_pushdown,
   0, GET_BOOL, NO_ARG, 1, 0, 0, 0, 0, 0},
  /* See how it's handled in get_one_option() */
  {"event-scheduler", OPT_EVENT_SCHEDULER, "Enable/disable the event scheduler.",
   NULL,  NULL, 0, GET_STR, OPT_ARG, 0, 0, 0, 0, 0, 0},
  {"exit-info", 'T', "Used for debugging;  Use at your own risk!", 0, 0, 0,
   GET_LONG, OPT_ARG, 0, 0, 0, 0, 0, 0},
  {"external-locking", OPT_USE_LOCKING, "Use system (external) locking (disabled by default).  With this option enabled you can run myisamchk to test (not repair) tables while the MySQL server is running. Disable with --skip-external-locking.",
   (uchar**) &opt_external_locking, (uchar**) &opt_external_locking,
   0, GET_BOOL, NO_ARG, 0, 0, 0, 0, 0, 0},
  {"flush", OPT_FLUSH, "Flush tables to disk between SQL commands.", 0, 0, 0,
   GET_NO_ARG, NO_ARG, 0, 0, 0, 0, 0, 0},
  /* We must always support the next option to make scripts like mysqltest
     easier to do */
  {"gdb", OPT_DEBUGGING,
   "Set up signals usable for debugging",
   (uchar**) &opt_debugging, (uchar**) &opt_debugging,
   0, GET_BOOL, NO_ARG, 0, 0, 0, 0, 0, 0},
  {"general-log", OPT_GENERAL_LOG,
   "Enable|disable general log", (uchar**) &opt_log,
   (uchar**) &opt_log, 0, GET_BOOL, OPT_ARG, 0, 0, 0, 0, 0, 0},
#ifdef HAVE_LARGE_PAGES
  {"large-pages", OPT_ENABLE_LARGE_PAGES, "Enable support for large pages. \
Disable with --skip-large-pages.",
   (uchar**) &opt_large_pages, (uchar**) &opt_large_pages, 0, GET_BOOL, NO_ARG, 0, 0, 0,
   0, 0, 0},
#endif
  {"init-connect", OPT_INIT_CONNECT, "Command(s) that are executed for each new connection",
   (uchar**) &opt_init_connect, (uchar**) &opt_init_connect, 0, GET_STR_ALLOC,
   REQUIRED_ARG, 0, 0, 0, 0, 0, 0},
#ifndef DISABLE_GRANT_OPTIONS
  {"init-file", OPT_INIT_FILE, "Read SQL commands from this file at startup.",
   (uchar**) &opt_init_file, (uchar**) &opt_init_file, 0, GET_STR, REQUIRED_ARG,
   0, 0, 0, 0, 0, 0},
#endif
  {"init-rpl-role", OPT_INIT_RPL_ROLE, "Set the replication role.", 0, 0, 0,
   GET_STR, REQUIRED_ARG, 0, 0, 0, 0, 0, 0},
  {"init-slave", OPT_INIT_SLAVE, "Command(s) that are executed when a slave connects to this master",
   (uchar**) &opt_init_slave, (uchar**) &opt_init_slave, 0, GET_STR_ALLOC,
   REQUIRED_ARG, 0, 0, 0, 0, 0, 0},
  {"language", 'L',
   "Client error messages in given language. May be given as a full path.",
   (uchar**) &language_ptr, (uchar**) &language_ptr, 0, GET_STR, REQUIRED_ARG,
   0, 0, 0, 0, 0, 0},
  {"lc-time-names", OPT_LC_TIME_NAMES,
   "Set the language used for the month names and the days of the week.",
   (uchar**) &lc_time_names_name,
   (uchar**) &lc_time_names_name,
   0, GET_STR, REQUIRED_ARG, 0, 0, 0, 0, 0, 0 },
  {"local-infile", OPT_LOCAL_INFILE,
   "Enable/disable LOAD DATA LOCAL INFILE (takes values 1|0).",
   (uchar**) &opt_local_infile,
   (uchar**) &opt_local_infile, 0, GET_BOOL, OPT_ARG,
   1, 0, 0, 0, 0, 0},
  {"log", 'l', "Log connections and queries to file.", (uchar**) &opt_logname,
   (uchar**) &opt_logname, 0, GET_STR, OPT_ARG, 0, 0, 0, 0, 0, 0},
  {"log-bin", OPT_BIN_LOG,
   "Log update queries in binary format. Optional (but strongly recommended "
   "to avoid replication problems if server's hostname changes) argument "
   "should be the chosen location for the binary log files.",
   (uchar**) &opt_bin_logname, (uchar**) &opt_bin_logname, 0, GET_STR_ALLOC,
   OPT_ARG, 0, 0, 0, 0, 0, 0},
  {"log-bin-index", OPT_BIN_LOG_INDEX,
   "File that holds the names for last binary log files.",
   (uchar**) &opt_binlog_index_name, (uchar**) &opt_binlog_index_name, 0, GET_STR,
   REQUIRED_ARG, 0, 0, 0, 0, 0, 0},
#ifndef TO_BE_REMOVED_IN_5_1_OR_6_0
  /*
    In 5.0.6 we introduced the below option, then in 5.0.16 we renamed it to
    log-bin-trust-function-creators but kept also the old name for
    compatibility; the behaviour was also changed to apply only to functions
    (and triggers). In a future release this old name could be removed.
  */
  {"log-bin-trust-routine-creators", OPT_LOG_BIN_TRUST_FUNCTION_CREATORS,
   "(deprecated) Use log-bin-trust-function-creators.",
   (uchar**) &trust_function_creators, (uchar**) &trust_function_creators, 0,
   GET_BOOL, NO_ARG, 0, 0, 0, 0, 0, 0},
#endif
  /*
    This option starts with "log-bin" to emphasize that it is specific of
    binary logging.
  */
  {"log-bin-trust-function-creators", OPT_LOG_BIN_TRUST_FUNCTION_CREATORS,
   "If equal to 0 (the default), then when --log-bin is used, creation of "
   "a stored function (or trigger) is allowed only to users having the SUPER privilege "
   "and only if this stored function (trigger) may not break binary logging."
   "Note that if ALL connections to this server ALWAYS use row-based binary "
   "logging, the security issues do not exist and the binary logging cannot "
   "break, so you can safely set this to 1."
   ,(uchar**) &trust_function_creators, (uchar**) &trust_function_creators, 0,
   GET_BOOL, NO_ARG, 0, 0, 0, 0, 0, 0},
  {"log-error", OPT_ERROR_LOG_FILE, "Error log file.",
   (uchar**) &log_error_file_ptr, (uchar**) &log_error_file_ptr, 0, GET_STR,
   OPT_ARG, 0, 0, 0, 0, 0, 0},
  {"log-isam", OPT_ISAM_LOG, "Log all MyISAM changes to file.",
   (uchar**) &myisam_log_filename, (uchar**) &myisam_log_filename, 0, GET_STR,
   OPT_ARG, 0, 0, 0, 0, 0, 0},
  {"log-long-format", '0',
   "Log some extra information to update log. Please note that this option is deprecated; see --log-short-format option.", 
   0, 0, 0, GET_NO_ARG, NO_ARG, 0, 0, 0, 0, 0, 0},
#ifdef WITH_CSV_STORAGE_ENGINE
  {"log-output", OPT_LOG_OUTPUT,
   "Syntax: log-output[=value[,value...]], where \"value\" could be TABLE, "
   "FILE or NONE.",
   (uchar**) &log_output_str, (uchar**) &log_output_str, 0,
   GET_STR, OPT_ARG, 0, 0, 0, 0, 0, 0},
#endif
  {"log-queries-not-using-indexes", OPT_LOG_QUERIES_NOT_USING_INDEXES,
   "Log queries that are executed without benefit of any index to the slow log if it is open.",
   (uchar**) &opt_log_queries_not_using_indexes, (uchar**) &opt_log_queries_not_using_indexes,
   0, GET_BOOL, NO_ARG, 0, 0, 0, 0, 0, 0},
  {"log-short-format", OPT_SHORT_LOG_FORMAT,
   "Don't log extra information to update and slow-query logs.",
   (uchar**) &opt_short_log_format, (uchar**) &opt_short_log_format,
   0, GET_BOOL, NO_ARG, 0, 0, 0, 0, 0, 0},
  {"log-slave-updates", OPT_LOG_SLAVE_UPDATES,
   "Tells the slave to log the updates from the slave thread to the binary log. You will need to turn it on if you plan to daisy-chain the slaves.",
   (uchar**) &opt_log_slave_updates, (uchar**) &opt_log_slave_updates, 0, GET_BOOL,
   NO_ARG, 0, 0, 0, 0, 0, 0},
  {"log-slow-admin-statements", OPT_LOG_SLOW_ADMIN_STATEMENTS,
   "Log slow OPTIMIZE, ANALYZE, ALTER and other administrative statements to the slow log if it is open.",
   (uchar**) &opt_log_slow_admin_statements,
   (uchar**) &opt_log_slow_admin_statements,
   0, GET_BOOL, NO_ARG, 0, 0, 0, 0, 0, 0},
 {"log-slow-slave-statements", OPT_LOG_SLOW_SLAVE_STATEMENTS,
  "Log slow statements executed by slave thread to the slow log if it is open.",
  (uchar**) &opt_log_slow_slave_statements,
  (uchar**) &opt_log_slow_slave_statements,
  0, GET_BOOL, NO_ARG, 0, 0, 0, 0, 0, 0},
  {"log-slow-queries", OPT_SLOW_QUERY_LOG,
    "Log slow queries to a table or log file. Defaults logging to table mysql.slow_log or hostname-slow.log if --log-output=file is used. Must be enabled to activate other slow log options.",
   (uchar**) &opt_slow_logname, (uchar**) &opt_slow_logname, 0, GET_STR, OPT_ARG,
   0, 0, 0, 0, 0, 0},
  {"log-tc", OPT_LOG_TC,
   "Path to transaction coordinator log (used for transactions that affect "
   "more than one storage engine, when binary log is disabled)",
   (uchar**) &opt_tc_log_file, (uchar**) &opt_tc_log_file, 0, GET_STR,
   REQUIRED_ARG, 0, 0, 0, 0, 0, 0},
#ifdef HAVE_MMAP
  {"log-tc-size", OPT_LOG_TC_SIZE, "Size of transaction coordinator log.",
   (uchar**) &opt_tc_log_size, (uchar**) &opt_tc_log_size, 0, GET_ULONG,
   REQUIRED_ARG, TC_LOG_MIN_SIZE, TC_LOG_MIN_SIZE, ~0L, 0, TC_LOG_PAGE_SIZE, 0},
#endif
  {"log-update", OPT_UPDATE_LOG,
   "The update log is deprecated since version 5.0, is replaced by the binary \
log and this option justs turns on --log-bin instead.",
   (uchar**) &opt_update_logname, (uchar**) &opt_update_logname, 0, GET_STR,
   OPT_ARG, 0, 0, 0, 0, 0, 0},
  {"log-warnings", 'W', "Log some not critical warnings to the log file.",
   (uchar**) &global_system_variables.log_warnings,
   (uchar**) &max_system_variables.log_warnings, 0, GET_ULONG, OPT_ARG, 1, 0, 0,
   0, 0, 0},
  {"low-priority-updates", OPT_LOW_PRIORITY_UPDATES,
   "INSERT/DELETE/UPDATE has lower priority than selects.",
   (uchar**) &global_system_variables.low_priority_updates,
   (uchar**) &max_system_variables.low_priority_updates,
   0, GET_BOOL, NO_ARG, 0, 0, 0, 0, 0, 0},
  {"master-connect-retry", OPT_MASTER_CONNECT_RETRY,
   "The number of seconds the slave thread will sleep before retrying to connect to the master in case the master goes down or the connection is lost.",
   (uchar**) &master_connect_retry, (uchar**) &master_connect_retry, 0, GET_UINT,
   REQUIRED_ARG, 60, 0, 0, 0, 0, 0},
  {"master-host", OPT_MASTER_HOST,
   "Master hostname or IP address for replication. If not set, the slave thread will not be started. Note that the setting of master-host will be ignored if there exists a valid master.info file.",
   (uchar**) &master_host, (uchar**) &master_host, 0, GET_STR, REQUIRED_ARG, 0, 0,
   0, 0, 0, 0},
  {"master-info-file", OPT_MASTER_INFO_FILE,
   "The location and name of the file that remembers the master and where the I/O replication \
thread is in the master's binlogs.",
   (uchar**) &master_info_file, (uchar**) &master_info_file, 0, GET_STR,
   REQUIRED_ARG, 0, 0, 0, 0, 0, 0},
  {"master-password", OPT_MASTER_PASSWORD,
   "The password the slave thread will authenticate with when connecting to the master. If not set, an empty password is assumed.The value in master.info will take precedence if it can be read.",
   (uchar**)&master_password, (uchar**)&master_password, 0,
   GET_STR, REQUIRED_ARG, 0, 0, 0, 0, 0, 0},
  {"master-port", OPT_MASTER_PORT,
   "The port the master is listening on. If not set, the compiled setting of MYSQL_PORT is assumed. If you have not tinkered with configure options, this should be 3306. The value in master.info will take precedence if it can be read.",
   (uchar**) &master_port, (uchar**) &master_port, 0, GET_UINT, REQUIRED_ARG,
   MYSQL_PORT, 0, 0, 0, 0, 0},
  {"master-retry-count", OPT_MASTER_RETRY_COUNT,
   "The number of tries the slave will make to connect to the master before giving up.",
   (uchar**) &master_retry_count, (uchar**) &master_retry_count, 0, GET_ULONG,
   REQUIRED_ARG, 3600*24, 0, 0, 0, 0, 0},
  {"master-ssl", OPT_MASTER_SSL,
   "Enable the slave to connect to the master using SSL.",
   (uchar**) &master_ssl, (uchar**) &master_ssl, 0, GET_BOOL, NO_ARG, 0, 0, 0, 0,
   0, 0},
  {"master-ssl-ca", OPT_MASTER_SSL_CA,
   "Master SSL CA file. Only applies if you have enabled master-ssl.",
   (uchar**) &master_ssl_ca, (uchar**) &master_ssl_ca, 0, GET_STR, OPT_ARG,
   0, 0, 0, 0, 0, 0},
  {"master-ssl-capath", OPT_MASTER_SSL_CAPATH,
   "Master SSL CA path. Only applies if you have enabled master-ssl.",
   (uchar**) &master_ssl_capath, (uchar**) &master_ssl_capath, 0, GET_STR, OPT_ARG,
   0, 0, 0, 0, 0, 0},
  {"master-ssl-cert", OPT_MASTER_SSL_CERT,
   "Master SSL certificate file name. Only applies if you have enabled \
master-ssl",
   (uchar**) &master_ssl_cert, (uchar**) &master_ssl_cert, 0, GET_STR, OPT_ARG,
   0, 0, 0, 0, 0, 0},
  {"master-ssl-cipher", OPT_MASTER_SSL_CIPHER,
   "Master SSL cipher. Only applies if you have enabled master-ssl.",
   (uchar**) &master_ssl_cipher, (uchar**) &master_ssl_capath, 0, GET_STR, OPT_ARG,
   0, 0, 0, 0, 0, 0},
  {"master-ssl-key", OPT_MASTER_SSL_KEY,
   "Master SSL keyfile name. Only applies if you have enabled master-ssl.",
   (uchar**) &master_ssl_key, (uchar**) &master_ssl_key, 0, GET_STR, OPT_ARG,
   0, 0, 0, 0, 0, 0},
  {"master-user", OPT_MASTER_USER,
   "The username the slave thread will use for authentication when connecting to the master. The user must have FILE privilege. If the master user is not set, user test is assumed. The value in master.info will take precedence if it can be read.",
   (uchar**) &master_user, (uchar**) &master_user, 0, GET_STR, REQUIRED_ARG, 0, 0,
   0, 0, 0, 0},
#ifdef HAVE_REPLICATION
  {"max-binlog-dump-events", OPT_MAX_BINLOG_DUMP_EVENTS,
   "Option used by mysql-test for debugging and testing of replication.",
   (uchar**) &max_binlog_dump_events, (uchar**) &max_binlog_dump_events, 0,
   GET_INT, REQUIRED_ARG, 0, 0, 0, 0, 0, 0},
#endif /* HAVE_REPLICATION */
  {"memlock", OPT_MEMLOCK, "Lock mysqld in memory.", (uchar**) &locked_in_memory,
   (uchar**) &locked_in_memory, 0, GET_BOOL, NO_ARG, 0, 0, 0, 0, 0, 0},
  {"myisam-recover", OPT_MYISAM_RECOVER,
   "Syntax: myisam-recover[=option[,option...]], where option can be DEFAULT, BACKUP, FORCE or QUICK.",
   (uchar**) &myisam_recover_options_str, (uchar**) &myisam_recover_options_str, 0,
   GET_STR, OPT_ARG, 0, 0, 0, 0, 0, 0},
#ifdef WITH_NDBCLUSTER_STORAGE_ENGINE
  {"ndb-connectstring", OPT_NDB_CONNECTSTRING,
   "Connect string for ndbcluster.",
   (uchar**) &opt_ndb_connectstring,
   (uchar**) &opt_ndb_connectstring,
   0, GET_STR, REQUIRED_ARG, 0, 0, 0, 0, 0, 0},
  {"ndb-mgmd-host", OPT_NDB_MGMD,
   "Set host and port for ndb_mgmd. Syntax: hostname[:port]",
   (uchar**) &opt_ndb_mgmd,
   (uchar**) &opt_ndb_mgmd,
   0, GET_STR, REQUIRED_ARG, 0, 0, 0, 0, 0, 0},
  {"ndb-nodeid", OPT_NDB_NODEID,
   "Nodeid for this mysqlserver in the cluster.",
   (uchar**) &opt_ndb_nodeid,
   (uchar**) &opt_ndb_nodeid,
   0, GET_INT, REQUIRED_ARG, 0, 0, 0, 0, 0, 0},
  {"ndb-autoincrement-prefetch-sz", OPT_NDB_AUTOINCREMENT_PREFETCH_SZ,
   "Specify number of autoincrement values that are prefetched.",
<<<<<<< HEAD
   (uchar**) &global_system_variables.ndb_autoincrement_prefetch_sz,
   (uchar**) &global_system_variables.ndb_autoincrement_prefetch_sz,
   0, GET_ULONG, REQUIRED_ARG, 32, 1, 256, 0, 0, 0},
  {"ndb-distribution", OPT_NDB_DISTRIBUTION,
   "Default distribution for new tables in ndb",
   (uchar**) &opt_ndb_distribution,
   (uchar**) &opt_ndb_distribution,
   0, GET_STR, REQUIRED_ARG, 0, 0, 0, 0, 0, 0},
=======
   (gptr*) &global_system_variables.ndb_autoincrement_prefetch_sz,
   (gptr*) &max_system_variables.ndb_autoincrement_prefetch_sz,
   0, GET_ULONG, REQUIRED_ARG, 1, 1, 256, 0, 0, 0},
>>>>>>> 4cf742a8
  {"ndb-force-send", OPT_NDB_FORCE_SEND,
   "Force send of buffers to ndb immediately without waiting for "
   "other threads.",
   (uchar**) &global_system_variables.ndb_force_send,
   (uchar**) &global_system_variables.ndb_force_send,
   0, GET_BOOL, OPT_ARG, 1, 0, 0, 0, 0, 0},
  {"ndb_force_send", OPT_NDB_FORCE_SEND,
   "same as --ndb-force-send.",
   (uchar**) &global_system_variables.ndb_force_send,
   (uchar**) &global_system_variables.ndb_force_send,
   0, GET_BOOL, OPT_ARG, 1, 0, 0, 0, 0, 0},
  {"ndb-extra-logging", OPT_NDB_EXTRA_LOGGING,
   "Turn on more logging in the error log.",
   (uchar**) &ndb_extra_logging,
   (uchar**) &ndb_extra_logging,
   0, GET_INT, OPT_ARG, 0, 0, 0, 0, 0, 0},
#ifdef HAVE_NDB_BINLOG
  {"ndb-report-thresh-binlog-epoch-slip", OPT_NDB_REPORT_THRESH_BINLOG_EPOCH_SLIP,
   "Threshold on number of epochs to be behind before reporting binlog status. "
   "E.g. 3 means that if the difference between what epoch has been received "
   "from the storage nodes and what has been applied to the binlog is 3 or more, "
   "a status message will be sent to the cluster log.",
   (uchar**) &ndb_report_thresh_binlog_epoch_slip,
   (uchar**) &ndb_report_thresh_binlog_epoch_slip,
   0, GET_ULONG, REQUIRED_ARG, 3, 0, 256, 0, 0, 0},
  {"ndb-report-thresh-binlog-mem-usage", OPT_NDB_REPORT_THRESH_BINLOG_MEM_USAGE,
   "Threshold on percentage of free memory before reporting binlog status. E.g. "
   "10 means that if amount of available memory for receiving binlog data from "
   "the storage nodes goes below 10%, "
   "a status message will be sent to the cluster log.",
   (uchar**) &ndb_report_thresh_binlog_mem_usage,
   (uchar**) &ndb_report_thresh_binlog_mem_usage,
   0, GET_ULONG, REQUIRED_ARG, 10, 0, 100, 0, 0, 0},
#endif
  {"ndb-use-exact-count", OPT_NDB_USE_EXACT_COUNT,
   "Use exact records count during query planning and for fast "
   "select count(*), disable for faster queries.",
   (uchar**) &global_system_variables.ndb_use_exact_count,
   (uchar**) &global_system_variables.ndb_use_exact_count,
   0, GET_BOOL, OPT_ARG, 1, 0, 0, 0, 0, 0},
  {"ndb_use_exact_count", OPT_NDB_USE_EXACT_COUNT,
   "same as --ndb-use-exact-count.",
   (uchar**) &global_system_variables.ndb_use_exact_count,
   (uchar**) &global_system_variables.ndb_use_exact_count,
   0, GET_BOOL, OPT_ARG, 1, 0, 0, 0, 0, 0},
  {"ndb-use-transactions", OPT_NDB_USE_TRANSACTIONS,
   "Use transactions for large inserts, if enabled then large "
   "inserts will be split into several smaller transactions",
   (uchar**) &global_system_variables.ndb_use_transactions,
   (uchar**) &global_system_variables.ndb_use_transactions,
   0, GET_BOOL, OPT_ARG, 1, 0, 0, 0, 0, 0},
  {"ndb_use_transactions", OPT_NDB_USE_TRANSACTIONS,
   "same as --ndb-use-transactions.",
   (uchar**) &global_system_variables.ndb_use_transactions,
   (uchar**) &global_system_variables.ndb_use_transactions,
   0, GET_BOOL, OPT_ARG, 1, 0, 0, 0, 0, 0},
  {"ndb-shm", OPT_NDB_SHM,
   "Use shared memory connections when available.",
   (uchar**) &opt_ndb_shm,
   (uchar**) &opt_ndb_shm,
   0, GET_BOOL, OPT_ARG, OPT_NDB_SHM_DEFAULT, 0, 0, 0, 0, 0},
  {"ndb-optimized-node-selection", OPT_NDB_OPTIMIZED_NODE_SELECTION,
   "Select nodes for transactions in a more optimal way.",
   (uchar**) &opt_ndb_optimized_node_selection,
   (uchar**) &opt_ndb_optimized_node_selection,
   0, GET_BOOL, OPT_ARG, 1, 0, 0, 0, 0, 0},
  { "ndb-cache-check-time", OPT_NDB_CACHE_CHECK_TIME,
    "A dedicated thread is created to, at the given millisecons interval, invalidate the query cache if another MySQL server in the cluster has changed the data in the database.",
    (uchar**) &opt_ndb_cache_check_time, (uchar**) &opt_ndb_cache_check_time, 0, GET_ULONG, REQUIRED_ARG,
    0, 0, LONG_TIMEOUT, 0, 1, 0},
  {"ndb-index-stat-enable", OPT_NDB_INDEX_STAT_ENABLE,
   "Use ndb index statistics in query optimization.",
   (uchar**) &global_system_variables.ndb_index_stat_enable,
   (uchar**) &max_system_variables.ndb_index_stat_enable,
   0, GET_BOOL, OPT_ARG, 0, 0, 1, 0, 0, 0},
#endif
  {"ndb-use-copying-alter-table",
   OPT_NDB_USE_COPYING_ALTER_TABLE,
   "Force ndbcluster to always copy tables at alter table (should only be used if on-line alter table fails).",
   (uchar**) &global_system_variables.ndb_use_copying_alter_table,
   (uchar**) &global_system_variables.ndb_use_copying_alter_table,
   0, GET_BOOL, NO_ARG, 0, 0, 0, 0, 0, 0},  
  {"new", 'n', "Use very new possible 'unsafe' functions.",
   (uchar**) &global_system_variables.new_mode,
   (uchar**) &max_system_variables.new_mode,
   0, GET_BOOL, NO_ARG, 0, 0, 0, 0, 0, 0},
#ifdef NOT_YET
  {"no-mix-table-types", OPT_NO_MIX_TYPE, "Don't allow commands with uses two different table types.",
   (uchar**) &opt_no_mix_types, (uchar**) &opt_no_mix_types, 0, GET_BOOL, NO_ARG,
   0, 0, 0, 0, 0, 0},
#endif
  {"old-alter-table", OPT_OLD_ALTER_TABLE,
   "Use old, non-optimized alter table.",
   (uchar**) &global_system_variables.old_alter_table,
   (uchar**) &max_system_variables.old_alter_table, 0, GET_BOOL, NO_ARG,
   0, 0, 0, 0, 0, 0},
  {"old-passwords", OPT_OLD_PASSWORDS, "Use old password encryption method (needed for 4.0 and older clients).",
   (uchar**) &global_system_variables.old_passwords,
   (uchar**) &max_system_variables.old_passwords, 0, GET_BOOL, NO_ARG,
   0, 0, 0, 0, 0, 0},
  {"one-thread", OPT_ONE_THREAD,
   "(deprecated): Only use one thread (for debugging under Linux). Use thread-handling=no-threads instead",
   0, 0, 0, GET_NO_ARG, NO_ARG, 0, 0, 0, 0, 0, 0},
  {"old-style-user-limits", OPT_OLD_STYLE_USER_LIMITS,
   "Enable old-style user limits (before 5.0.3 user resources were counted per each user+host vs. per account)",
   (uchar**) &opt_old_style_user_limits, (uchar**) &opt_old_style_user_limits,
   0, GET_BOOL, NO_ARG, 0, 0, 0, 0, 0, 0},
  {"pid-file", OPT_PID_FILE, "Pid file used by safe_mysqld.",
   (uchar**) &pidfile_name_ptr, (uchar**) &pidfile_name_ptr, 0, GET_STR,
   REQUIRED_ARG, 0, 0, 0, 0, 0, 0},
  {"port", 'P', "Port number to use for connection.", (uchar**) &mysqld_port,
   (uchar**) &mysqld_port, 0, GET_UINT, REQUIRED_ARG, 0, 0, 0, 0, 0, 0},
  {"port-open-timeout", OPT_PORT_OPEN_TIMEOUT,
   "Maximum time in seconds to wait for the port to become free. "
   "(Default: no wait)", (uchar**) &mysqld_port_timeout,
   (uchar**) &mysqld_port_timeout, 0, GET_UINT, REQUIRED_ARG, 0, 0, 0, 0, 0, 0},
  {"relay-log", OPT_RELAY_LOG,
   "The location and name to use for relay logs.",
   (uchar**) &opt_relay_logname, (uchar**) &opt_relay_logname, 0,
   GET_STR_ALLOC, REQUIRED_ARG, 0, 0, 0, 0, 0, 0},
  {"relay-log-index", OPT_RELAY_LOG_INDEX,
   "The location and name to use for the file that keeps a list of the last \
relay logs.",
   (uchar**) &opt_relaylog_index_name, (uchar**) &opt_relaylog_index_name, 0,
   GET_STR, REQUIRED_ARG, 0, 0, 0, 0, 0, 0},
  {"relay-log-info-file", OPT_RELAY_LOG_INFO_FILE,
   "The location and name of the file that remembers where the SQL replication \
thread is in the relay logs.",
   (uchar**) &relay_log_info_file, (uchar**) &relay_log_info_file, 0, GET_STR,
   REQUIRED_ARG, 0, 0, 0, 0, 0, 0},
  {"replicate-do-db", OPT_REPLICATE_DO_DB,
   "Tells the slave thread to restrict replication to the specified database. To specify more than one database, use the directive multiple times, once for each database. Note that this will only work if you do not use cross-database queries such as UPDATE some_db.some_table SET foo='bar' while having selected a different or no database. If you need cross database updates to work, make sure you have 3.23.28 or later, and use replicate-wild-do-table=db_name.%.",
   0, 0, 0, GET_STR, REQUIRED_ARG, 0, 0, 0, 0, 0, 0},
  {"replicate-do-table", OPT_REPLICATE_DO_TABLE,
   "Tells the slave thread to restrict replication to the specified table. To specify more than one table, use the directive multiple times, once for each table. This will work for cross-database updates, in contrast to replicate-do-db.",
   0, 0, 0, GET_STR, REQUIRED_ARG, 0, 0, 0, 0, 0, 0},
  {"replicate-ignore-db", OPT_REPLICATE_IGNORE_DB,
   "Tells the slave thread to not replicate to the specified database. To specify more than one database to ignore, use the directive multiple times, once for each database. This option will not work if you use cross database updates. If you need cross database updates to work, make sure you have 3.23.28 or later, and use replicate-wild-ignore-table=db_name.%. ",
   0, 0, 0, GET_STR, REQUIRED_ARG, 0, 0, 0, 0, 0, 0},
  {"replicate-ignore-table", OPT_REPLICATE_IGNORE_TABLE,
   "Tells the slave thread to not replicate to the specified table. To specify more than one table to ignore, use the directive multiple times, once for each table. This will work for cross-datbase updates, in contrast to replicate-ignore-db.",
   0, 0, 0, GET_STR, REQUIRED_ARG, 0, 0, 0, 0, 0, 0},
  {"replicate-rewrite-db", OPT_REPLICATE_REWRITE_DB,
   "Updates to a database with a different name than the original. Example: replicate-rewrite-db=master_db_name->slave_db_name.",
   0, 0, 0, GET_STR, REQUIRED_ARG, 0, 0, 0, 0, 0, 0},
#ifdef HAVE_REPLICATION
  {"replicate-same-server-id", OPT_REPLICATE_SAME_SERVER_ID,
   "In replication, if set to 1, do not skip events having our server id. \
Default value is 0 (to break infinite loops in circular replication). \
Can't be set to 1 if --log-slave-updates is used.",
   (uchar**) &replicate_same_server_id,
   (uchar**) &replicate_same_server_id,
   0, GET_BOOL, NO_ARG, 0, 0, 0, 0, 0, 0},
#endif
  {"replicate-wild-do-table", OPT_REPLICATE_WILD_DO_TABLE,
   "Tells the slave thread to restrict replication to the tables that match the specified wildcard pattern. To specify more than one table, use the directive multiple times, once for each table. This will work for cross-database updates. Example: replicate-wild-do-table=foo%.bar% will replicate only updates to tables in all databases that start with foo and whose table names start with bar.",
   0, 0, 0, GET_STR, REQUIRED_ARG, 0, 0, 0, 0, 0, 0},
  {"replicate-wild-ignore-table", OPT_REPLICATE_WILD_IGNORE_TABLE,
   "Tells the slave thread to not replicate to the tables that match the given wildcard pattern. To specify more than one table to ignore, use the directive multiple times, once for each table. This will work for cross-database updates. Example: replicate-wild-ignore-table=foo%.bar% will not do updates to tables in databases that start with foo and whose table names start with bar.",
   0, 0, 0, GET_STR, REQUIRED_ARG, 0, 0, 0, 0, 0, 0},
  // In replication, we may need to tell the other servers how to connect
  {"report-host", OPT_REPORT_HOST,
   "Hostname or IP of the slave to be reported to to the master during slave registration. Will appear in the output of SHOW SLAVE HOSTS. Leave unset if you do not want the slave to register itself with the master. Note that it is not sufficient for the master to simply read the IP of the slave off the socket once the slave connects. Due to NAT and other routing issues, that IP may not be valid for connecting to the slave from the master or other hosts.",
   (uchar**) &report_host, (uchar**) &report_host, 0, GET_STR, REQUIRED_ARG, 0, 0,
   0, 0, 0, 0},
  {"report-password", OPT_REPORT_PASSWORD, "Undocumented.",
   (uchar**) &report_password, (uchar**) &report_password, 0, GET_STR,
   REQUIRED_ARG, 0, 0, 0, 0, 0, 0},
  {"report-port", OPT_REPORT_PORT,
   "Port for connecting to slave reported to the master during slave registration. Set it only if the slave is listening on a non-default port or if you have a special tunnel from the master or other clients to the slave. If not sure, leave this option unset.",
   (uchar**) &report_port, (uchar**) &report_port, 0, GET_UINT, REQUIRED_ARG,
   MYSQL_PORT, 0, 0, 0, 0, 0},
  {"report-user", OPT_REPORT_USER, "Undocumented.", (uchar**) &report_user,
   (uchar**) &report_user, 0, GET_STR, REQUIRED_ARG, 0, 0, 0, 0, 0, 0},
  {"rpl-recovery-rank", OPT_RPL_RECOVERY_RANK, "Undocumented.",
   (uchar**) &rpl_recovery_rank, (uchar**) &rpl_recovery_rank, 0, GET_ULONG,
   REQUIRED_ARG, 0, 0, 0, 0, 0, 0},
  {"safe-mode", OPT_SAFE, "Skip some optimize stages (for testing).",
   0, 0, 0, GET_NO_ARG, NO_ARG, 0, 0, 0, 0, 0, 0},
#ifndef TO_BE_DELETED
  {"safe-show-database", OPT_SAFE_SHOW_DB,
   "Deprecated option; use GRANT SHOW DATABASES instead...",
   0, 0, 0, GET_NO_ARG, NO_ARG, 0, 0, 0, 0, 0, 0},
#endif
  {"safe-user-create", OPT_SAFE_USER_CREATE,
   "Don't allow new user creation by the user who has no write privileges to the mysql.user table.",
   (uchar**) &opt_safe_user_create, (uchar**) &opt_safe_user_create, 0, GET_BOOL,
   NO_ARG, 0, 0, 0, 0, 0, 0},
  {"safemalloc-mem-limit", OPT_SAFEMALLOC_MEM_LIMIT,
   "Simulate memory shortage when compiled with the --with-debug=full option.",
   0, 0, 0, GET_ULL, REQUIRED_ARG, 0, 0, 0, 0, 0, 0},
  {"secure-auth", OPT_SECURE_AUTH, "Disallow authentication for accounts that have old (pre-4.1) passwords.",
   (uchar**) &opt_secure_auth, (uchar**) &opt_secure_auth, 0, GET_BOOL, NO_ARG,
   my_bool(0), 0, 0, 0, 0, 0},
  {"secure-file-priv", OPT_SECURE_FILE_PRIV,
   "Limit LOAD DATA, SELECT ... OUTFILE, and LOAD_FILE() to files within specified directory",
   (uchar**) &opt_secure_file_priv, (uchar**) &opt_secure_file_priv, 0,
   GET_STR_ALLOC, REQUIRED_ARG, 0, 0, 0, 0, 0, 0},
  {"server-id",	OPT_SERVER_ID,
   "Uniquely identifies the server instance in the community of replication partners.",
   (uchar**) &server_id, (uchar**) &server_id, 0, GET_ULONG, REQUIRED_ARG, 0, 0, 0,
   0, 0, 0},
  {"set-variable", 'O',
   "Change the value of a variable. Please note that this option is deprecated;you can set variables directly with --variable-name=value.",
   0, 0, 0, GET_STR, REQUIRED_ARG, 0, 0, 0, 0, 0, 0},
#ifdef HAVE_SMEM
  {"shared-memory", OPT_ENABLE_SHARED_MEMORY,
   "Enable the shared memory.",(uchar**) &opt_enable_shared_memory, (uchar**) &opt_enable_shared_memory,
   0, GET_BOOL, NO_ARG, 0, 0, 0, 0, 0, 0},
#endif
#ifdef HAVE_SMEM
  {"shared-memory-base-name",OPT_SHARED_MEMORY_BASE_NAME,
   "Base name of shared memory.", (uchar**) &shared_memory_base_name, (uchar**) &shared_memory_base_name,
   0, GET_STR, REQUIRED_ARG, 0, 0, 0, 0, 0, 0},
#endif
  {"show-slave-auth-info", OPT_SHOW_SLAVE_AUTH_INFO,
   "Show user and password in SHOW SLAVE HOSTS on this master",
   (uchar**) &opt_show_slave_auth_info, (uchar**) &opt_show_slave_auth_info, 0,
   GET_BOOL, NO_ARG, 0, 0, 0, 0, 0, 0},
#ifndef DISABLE_GRANT_OPTIONS
  {"skip-grant-tables", OPT_SKIP_GRANT,
   "Start without grant tables. This gives all users FULL ACCESS to all tables!",
   (uchar**) &opt_noacl, (uchar**) &opt_noacl, 0, GET_BOOL, NO_ARG, 0, 0, 0, 0, 0,
   0},
#endif
  {"skip-host-cache", OPT_SKIP_HOST_CACHE, "Don't cache host names.", 0, 0, 0,
   GET_NO_ARG, NO_ARG, 0, 0, 0, 0, 0, 0},
  {"skip-locking", OPT_SKIP_LOCK,
   "Deprecated option, use --skip-external-locking instead.",
   0, 0, 0, GET_NO_ARG, NO_ARG, 0, 0, 0, 0, 0, 0},
  {"skip-name-resolve", OPT_SKIP_RESOLVE,
   "Don't resolve hostnames. All hostnames are IP's or 'localhost'.",
   0, 0, 0, GET_NO_ARG, NO_ARG, 0, 0, 0, 0, 0, 0},
  {"skip-networking", OPT_SKIP_NETWORKING,
   "Don't allow connection with TCP/IP.", 0, 0, 0, GET_NO_ARG, NO_ARG, 0, 0, 0,
   0, 0, 0},
  {"skip-new", OPT_SKIP_NEW, "Don't use new, possible wrong routines.",
   0, 0, 0, GET_NO_ARG, NO_ARG, 0, 0, 0, 0, 0, 0},
#ifndef DBUG_OFF
#ifdef SAFEMALLOC
  {"skip-safemalloc", OPT_SKIP_SAFEMALLOC,
   "Don't use the memory allocation checking.", 0, 0, 0, GET_NO_ARG, NO_ARG,
   0, 0, 0, 0, 0, 0},
#endif
#endif
  {"skip-show-database", OPT_SKIP_SHOW_DB,
   "Don't allow 'SHOW DATABASE' commands.", 0, 0, 0, GET_NO_ARG, NO_ARG, 0, 0,
   0, 0, 0, 0},
  {"skip-slave-start", OPT_SKIP_SLAVE_START,
   "If set, slave is not autostarted.", (uchar**) &opt_skip_slave_start,
   (uchar**) &opt_skip_slave_start, 0, GET_BOOL, NO_ARG, 0, 0, 0, 0, 0, 0},
  {"skip-stack-trace", OPT_SKIP_STACK_TRACE,
   "Don't print a stack trace on failure.", 0, 0, 0, GET_NO_ARG, NO_ARG, 0, 0,
   0, 0, 0, 0},
  {"skip-symlink", OPT_SKIP_SYMLINKS, "Don't allow symlinking of tables. Deprecated option.  Use --skip-symbolic-links instead.",
   0, 0, 0, GET_NO_ARG, NO_ARG, 0, 0, 0, 0, 0, 0},
  {"skip-thread-priority", OPT_SKIP_PRIOR,
   "Don't give threads different priorities.", 0, 0, 0, GET_NO_ARG, NO_ARG,
   DEFAULT_SKIP_THREAD_PRIORITY, 0, 0, 0, 0, 0},
#ifdef HAVE_REPLICATION
  {"slave-load-tmpdir", OPT_SLAVE_LOAD_TMPDIR,
   "The location where the slave should put its temporary files when \
replicating a LOAD DATA INFILE command.",
   (uchar**) &slave_load_tmpdir, (uchar**) &slave_load_tmpdir, 0, GET_STR_ALLOC,
   REQUIRED_ARG, 0, 0, 0, 0, 0, 0},
  {"slave-skip-errors", OPT_SLAVE_SKIP_ERRORS,
   "Tells the slave thread to continue replication when a query returns an error from the provided list.",
   0, 0, 0, GET_STR, REQUIRED_ARG, 0, 0, 0, 0, 0, 0},
#endif
  {"slow-query-log", OPT_SLOW_LOG,
   "Enable|disable slow query log", (uchar**) &opt_slow_log,
   (uchar**) &opt_slow_log, 0, GET_BOOL, OPT_ARG, 0, 0, 0, 0, 0, 0},
  {"socket", OPT_SOCKET, "Socket file to use for connection.",
   (uchar**) &mysqld_unix_port, (uchar**) &mysqld_unix_port, 0, GET_STR,
   REQUIRED_ARG, 0, 0, 0, 0, 0, 0},
#ifdef HAVE_REPLICATION
  {"sporadic-binlog-dump-fail", OPT_SPORADIC_BINLOG_DUMP_FAIL,
   "Option used by mysql-test for debugging and testing of replication.",
   (uchar**) &opt_sporadic_binlog_dump_fail,
   (uchar**) &opt_sporadic_binlog_dump_fail, 0, GET_BOOL, NO_ARG, 0, 0, 0, 0, 0,
   0},
#endif /* HAVE_REPLICATION */
  {"sql-bin-update-same", OPT_SQL_BIN_UPDATE_SAME,
   "The update log is deprecated since version 5.0, is replaced by the binary \
log and this option does nothing anymore.",
   0, 0, 0, GET_DISABLED, NO_ARG, 0, 0, 0, 0, 0, 0},
  {"sql-mode", OPT_SQL_MODE,
   "Syntax: sql-mode=option[,option[,option...]] where option can be one of: REAL_AS_FLOAT, PIPES_AS_CONCAT, ANSI_QUOTES, IGNORE_SPACE, ONLY_FULL_GROUP_BY, NO_UNSIGNED_SUBTRACTION.",
   (uchar**) &sql_mode_str, (uchar**) &sql_mode_str, 0, GET_STR, REQUIRED_ARG, 0,
   0, 0, 0, 0, 0},
#ifdef HAVE_OPENSSL
#include "sslopt-longopts.h"
#endif
#ifdef __WIN__
  {"standalone", OPT_STANDALONE,
  "Dummy option to start as a standalone program (NT).", 0, 0, 0, GET_NO_ARG,
   NO_ARG, 0, 0, 0, 0, 0, 0},
#endif
  {"symbolic-links", 's', "Enable symbolic link support.",
   (uchar**) &my_use_symdir, (uchar**) &my_use_symdir, 0, GET_BOOL, NO_ARG,
   /*
     The system call realpath() produces warnings under valgrind and
     purify. These are not suppressed: instead we disable symlinks
     option if compiled with valgrind support.
   */
   IF_PURIFY(0,1), 0, 0, 0, 0, 0},
  {"sysdate-is-now", OPT_SYSDATE_IS_NOW,
   "Non-default option to alias SYSDATE() to NOW() to make it safe-replicable. Since 5.0, SYSDATE() returns a `dynamic' value different for different invocations, even within the same statement.",
   (uchar**) &global_system_variables.sysdate_is_now,
   0, 0, GET_BOOL, NO_ARG, 0, 0, 1, 0, 1, 0},
  {"tc-heuristic-recover", OPT_TC_HEURISTIC_RECOVER,
   "Decision to use in heuristic recover process. Possible values are COMMIT or ROLLBACK.",
   (uchar**) &opt_tc_heuristic_recover, (uchar**) &opt_tc_heuristic_recover,
   0, GET_STR, REQUIRED_ARG, 0, 0, 0, 0, 0, 0},
  {"temp-pool", OPT_TEMP_POOL,
   "Using this option will cause most temporary files created to use a small set of names, rather than a unique name for each new file.",
   (uchar**) &use_temp_pool, (uchar**) &use_temp_pool, 0, GET_BOOL, NO_ARG, 1,
   0, 0, 0, 0, 0},
  {"timed_mutexes", OPT_TIMED_MUTEXES,
   "Specify whether to time mutexes (only InnoDB mutexes are currently supported)",
   (uchar**) &timed_mutexes, (uchar**) &timed_mutexes, 0, GET_BOOL, NO_ARG, 0, 
    0, 0, 0, 0, 0},
  {"tmpdir", 't',
   "Path for temporary files. Several paths may be specified, separated by a "
#if defined(__WIN__) || defined(__NETWARE__)
   "semicolon (;)"
#else
   "colon (:)"
#endif
   ", in this case they are used in a round-robin fashion.",
   (uchar**) &opt_mysql_tmpdir,
   (uchar**) &opt_mysql_tmpdir, 0, GET_STR, REQUIRED_ARG, 0, 0, 0, 0, 0, 0},
  {"transaction-isolation", OPT_TX_ISOLATION,
   "Default transaction isolation level.", 0, 0, 0, GET_STR, REQUIRED_ARG, 0,
   0, 0, 0, 0, 0},
  {"use-symbolic-links", 's', "Enable symbolic link support. Deprecated option; use --symbolic-links instead.",
   (uchar**) &my_use_symdir, (uchar**) &my_use_symdir, 0, GET_BOOL, NO_ARG,
   IF_PURIFY(0,1), 0, 0, 0, 0, 0},
  {"user", 'u', "Run mysqld daemon as user.", 0, 0, 0, GET_STR, REQUIRED_ARG,
   0, 0, 0, 0, 0, 0},
  {"verbose", 'v', "Used with --help option for detailed help",
   (uchar**) &opt_verbose, (uchar**) &opt_verbose, 0, GET_BOOL, NO_ARG, 0, 0, 0, 0,
   0, 0},
  {"version", 'V', "Output version information and exit.", 0, 0, 0, GET_NO_ARG,
   NO_ARG, 0, 0, 0, 0, 0, 0},
  {"warnings", 'W', "Deprecated; use --log-warnings instead.",
   (uchar**) &global_system_variables.log_warnings,
   (uchar**) &max_system_variables.log_warnings, 0, GET_ULONG, OPT_ARG, 1, 0, ~0L,
   0, 0, 0},
  { "back_log", OPT_BACK_LOG,
    "The number of outstanding connection requests MySQL can have. This comes into play when the main MySQL thread gets very many connection requests in a very short time.",
    (uchar**) &back_log, (uchar**) &back_log, 0, GET_ULONG,
    REQUIRED_ARG, 50, 1, 65535, 0, 1, 0 },
  {"binlog_cache_size", OPT_BINLOG_CACHE_SIZE,
   "The size of the cache to hold the SQL statements for the binary log during a transaction. If you often use big, multi-statement transactions you can increase this to get more performance.",
   (uchar**) &binlog_cache_size, (uchar**) &binlog_cache_size, 0, GET_ULONG,
   REQUIRED_ARG, 32*1024L, IO_SIZE, ~0L, 0, IO_SIZE, 0},
  {"bulk_insert_buffer_size", OPT_BULK_INSERT_BUFFER_SIZE,
   "Size of tree cache used in bulk insert optimisation. Note that this is a limit per thread!",
   (uchar**) &global_system_variables.bulk_insert_buff_size,
   (uchar**) &max_system_variables.bulk_insert_buff_size,
   0, GET_ULONG, REQUIRED_ARG, 8192*1024, 0, ~0L, 0, 1, 0},
  {"connect_timeout", OPT_CONNECT_TIMEOUT,
   "The number of seconds the mysqld server is waiting for a connect packet before responding with 'Bad handshake'.",
    (uchar**) &connect_timeout, (uchar**) &connect_timeout,
   0, GET_ULONG, REQUIRED_ARG, CONNECT_TIMEOUT, 2, LONG_TIMEOUT, 0, 1, 0 },
  { "date_format", OPT_DATE_FORMAT,
    "The DATE format (For future).",
    (uchar**) &opt_date_time_formats[MYSQL_TIMESTAMP_DATE],
    (uchar**) &opt_date_time_formats[MYSQL_TIMESTAMP_DATE],
    0, GET_STR, REQUIRED_ARG, 0, 0, 0, 0, 0, 0},
  { "datetime_format", OPT_DATETIME_FORMAT,
    "The DATETIME/TIMESTAMP format (for future).",
    (uchar**) &opt_date_time_formats[MYSQL_TIMESTAMP_DATETIME],
    (uchar**) &opt_date_time_formats[MYSQL_TIMESTAMP_DATETIME],
    0, GET_STR, REQUIRED_ARG, 0, 0, 0, 0, 0, 0},
  { "default_week_format", OPT_DEFAULT_WEEK_FORMAT,
    "The default week format used by WEEK() functions.",
    (uchar**) &global_system_variables.default_week_format,
    (uchar**) &max_system_variables.default_week_format,
    0, GET_ULONG, REQUIRED_ARG, 0, 0, 7L, 0, 1, 0},
  {"delayed_insert_limit", OPT_DELAYED_INSERT_LIMIT,
   "After inserting delayed_insert_limit rows, the INSERT DELAYED handler will check if there are any SELECT statements pending. If so, it allows these to execute before continuing.",
    (uchar**) &delayed_insert_limit, (uchar**) &delayed_insert_limit, 0, GET_ULONG,
    REQUIRED_ARG, DELAYED_LIMIT, 1, ~0L, 0, 1, 0},
  {"delayed_insert_timeout", OPT_DELAYED_INSERT_TIMEOUT,
   "How long a INSERT DELAYED thread should wait for INSERT statements before terminating.",
   (uchar**) &delayed_insert_timeout, (uchar**) &delayed_insert_timeout, 0,
   GET_ULONG, REQUIRED_ARG, DELAYED_WAIT_TIMEOUT, 1, LONG_TIMEOUT, 0, 1, 0},
  { "delayed_queue_size", OPT_DELAYED_QUEUE_SIZE,
    "What size queue (in rows) should be allocated for handling INSERT DELAYED. If the queue becomes full, any client that does INSERT DELAYED will wait until there is room in the queue again.",
    (uchar**) &delayed_queue_size, (uchar**) &delayed_queue_size, 0, GET_ULONG,
    REQUIRED_ARG, DELAYED_QUEUE_SIZE, 1, ~0L, 0, 1, 0},
  {"div_precision_increment", OPT_DIV_PRECINCREMENT,
   "Precision of the result of '/' operator will be increased on that value.",
   (uchar**) &global_system_variables.div_precincrement,
   (uchar**) &max_system_variables.div_precincrement, 0, GET_ULONG,
   REQUIRED_ARG, 4, 0, DECIMAL_MAX_SCALE, 0, 0, 0},
  {"expire_logs_days", OPT_EXPIRE_LOGS_DAYS,
   "If non-zero, binary logs will be purged after expire_logs_days "
   "days; possible purges happen at startup and at binary log rotation.",
   (uchar**) &expire_logs_days,
   (uchar**) &expire_logs_days, 0, GET_ULONG,
   REQUIRED_ARG, 0, 0, 99, 0, 1, 0},
  { "flush_time", OPT_FLUSH_TIME,
    "A dedicated thread is created to flush all tables at the given interval.",
    (uchar**) &flush_time, (uchar**) &flush_time, 0, GET_ULONG, REQUIRED_ARG,
    FLUSH_TIME, 0, LONG_TIMEOUT, 0, 1, 0},
  { "ft_boolean_syntax", OPT_FT_BOOLEAN_SYNTAX,
    "List of operators for MATCH ... AGAINST ( ... IN BOOLEAN MODE)",
    0, 0, 0, GET_STR,
    REQUIRED_ARG, 0, 0, 0, 0, 0, 0},
  { "ft_max_word_len", OPT_FT_MAX_WORD_LEN,
    "The maximum length of the word to be included in a FULLTEXT index. Note: FULLTEXT indexes must be rebuilt after changing this variable.",
    (uchar**) &ft_max_word_len, (uchar**) &ft_max_word_len, 0, GET_ULONG,
    REQUIRED_ARG, HA_FT_MAXCHARLEN, 10, HA_FT_MAXCHARLEN, 0, 1, 0},
  { "ft_min_word_len", OPT_FT_MIN_WORD_LEN,
    "The minimum length of the word to be included in a FULLTEXT index. Note: FULLTEXT indexes must be rebuilt after changing this variable.",
    (uchar**) &ft_min_word_len, (uchar**) &ft_min_word_len, 0, GET_ULONG,
    REQUIRED_ARG, 4, 1, HA_FT_MAXCHARLEN, 0, 1, 0},
  { "ft_query_expansion_limit", OPT_FT_QUERY_EXPANSION_LIMIT,
    "Number of best matches to use for query expansion",
    (uchar**) &ft_query_expansion_limit, (uchar**) &ft_query_expansion_limit, 0, GET_ULONG,
    REQUIRED_ARG, 20, 0, 1000, 0, 1, 0},
  { "ft_stopword_file", OPT_FT_STOPWORD_FILE,
    "Use stopwords from this file instead of built-in list.",
    (uchar**) &ft_stopword_file, (uchar**) &ft_stopword_file, 0, GET_STR,
    REQUIRED_ARG, 0, 0, 0, 0, 0, 0},
  { "group_concat_max_len", OPT_GROUP_CONCAT_MAX_LEN,
    "The maximum length of the result of function  group_concat.",
    (uchar**) &global_system_variables.group_concat_max_len,
    (uchar**) &max_system_variables.group_concat_max_len, 0, GET_ULONG,
    REQUIRED_ARG, 1024, 4, (long) ~0, 0, 1, 0},
  {"interactive_timeout", OPT_INTERACTIVE_TIMEOUT,
   "The number of seconds the server waits for activity on an interactive connection before closing it.",
   (uchar**) &global_system_variables.net_interactive_timeout,
   (uchar**) &max_system_variables.net_interactive_timeout, 0,
   GET_ULONG, REQUIRED_ARG, NET_WAIT_TIMEOUT, 1, LONG_TIMEOUT, 0, 1, 0},
  {"join_buffer_size", OPT_JOIN_BUFF_SIZE,
   "The size of the buffer that is used for full joins.",
   (uchar**) &global_system_variables.join_buff_size,
   (uchar**) &max_system_variables.join_buff_size, 0, GET_ULONG,
   REQUIRED_ARG, 128*1024L, IO_SIZE*2+MALLOC_OVERHEAD, ~0L, MALLOC_OVERHEAD,
   IO_SIZE, 0},
  {"keep_files_on_create", OPT_KEEP_FILES_ON_CREATE,
   "Don't overwrite stale .MYD and .MYI even if no directory is specified.",
   (uchar**) &global_system_variables.keep_files_on_create,
   (uchar**) &max_system_variables.keep_files_on_create,
   0, GET_BOOL, OPT_ARG, 0, 0, 0, 0, 0, 0},
  {"key_buffer_size", OPT_KEY_BUFFER_SIZE,
   "The size of the buffer used for index blocks for MyISAM tables. Increase this to get better index handling (for all reads and multiple writes) to as much as you can afford; 64M on a 256M machine that mainly runs MySQL is quite common.",
   (uchar**) &dflt_key_cache_var.param_buff_size,
   (uchar**) 0,
   0, (GET_ULL | GET_ASK_ADDR),
   REQUIRED_ARG, KEY_CACHE_SIZE, MALLOC_OVERHEAD, ~(ulong) 0, MALLOC_OVERHEAD,
   IO_SIZE, 0},
  {"key_cache_age_threshold", OPT_KEY_CACHE_AGE_THRESHOLD,
   "This characterizes the number of hits a hot block has to be untouched until it is considered aged enough to be downgraded to a warm block. This specifies the percentage ratio of that number of hits to the total number of blocks in key cache",
   (uchar**) &dflt_key_cache_var.param_age_threshold,
   (uchar**) 0,
   0, (GET_ULONG | GET_ASK_ADDR), REQUIRED_ARG, 
   300, 100, ~0L, 0, 100, 0},
  {"key_cache_block_size", OPT_KEY_CACHE_BLOCK_SIZE,
   "The default size of key cache blocks",
   (uchar**) &dflt_key_cache_var.param_block_size,
   (uchar**) 0,
   0, (GET_ULONG | GET_ASK_ADDR), REQUIRED_ARG,
   KEY_CACHE_BLOCK_SIZE, 512, 1024 * 16, 0, 512, 0},
  {"key_cache_division_limit", OPT_KEY_CACHE_DIVISION_LIMIT,
   "The minimum percentage of warm blocks in key cache",
   (uchar**) &dflt_key_cache_var.param_division_limit,
   (uchar**) 0,
   0, (GET_ULONG | GET_ASK_ADDR) , REQUIRED_ARG, 100,
   1, 100, 0, 1, 0},
  {"long_query_time", OPT_LONG_QUERY_TIME,
   "Log all queries that have taken more than long_query_time seconds to execute to file. "
   "The argument will be treated as a decimal value with microsecond precission.",
   (uchar**) &long_query_time, (uchar**) &long_query_time, 0, GET_DOUBLE,
   REQUIRED_ARG, 10, 0, LONG_TIMEOUT, 0, 0, 0},
  {"lower_case_table_names", OPT_LOWER_CASE_TABLE_NAMES,
   "If set to 1 table names are stored in lowercase on disk and table names will be case-insensitive.  Should be set to 2 if you are using a case insensitive file system",
   (uchar**) &lower_case_table_names,
   (uchar**) &lower_case_table_names, 0, GET_UINT, OPT_ARG,
#ifdef FN_NO_CASE_SENCE
    1
#else
    0
#endif
   , 0, 2, 0, 1, 0},
  {"max_allowed_packet", OPT_MAX_ALLOWED_PACKET,
   "Max packetlength to send/receive from to server.",
   (uchar**) &global_system_variables.max_allowed_packet,
   (uchar**) &max_system_variables.max_allowed_packet, 0, GET_ULONG,
   REQUIRED_ARG, 1024*1024L, 1024, 1024L*1024L*1024L, MALLOC_OVERHEAD, 1024, 0},
  {"max_binlog_cache_size", OPT_MAX_BINLOG_CACHE_SIZE,
   "Can be used to restrict the total size used to cache a multi-transaction query.",
   (uchar**) &max_binlog_cache_size, (uchar**) &max_binlog_cache_size, 0,
   GET_ULONG, REQUIRED_ARG, ~0L, IO_SIZE, ~0L, 0, IO_SIZE, 0},
  {"max_binlog_size", OPT_MAX_BINLOG_SIZE,
   "Binary log will be rotated automatically when the size exceeds this \
value. Will also apply to relay logs if max_relay_log_size is 0. \
The minimum value for this variable is 4096.",
   (uchar**) &max_binlog_size, (uchar**) &max_binlog_size, 0, GET_ULONG,
   REQUIRED_ARG, 1024*1024L*1024L, IO_SIZE, 1024*1024L*1024L, 0, IO_SIZE, 0},
  {"max_connect_errors", OPT_MAX_CONNECT_ERRORS,
   "If there is more than this number of interrupted connections from a host this host will be blocked from further connections.",
   (uchar**) &max_connect_errors, (uchar**) &max_connect_errors, 0, GET_ULONG,
    REQUIRED_ARG, MAX_CONNECT_ERRORS, 1, ~0L, 0, 1, 0},
  // Default max_connections of 151 is larger than Apache's default max
  // children, to avoid "too many connections" error in a common setup
  {"max_connections", OPT_MAX_CONNECTIONS,
   "The number of simultaneous clients allowed.", (uchar**) &max_connections,
   (uchar**) &max_connections, 0, GET_ULONG, REQUIRED_ARG, 151, 1, 100000, 0, 1,
   0},
  {"max_delayed_threads", OPT_MAX_DELAYED_THREADS,
   "Don't start more than this number of threads to handle INSERT DELAYED statements. If set to zero, which means INSERT DELAYED is not used.",
   (uchar**) &global_system_variables.max_insert_delayed_threads,
   (uchar**) &max_system_variables.max_insert_delayed_threads,
   0, GET_ULONG, REQUIRED_ARG, 20, 0, 16384, 0, 1, 0},
  {"max_error_count", OPT_MAX_ERROR_COUNT,
   "Max number of errors/warnings to store for a statement.",
   (uchar**) &global_system_variables.max_error_count,
   (uchar**) &max_system_variables.max_error_count,
   0, GET_ULONG, REQUIRED_ARG, DEFAULT_ERROR_COUNT, 0, 65535, 0, 1, 0},
  {"max_heap_table_size", OPT_MAX_HEP_TABLE_SIZE,
   "Don't allow creation of heap tables bigger than this.",
   (uchar**) &global_system_variables.max_heap_table_size,
   (uchar**) &max_system_variables.max_heap_table_size, 0, GET_ULL,
   REQUIRED_ARG, 16*1024*1024L, 16384, MAX_MEM_TABLE_SIZE,
   MALLOC_OVERHEAD, 1024, 0},
  {"max_join_size", OPT_MAX_JOIN_SIZE,
   "Joins that are probably going to read more than max_join_size records return an error.",
   (uchar**) &global_system_variables.max_join_size,
   (uchar**) &max_system_variables.max_join_size, 0, GET_HA_ROWS, REQUIRED_ARG,
   ~0L, 1, ~0L, 0, 1, 0},
   {"max_length_for_sort_data", OPT_MAX_LENGTH_FOR_SORT_DATA,
    "Max number of bytes in sorted records.",
    (uchar**) &global_system_variables.max_length_for_sort_data,
    (uchar**) &max_system_variables.max_length_for_sort_data, 0, GET_ULONG,
    REQUIRED_ARG, 1024, 4, 8192*1024L, 0, 1, 0},
  {"max_prepared_stmt_count", OPT_MAX_PREPARED_STMT_COUNT,
   "Maximum number of prepared statements in the server.",
   (uchar**) &max_prepared_stmt_count, (uchar**) &max_prepared_stmt_count,
   0, GET_ULONG, REQUIRED_ARG, 16382, 0, 1*1024*1024, 0, 1, 0},
  {"max_relay_log_size", OPT_MAX_RELAY_LOG_SIZE,
   "If non-zero: relay log will be rotated automatically when the size exceeds this value; if zero (the default): when the size exceeds max_binlog_size. 0 excepted, the minimum value for this variable is 4096.",
   (uchar**) &max_relay_log_size, (uchar**) &max_relay_log_size, 0, GET_ULONG,
   REQUIRED_ARG, 0L, 0L, 1024*1024L*1024L, 0, IO_SIZE, 0},
  { "max_seeks_for_key", OPT_MAX_SEEKS_FOR_KEY,
    "Limit assumed max number of seeks when looking up rows based on a key",
    (uchar**) &global_system_variables.max_seeks_for_key,
    (uchar**) &max_system_variables.max_seeks_for_key, 0, GET_ULONG,
    REQUIRED_ARG, ~0L, 1, ~0L, 0, 1, 0 },
  {"max_sort_length", OPT_MAX_SORT_LENGTH,
   "The number of bytes to use when sorting BLOB or TEXT values (only the first max_sort_length bytes of each value are used; the rest are ignored).",
   (uchar**) &global_system_variables.max_sort_length,
   (uchar**) &max_system_variables.max_sort_length, 0, GET_ULONG,
   REQUIRED_ARG, 1024, 4, 8192*1024L, 0, 1, 0},
  {"max_sp_recursion_depth", OPT_MAX_SP_RECURSION_DEPTH,
   "Maximum stored procedure recursion depth. (discussed with docs).",
   (uchar**) &global_system_variables.max_sp_recursion_depth,
   (uchar**) &max_system_variables.max_sp_recursion_depth, 0, GET_ULONG,
   OPT_ARG, 0, 0, 255, 0, 1, 0 },
  {"max_tmp_tables", OPT_MAX_TMP_TABLES,
   "Maximum number of temporary tables a client can keep open at a time.",
   (uchar**) &global_system_variables.max_tmp_tables,
   (uchar**) &max_system_variables.max_tmp_tables, 0, GET_ULONG,
   REQUIRED_ARG, 32, 1, ~0L, 0, 1, 0},
  {"max_user_connections", OPT_MAX_USER_CONNECTIONS,
   "The maximum number of active connections for a single user (0 = no limit).",
   (uchar**) &max_user_connections, (uchar**) &max_user_connections, 0, GET_UINT,
   REQUIRED_ARG, 0, 1, ~0, 0, 1, 0},
  {"max_write_lock_count", OPT_MAX_WRITE_LOCK_COUNT,
   "After this many write locks, allow some read locks to run in between.",
   (uchar**) &max_write_lock_count, (uchar**) &max_write_lock_count, 0, GET_ULONG,
   REQUIRED_ARG, ~0L, 1, ~0L, 0, 1, 0},
  {"min_examined_row_limit", OPT_MIN_EXAMINED_ROW_LIMIT,
   "Don't log queries which examine less than min_examined_row_limit rows to file.",
   (uchar**) &global_system_variables.min_examined_row_limit,
   (uchar**) &max_system_variables.min_examined_row_limit, 0, GET_ULONG,
  REQUIRED_ARG, 0, 0, ~0L, 0, 1L, 0},
  {"multi_range_count", OPT_MULTI_RANGE_COUNT,
   "Number of key ranges to request at once.",
   (uchar**) &global_system_variables.multi_range_count,
   (uchar**) &max_system_variables.multi_range_count, 0,
   GET_ULONG, REQUIRED_ARG, 256, 1, ~0L, 0, 1, 0},
  {"myisam_block_size", OPT_MYISAM_BLOCK_SIZE,
   "Block size to be used for MyISAM index pages.",
   (uchar**) &opt_myisam_block_size,
   (uchar**) &opt_myisam_block_size, 0, GET_ULONG, REQUIRED_ARG,
   MI_KEY_BLOCK_LENGTH, MI_MIN_KEY_BLOCK_LENGTH, MI_MAX_KEY_BLOCK_LENGTH,
   0, MI_MIN_KEY_BLOCK_LENGTH, 0},
  {"myisam_data_pointer_size", OPT_MYISAM_DATA_POINTER_SIZE,
   "Default pointer size to be used for MyISAM tables.",
   (uchar**) &myisam_data_pointer_size,
   (uchar**) &myisam_data_pointer_size, 0, GET_ULONG, REQUIRED_ARG,
   6, 2, 7, 0, 1, 0},
  {"myisam_max_extra_sort_file_size", OPT_MYISAM_MAX_EXTRA_SORT_FILE_SIZE,
   "Deprecated option",
   (uchar**) &global_system_variables.myisam_max_extra_sort_file_size,
   (uchar**) &max_system_variables.myisam_max_extra_sort_file_size,
   0, GET_ULL, REQUIRED_ARG, (ulonglong) MI_MAX_TEMP_LENGTH,
   0, (ulonglong) MAX_FILE_SIZE, 0, 1, 0},
  {"myisam_max_sort_file_size", OPT_MYISAM_MAX_SORT_FILE_SIZE,
   "Don't use the fast sort index method to created index if the temporary file would get bigger than this.",
   (uchar**) &global_system_variables.myisam_max_sort_file_size,
   (uchar**) &max_system_variables.myisam_max_sort_file_size, 0,
   GET_ULL, REQUIRED_ARG, (longlong) LONG_MAX, 0, (ulonglong) MAX_FILE_SIZE,
   0, 1024*1024, 0},
  {"myisam_repair_threads", OPT_MYISAM_REPAIR_THREADS,
   "Number of threads to use when repairing MyISAM tables. The value of 1 disables parallel repair.",
   (uchar**) &global_system_variables.myisam_repair_threads,
   (uchar**) &max_system_variables.myisam_repair_threads, 0,
   GET_ULONG, REQUIRED_ARG, 1, 1, ~0L, 0, 1, 0},
  {"myisam_sort_buffer_size", OPT_MYISAM_SORT_BUFFER_SIZE,
   "The buffer that is allocated when sorting the index when doing a REPAIR or when creating indexes with CREATE INDEX or ALTER TABLE.",
   (uchar**) &global_system_variables.myisam_sort_buff_size,
   (uchar**) &max_system_variables.myisam_sort_buff_size, 0,
   GET_ULONG, REQUIRED_ARG, 8192*1024, 4, ~0L, 0, 1, 0},
  {"myisam_use_mmap", OPT_MYISAM_USE_MMAP,
   "Use memory mapping for reading and writing MyISAM tables",
   (uchar**) &opt_myisam_use_mmap,
   (uchar**) &opt_myisam_use_mmap, 0, GET_BOOL, NO_ARG, 0, 
    0, 0, 0, 0, 0},
  {"myisam_stats_method", OPT_MYISAM_STATS_METHOD,
   "Specifies how MyISAM index statistics collection code should threat NULLs. "
   "Possible values of name are \"nulls_unequal\" (default behavior for 4.1/5.0), "
   "\"nulls_equal\" (emulate 4.0 behavior), and \"nulls_ignored\".",
   (uchar**) &myisam_stats_method_str, (uchar**) &myisam_stats_method_str, 0,
    GET_STR, REQUIRED_ARG, 0, 0, 0, 0, 0, 0},
  {"net_buffer_length", OPT_NET_BUFFER_LENGTH,
   "Buffer length for TCP/IP and socket communication.",
   (uchar**) &global_system_variables.net_buffer_length,
   (uchar**) &max_system_variables.net_buffer_length, 0, GET_ULONG,
   REQUIRED_ARG, 16384, 1024, 1024*1024L, 0, 1024, 0},
  {"net_read_timeout", OPT_NET_READ_TIMEOUT,
   "Number of seconds to wait for more data from a connection before aborting the read.",
   (uchar**) &global_system_variables.net_read_timeout,
   (uchar**) &max_system_variables.net_read_timeout, 0, GET_ULONG,
   REQUIRED_ARG, NET_READ_TIMEOUT, 1, LONG_TIMEOUT, 0, 1, 0},
  {"net_retry_count", OPT_NET_RETRY_COUNT,
   "If a read on a communication port is interrupted, retry this many times before giving up.",
   (uchar**) &global_system_variables.net_retry_count,
   (uchar**) &max_system_variables.net_retry_count,0,
   GET_ULONG, REQUIRED_ARG, MYSQLD_NET_RETRY_COUNT, 1, ~0L, 0, 1, 0},
  {"net_write_timeout", OPT_NET_WRITE_TIMEOUT,
   "Number of seconds to wait for a block to be written to a connection  before aborting the write.",
   (uchar**) &global_system_variables.net_write_timeout,
   (uchar**) &max_system_variables.net_write_timeout, 0, GET_ULONG,
   REQUIRED_ARG, NET_WRITE_TIMEOUT, 1, LONG_TIMEOUT, 0, 1, 0},
  { "old", OPT_OLD_MODE, "Use compatible behavior.", 
    (uchar**) &global_system_variables.old_mode,
    (uchar**) &max_system_variables.old_mode, 0, GET_BOOL, NO_ARG, 
    0, 0, 0, 0, 0, 0},
  {"open_files_limit", OPT_OPEN_FILES_LIMIT,
   "If this is not 0, then mysqld will use this value to reserve file descriptors to use with setrlimit(). If this value is 0 then mysqld will reserve max_connections*5 or max_connections + table_cache*2 (whichever is larger) number of files.",
   (uchar**) &open_files_limit, (uchar**) &open_files_limit, 0, GET_ULONG,
   REQUIRED_ARG, 0, 0, OS_FILE_LIMIT, 0, 1, 0},
  {"optimizer_prune_level", OPT_OPTIMIZER_PRUNE_LEVEL,
   "Controls the heuristic(s) applied during query optimization to prune less-promising partial plans from the optimizer search space. Meaning: 0 - do not apply any heuristic, thus perform exhaustive search; 1 - prune plans based on number of retrieved rows.",
   (uchar**) &global_system_variables.optimizer_prune_level,
   (uchar**) &max_system_variables.optimizer_prune_level,
   0, GET_ULONG, OPT_ARG, 1, 0, 1, 0, 1, 0},
  {"optimizer_search_depth", OPT_OPTIMIZER_SEARCH_DEPTH,
   "Maximum depth of search performed by the query optimizer. Values larger than the number of relations in a query result in better query plans, but take longer to compile a query. Smaller values than the number of tables in a relation result in faster optimization, but may produce very bad query plans. If set to 0, the system will automatically pick a reasonable value; if set to MAX_TABLES+2, the optimizer will switch to the original find_best (used for testing/comparison).",
   (uchar**) &global_system_variables.optimizer_search_depth,
   (uchar**) &max_system_variables.optimizer_search_depth,
   0, GET_ULONG, OPT_ARG, MAX_TABLES+1, 0, MAX_TABLES+2, 0, 1, 0},
  {"plugin_dir", OPT_PLUGIN_DIR,
   "Directory for plugins.",
   (uchar**) &opt_plugin_dir_ptr, (uchar**) &opt_plugin_dir_ptr, 0,
   GET_STR, REQUIRED_ARG, 0, 0, 0, 0, 0, 0},
  {"plugin_load", OPT_PLUGIN_LOAD,
   "Optional colon separated list of plugins to load, where each plugin is "
   "identified by name and path to library seperated by an equals.",
   (uchar**) &opt_plugin_load, (uchar**) &opt_plugin_load, 0,
   GET_STR, REQUIRED_ARG, 0, 0, 0, 0, 0, 0},
  {"preload_buffer_size", OPT_PRELOAD_BUFFER_SIZE,
    "The size of the buffer that is allocated when preloading indexes",
    (uchar**) &global_system_variables.preload_buff_size,
    (uchar**) &max_system_variables.preload_buff_size, 0, GET_ULONG,
    REQUIRED_ARG, 32*1024L, 1024, 1024*1024*1024L, 0, 1, 0},
  {"query_alloc_block_size", OPT_QUERY_ALLOC_BLOCK_SIZE,
   "Allocation block size for query parsing and execution",
   (uchar**) &global_system_variables.query_alloc_block_size,
   (uchar**) &max_system_variables.query_alloc_block_size, 0, GET_ULONG,
   REQUIRED_ARG, QUERY_ALLOC_BLOCK_SIZE, 1024, ~0L, 0, 1024, 0},
#ifdef HAVE_QUERY_CACHE
  {"query_cache_limit", OPT_QUERY_CACHE_LIMIT,
   "Don't cache results that are bigger than this.",
   (uchar**) &query_cache_limit, (uchar**) &query_cache_limit, 0, GET_ULONG,
   REQUIRED_ARG, 1024*1024L, 0, (longlong) ULONG_MAX, 0, 1, 0},
  {"query_cache_min_res_unit", OPT_QUERY_CACHE_MIN_RES_UNIT,
   "minimal size of unit in wich space for results is allocated (last unit will be trimed after writing all result data.",
   (uchar**) &query_cache_min_res_unit, (uchar**) &query_cache_min_res_unit,
   0, GET_ULONG, REQUIRED_ARG, QUERY_CACHE_MIN_RESULT_DATA_SIZE,
   0, (longlong) ULONG_MAX, 0, 1, 0},
#endif /*HAVE_QUERY_CACHE*/
  {"query_cache_size", OPT_QUERY_CACHE_SIZE,
   "The memory allocated to store results from old queries.",
   (uchar**) &query_cache_size, (uchar**) &query_cache_size, 0, GET_ULONG,
   REQUIRED_ARG, 0, 0, (longlong) ULONG_MAX, 0, 1024, 0},
#ifdef HAVE_QUERY_CACHE
  {"query_cache_type", OPT_QUERY_CACHE_TYPE,
   "0 = OFF = Don't cache or retrieve results. 1 = ON = Cache all results except SELECT SQL_NO_CACHE ... queries. 2 = DEMAND = Cache only SELECT SQL_CACHE ... queries.",
   (uchar**) &global_system_variables.query_cache_type,
   (uchar**) &max_system_variables.query_cache_type,
   0, GET_ULONG, REQUIRED_ARG, 1, 0, 2, 0, 1, 0},
  {"query_cache_wlock_invalidate", OPT_QUERY_CACHE_WLOCK_INVALIDATE,
   "Invalidate queries in query cache on LOCK for write",
   (uchar**) &global_system_variables.query_cache_wlock_invalidate,
   (uchar**) &max_system_variables.query_cache_wlock_invalidate,
   0, GET_BOOL, NO_ARG, 0, 0, 1, 0, 1, 0},
#endif /*HAVE_QUERY_CACHE*/
  {"query_prealloc_size", OPT_QUERY_PREALLOC_SIZE,
   "Persistent buffer for query parsing and execution",
   (uchar**) &global_system_variables.query_prealloc_size,
   (uchar**) &max_system_variables.query_prealloc_size, 0, GET_ULONG,
   REQUIRED_ARG, QUERY_ALLOC_PREALLOC_SIZE, QUERY_ALLOC_PREALLOC_SIZE,
   ~0L, 0, 1024, 0},
  {"range_alloc_block_size", OPT_RANGE_ALLOC_BLOCK_SIZE,
   "Allocation block size for storing ranges during optimization",
   (uchar**) &global_system_variables.range_alloc_block_size,
   (uchar**) &max_system_variables.range_alloc_block_size, 0, GET_ULONG,
   REQUIRED_ARG, RANGE_ALLOC_BLOCK_SIZE, 4096, ~0L, 0, 1024, 0},
  {"read_buffer_size", OPT_RECORD_BUFFER,
   "Each thread that does a sequential scan allocates a buffer of this size for each table it scans. If you do many sequential scans, you may want to increase this value.",
   (uchar**) &global_system_variables.read_buff_size,
   (uchar**) &max_system_variables.read_buff_size,0, GET_ULONG, REQUIRED_ARG,
   128*1024L, IO_SIZE*2+MALLOC_OVERHEAD, SSIZE_MAX, MALLOC_OVERHEAD, IO_SIZE,
   0},
  {"read_only", OPT_READONLY,
   "Make all non-temporary tables read-only, with the exception for replication (slave) threads and users with the SUPER privilege",
   (uchar**) &opt_readonly,
   (uchar**) &opt_readonly,
   0, GET_BOOL, NO_ARG, 0, 0, 1, 0, 1, 0},
  {"read_rnd_buffer_size", OPT_RECORD_RND_BUFFER,
   "When reading rows in sorted order after a sort, the rows are read through this buffer to avoid a disk seeks. If not set, then it's set to the value of record_buffer.",
   (uchar**) &global_system_variables.read_rnd_buff_size,
   (uchar**) &max_system_variables.read_rnd_buff_size, 0,
   GET_ULONG, REQUIRED_ARG, 256*1024L, IO_SIZE*2+MALLOC_OVERHEAD,
   SSIZE_MAX, MALLOC_OVERHEAD, IO_SIZE, 0},
  {"record_buffer", OPT_RECORD_BUFFER,
   "Alias for read_buffer_size",
   (uchar**) &global_system_variables.read_buff_size,
   (uchar**) &max_system_variables.read_buff_size,0, GET_ULONG, REQUIRED_ARG,
   128*1024L, IO_SIZE*2+MALLOC_OVERHEAD, SSIZE_MAX, MALLOC_OVERHEAD, IO_SIZE, 0},
#ifdef HAVE_REPLICATION
  {"relay_log_purge", OPT_RELAY_LOG_PURGE,
   "0 = do not purge relay logs. 1 = purge them as soon as they are no more needed.",
   (uchar**) &relay_log_purge,
   (uchar**) &relay_log_purge, 0, GET_BOOL, NO_ARG,
   1, 0, 1, 0, 1, 0},
  {"relay_log_space_limit", OPT_RELAY_LOG_SPACE_LIMIT,
   "Maximum space to use for all relay logs.",
   (uchar**) &relay_log_space_limit,
   (uchar**) &relay_log_space_limit, 0, GET_ULL, REQUIRED_ARG, 0L, 0L,
   (longlong) ULONG_MAX, 0, 1, 0},
  {"slave_compressed_protocol", OPT_SLAVE_COMPRESSED_PROTOCOL,
   "Use compression on master/slave protocol.",
   (uchar**) &opt_slave_compressed_protocol,
   (uchar**) &opt_slave_compressed_protocol,
   0, GET_BOOL, NO_ARG, 0, 0, 1, 0, 1, 0},
  {"slave_net_timeout", OPT_SLAVE_NET_TIMEOUT,
   "Number of seconds to wait for more data from a master/slave connection before aborting the read.",
   (uchar**) &slave_net_timeout, (uchar**) &slave_net_timeout, 0,
   GET_ULONG, REQUIRED_ARG, SLAVE_NET_TIMEOUT, 1, LONG_TIMEOUT, 0, 1, 0},
  {"slave_transaction_retries", OPT_SLAVE_TRANS_RETRIES,
   "Number of times the slave SQL thread will retry a transaction in case "
   "it failed with a deadlock or elapsed lock wait timeout, "
   "before giving up and stopping.",
   (uchar**) &slave_trans_retries, (uchar**) &slave_trans_retries, 0,
   GET_ULONG, REQUIRED_ARG, 10L, 0L, (longlong) ULONG_MAX, 0, 1, 0},
#endif /* HAVE_REPLICATION */
  {"slow_launch_time", OPT_SLOW_LAUNCH_TIME,
   "If creating the thread takes longer than this value (in seconds), the Slow_launch_threads counter will be incremented.",
   (uchar**) &slow_launch_time, (uchar**) &slow_launch_time, 0, GET_ULONG,
   REQUIRED_ARG, 2L, 0L, LONG_TIMEOUT, 0, 1, 0},
  {"sort_buffer_size", OPT_SORT_BUFFER,
   "Each thread that needs to do a sort allocates a buffer of this size.",
   (uchar**) &global_system_variables.sortbuff_size,
   (uchar**) &max_system_variables.sortbuff_size, 0, GET_ULONG, REQUIRED_ARG,
   MAX_SORT_MEMORY, MIN_SORT_MEMORY+MALLOC_OVERHEAD*2, ~0L, MALLOC_OVERHEAD,
   1, 0},
  {"sync-binlog", OPT_SYNC_BINLOG,
   "Synchronously flush binary log to disk after every #th event. "
   "Use 0 (default) to disable synchronous flushing.",
   (uchar**) &sync_binlog_period, (uchar**) &sync_binlog_period, 0, GET_ULONG,
   REQUIRED_ARG, 0, 0, ~0L, 0, 1, 0},
  {"sync-frm", OPT_SYNC_FRM, "Sync .frm to disk on create. Enabled by default.",
   (uchar**) &opt_sync_frm, (uchar**) &opt_sync_frm, 0, GET_BOOL, NO_ARG, 1, 0,
   0, 0, 0, 0},
  {"table_cache", OPT_TABLE_OPEN_CACHE,
   "Deprecated; use --table_open_cache instead.",
   (uchar**) &table_cache_size, (uchar**) &table_cache_size, 0, GET_ULONG,
   REQUIRED_ARG, TABLE_OPEN_CACHE_DEFAULT, 1, 512*1024L, 0, 1, 0},
  {"table_definition_cache", OPT_TABLE_DEF_CACHE,
   "The number of cached table definitions.",
   (uchar**) &table_def_size, (uchar**) &table_def_size,
   0, GET_ULONG, REQUIRED_ARG, 128, 1, 512*1024L, 0, 1, 0},
  {"table_open_cache", OPT_TABLE_OPEN_CACHE,
   "The number of cached open tables.",
   (uchar**) &table_cache_size, (uchar**) &table_cache_size, 0, GET_ULONG,
   REQUIRED_ARG, TABLE_OPEN_CACHE_DEFAULT, 1, 512*1024L, 0, 1, 0},
  {"table_lock_wait_timeout", OPT_TABLE_LOCK_WAIT_TIMEOUT,
   "Timeout in seconds to wait for a table level lock before returning an "
   "error. Used only if the connection has active cursors.",
   (uchar**) &table_lock_wait_timeout, (uchar**) &table_lock_wait_timeout,
   0, GET_ULONG, REQUIRED_ARG, 50, 1, 1024 * 1024 * 1024, 0, 1, 0},
  {"thread_cache_size", OPT_THREAD_CACHE_SIZE,
   "How many threads we should keep in a cache for reuse.",
   (uchar**) &thread_cache_size, (uchar**) &thread_cache_size, 0, GET_ULONG,
   REQUIRED_ARG, 0, 0, 16384, 0, 1, 0},
  {"thread_concurrency", OPT_THREAD_CONCURRENCY,
   "Permits the application to give the threads system a hint for the desired number of threads that should be run at the same time.",
   (uchar**) &concurrency, (uchar**) &concurrency, 0, GET_ULONG, REQUIRED_ARG,
   DEFAULT_CONCURRENCY, 1, 512, 0, 1, 0},
#if HAVE_POOL_OF_THREADS == 1
  {"thread_pool_size", OPT_THREAD_CACHE_SIZE,
   "How many threads we should create to handle query requests in case of 'thread_handling=pool-of-threads'",
   (uchar**) &thread_pool_size, (uchar**) &thread_pool_size, 0, GET_ULONG,
   REQUIRED_ARG, 20, 1, 16384, 0, 1, 0},
#endif
  {"thread_stack", OPT_THREAD_STACK,
   "The stack size for each thread.", (uchar**) &thread_stack,
   (uchar**) &thread_stack, 0, GET_ULONG, REQUIRED_ARG,DEFAULT_THREAD_STACK,
   1024L*128L, ~0L, 0, 1024, 0},
  { "time_format", OPT_TIME_FORMAT,
    "The TIME format (for future).",
    (uchar**) &opt_date_time_formats[MYSQL_TIMESTAMP_TIME],
    (uchar**) &opt_date_time_formats[MYSQL_TIMESTAMP_TIME],
    0, GET_STR, REQUIRED_ARG, 0, 0, 0, 0, 0, 0},
  {"tmp_table_size", OPT_TMP_TABLE_SIZE,
   "If an internal in-memory temporary table exceeds this size, MySQL will"
   " automatically convert it to an on-disk MyISAM table.",
   (uchar**) &global_system_variables.tmp_table_size,
   (uchar**) &max_system_variables.tmp_table_size, 0, GET_ULL,
   REQUIRED_ARG, 16*1024*1024L, 1024, MAX_MEM_TABLE_SIZE, 0, 1, 0},
  {"transaction_alloc_block_size", OPT_TRANS_ALLOC_BLOCK_SIZE,
   "Allocation block size for various transaction-related structures",
   (uchar**) &global_system_variables.trans_alloc_block_size,
   (uchar**) &max_system_variables.trans_alloc_block_size, 0, GET_ULONG,
   REQUIRED_ARG, QUERY_ALLOC_BLOCK_SIZE, 1024, ~0L, 0, 1024, 0},
  {"transaction_prealloc_size", OPT_TRANS_PREALLOC_SIZE,
   "Persistent buffer for various transaction-related structures",
   (uchar**) &global_system_variables.trans_prealloc_size,
   (uchar**) &max_system_variables.trans_prealloc_size, 0, GET_ULONG,
   REQUIRED_ARG, TRANS_ALLOC_PREALLOC_SIZE, 1024, ~0L, 0, 1024, 0},
  {"thread_handling", OPT_THREAD_HANDLING,
   "Define threads usage for handling queries:  "
   "one-thread-per-connection or no-threads", 0, 0,
   0, GET_STR, REQUIRED_ARG, 0, 0, 0, 0, 0, 0},
  {"updatable_views_with_limit", OPT_UPDATABLE_VIEWS_WITH_LIMIT,
   "1 = YES = Don't issue an error message (warning only) if a VIEW without presence of a key of the underlying table is used in queries with a LIMIT clause for updating. 0 = NO = Prohibit update of a VIEW, which does not contain a key of the underlying table and the query uses a LIMIT clause (usually get from GUI tools).",
   (uchar**) &global_system_variables.updatable_views_with_limit,
   (uchar**) &max_system_variables.updatable_views_with_limit,
   0, GET_ULONG, REQUIRED_ARG, 1, 0, 1, 0, 1, 0},
  {"wait_timeout", OPT_WAIT_TIMEOUT,
   "The number of seconds the server waits for activity on a connection before closing it.",
   (uchar**) &global_system_variables.net_wait_timeout,
   (uchar**) &max_system_variables.net_wait_timeout, 0, GET_ULONG,
   REQUIRED_ARG, NET_WAIT_TIMEOUT, 1, IF_WIN(INT_MAX32/1000, LONG_TIMEOUT),
   0, 1, 0},
  {0, 0, 0, 0, 0, 0, GET_NO_ARG, NO_ARG, 0, 0, 0, 0, 0, 0}
};

static int show_question(THD *thd, SHOW_VAR *var, char *buff)
{
  var->type= SHOW_LONGLONG;
  var->value= (char *)&thd->query_id;
  return 0;
}

static int show_net_compression(THD *thd, SHOW_VAR *var, char *buff)
{
  var->type= SHOW_MY_BOOL;
  var->value= (char *)&thd->net.compress;
  return 0;
}

static int show_starttime(THD *thd, SHOW_VAR *var, char *buff)
{
  var->type= SHOW_LONG;
  var->value= buff;
  *((long *)buff)= (long) (thd->query_start() - server_start_time);
  return 0;
}

#ifdef HAVE_REPLICATION
static int show_rpl_status(THD *thd, SHOW_VAR *var, char *buff)
{
  var->type= SHOW_CHAR;
  var->value= const_cast<char*>(rpl_status_type[(int)rpl_status]);
  return 0;
}

static int show_slave_running(THD *thd, SHOW_VAR *var, char *buff)
{
  var->type= SHOW_MY_BOOL;
  pthread_mutex_lock(&LOCK_active_mi);
  var->value= buff;
  *((my_bool *)buff)= (my_bool) (active_mi && active_mi->slave_running &&
                                 active_mi->rli.slave_running);
  pthread_mutex_unlock(&LOCK_active_mi);
  return 0;
}

static int show_slave_retried_trans(THD *thd, SHOW_VAR *var, char *buff)
{
  /*
    TODO: with multimaster, have one such counter per line in
    SHOW SLAVE STATUS, and have the sum over all lines here.
  */
  pthread_mutex_lock(&LOCK_active_mi);
  if (active_mi)
  {
    var->type= SHOW_LONG;
    var->value= buff;
    pthread_mutex_lock(&active_mi->rli.data_lock);
    *((long *)buff)= (long)active_mi->rli.retried_trans;
    pthread_mutex_unlock(&active_mi->rli.data_lock);
  }
  else
    var->type= SHOW_UNDEF;
  pthread_mutex_unlock(&LOCK_active_mi);
  return 0;
}
#endif /* HAVE_REPLICATION */

static int show_open_tables(THD *thd, SHOW_VAR *var, char *buff)
{
  var->type= SHOW_LONG;
  var->value= buff;
  *((long *)buff)= (long)cached_open_tables();
  return 0;
}

static int show_prepared_stmt_count(THD *thd, SHOW_VAR *var, char *buff)
{
  var->type= SHOW_LONG;
  var->value= buff;
  pthread_mutex_lock(&LOCK_prepared_stmt_count);
  *((long *)buff)= (long)prepared_stmt_count;
  pthread_mutex_unlock(&LOCK_prepared_stmt_count);
  return 0;
}

static int show_table_definitions(THD *thd, SHOW_VAR *var, char *buff)
{
  var->type= SHOW_LONG;
  var->value= buff;
  *((long *)buff)= (long)cached_table_definitions();
  return 0;
}

#ifdef HAVE_OPENSSL
/* Functions relying on CTX */
static int show_ssl_ctx_sess_accept(THD *thd, SHOW_VAR *var, char *buff)
{
  var->type= SHOW_LONG;
  var->value= buff;
  *((long *)buff)= (!ssl_acceptor_fd ? 0 :
                     SSL_CTX_sess_accept(ssl_acceptor_fd->ssl_context));
  return 0;
}

static int show_ssl_ctx_sess_accept_good(THD *thd, SHOW_VAR *var, char *buff)
{
  var->type= SHOW_LONG;
  var->value= buff;
  *((long *)buff)= (!ssl_acceptor_fd ? 0 :
                     SSL_CTX_sess_accept_good(ssl_acceptor_fd->ssl_context));
  return 0;
}

static int show_ssl_ctx_sess_connect_good(THD *thd, SHOW_VAR *var, char *buff)
{
  var->type= SHOW_LONG;
  var->value= buff;
  *((long *)buff)= (!ssl_acceptor_fd ? 0 :
                     SSL_CTX_sess_connect_good(ssl_acceptor_fd->ssl_context));
  return 0;
}

static int show_ssl_ctx_sess_accept_renegotiate(THD *thd, SHOW_VAR *var, char *buff)
{
  var->type= SHOW_LONG;
  var->value= buff;
  *((long *)buff)= (!ssl_acceptor_fd ? 0 :
                     SSL_CTX_sess_accept_renegotiate(ssl_acceptor_fd->ssl_context));
  return 0;
}

static int show_ssl_ctx_sess_connect_renegotiate(THD *thd, SHOW_VAR *var, char *buff)
{
  var->type= SHOW_LONG;
  var->value= buff;
  *((long *)buff)= (!ssl_acceptor_fd ? 0 :
                     SSL_CTX_sess_connect_renegotiate(ssl_acceptor_fd->ssl_context));
  return 0;
}

static int show_ssl_ctx_sess_cb_hits(THD *thd, SHOW_VAR *var, char *buff)
{
  var->type= SHOW_LONG;
  var->value= buff;
  *((long *)buff)= (!ssl_acceptor_fd ? 0 :
                     SSL_CTX_sess_cb_hits(ssl_acceptor_fd->ssl_context));
  return 0;
}

static int show_ssl_ctx_sess_hits(THD *thd, SHOW_VAR *var, char *buff)
{
  var->type= SHOW_LONG;
  var->value= buff;
  *((long *)buff)= (!ssl_acceptor_fd ? 0 :
                     SSL_CTX_sess_hits(ssl_acceptor_fd->ssl_context));
  return 0;
}

static int show_ssl_ctx_sess_cache_full(THD *thd, SHOW_VAR *var, char *buff)
{
  var->type= SHOW_LONG;
  var->value= buff;
  *((long *)buff)= (!ssl_acceptor_fd ? 0 :
                     SSL_CTX_sess_cache_full(ssl_acceptor_fd->ssl_context));
  return 0;
}

static int show_ssl_ctx_sess_misses(THD *thd, SHOW_VAR *var, char *buff)
{
  var->type= SHOW_LONG;
  var->value= buff;
  *((long *)buff)= (!ssl_acceptor_fd ? 0 :
                     SSL_CTX_sess_misses(ssl_acceptor_fd->ssl_context));
  return 0;
}

static int show_ssl_ctx_sess_timeouts(THD *thd, SHOW_VAR *var, char *buff)
{
  var->type= SHOW_LONG;
  var->value= buff;
  *((long *)buff)= (!ssl_acceptor_fd ? 0 :
                     SSL_CTX_sess_timeouts(ssl_acceptor_fd->ssl_context));
  return 0;
}

static int show_ssl_ctx_sess_number(THD *thd, SHOW_VAR *var, char *buff)
{
  var->type= SHOW_LONG;
  var->value= buff;
  *((long *)buff)= (!ssl_acceptor_fd ? 0 :
                     SSL_CTX_sess_number(ssl_acceptor_fd->ssl_context));
  return 0;
}

static int show_ssl_ctx_sess_connect(THD *thd, SHOW_VAR *var, char *buff)
{
  var->type= SHOW_LONG;
  var->value= buff;
  *((long *)buff)= (!ssl_acceptor_fd ? 0 :
                     SSL_CTX_sess_connect(ssl_acceptor_fd->ssl_context));
  return 0;
}

static int show_ssl_ctx_sess_get_cache_size(THD *thd, SHOW_VAR *var, char *buff)
{
  var->type= SHOW_LONG;
  var->value= buff;
  *((long *)buff)= (!ssl_acceptor_fd ? 0 :
                     SSL_CTX_sess_get_cache_size(ssl_acceptor_fd->ssl_context));
  return 0;
}

static int show_ssl_ctx_get_verify_mode(THD *thd, SHOW_VAR *var, char *buff)
{
  var->type= SHOW_LONG;
  var->value= buff;
  *((long *)buff)= (!ssl_acceptor_fd ? 0 :
                     SSL_CTX_get_verify_mode(ssl_acceptor_fd->ssl_context));
  return 0;
}

static int show_ssl_ctx_get_verify_depth(THD *thd, SHOW_VAR *var, char *buff)
{
  var->type= SHOW_LONG;
  var->value= buff;
  *((long *)buff)= (!ssl_acceptor_fd ? 0 :
                     SSL_CTX_get_verify_depth(ssl_acceptor_fd->ssl_context));
  return 0;
}

static int show_ssl_ctx_get_session_cache_mode(THD *thd, SHOW_VAR *var, char *buff)
{
  var->type= SHOW_CHAR;
  if (!ssl_acceptor_fd)
    var->value= const_cast<char*>("NONE");
  else
    switch (SSL_CTX_get_session_cache_mode(ssl_acceptor_fd->ssl_context))
    {
    case SSL_SESS_CACHE_OFF:
      var->value= const_cast<char*>("OFF"); break;
    case SSL_SESS_CACHE_CLIENT:
      var->value= const_cast<char*>("CLIENT"); break;
    case SSL_SESS_CACHE_SERVER:
      var->value= const_cast<char*>("SERVER"); break;
    case SSL_SESS_CACHE_BOTH:
      var->value= const_cast<char*>("BOTH"); break;
    case SSL_SESS_CACHE_NO_AUTO_CLEAR:
      var->value= const_cast<char*>("NO_AUTO_CLEAR"); break;
    case SSL_SESS_CACHE_NO_INTERNAL_LOOKUP:
      var->value= const_cast<char*>("NO_INTERNAL_LOOKUP"); break;
    default:
      var->value= const_cast<char*>("Unknown"); break;
    }
  return 0;
}

/*
   Functions relying on SSL 
   Note: In the show_ssl_* functions, we need to check if we have a
         valid vio-object since this isn't always true, specifically
         when session_status or global_status is requested from
         inside an Event.
 */
static int show_ssl_get_version(THD *thd, SHOW_VAR *var, char *buff)
{
  var->type= SHOW_CHAR;
  if( thd->vio_ok() && thd->net.vio->ssl_arg )
    var->value= const_cast<char*>(SSL_get_version((SSL*) thd->net.vio->ssl_arg));
  else
    var->value= (char *)"";
  return 0;
}

static int show_ssl_session_reused(THD *thd, SHOW_VAR *var, char *buff)
{
  var->type= SHOW_LONG;
  var->value= buff;
  if( thd->vio_ok() && thd->net.vio->ssl_arg )
    *((long *)buff)= (long)SSL_session_reused((SSL*) thd->net.vio->ssl_arg);
  else
    *((long *)buff)= 0;
  return 0;
}

static int show_ssl_get_default_timeout(THD *thd, SHOW_VAR *var, char *buff)
{
  var->type= SHOW_LONG;
  var->value= buff;
  if( thd->vio_ok() && thd->net.vio->ssl_arg )
    *((long *)buff)= (long)SSL_get_default_timeout((SSL*)thd->net.vio->ssl_arg);
  else
    *((long *)buff)= 0;
  return 0;
}

static int show_ssl_get_verify_mode(THD *thd, SHOW_VAR *var, char *buff)
{
  var->type= SHOW_LONG;
  var->value= buff;
  if( thd->net.vio && thd->net.vio->ssl_arg )
    *((long *)buff)= (long)SSL_get_verify_mode((SSL*)thd->net.vio->ssl_arg);
  else
    *((long *)buff)= 0;
  return 0;
}

static int show_ssl_get_verify_depth(THD *thd, SHOW_VAR *var, char *buff)
{
  var->type= SHOW_LONG;
  var->value= buff;
  if( thd->vio_ok() && thd->net.vio->ssl_arg )
    *((long *)buff)= (long)SSL_get_verify_depth((SSL*)thd->net.vio->ssl_arg);
  else
    *((long *)buff)= 0;
  return 0;
}

static int show_ssl_get_cipher(THD *thd, SHOW_VAR *var, char *buff)
{
  var->type= SHOW_CHAR;
  if( thd->vio_ok() && thd->net.vio->ssl_arg )
    var->value= const_cast<char*>(SSL_get_cipher((SSL*) thd->net.vio->ssl_arg));
  else
    var->value= (char *)"";
  return 0;
}

static int show_ssl_get_cipher_list(THD *thd, SHOW_VAR *var, char *buff)
{
  var->type= SHOW_CHAR;
  var->value= buff;
  if (thd->vio_ok() && thd->net.vio->ssl_arg)
  {
    int i;
    const char *p;
    char *end= buff + SHOW_VAR_FUNC_BUFF_SIZE;
    for (i=0; (p= SSL_get_cipher_list((SSL*) thd->net.vio->ssl_arg,i)) &&
               buff < end; i++)
    {
      buff= strnmov(buff, p, end-buff-1);
      *buff++= ':';
    }
    if (i)
      buff--;
  }
  *buff=0;
  return 0;
}

#endif /* HAVE_OPENSSL */


/*
  Variables shown by SHOW STATUS in alphabetical order
*/

SHOW_VAR status_vars[]= {
  {"Aborted_clients",          (char*) &aborted_threads,        SHOW_LONG},
  {"Aborted_connects",         (char*) &aborted_connects,       SHOW_LONG},
  {"Binlog_cache_disk_use",    (char*) &binlog_cache_disk_use,  SHOW_LONG},
  {"Binlog_cache_use",         (char*) &binlog_cache_use,       SHOW_LONG},
  {"Bytes_received",           (char*) offsetof(STATUS_VAR, bytes_received), SHOW_LONGLONG_STATUS},
  {"Bytes_sent",               (char*) offsetof(STATUS_VAR, bytes_sent), SHOW_LONGLONG_STATUS},
  {"Com_admin_commands",       (char*) offsetof(STATUS_VAR, com_other), SHOW_LONG_STATUS},
  {"Com_alter_db",	       (char*) offsetof(STATUS_VAR, com_stat[(uint) SQLCOM_ALTER_DB]), SHOW_LONG_STATUS},
  {"Com_alter_event",	       (char*) offsetof(STATUS_VAR, com_stat[(uint) SQLCOM_ALTER_EVENT]), SHOW_LONG_STATUS},
  {"Com_alter_table",	       (char*) offsetof(STATUS_VAR, com_stat[(uint) SQLCOM_ALTER_TABLE]), SHOW_LONG_STATUS},
  {"Com_analyze",	       (char*) offsetof(STATUS_VAR, com_stat[(uint) SQLCOM_ANALYZE]), SHOW_LONG_STATUS},
  {"Com_backup_table",	       (char*) offsetof(STATUS_VAR, com_stat[(uint) SQLCOM_BACKUP_TABLE]), SHOW_LONG_STATUS},
  {"Com_begin",		       (char*) offsetof(STATUS_VAR, com_stat[(uint) SQLCOM_BEGIN]), SHOW_LONG_STATUS},
  {"Com_call_procedure",       (char*) offsetof(STATUS_VAR, com_stat[(uint) SQLCOM_CALL]), SHOW_LONG_STATUS},
  {"Com_change_db",	       (char*) offsetof(STATUS_VAR, com_stat[(uint) SQLCOM_CHANGE_DB]), SHOW_LONG_STATUS},
  {"Com_change_master",	       (char*) offsetof(STATUS_VAR, com_stat[(uint) SQLCOM_CHANGE_MASTER]), SHOW_LONG_STATUS},
  {"Com_check",		       (char*) offsetof(STATUS_VAR, com_stat[(uint) SQLCOM_CHECK]), SHOW_LONG_STATUS},
  {"Com_checksum",	       (char*) offsetof(STATUS_VAR, com_stat[(uint) SQLCOM_CHECKSUM]), SHOW_LONG_STATUS},
  {"Com_commit",	       (char*) offsetof(STATUS_VAR, com_stat[(uint) SQLCOM_COMMIT]), SHOW_LONG_STATUS},
  {"Com_create_db",	       (char*) offsetof(STATUS_VAR, com_stat[(uint) SQLCOM_CREATE_DB]), SHOW_LONG_STATUS},
  {"Com_create_event",	       (char*) offsetof(STATUS_VAR, com_stat[(uint) SQLCOM_CREATE_EVENT]), SHOW_LONG_STATUS},
  {"Com_create_function",      (char*) offsetof(STATUS_VAR, com_stat[(uint) SQLCOM_CREATE_FUNCTION]), SHOW_LONG_STATUS},
  {"Com_create_index",	       (char*) offsetof(STATUS_VAR, com_stat[(uint) SQLCOM_CREATE_INDEX]), SHOW_LONG_STATUS},
  {"Com_create_table",	       (char*) offsetof(STATUS_VAR, com_stat[(uint) SQLCOM_CREATE_TABLE]), SHOW_LONG_STATUS},
  {"Com_create_user",	       (char*) offsetof(STATUS_VAR, com_stat[(uint) SQLCOM_CREATE_USER]), SHOW_LONG_STATUS},
  {"Com_dealloc_sql",          (char*) offsetof(STATUS_VAR, com_stat[(uint) SQLCOM_DEALLOCATE_PREPARE]), SHOW_LONG_STATUS},
  {"Com_delete",	       (char*) offsetof(STATUS_VAR, com_stat[(uint) SQLCOM_DELETE]), SHOW_LONG_STATUS},
  {"Com_delete_multi",	       (char*) offsetof(STATUS_VAR, com_stat[(uint) SQLCOM_DELETE_MULTI]), SHOW_LONG_STATUS},
  {"Com_do",                   (char*) offsetof(STATUS_VAR, com_stat[(uint) SQLCOM_DO]), SHOW_LONG_STATUS},
  {"Com_drop_db",	       (char*) offsetof(STATUS_VAR, com_stat[(uint) SQLCOM_DROP_DB]), SHOW_LONG_STATUS},
  {"Com_drop_event",	       (char*) offsetof(STATUS_VAR, com_stat[(uint) SQLCOM_DROP_EVENT]), SHOW_LONG_STATUS},
  {"Com_drop_function",	       (char*) offsetof(STATUS_VAR, com_stat[(uint) SQLCOM_DROP_FUNCTION]), SHOW_LONG_STATUS},
  {"Com_drop_index",	       (char*) offsetof(STATUS_VAR, com_stat[(uint) SQLCOM_DROP_INDEX]), SHOW_LONG_STATUS},
  {"Com_drop_table",	       (char*) offsetof(STATUS_VAR, com_stat[(uint) SQLCOM_DROP_TABLE]), SHOW_LONG_STATUS},
  {"Com_drop_user",	       (char*) offsetof(STATUS_VAR, com_stat[(uint) SQLCOM_DROP_USER]), SHOW_LONG_STATUS},
  {"Com_execute_sql",          (char*) offsetof(STATUS_VAR, com_stat[(uint) SQLCOM_EXECUTE]), SHOW_LONG_STATUS},
  {"Com_flush",		       (char*) offsetof(STATUS_VAR, com_stat[(uint) SQLCOM_FLUSH]), SHOW_LONG_STATUS},
  {"Com_grant",		       (char*) offsetof(STATUS_VAR, com_stat[(uint) SQLCOM_GRANT]), SHOW_LONG_STATUS},
  {"Com_ha_close",	       (char*) offsetof(STATUS_VAR, com_stat[(uint) SQLCOM_HA_CLOSE]), SHOW_LONG_STATUS},
  {"Com_ha_open",	       (char*) offsetof(STATUS_VAR, com_stat[(uint) SQLCOM_HA_OPEN]), SHOW_LONG_STATUS},
  {"Com_ha_read",	       (char*) offsetof(STATUS_VAR, com_stat[(uint) SQLCOM_HA_READ]), SHOW_LONG_STATUS},
  {"Com_help",                 (char*) offsetof(STATUS_VAR, com_stat[(uint) SQLCOM_HELP]), SHOW_LONG_STATUS},
  {"Com_insert",	       (char*) offsetof(STATUS_VAR, com_stat[(uint) SQLCOM_INSERT]), SHOW_LONG_STATUS},
  {"Com_insert_select",	       (char*) offsetof(STATUS_VAR, com_stat[(uint) SQLCOM_INSERT_SELECT]), SHOW_LONG_STATUS},
  {"Com_kill",		       (char*) offsetof(STATUS_VAR, com_stat[(uint) SQLCOM_KILL]), SHOW_LONG_STATUS},
  {"Com_load",		       (char*) offsetof(STATUS_VAR, com_stat[(uint) SQLCOM_LOAD]), SHOW_LONG_STATUS},
  {"Com_load_master_data",     (char*) offsetof(STATUS_VAR, com_stat[(uint) SQLCOM_LOAD_MASTER_DATA]), SHOW_LONG_STATUS},
  {"Com_load_master_table",    (char*) offsetof(STATUS_VAR, com_stat[(uint) SQLCOM_LOAD_MASTER_TABLE]), SHOW_LONG_STATUS},
  {"Com_lock_tables",	       (char*) offsetof(STATUS_VAR, com_stat[(uint) SQLCOM_LOCK_TABLES]), SHOW_LONG_STATUS},
  {"Com_optimize",	       (char*) offsetof(STATUS_VAR, com_stat[(uint) SQLCOM_OPTIMIZE]), SHOW_LONG_STATUS},
  {"Com_preload_keys",	       (char*) offsetof(STATUS_VAR, com_stat[(uint) SQLCOM_PRELOAD_KEYS]), SHOW_LONG_STATUS},
  {"Com_prepare_sql",          (char*) offsetof(STATUS_VAR, com_stat[(uint) SQLCOM_PREPARE]), SHOW_LONG_STATUS},
  {"Com_purge",		       (char*) offsetof(STATUS_VAR, com_stat[(uint) SQLCOM_PURGE]), SHOW_LONG_STATUS},
  {"Com_purge_before_date",    (char*) offsetof(STATUS_VAR, com_stat[(uint) SQLCOM_PURGE_BEFORE]), SHOW_LONG_STATUS},
  {"Com_rename_table",	       (char*) offsetof(STATUS_VAR, com_stat[(uint) SQLCOM_RENAME_TABLE]), SHOW_LONG_STATUS},
  {"Com_repair",	       (char*) offsetof(STATUS_VAR, com_stat[(uint) SQLCOM_REPAIR]), SHOW_LONG_STATUS},
  {"Com_replace",	       (char*) offsetof(STATUS_VAR, com_stat[(uint) SQLCOM_REPLACE]), SHOW_LONG_STATUS},
  {"Com_replace_select",       (char*) offsetof(STATUS_VAR, com_stat[(uint) SQLCOM_REPLACE_SELECT]), SHOW_LONG_STATUS},
  {"Com_reset",		       (char*) offsetof(STATUS_VAR, com_stat[(uint) SQLCOM_RESET]), SHOW_LONG_STATUS},
  {"Com_restore_table",	       (char*) offsetof(STATUS_VAR, com_stat[(uint) SQLCOM_RESTORE_TABLE]), SHOW_LONG_STATUS},
  {"Com_revoke",	       (char*) offsetof(STATUS_VAR, com_stat[(uint) SQLCOM_REVOKE]), SHOW_LONG_STATUS},
  {"Com_revoke_all",	       (char*) offsetof(STATUS_VAR, com_stat[(uint) SQLCOM_REVOKE_ALL]), SHOW_LONG_STATUS},
  {"Com_rollback",	       (char*) offsetof(STATUS_VAR, com_stat[(uint) SQLCOM_ROLLBACK]), SHOW_LONG_STATUS},
  {"Com_savepoint",	       (char*) offsetof(STATUS_VAR, com_stat[(uint) SQLCOM_SAVEPOINT]), SHOW_LONG_STATUS},
  {"Com_select",	       (char*) offsetof(STATUS_VAR, com_stat[(uint) SQLCOM_SELECT]), SHOW_LONG_STATUS},
  {"Com_set_option",	       (char*) offsetof(STATUS_VAR, com_stat[(uint) SQLCOM_SET_OPTION]), SHOW_LONG_STATUS},
  {"Com_show_binlog_events",   (char*) offsetof(STATUS_VAR, com_stat[(uint) SQLCOM_SHOW_BINLOG_EVENTS]), SHOW_LONG_STATUS},
  {"Com_show_binlogs",	       (char*) offsetof(STATUS_VAR, com_stat[(uint) SQLCOM_SHOW_BINLOGS]), SHOW_LONG_STATUS},
  {"Com_show_charsets",	       (char*) offsetof(STATUS_VAR, com_stat[(uint) SQLCOM_SHOW_CHARSETS]), SHOW_LONG_STATUS},
  {"Com_show_collations",      (char*) offsetof(STATUS_VAR, com_stat[(uint) SQLCOM_SHOW_COLLATIONS]), SHOW_LONG_STATUS},
  {"Com_show_column_types",    (char*) offsetof(STATUS_VAR, com_stat[(uint) SQLCOM_SHOW_COLUMN_TYPES]), SHOW_LONG_STATUS},
  {"Com_show_create_db",       (char*) offsetof(STATUS_VAR, com_stat[(uint) SQLCOM_SHOW_CREATE_DB]), SHOW_LONG_STATUS},
  {"Com_show_create_event",    (char*) offsetof(STATUS_VAR, com_stat[(uint) SQLCOM_SHOW_CREATE_EVENT]), SHOW_LONG_STATUS},
  {"Com_show_create_table",    (char*) offsetof(STATUS_VAR, com_stat[(uint) SQLCOM_SHOW_CREATE]), SHOW_LONG_STATUS},
  {"Com_show_databases",       (char*) offsetof(STATUS_VAR, com_stat[(uint) SQLCOM_SHOW_DATABASES]), SHOW_LONG_STATUS},
  {"Com_show_engine_logs",     (char*) offsetof(STATUS_VAR, com_stat[(uint) SQLCOM_SHOW_ENGINE_LOGS]), SHOW_LONG_STATUS},
  {"Com_show_engine_mutex",    (char*) offsetof(STATUS_VAR, com_stat[(uint) SQLCOM_SHOW_ENGINE_MUTEX]), SHOW_LONG_STATUS},
  {"Com_show_engine_status",   (char*) offsetof(STATUS_VAR, com_stat[(uint) SQLCOM_SHOW_ENGINE_STATUS]), SHOW_LONG_STATUS},
  {"Com_show_events",          (char*) offsetof(STATUS_VAR, com_stat[(uint) SQLCOM_SHOW_EVENTS]), SHOW_LONG_STATUS},
  {"Com_show_errors",	       (char*) offsetof(STATUS_VAR, com_stat[(uint) SQLCOM_SHOW_ERRORS]), SHOW_LONG_STATUS},
  {"Com_show_fields",	       (char*) offsetof(STATUS_VAR, com_stat[(uint) SQLCOM_SHOW_FIELDS]), SHOW_LONG_STATUS},
  {"Com_show_grants",	       (char*) offsetof(STATUS_VAR, com_stat[(uint) SQLCOM_SHOW_GRANTS]), SHOW_LONG_STATUS},
  {"Com_show_keys",	       (char*) offsetof(STATUS_VAR, com_stat[(uint) SQLCOM_SHOW_KEYS]), SHOW_LONG_STATUS},
  {"Com_show_master_status",   (char*) offsetof(STATUS_VAR, com_stat[(uint) SQLCOM_SHOW_MASTER_STAT]), SHOW_LONG_STATUS},
  {"Com_show_new_master",      (char*) offsetof(STATUS_VAR, com_stat[(uint) SQLCOM_SHOW_NEW_MASTER]), SHOW_LONG_STATUS},
  {"Com_show_open_tables",     (char*) offsetof(STATUS_VAR, com_stat[(uint) SQLCOM_SHOW_OPEN_TABLES]), SHOW_LONG_STATUS},
  {"Com_show_plugins",         (char*) offsetof(STATUS_VAR, com_stat[(uint) SQLCOM_SHOW_PLUGINS]), SHOW_LONG_STATUS},
  {"Com_show_privileges",      (char*) offsetof(STATUS_VAR, com_stat[(uint) SQLCOM_SHOW_PRIVILEGES]), SHOW_LONG_STATUS},
  {"Com_show_processlist",     (char*) offsetof(STATUS_VAR, com_stat[(uint) SQLCOM_SHOW_PROCESSLIST]), SHOW_LONG_STATUS},
  {"Com_show_slave_hosts",     (char*) offsetof(STATUS_VAR, com_stat[(uint) SQLCOM_SHOW_SLAVE_HOSTS]), SHOW_LONG_STATUS},
  {"Com_show_slave_status",    (char*) offsetof(STATUS_VAR, com_stat[(uint) SQLCOM_SHOW_SLAVE_STAT]), SHOW_LONG_STATUS},
  {"Com_show_status",	       (char*) offsetof(STATUS_VAR, com_stat[(uint) SQLCOM_SHOW_STATUS]), SHOW_LONG_STATUS},
  {"Com_show_storage_engines", (char*) offsetof(STATUS_VAR, com_stat[(uint) SQLCOM_SHOW_STORAGE_ENGINES]), SHOW_LONG_STATUS},
  {"Com_show_tables",	       (char*) offsetof(STATUS_VAR, com_stat[(uint) SQLCOM_SHOW_TABLES]), SHOW_LONG_STATUS},
  {"Com_show_triggers",	       (char*) offsetof(STATUS_VAR, com_stat[(uint) SQLCOM_SHOW_TRIGGERS]), SHOW_LONG_STATUS},
  {"Com_show_variables",       (char*) offsetof(STATUS_VAR, com_stat[(uint) SQLCOM_SHOW_VARIABLES]), SHOW_LONG_STATUS},
  {"Com_show_warnings",        (char*) offsetof(STATUS_VAR, com_stat[(uint) SQLCOM_SHOW_WARNS]), SHOW_LONG_STATUS},
  {"Com_slave_start",	       (char*) offsetof(STATUS_VAR, com_stat[(uint) SQLCOM_SLAVE_START]), SHOW_LONG_STATUS},
  {"Com_slave_stop",	       (char*) offsetof(STATUS_VAR, com_stat[(uint) SQLCOM_SLAVE_STOP]), SHOW_LONG_STATUS},
  {"Com_stmt_close",           (char*) offsetof(STATUS_VAR, com_stmt_close), SHOW_LONG_STATUS},
  {"Com_stmt_execute",         (char*) offsetof(STATUS_VAR, com_stmt_execute), SHOW_LONG_STATUS},
  {"Com_stmt_fetch",           (char*) offsetof(STATUS_VAR, com_stmt_fetch), SHOW_LONG_STATUS},
  {"Com_stmt_prepare",         (char*) offsetof(STATUS_VAR, com_stmt_prepare), SHOW_LONG_STATUS},
  {"Com_stmt_reset",           (char*) offsetof(STATUS_VAR, com_stmt_reset), SHOW_LONG_STATUS},
  {"Com_stmt_send_long_data",  (char*) offsetof(STATUS_VAR, com_stmt_send_long_data), SHOW_LONG_STATUS},
  {"Com_truncate",	       (char*) offsetof(STATUS_VAR, com_stat[(uint) SQLCOM_TRUNCATE]), SHOW_LONG_STATUS},
  {"Com_unlock_tables",	       (char*) offsetof(STATUS_VAR, com_stat[(uint) SQLCOM_UNLOCK_TABLES]), SHOW_LONG_STATUS},
  {"Com_update",	       (char*) offsetof(STATUS_VAR, com_stat[(uint) SQLCOM_UPDATE]), SHOW_LONG_STATUS},
  {"Com_update_multi",	       (char*) offsetof(STATUS_VAR, com_stat[(uint) SQLCOM_UPDATE_MULTI]), SHOW_LONG_STATUS},
  {"Com_xa_commit",            (char*) offsetof(STATUS_VAR, com_stat[(uint) SQLCOM_XA_COMMIT]),SHOW_LONG_STATUS},
  {"Com_xa_end",               (char*) offsetof(STATUS_VAR, com_stat[(uint) SQLCOM_XA_END]),SHOW_LONG_STATUS},
  {"Com_xa_prepare",           (char*) offsetof(STATUS_VAR, com_stat[(uint) SQLCOM_XA_PREPARE]),SHOW_LONG_STATUS},
  {"Com_xa_recover",           (char*) offsetof(STATUS_VAR, com_stat[(uint) SQLCOM_XA_RECOVER]),SHOW_LONG_STATUS},
  {"Com_xa_rollback",          (char*) offsetof(STATUS_VAR, com_stat[(uint) SQLCOM_XA_ROLLBACK]),SHOW_LONG_STATUS},
  {"Com_xa_start",             (char*) offsetof(STATUS_VAR, com_stat[(uint) SQLCOM_XA_START]),SHOW_LONG_STATUS},
  {"Compression",              (char*) &show_net_compression, SHOW_FUNC},
  {"Connections",              (char*) &thread_id,              SHOW_LONG_NOFLUSH},
  {"Created_tmp_disk_tables",  (char*) offsetof(STATUS_VAR, created_tmp_disk_tables), SHOW_LONG_STATUS},
  {"Created_tmp_files",	       (char*) &my_tmp_file_created,	SHOW_LONG},
  {"Created_tmp_tables",       (char*) offsetof(STATUS_VAR, created_tmp_tables), SHOW_LONG_STATUS},
  {"Delayed_errors",           (char*) &delayed_insert_errors,  SHOW_LONG},
  {"Delayed_insert_threads",   (char*) &delayed_insert_threads, SHOW_LONG_NOFLUSH},
  {"Delayed_writes",           (char*) &delayed_insert_writes,  SHOW_LONG},
  {"Flush_commands",           (char*) &refresh_version,        SHOW_LONG_NOFLUSH},
  {"Handler_commit",           (char*) offsetof(STATUS_VAR, ha_commit_count), SHOW_LONG_STATUS},
  {"Handler_delete",           (char*) offsetof(STATUS_VAR, ha_delete_count), SHOW_LONG_STATUS},
  {"Handler_discover",         (char*) offsetof(STATUS_VAR, ha_discover_count), SHOW_LONG_STATUS},
  {"Handler_prepare",          (char*) offsetof(STATUS_VAR, ha_prepare_count),  SHOW_LONG_STATUS},
  {"Handler_read_first",       (char*) offsetof(STATUS_VAR, ha_read_first_count), SHOW_LONG_STATUS},
  {"Handler_read_key",         (char*) offsetof(STATUS_VAR, ha_read_key_count), SHOW_LONG_STATUS},
  {"Handler_read_next",        (char*) offsetof(STATUS_VAR, ha_read_next_count), SHOW_LONG_STATUS},
  {"Handler_read_prev",        (char*) offsetof(STATUS_VAR, ha_read_prev_count), SHOW_LONG_STATUS},
  {"Handler_read_rnd",         (char*) offsetof(STATUS_VAR, ha_read_rnd_count), SHOW_LONG_STATUS},
  {"Handler_read_rnd_next",    (char*) offsetof(STATUS_VAR, ha_read_rnd_next_count), SHOW_LONG_STATUS},
  {"Handler_rollback",         (char*) offsetof(STATUS_VAR, ha_rollback_count), SHOW_LONG_STATUS},
  {"Handler_savepoint",        (char*) offsetof(STATUS_VAR, ha_savepoint_count), SHOW_LONG_STATUS},
  {"Handler_savepoint_rollback",(char*) offsetof(STATUS_VAR, ha_savepoint_rollback_count), SHOW_LONG_STATUS},
  {"Handler_update",           (char*) offsetof(STATUS_VAR, ha_update_count), SHOW_LONG_STATUS},
  {"Handler_write",            (char*) offsetof(STATUS_VAR, ha_write_count), SHOW_LONG_STATUS},
  {"Key_blocks_not_flushed",   (char*) offsetof(KEY_CACHE, global_blocks_changed), SHOW_KEY_CACHE_LONG},
  {"Key_blocks_unused",        (char*) offsetof(KEY_CACHE, blocks_unused), SHOW_KEY_CACHE_LONG},
  {"Key_blocks_used",          (char*) offsetof(KEY_CACHE, blocks_used), SHOW_KEY_CACHE_LONG},
  {"Key_read_requests",        (char*) offsetof(KEY_CACHE, global_cache_r_requests), SHOW_KEY_CACHE_LONGLONG},
  {"Key_reads",                (char*) offsetof(KEY_CACHE, global_cache_read), SHOW_KEY_CACHE_LONGLONG},
  {"Key_write_requests",       (char*) offsetof(KEY_CACHE, global_cache_w_requests), SHOW_KEY_CACHE_LONGLONG},
  {"Key_writes",               (char*) offsetof(KEY_CACHE, global_cache_write), SHOW_KEY_CACHE_LONGLONG},
  {"Last_query_cost",          (char*) offsetof(STATUS_VAR, last_query_cost), SHOW_DOUBLE_STATUS},
  {"Max_used_connections",     (char*) &max_used_connections,  SHOW_LONG},
  {"Not_flushed_delayed_rows", (char*) &delayed_rows_in_use,    SHOW_LONG_NOFLUSH},
  {"Open_files",               (char*) &my_file_opened,         SHOW_LONG_NOFLUSH},
  {"Open_streams",             (char*) &my_stream_opened,       SHOW_LONG_NOFLUSH},
  {"Open_table_definitions",   (char*) &show_table_definitions, SHOW_FUNC},
  {"Open_tables",              (char*) &show_open_tables,       SHOW_FUNC},
  {"Opened_files",             (char*) &my_file_total_opened, SHOW_LONG_NOFLUSH},
  {"Opened_tables",            (char*) offsetof(STATUS_VAR, opened_tables), SHOW_LONG_STATUS},
  {"Prepared_stmt_count",      (char*) &show_prepared_stmt_count, SHOW_FUNC},
#ifdef HAVE_QUERY_CACHE
  {"Qcache_free_blocks",       (char*) &query_cache.free_memory_blocks, SHOW_LONG_NOFLUSH},
  {"Qcache_free_memory",       (char*) &query_cache.free_memory, SHOW_LONG_NOFLUSH},
  {"Qcache_hits",              (char*) &query_cache.hits,       SHOW_LONG},
  {"Qcache_inserts",           (char*) &query_cache.inserts,    SHOW_LONG},
  {"Qcache_lowmem_prunes",     (char*) &query_cache.lowmem_prunes, SHOW_LONG},
  {"Qcache_not_cached",        (char*) &query_cache.refused,    SHOW_LONG},
  {"Qcache_queries_in_cache",  (char*) &query_cache.queries_in_cache, SHOW_LONG_NOFLUSH},
  {"Qcache_total_blocks",      (char*) &query_cache.total_blocks, SHOW_LONG_NOFLUSH},
#endif /*HAVE_QUERY_CACHE*/
  {"Questions",                (char*) &show_question,            SHOW_FUNC},
#ifdef HAVE_REPLICATION
  {"Rpl_status",               (char*) &show_rpl_status,          SHOW_FUNC},
#endif
  {"Select_full_join",         (char*) offsetof(STATUS_VAR, select_full_join_count), SHOW_LONG_STATUS},
  {"Select_full_range_join",   (char*) offsetof(STATUS_VAR, select_full_range_join_count), SHOW_LONG_STATUS},
  {"Select_range",             (char*) offsetof(STATUS_VAR, select_range_count), SHOW_LONG_STATUS},
  {"Select_range_check",       (char*) offsetof(STATUS_VAR, select_range_check_count), SHOW_LONG_STATUS},
  {"Select_scan",	       (char*) offsetof(STATUS_VAR, select_scan_count), SHOW_LONG_STATUS},
  {"Slave_open_temp_tables",   (char*) &slave_open_temp_tables, SHOW_LONG},
#ifdef HAVE_REPLICATION
  {"Slave_retried_transactions",(char*) &show_slave_retried_trans, SHOW_FUNC},
  {"Slave_running",            (char*) &show_slave_running,     SHOW_FUNC},
#endif
  {"Slow_launch_threads",      (char*) &slow_launch_threads,    SHOW_LONG},
  {"Slow_queries",             (char*) offsetof(STATUS_VAR, long_query_count), SHOW_LONG_STATUS},
  {"Sort_merge_passes",	       (char*) offsetof(STATUS_VAR, filesort_merge_passes), SHOW_LONG_STATUS},
  {"Sort_range",	       (char*) offsetof(STATUS_VAR, filesort_range_count), SHOW_LONG_STATUS},
  {"Sort_rows",		       (char*) offsetof(STATUS_VAR, filesort_rows), SHOW_LONG_STATUS},
  {"Sort_scan",		       (char*) offsetof(STATUS_VAR, filesort_scan_count), SHOW_LONG_STATUS},
#ifdef HAVE_OPENSSL
  {"Ssl_accept_renegotiates",  (char*) &show_ssl_ctx_sess_accept_renegotiate, SHOW_FUNC},
  {"Ssl_accepts",              (char*) &show_ssl_ctx_sess_accept, SHOW_FUNC},
  {"Ssl_callback_cache_hits",  (char*) &show_ssl_ctx_sess_cb_hits, SHOW_FUNC},
  {"Ssl_cipher",               (char*) &show_ssl_get_cipher, SHOW_FUNC},
  {"Ssl_cipher_list",          (char*) &show_ssl_get_cipher_list, SHOW_FUNC},
  {"Ssl_client_connects",      (char*) &show_ssl_ctx_sess_connect, SHOW_FUNC},
  {"Ssl_connect_renegotiates", (char*) &show_ssl_ctx_sess_connect_renegotiate, SHOW_FUNC},
  {"Ssl_ctx_verify_depth",     (char*) &show_ssl_ctx_get_verify_depth, SHOW_FUNC},
  {"Ssl_ctx_verify_mode",      (char*) &show_ssl_ctx_get_verify_mode, SHOW_FUNC},
  {"Ssl_default_timeout",      (char*) &show_ssl_get_default_timeout, SHOW_FUNC},
  {"Ssl_finished_accepts",     (char*) &show_ssl_ctx_sess_accept_good, SHOW_FUNC},
  {"Ssl_finished_connects",    (char*) &show_ssl_ctx_sess_connect_good, SHOW_FUNC},
  {"Ssl_session_cache_hits",   (char*) &show_ssl_ctx_sess_hits, SHOW_FUNC},
  {"Ssl_session_cache_misses", (char*) &show_ssl_ctx_sess_misses, SHOW_FUNC},
  {"Ssl_session_cache_mode",   (char*) &show_ssl_ctx_get_session_cache_mode, SHOW_FUNC},
  {"Ssl_session_cache_overflows", (char*) &show_ssl_ctx_sess_cache_full, SHOW_FUNC},
  {"Ssl_session_cache_size",   (char*) &show_ssl_ctx_sess_get_cache_size, SHOW_FUNC},
  {"Ssl_session_cache_timeouts", (char*) &show_ssl_ctx_sess_timeouts, SHOW_FUNC},
  {"Ssl_sessions_reused",      (char*) &show_ssl_session_reused, SHOW_FUNC},
  {"Ssl_used_session_cache_entries",(char*) &show_ssl_ctx_sess_number, SHOW_FUNC},
  {"Ssl_verify_depth",         (char*) &show_ssl_get_verify_depth, SHOW_FUNC},
  {"Ssl_verify_mode",          (char*) &show_ssl_get_verify_mode, SHOW_FUNC},
  {"Ssl_version",              (char*) &show_ssl_get_version, SHOW_FUNC},
#endif /* HAVE_OPENSSL */
  {"Table_locks_immediate",    (char*) &locks_immediate,        SHOW_LONG},
  {"Table_locks_waited",       (char*) &locks_waited,           SHOW_LONG},
#ifdef HAVE_MMAP
  {"Tc_log_max_pages_used",    (char*) &tc_log_max_pages_used,  SHOW_LONG},
  {"Tc_log_page_size",         (char*) &tc_log_page_size,       SHOW_LONG},
  {"Tc_log_page_waits",        (char*) &tc_log_page_waits,      SHOW_LONG},
#endif
  {"Threads_cached",           (char*) &cached_thread_count,    SHOW_LONG_NOFLUSH},
  {"Threads_connected",        (char*) &thread_count,           SHOW_INT},
  {"Threads_created",	       (char*) &thread_created,		SHOW_LONG_NOFLUSH},
  {"Threads_running",          (char*) &thread_running,         SHOW_INT},
  {"Uptime",                   (char*) &show_starttime,         SHOW_FUNC},
  {NullS, NullS, SHOW_LONG}
};

static void print_version(void)
{
  set_server_version();
  /*
    Note: the instance manager keys off the string 'Ver' so it can find the
    version from the output of 'mysqld --version', so don't change it!
  */
  printf("%s  Ver %s for %s on %s (%s)\n",my_progname,
	 server_version,SYSTEM_TYPE,MACHINE_TYPE, MYSQL_COMPILATION_COMMENT);
}

#ifndef EMBEDDED_LIBRARY
static void usage(void)
{
  if (!(default_charset_info= get_charset_by_csname(default_character_set_name,
					           MY_CS_PRIMARY,
						   MYF(MY_WME))))
    exit(1);
  if (!default_collation_name)
    default_collation_name= (char*) default_charset_info->name;
  print_version();
  puts("\
Copyright (C) 2000 MySQL AB, by Monty and others\n\
This software comes with ABSOLUTELY NO WARRANTY. This is free software,\n\
and you are welcome to modify and redistribute it under the GPL license\n\n\
Starts the MySQL database server\n");

  printf("Usage: %s [OPTIONS]\n", my_progname);
  if (!opt_verbose)
    puts("\nFor more help options (several pages), use mysqld --verbose --help");
  else
  {
#ifdef __WIN__
  puts("NT and Win32 specific options:\n\
  --install                     Install the default service (NT)\n\
  --install-manual              Install the default service started manually (NT)\n\
  --install service_name        Install an optional service (NT)\n\
  --install-manual service_name Install an optional service started manually (NT)\n\
  --remove                      Remove the default service from the service list (NT)\n\
  --remove service_name         Remove the service_name from the service list (NT)\n\
  --enable-named-pipe           Only to be used for the	default server (NT)\n\
  --standalone                  Dummy option to start as a standalone server (NT)\
");
  puts("");
#endif
  print_defaults(MYSQL_CONFIG_NAME,load_default_groups);
  puts("");
  set_ports();

  /* Print out all the options including plugin supplied options */
  my_print_help_inc_plugins(my_long_options, sizeof(my_long_options)/sizeof(my_option));

  puts("\n\
To see what values a running MySQL server is using, type\n\
'mysqladmin variables' instead of 'mysqld --verbose --help'.");
  }
}
#endif /*!EMBEDDED_LIBRARY*/


/*
  Initialize all MySQL global variables to default values

  SYNOPSIS
    mysql_init_variables()

  NOTES
    The reason to set a lot of global variables to zero is to allow one to
    restart the embedded server with a clean environment
    It's also needed on some exotic platforms where global variables are
    not set to 0 when a program starts.

    We don't need to set numeric variables refered to in my_long_options
    as these are initialized by my_getopt.
*/

static void mysql_init_variables(void)
{
  /* Things reset to zero */
  opt_skip_slave_start= opt_reckless_slave = 0;
  mysql_home[0]= pidfile_name[0]= log_error_file[0]= 0;
  opt_log= opt_slow_log= 0;
  opt_update_log= 0;
  log_output_options= find_bit_type(log_output_str, &log_output_typelib);
  opt_bin_log= 0;
  opt_disable_networking= opt_skip_show_db=0;
  opt_logname= opt_update_logname= opt_binlog_index_name= opt_slow_logname= 0;
  opt_tc_log_file= (char *)"tc.log";      // no hostname in tc_log file name !
  opt_secure_auth= 0;
  opt_secure_file_priv= 0;
  opt_bootstrap= opt_myisam_log= 0;
  mqh_used= 0;
  segfaulted= kill_in_progress= 0;
  cleanup_done= 0;
  defaults_argc= 0;
  defaults_argv= 0;
  server_id_supplied= 0;
  test_flags= select_errors= dropping_tables= ha_open_options=0;
  thread_count= thread_running= kill_cached_threads= wake_thread=0;
  slave_open_temp_tables= 0;
  cached_thread_count= 0;
  opt_endinfo= using_udf_functions= 0;
  opt_using_transactions= using_update_log= 0;
  abort_loop= select_thread_in_use= signal_thread_in_use= 0;
  ready_to_exit= shutdown_in_progress= grant_option= 0;
  aborted_threads= aborted_connects= 0;
  delayed_insert_threads= delayed_insert_writes= delayed_rows_in_use= 0;
  delayed_insert_errors= thread_created= 0;
  specialflag= 0;
  binlog_cache_use=  binlog_cache_disk_use= 0;
  max_used_connections= slow_launch_threads = 0;
  mysqld_user= mysqld_chroot= opt_init_file= opt_bin_logname = 0;
  prepared_stmt_count= 0;
  errmesg= 0;
  mysqld_unix_port= opt_mysql_tmpdir= my_bind_addr_str= NullS;
  bzero((uchar*) &mysql_tmpdir_list, sizeof(mysql_tmpdir_list));
  bzero((char *) &global_status_var, sizeof(global_status_var));
  opt_large_pages= 0;
  key_map_full.set_all();

  /* Character sets */
  system_charset_info= &my_charset_utf8_general_ci;
  files_charset_info= &my_charset_utf8_general_ci;
  national_charset_info= &my_charset_utf8_general_ci;
  table_alias_charset= &my_charset_bin;
  character_set_filesystem= &my_charset_bin;

  opt_date_time_formats[0]= opt_date_time_formats[1]= opt_date_time_formats[2]= 0;

  /* Things with default values that are not zero */
  delay_key_write_options= (uint) DELAY_KEY_WRITE_ON;
  opt_specialflag= SPECIAL_ENGLISH;
  unix_sock= ip_sock= INVALID_SOCKET;
  mysql_home_ptr= mysql_home;
  pidfile_name_ptr= pidfile_name;
  log_error_file_ptr= log_error_file;
  language_ptr= language;
  mysql_data_home= mysql_real_data_home;
  thd_startup_options= (OPTION_AUTO_IS_NULL | OPTION_BIN_LOG |
                        OPTION_QUOTE_SHOW_CREATE | OPTION_SQL_NOTES);
  protocol_version= PROTOCOL_VERSION;
  what_to_log= ~ (1L << (uint) COM_TIME);
  refresh_version= 1L;	/* Increments on each reload */
  global_query_id= thread_id= 1L;
  strmov(server_version, MYSQL_SERVER_VERSION);
  myisam_recover_options_str= sql_mode_str= "OFF";
  myisam_stats_method_str= "nulls_unequal";
  my_bind_addr = htonl(INADDR_ANY);
  threads.empty();
  thread_cache.empty();
  key_caches.empty();
  if (!(dflt_key_cache= get_or_create_key_cache(default_key_cache_base.str,
					       default_key_cache_base.length)))
    exit(1);
  multi_keycache_init(); /* set key_cache_hash.default_value = dflt_key_cache */

  /* Set directory paths */
  strmake(language, LANGUAGE, sizeof(language)-1);
  strmake(mysql_real_data_home, get_relative_path(DATADIR),
	  sizeof(mysql_real_data_home)-1);
  mysql_data_home_buff[0]=FN_CURLIB;	// all paths are relative from here
  mysql_data_home_buff[1]=0;
  mysql_data_home_len= 2;

  /* Replication parameters */
  master_user= (char*) "test";
  master_password= master_host= 0;
  master_info_file= (char*) "master.info",
    relay_log_info_file= (char*) "relay-log.info";
  master_ssl_key= master_ssl_cert= master_ssl_ca= 
    master_ssl_capath= master_ssl_cipher= 0;
  report_user= report_password = report_host= 0;	/* TO BE DELETED */
  opt_relay_logname= opt_relaylog_index_name= 0;

  /* Variables in libraries */
  charsets_dir= 0;
  default_character_set_name= (char*) MYSQL_DEFAULT_CHARSET_NAME;
  default_collation_name= compiled_default_collation_name;
  sys_charset_system.value= (char*) system_charset_info->csname;
  character_set_filesystem_name= (char*) "binary";
  lc_time_names_name= (char*) "en_US";
  /* Set default values for some option variables */
  default_storage_engine_str= (char*) "MyISAM";
  global_system_variables.table_plugin= NULL;
  global_system_variables.tx_isolation= ISO_REPEATABLE_READ;
  global_system_variables.select_limit= (ulonglong) HA_POS_ERROR;
  max_system_variables.select_limit=    (ulonglong) HA_POS_ERROR;
  global_system_variables.max_join_size= (ulonglong) HA_POS_ERROR;
  max_system_variables.max_join_size=   (ulonglong) HA_POS_ERROR;
  global_system_variables.old_passwords= 0;
  global_system_variables.old_alter_table= 0;
  global_system_variables.binlog_format= BINLOG_FORMAT_UNSPEC;
  /*
    Default behavior for 4.1 and 5.0 is to treat NULL values as unequal
    when collecting index statistics for MyISAM tables.
  */
  global_system_variables.myisam_stats_method= MI_STATS_METHOD_NULLS_NOT_EQUAL;

  /* Variables that depends on compile options */
#ifndef DBUG_OFF
  default_dbug_option=IF_WIN("d:t:i:O,\\mysqld.trace",
			     "d:t:i:o,/tmp/mysqld.trace");
#endif
  opt_error_log= IF_WIN(1,0);
#ifdef WITH_NDBCLUSTER_STORAGE_ENGINE
  global_system_variables.ndb_index_stat_enable=FALSE;
  max_system_variables.ndb_index_stat_enable=TRUE;
  global_system_variables.ndb_index_stat_cache_entries=32;
  max_system_variables.ndb_index_stat_cache_entries=~0L;
  global_system_variables.ndb_index_stat_update_freq=20;
  max_system_variables.ndb_index_stat_update_freq=~0L;
#endif
#ifdef HAVE_OPENSSL
  have_ssl=SHOW_OPTION_YES;
#else
  have_ssl=SHOW_OPTION_NO;
#endif
#ifdef HAVE_BROKEN_REALPATH
  have_symlink=SHOW_OPTION_NO;
#else
  have_symlink=SHOW_OPTION_YES;
#endif
#ifdef HAVE_DLOPEN
  have_dlopen=SHOW_OPTION_YES;
#else
  have_dlopen=SHOW_OPTION_NO;
#endif
#ifdef HAVE_QUERY_CACHE
  have_query_cache=SHOW_OPTION_YES;
#else
  have_query_cache=SHOW_OPTION_NO;
#endif
#ifdef HAVE_SPATIAL
  have_geometry=SHOW_OPTION_YES;
#else
  have_geometry=SHOW_OPTION_NO;
#endif
#ifdef HAVE_RTREE_KEYS
  have_rtree_keys=SHOW_OPTION_YES;
#else
  have_rtree_keys=SHOW_OPTION_NO;
#endif
#ifdef HAVE_CRYPT
  have_crypt=SHOW_OPTION_YES;
#else
  have_crypt=SHOW_OPTION_NO;
#endif
#ifdef HAVE_COMPRESS
  have_compress= SHOW_OPTION_YES;
#else
  have_compress= SHOW_OPTION_NO;
#endif
#ifdef HAVE_LIBWRAP
  libwrapName= NullS;
#endif
#ifdef HAVE_OPENSSL
  des_key_file = 0;
  ssl_acceptor_fd= 0;
#endif
#ifdef HAVE_SMEM
  shared_memory_base_name= default_shared_memory_base_name;
#endif
#if !defined(my_pthread_setprio) && !defined(HAVE_PTHREAD_SETSCHEDPARAM)
  opt_specialflag |= SPECIAL_NO_PRIOR;
#endif

#if defined(__WIN__) || defined(__NETWARE__)
  /* Allow Win32 and NetWare users to move MySQL anywhere */
  {
    char prg_dev[LIBLEN];
#if defined __WIN__
	char executing_path_name[LIBLEN];
	if (!test_if_hard_path(my_progname))
	{
		// we don't want to use GetModuleFileName inside of my_path since
		// my_path is a generic path dereferencing function and here we care
		// only about the executing binary.
		GetModuleFileName(NULL, executing_path_name, sizeof(executing_path_name));
		my_path(prg_dev, executing_path_name, NULL);
	}
	else
#endif
    my_path(prg_dev,my_progname,"mysql/bin");
    strcat(prg_dev,"/../");			// Remove 'bin' to get base dir
    cleanup_dirname(mysql_home,prg_dev);
  }
#else
  const char *tmpenv;
  if (!(tmpenv = getenv("MY_BASEDIR_VERSION")))
    tmpenv = DEFAULT_MYSQL_HOME;
  (void) strmake(mysql_home, tmpenv, sizeof(mysql_home)-1);
#endif
}


my_bool
mysqld_get_one_option(int optid,
                      const struct my_option *opt __attribute__((unused)),
                      char *argument)
{
  switch(optid) {
  case '#':
#ifndef DBUG_OFF
    DBUG_SET_INITIAL(argument ? argument : default_dbug_option);
#endif
    opt_endinfo=1;				/* unireg: memory allocation */
    break;
  case 'a':
    global_system_variables.sql_mode= fix_sql_mode(MODE_ANSI);
    global_system_variables.tx_isolation= ISO_SERIALIZABLE;
    break;
  case 'b':
    strmake(mysql_home,argument,sizeof(mysql_home)-1);
    break;
  case 'C':
    if (default_collation_name == compiled_default_collation_name)
      default_collation_name= 0;
    break;
  case 'l':
    opt_log=1;
    break;
  case 'h':
    strmake(mysql_real_data_home,argument, sizeof(mysql_real_data_home)-1);
    /* Correct pointer set by my_getopt (for embedded library) */
    mysql_data_home= mysql_real_data_home;
    mysql_data_home_len= strlen(mysql_data_home);
    break;
  case 'u':
    if (!mysqld_user || !strcmp(mysqld_user, argument))
      mysqld_user= argument;
    else
      sql_print_warning("Ignoring user change to '%s' because the user was set to '%s' earlier on the command line\n", argument, mysqld_user);
    break;
  case 'L':
    strmake(language, argument, sizeof(language)-1);
    break;
#ifdef HAVE_REPLICATION
  case OPT_SLAVE_SKIP_ERRORS:
    init_slave_skip_errors(argument);
    break;
#endif
  case OPT_SAFEMALLOC_MEM_LIMIT:
#if !defined(DBUG_OFF) && defined(SAFEMALLOC)
    sf_malloc_mem_limit = atoi(argument);
#endif
    break;
#include <sslopt-case.h>
  case 'V':
    print_version();
    exit(0);
  case 'W':
    if (!argument)
      global_system_variables.log_warnings++;
    else if (argument == disabled_my_option)
      global_system_variables.log_warnings= 0L;
    else
      global_system_variables.log_warnings= atoi(argument);
    break;
  case 'T':
    test_flags= argument ? (uint) atoi(argument) : 0;
    opt_endinfo=1;
    break;
  case (int) OPT_BIG_TABLES:
    thd_startup_options|=OPTION_BIG_TABLES;
    break;
  case (int) OPT_ISAM_LOG:
    opt_myisam_log=1;
    break;
  case (int) OPT_UPDATE_LOG:
    opt_update_log=1;
    break;
  case (int) OPT_BIN_LOG:
    opt_bin_log= test(argument != disabled_my_option);
    break;
  case (int) OPT_ERROR_LOG_FILE:
    opt_error_log= 1;
    break;
#ifdef HAVE_REPLICATION
  case (int) OPT_INIT_RPL_ROLE:
  {
    int role;
    role= find_type_or_exit(argument, &rpl_role_typelib, opt->name);
    rpl_status = (role == 1) ?  RPL_AUTH_MASTER : RPL_IDLE_SLAVE;
    break;
  }
  case (int)OPT_REPLICATE_IGNORE_DB:
  {
    rpl_filter->add_ignore_db(argument);
    break;
  }
  case (int)OPT_REPLICATE_DO_DB:
  {
    rpl_filter->add_do_db(argument);
    break;
  }
  case (int)OPT_REPLICATE_REWRITE_DB:
  {
    char* key = argument,*p, *val;

    if (!(p= strstr(argument, "->")))
    {
      fprintf(stderr,
	      "Bad syntax in replicate-rewrite-db - missing '->'!\n");
      exit(1);
    }
    val= p--;
    while (my_isspace(mysqld_charset, *p) && p > argument)
      *p-- = 0;
    if (p == argument)
    {
      fprintf(stderr,
	      "Bad syntax in replicate-rewrite-db - empty FROM db!\n");
      exit(1);
    }
    *val= 0;
    val+= 2;
    while (*val && my_isspace(mysqld_charset, *val))
      *val++;
    if (!*val)
    {
      fprintf(stderr,
	      "Bad syntax in replicate-rewrite-db - empty TO db!\n");
      exit(1);
    }

    rpl_filter->add_db_rewrite(key, val);
    break;
  }

  case (int)OPT_BINLOG_IGNORE_DB:
  {
    binlog_filter->add_ignore_db(argument);
    break;
  }
  case OPT_BINLOG_FORMAT:
  {
    int id;
    id= find_type_or_exit(argument, &binlog_format_typelib, opt->name);
    global_system_variables.binlog_format= opt_binlog_format_id= id - 1;
    break;
  }
  case (int)OPT_BINLOG_DO_DB:
  {
    binlog_filter->add_do_db(argument);
    break;
  }
  case (int)OPT_REPLICATE_DO_TABLE:
  {
    if (rpl_filter->add_do_table(argument))
    {
      fprintf(stderr, "Could not add do table rule '%s'!\n", argument);
      exit(1);
    }
    break;
  }
  case (int)OPT_REPLICATE_WILD_DO_TABLE:
  {
    if (rpl_filter->add_wild_do_table(argument))
    {
      fprintf(stderr, "Could not add do table rule '%s'!\n", argument);
      exit(1);
    }
    break;
  }
  case (int)OPT_REPLICATE_WILD_IGNORE_TABLE:
  {
    if (rpl_filter->add_wild_ignore_table(argument))
    {
      fprintf(stderr, "Could not add ignore table rule '%s'!\n", argument);
      exit(1);
    }
    break;
  }
  case (int)OPT_REPLICATE_IGNORE_TABLE:
  {
    if (rpl_filter->add_ignore_table(argument))
    {
      fprintf(stderr, "Could not add ignore table rule '%s'!\n", argument);
      exit(1);
    }
    break;
  }
#endif /* HAVE_REPLICATION */
  case (int) OPT_SLOW_QUERY_LOG:
    opt_slow_log= 1;
    break;
#ifdef WITH_CSV_STORAGE_ENGINE
  case  OPT_LOG_OUTPUT:
  {
    if (!argument || !argument[0])
    {
      log_output_options= LOG_TABLE;
      log_output_str= log_output_typelib.type_names[1];
    }
    else
    {
      log_output_str= argument;
      log_output_options=
        find_bit_type_or_exit(argument, &log_output_typelib, opt->name);
  }
    break;
  }
#endif
  case OPT_EVENT_SCHEDULER:
    if (Events::set_opt_event_scheduler(argument))
	exit(1);
    break;
  case (int) OPT_SKIP_NEW:
    opt_specialflag|= SPECIAL_NO_NEW_FUNC;
    delay_key_write_options= (uint) DELAY_KEY_WRITE_NONE;
    myisam_concurrent_insert=0;
    myisam_recover_options= HA_RECOVER_NONE;
    sp_automatic_privileges=0;
    my_use_symdir=0;
    ha_open_options&= ~(HA_OPEN_ABORT_IF_CRASHED | HA_OPEN_DELAY_KEY_WRITE);
#ifdef HAVE_QUERY_CACHE
    query_cache_size=0;
#endif
    break;
  case (int) OPT_SAFE:
    opt_specialflag|= SPECIAL_SAFE_MODE;
    delay_key_write_options= (uint) DELAY_KEY_WRITE_NONE;
    myisam_recover_options= HA_RECOVER_DEFAULT;
    ha_open_options&= ~(HA_OPEN_DELAY_KEY_WRITE);
    break;
  case (int) OPT_SKIP_PRIOR:
    opt_specialflag|= SPECIAL_NO_PRIOR;
    break;
  case (int) OPT_SKIP_LOCK:
    opt_external_locking=0;
    break;
  case (int) OPT_SKIP_HOST_CACHE:
    opt_specialflag|= SPECIAL_NO_HOST_CACHE;
    break;
  case (int) OPT_SKIP_RESOLVE:
    opt_specialflag|=SPECIAL_NO_RESOLVE;
    break;
  case (int) OPT_SKIP_NETWORKING:
#if defined(__NETWARE__)
    sql_perror("Can't start server: skip-networking option is currently not supported on NetWare");
    exit(1);
#endif
    opt_disable_networking=1;
    mysqld_port=0;
    break;
  case (int) OPT_SKIP_SHOW_DB:
    opt_skip_show_db=1;
    opt_specialflag|=SPECIAL_SKIP_SHOW_DB;
    break;
  case (int) OPT_WANT_CORE:
    test_flags |= TEST_CORE_ON_SIGNAL;
    break;
  case (int) OPT_SKIP_STACK_TRACE:
    test_flags|=TEST_NO_STACKTRACE;
    break;
  case (int) OPT_SKIP_SYMLINKS:
    my_use_symdir=0;
    break;
  case (int) OPT_BIND_ADDRESS:
    if ((my_bind_addr= (ulong) inet_addr(argument)) == INADDR_NONE)
    {
      struct hostent *ent;
      if (argument[0])
	ent=gethostbyname(argument);
      else
      {
	char myhostname[255];
	if (gethostname(myhostname,sizeof(myhostname)) < 0)
	{
	  sql_perror("Can't start server: cannot get my own hostname!");
	  exit(1);
	}
	ent=gethostbyname(myhostname);
      }
      if (!ent)
      {
	sql_perror("Can't start server: cannot resolve hostname!");
	exit(1);
      }
      my_bind_addr = (ulong) ((in_addr*)ent->h_addr_list[0])->s_addr;
    }
    break;
  case (int) OPT_PID_FILE:
    strmake(pidfile_name, argument, sizeof(pidfile_name)-1);
    break;
#ifdef __WIN__
  case (int) OPT_STANDALONE:		/* Dummy option for NT */
    break;
#endif
  /*
    The following change issues a deprecation warning if the slave
    configuration is specified either in the my.cnf file or on
    the command-line. See BUG#21490.
  */
  case OPT_MASTER_HOST:
  case OPT_MASTER_USER:
  case OPT_MASTER_PASSWORD:
  case OPT_MASTER_PORT:
  case OPT_MASTER_CONNECT_RETRY:
  case OPT_MASTER_SSL:          
  case OPT_MASTER_SSL_KEY:
  case OPT_MASTER_SSL_CERT:       
  case OPT_MASTER_SSL_CAPATH:
  case OPT_MASTER_SSL_CIPHER:
  case OPT_MASTER_SSL_CA:
    if (!slave_warning_issued)                 //only show the warning once
    {
      slave_warning_issued = true;   
      WARN_DEPRECATED(NULL, "5.2", "for replication startup options", 
        "'CHANGE MASTER'");
    }
    break;
  case OPT_CONSOLE:
    if (opt_console)
      opt_error_log= 0;			// Force logs to stdout
    break;
  case (int) OPT_FLUSH:
    myisam_flush=1;
    flush_time=0;			// No auto flush
    break;
  case OPT_LOW_PRIORITY_UPDATES:
    thr_upgraded_concurrent_insert_lock= TL_WRITE_LOW_PRIORITY;
    global_system_variables.low_priority_updates=1;
    break;
  case OPT_BOOTSTRAP:
    opt_noacl=opt_bootstrap=1;
    break;
  case OPT_SERVER_ID:
    server_id_supplied = 1;
    break;
  case OPT_DELAY_KEY_WRITE_ALL:
    if (argument != disabled_my_option)
      argument= (char*) "ALL";
    /* Fall through */
  case OPT_DELAY_KEY_WRITE:
    if (argument == disabled_my_option)
      delay_key_write_options= (uint) DELAY_KEY_WRITE_NONE;
    else if (! argument)
      delay_key_write_options= (uint) DELAY_KEY_WRITE_ON;
    else
    {
      int type;
      type= find_type_or_exit(argument, &delay_key_write_typelib, opt->name);
      delay_key_write_options= (uint) type-1;
    }
    break;
  case OPT_CHARSETS_DIR:
    strmake(mysql_charsets_dir, argument, sizeof(mysql_charsets_dir)-1);
    charsets_dir = mysql_charsets_dir;
    break;
  case OPT_TX_ISOLATION:
  {
    int type;
    type= find_type_or_exit(argument, &tx_isolation_typelib, opt->name);
    global_system_variables.tx_isolation= (type-1);
    break;
  }
#ifdef WITH_NDBCLUSTER_STORAGE_ENGINE
  case OPT_NDB_MGMD:
  case OPT_NDB_NODEID:
  {
    int len= my_snprintf(opt_ndb_constrbuf+opt_ndb_constrbuf_len,
			 sizeof(opt_ndb_constrbuf)-opt_ndb_constrbuf_len,
			 "%s%s%s",opt_ndb_constrbuf_len > 0 ? ",":"",
			 optid == OPT_NDB_NODEID ? "nodeid=" : "",
			 argument);
    opt_ndb_constrbuf_len+= len;
  }
  /* fall through to add the connectstring to the end
   * and set opt_ndbcluster_connectstring
   */
  case OPT_NDB_CONNECTSTRING:
    if (opt_ndb_connectstring && opt_ndb_connectstring[0])
      my_snprintf(opt_ndb_constrbuf+opt_ndb_constrbuf_len,
		  sizeof(opt_ndb_constrbuf)-opt_ndb_constrbuf_len,
		  "%s%s", opt_ndb_constrbuf_len > 0 ? ",":"",
		  opt_ndb_connectstring);
    else
      opt_ndb_constrbuf[opt_ndb_constrbuf_len]= 0;
    opt_ndbcluster_connectstring= opt_ndb_constrbuf;
    break;
  case OPT_NDB_DISTRIBUTION:
    int id;
    id= find_type_or_exit(argument, &ndb_distribution_typelib, opt->name);
    opt_ndb_distribution_id= (enum ndb_distribution)(id-1);
    break;
  case OPT_NDB_EXTRA_LOGGING:
    if (!argument)
      ndb_extra_logging++;
    else if (argument == disabled_my_option)
      ndb_extra_logging= 0L;
    else
      ndb_extra_logging= atoi(argument);
    break;
#endif
  case OPT_MYISAM_RECOVER:
  {
    if (!argument)
    {
      myisam_recover_options=    HA_RECOVER_DEFAULT;
      myisam_recover_options_str= myisam_recover_typelib.type_names[0];
    }
    else if (!argument[0])
    {
      myisam_recover_options= HA_RECOVER_NONE;
      myisam_recover_options_str= "OFF";
    }
    else
    {
      myisam_recover_options_str=argument;
      myisam_recover_options=
        find_bit_type_or_exit(argument, &myisam_recover_typelib, opt->name);
    }
    ha_open_options|=HA_OPEN_ABORT_IF_CRASHED;
    break;
  }
  case OPT_CONCURRENT_INSERT:
    /* The following code is mainly here to emulate old behavior */
    if (!argument)                      /* --concurrent-insert */
      myisam_concurrent_insert= 1;
    else if (argument == disabled_my_option)
      myisam_concurrent_insert= 0;      /* --skip-concurrent-insert */
    break;
  case OPT_TC_HEURISTIC_RECOVER:
    tc_heuristic_recover= find_type_or_exit(argument,
                                            &tc_heuristic_recover_typelib,
                                            opt->name);
    break;
  case OPT_MYISAM_STATS_METHOD:
  {
    ulong method_conv;
    int method;
    LINT_INIT(method_conv);

    myisam_stats_method_str= argument;
    method= find_type_or_exit(argument, &myisam_stats_method_typelib,
                              opt->name);
    switch (method-1) {
    case 2:
      method_conv= MI_STATS_METHOD_IGNORE_NULLS;
      break;
    case 1:
      method_conv= MI_STATS_METHOD_NULLS_EQUAL;
      break;
    case 0:
    default:
      method_conv= MI_STATS_METHOD_NULLS_NOT_EQUAL;
      break;
    }
    global_system_variables.myisam_stats_method= method_conv;
    break;
  }
  case OPT_SQL_MODE:
  {
    sql_mode_str= argument;
    global_system_variables.sql_mode=
      find_bit_type_or_exit(argument, &sql_mode_typelib, opt->name);
    global_system_variables.sql_mode= fix_sql_mode(global_system_variables.
						   sql_mode);
    break;
  }
  case OPT_ONE_THREAD:
    global_system_variables.thread_handling= 2;
    break;
  case OPT_THREAD_HANDLING:
  {
    global_system_variables.thread_handling=
      find_type_or_exit(argument, &thread_handling_typelib, opt->name);
    break;
  }
  case OPT_FT_BOOLEAN_SYNTAX:
    if (ft_boolean_check_syntax_string((uchar*) argument))
    {
      fprintf(stderr, "Invalid ft-boolean-syntax string: %s\n", argument);
      exit(1);
    }
    strmake(ft_boolean_syntax, argument, sizeof(ft_boolean_syntax)-1);
    break;
  case OPT_SKIP_SAFEMALLOC:
#ifdef SAFEMALLOC
    sf_malloc_quick=1;
#endif
    break;
  case OPT_LOWER_CASE_TABLE_NAMES:
    lower_case_table_names= argument ? atoi(argument) : 1;
    lower_case_table_names_used= 1;
    break;
  }
  return 0;
}


/* Handle arguments for multiple key caches */

extern "C" uchar **mysql_getopt_value(const char *keyname, uint key_length,
                                      const struct my_option *option);

uchar* *
mysql_getopt_value(const char *keyname, uint key_length,
		   const struct my_option *option)
{
  switch (option->id) {
  case OPT_KEY_BUFFER_SIZE:
  case OPT_KEY_CACHE_BLOCK_SIZE:
  case OPT_KEY_CACHE_DIVISION_LIMIT:
  case OPT_KEY_CACHE_AGE_THRESHOLD:
  {
    KEY_CACHE *key_cache;
    if (!(key_cache= get_or_create_key_cache(keyname, key_length)))
      exit(1);
    switch (option->id) {
    case OPT_KEY_BUFFER_SIZE:
      return (uchar**) &key_cache->param_buff_size;
    case OPT_KEY_CACHE_BLOCK_SIZE:
      return (uchar**) &key_cache->param_block_size;
    case OPT_KEY_CACHE_DIVISION_LIMIT:
      return (uchar**) &key_cache->param_division_limit;
    case OPT_KEY_CACHE_AGE_THRESHOLD:
      return (uchar**) &key_cache->param_age_threshold;
    }
  }
  }
 return option->value;
}


extern "C" void option_error_reporter(enum loglevel level, const char *format, ...);

void option_error_reporter(enum loglevel level, const char *format, ...)
{
  va_list args;
  va_start(args, format);

  /* Don't print warnings for --loose options during bootstrap */
  if (level == ERROR_LEVEL || !opt_bootstrap ||
      global_system_variables.log_warnings)
  {
    vprint_msg_to_log(level, format, args);
  }
  va_end(args);
}


static void get_options(int *argc,char **argv)
{
  int ho_error;

  my_getopt_register_get_addr(mysql_getopt_value);
  strmake(def_ft_boolean_syntax, ft_boolean_syntax,
	  sizeof(ft_boolean_syntax)-1);
  my_getopt_error_reporter= option_error_reporter;

  /* Skip unknown options so that they may be processed later by plugins */
  my_getopt_skip_unknown= TRUE;

  if ((ho_error= handle_options(argc, &argv, my_long_options,
                                mysqld_get_one_option)))
    exit(ho_error);
  (*argc)++; /* add back one for the progname handle_options removes */
             /* no need to do this for argv as we are discarding it. */

  if ((opt_log_slow_admin_statements || opt_log_queries_not_using_indexes ||
       opt_log_slow_slave_statements) &&
      !opt_slow_log)
    sql_print_warning("options --log-slow-admin-statements, --log-queries-not-using-indexes and --log-slow-slave-statements have no effect if --log-slow-queries is not set");

#if defined(HAVE_BROKEN_REALPATH)
  my_use_symdir=0;
  my_disable_symlinks=1;
  have_symlink=SHOW_OPTION_NO;
#else
  if (!my_use_symdir)
  {
    my_disable_symlinks=1;
    have_symlink=SHOW_OPTION_DISABLED;
  }
#endif
  if (opt_debugging)
  {
    /* Allow break with SIGINT, no core or stack trace */
    test_flags|= TEST_SIGINT | TEST_NO_STACKTRACE;
    test_flags&= ~TEST_CORE_ON_SIGNAL;
  }
  /* Set global MyISAM variables from delay_key_write_options */
  fix_delay_key_write((THD*) 0, OPT_GLOBAL);

#ifndef EMBEDDED_LIBRARY
  if (mysqld_chroot)
    set_root(mysqld_chroot);
#else
  global_system_variables.thread_handling = SCHEDULER_NO_THREADS;
  max_allowed_packet= global_system_variables.max_allowed_packet;
  net_buffer_length= global_system_variables.net_buffer_length;
#endif
  fix_paths();

  /*
    Set some global variables from the global_system_variables
    In most cases the global variables will not be used
  */
  my_disable_locking= myisam_single_user= test(opt_external_locking == 0);
  my_default_record_cache_size=global_system_variables.read_buff_size;
  myisam_max_temp_length=
    (my_off_t) global_system_variables.myisam_max_sort_file_size;

  /* Set global variables based on startup options */
  myisam_block_size=(uint) 1 << my_bit_log2(opt_myisam_block_size);

  /* long_query_time is in microseconds */
  global_system_variables.long_query_time= max_system_variables.long_query_time=
    (longlong) (long_query_time * 1000000.0);

  if (opt_short_log_format)
    opt_specialflag|= SPECIAL_SHORT_LOG_FORMAT;

  if (init_global_datetime_format(MYSQL_TIMESTAMP_DATE,
				  &global_system_variables.date_format) ||
      init_global_datetime_format(MYSQL_TIMESTAMP_TIME,
				  &global_system_variables.time_format) ||
      init_global_datetime_format(MYSQL_TIMESTAMP_DATETIME,
				  &global_system_variables.datetime_format))
    exit(1);

#ifdef EMBEDDED_LIBRARY
  one_thread_scheduler(&thread_scheduler);
#else
  if (global_system_variables.thread_handling <=
      SCHEDULER_ONE_THREAD_PER_CONNECTION)
    one_thread_per_connection_scheduler(&thread_scheduler);
  else if (global_system_variables.thread_handling == SCHEDULER_NO_THREADS)
    one_thread_scheduler(&thread_scheduler);
  else
    pool_of_threads_scheduler(&thread_scheduler);  /* purecov: tested */
#endif
}


/*
  Create version name for running mysqld version
  We automaticly add suffixes -debug, -embedded and -log to the version
  name to make the version more descriptive.
  (MYSQL_SERVER_SUFFIX is set by the compilation environment)
*/

static void set_server_version(void)
{
  char *end= strxmov(server_version, MYSQL_SERVER_VERSION,
                     MYSQL_SERVER_SUFFIX_STR, NullS);
#ifdef EMBEDDED_LIBRARY
  end= strmov(end, "-embedded");
#endif
#ifndef DBUG_OFF
  if (!strstr(MYSQL_SERVER_SUFFIX_STR, "-debug"))
    end= strmov(end, "-debug");
#endif
  if (opt_log || opt_update_log || opt_slow_log || opt_bin_log)
    strmov(end, "-log");                        // This may slow down system
}


static char *get_relative_path(const char *path)
{
  if (test_if_hard_path(path) &&
      is_prefix(path,DEFAULT_MYSQL_HOME) &&
      strcmp(DEFAULT_MYSQL_HOME,FN_ROOTDIR))
  {
    path+=(uint) strlen(DEFAULT_MYSQL_HOME);
    while (*path == FN_LIBCHAR)
      path++;
  }
  return (char*) path;
}


/*
  Fix filename and replace extension where 'dir' is relative to
  mysql_real_data_home.
  Return 1 if len(path) > FN_REFLEN
*/

bool
fn_format_relative_to_data_home(char * to, const char *name,
				const char *dir, const char *extension)
{
  char tmp_path[FN_REFLEN];
  if (!test_if_hard_path(dir))
  {
    strxnmov(tmp_path,sizeof(tmp_path)-1, mysql_real_data_home,
	     dir, NullS);
    dir=tmp_path;
  }
  return !fn_format(to, name, dir, extension,
		    MY_APPEND_EXT | MY_UNPACK_FILENAME | MY_SAFE_PATH);
}


static void fix_paths(void)
{
  char buff[FN_REFLEN],*pos;
  convert_dirname(mysql_home,mysql_home,NullS);
  /* Resolve symlinks to allow 'mysql_home' to be a relative symlink */
  my_realpath(mysql_home,mysql_home,MYF(0));
  /* Ensure that mysql_home ends in FN_LIBCHAR */
  pos=strend(mysql_home);
  if (pos[-1] != FN_LIBCHAR)
  {
    pos[0]= FN_LIBCHAR;
    pos[1]= 0;
  }
  convert_dirname(mysql_real_data_home,mysql_real_data_home,NullS);
  convert_dirname(language,language,NullS);
  (void) my_load_path(mysql_home,mysql_home,""); // Resolve current dir
  (void) my_load_path(mysql_real_data_home,mysql_real_data_home,mysql_home);
  (void) my_load_path(pidfile_name,pidfile_name,mysql_real_data_home);
  (void) my_load_path(opt_plugin_dir, opt_plugin_dir_ptr ? opt_plugin_dir_ptr :
                                      get_relative_path(LIBDIR), mysql_home);
  opt_plugin_dir_ptr= opt_plugin_dir;

  char *sharedir=get_relative_path(SHAREDIR);
  if (test_if_hard_path(sharedir))
    strmake(buff,sharedir,sizeof(buff)-1);		/* purecov: tested */
  else
    strxnmov(buff,sizeof(buff)-1,mysql_home,sharedir,NullS);
  convert_dirname(buff,buff,NullS);
  (void) my_load_path(language,language,buff);

  /* If --character-sets-dir isn't given, use shared library dir */
  if (charsets_dir != mysql_charsets_dir)
  {
    strxnmov(mysql_charsets_dir, sizeof(mysql_charsets_dir)-1, buff,
	     CHARSET_DIR, NullS);
  }
  (void) my_load_path(mysql_charsets_dir, mysql_charsets_dir, buff);
  convert_dirname(mysql_charsets_dir, mysql_charsets_dir, NullS);
  charsets_dir=mysql_charsets_dir;

  if (init_tmpdir(&mysql_tmpdir_list, opt_mysql_tmpdir))
    exit(1);
#ifdef HAVE_REPLICATION
  if (!slave_load_tmpdir)
  {
    if (!(slave_load_tmpdir = (char*) my_strdup(mysql_tmpdir, MYF(MY_FAE))))
      exit(1);
  }
#endif /* HAVE_REPLICATION */
  /*
    Convert the secure-file-priv option to system format, allowing
    a quick strcmp to check if read or write is in an allowed dir
   */
  if (opt_secure_file_priv)
  {
    convert_dirname(buff, opt_secure_file_priv, NullS);
    my_free(opt_secure_file_priv, MYF(0));
    opt_secure_file_priv= my_strdup(buff, MYF(MY_FAE));
  }
}


static ulong find_bit_type_or_exit(const char *x, TYPELIB *bit_lib,
                                   const char *option)
{
  ulong res;

  const char **ptr;
  
  if ((res= find_bit_type(x, bit_lib)) == ~(ulong) 0)
  {
    ptr= bit_lib->type_names;
    if (!*x)
      fprintf(stderr, "No option given to %s\n", option);
    else
      fprintf(stderr, "Wrong option to %s. Option(s) given: %s\n", option, x);
    fprintf(stderr, "Alternatives are: '%s'", *ptr);
    while (*++ptr)
      fprintf(stderr, ",'%s'", *ptr);
    fprintf(stderr, "\n");
    exit(1);
  }
  return res;
}


/*
  Return a bitfield from a string of substrings separated by ','
  returns ~(ulong) 0 on error.
*/

static ulong find_bit_type(const char *x, TYPELIB *bit_lib)
{
  bool found_end;
  int  found_count;
  const char *end,*i,*j;
  const char **array, *pos;
  ulong found,found_int,bit;
  DBUG_ENTER("find_bit_type");
  DBUG_PRINT("enter",("x: '%s'",x));

  found=0;
  found_end= 0;
  pos=(char *) x;
  while (*pos == ' ') pos++;
  found_end= *pos == 0;
  while (!found_end)
  {
    if (!*(end=strcend(pos,',')))		/* Let end point at fieldend */
    {
      while (end > pos && end[-1] == ' ')
	end--;					/* Skip end-space */
      found_end=1;
    }
    found_int=0; found_count=0;
    for (array=bit_lib->type_names, bit=1 ; (i= *array++) ; bit<<=1)
    {
      j=pos;
      while (j != end)
      {
	if (my_toupper(mysqld_charset,*i++) !=
            my_toupper(mysqld_charset,*j++))
	  goto skip;
      }
      found_int=bit;
      if (! *i)
      {
	found_count=1;
	break;
      }
      else if (j != pos)			// Half field found
      {
	found_count++;				// Could be one of two values
      }
skip: ;
    }
    if (found_count != 1)
      DBUG_RETURN(~(ulong) 0);				// No unique value
    found|=found_int;
    pos=end+1;
  }

  DBUG_PRINT("exit",("bit-field: %ld",(ulong) found));
  DBUG_RETURN(found);
} /* find_bit_type */


/*
  Check if file system used for databases is case insensitive

  SYNOPSIS
    test_if_case_sensitive()
    dir_name			Directory to test

  RETURN
    -1  Don't know (Test failed)
    0   File system is case sensitive
    1   File system is case insensitive
*/

static int test_if_case_insensitive(const char *dir_name)
{
  int result= 0;
  File file;
  char buff[FN_REFLEN], buff2[FN_REFLEN];
  MY_STAT stat_info;
  DBUG_ENTER("test_if_case_insensitive");

  fn_format(buff, glob_hostname, dir_name, ".lower-test",
	    MY_UNPACK_FILENAME | MY_REPLACE_EXT | MY_REPLACE_DIR);
  fn_format(buff2, glob_hostname, dir_name, ".LOWER-TEST",
	    MY_UNPACK_FILENAME | MY_REPLACE_EXT | MY_REPLACE_DIR);
  (void) my_delete(buff2, MYF(0));
  if ((file= my_create(buff, 0666, O_RDWR, MYF(0))) < 0)
  {
    sql_print_warning("Can't create test file %s", buff);
    DBUG_RETURN(-1);
  }
  my_close(file, MYF(0));
  if (my_stat(buff2, &stat_info, MYF(0)))
    result= 1;					// Can access file
  (void) my_delete(buff, MYF(MY_WME));
  DBUG_PRINT("exit", ("result: %d", result));
  DBUG_RETURN(result);
}


/* Create file to store pid number */

#ifndef EMBEDDED_LIBRARY

static void create_pid_file()
{
  File file;
  if ((file = my_create(pidfile_name,0664,
			O_WRONLY | O_TRUNC, MYF(MY_WME))) >= 0)
  {
    char buff[21], *end;
    end= int10_to_str((long) getpid(), buff, 10);
    *end++= '\n';
    if (!my_write(file, (uchar*) buff, (uint) (end-buff), MYF(MY_WME | MY_NABP)))
    {
      (void) my_close(file, MYF(0));
      return;
    }
    (void) my_close(file, MYF(0));
  }
  sql_perror("Can't start server: can't create PID file");
  exit(1);
}
#endif /* EMBEDDED_LIBRARY */

/* Clear most status variables */
void refresh_status(THD *thd)
{
  pthread_mutex_lock(&LOCK_status);

  /* Add thread's status variabes to global status */
  add_to_status(&global_status_var, &thd->status_var);

  /* Reset thread's status variables */
  bzero((uchar*) &thd->status_var, sizeof(thd->status_var));

  /* Reset some global variables */
  reset_status_vars();

  /* Reset the counters of all key caches (default and named). */
  process_key_caches(reset_key_cache_counters);
  pthread_mutex_unlock(&LOCK_status);

  /*
    Set max_used_connections to the number of currently open
    connections.  Lock LOCK_thread_count out of LOCK_status to avoid
    deadlocks.  Status reset becomes not atomic, but status data is
    not exact anyway.
  */
  pthread_mutex_lock(&LOCK_thread_count);
  max_used_connections= thread_count-delayed_insert_threads;
  pthread_mutex_unlock(&LOCK_thread_count);
}


/*****************************************************************************
  Instantiate variables for missing storage engines
  This section should go away soon
*****************************************************************************/

#ifndef WITH_NDBCLUSTER_STORAGE_ENGINE
ulong ndb_cache_check_time;
ulong ndb_extra_logging;
#endif

/*****************************************************************************
  Instantiate templates
*****************************************************************************/

#ifdef HAVE_EXPLICIT_TEMPLATE_INSTANTIATION
/* Used templates */
template class I_List<THD>;
template class I_List_iterator<THD>;
template class I_List<i_string>;
template class I_List<i_string_pair>;
template class I_List<NAMED_LIST>;
template class I_List<Statement>;
template class I_List_iterator<Statement>;
#endif<|MERGE_RESOLUTION|>--- conflicted
+++ resolved
@@ -5505,20 +5505,9 @@
    0, GET_INT, REQUIRED_ARG, 0, 0, 0, 0, 0, 0},
   {"ndb-autoincrement-prefetch-sz", OPT_NDB_AUTOINCREMENT_PREFETCH_SZ,
    "Specify number of autoincrement values that are prefetched.",
-<<<<<<< HEAD
    (uchar**) &global_system_variables.ndb_autoincrement_prefetch_sz,
-   (uchar**) &global_system_variables.ndb_autoincrement_prefetch_sz,
-   0, GET_ULONG, REQUIRED_ARG, 32, 1, 256, 0, 0, 0},
-  {"ndb-distribution", OPT_NDB_DISTRIBUTION,
-   "Default distribution for new tables in ndb",
-   (uchar**) &opt_ndb_distribution,
-   (uchar**) &opt_ndb_distribution,
-   0, GET_STR, REQUIRED_ARG, 0, 0, 0, 0, 0, 0},
-=======
-   (gptr*) &global_system_variables.ndb_autoincrement_prefetch_sz,
-   (gptr*) &max_system_variables.ndb_autoincrement_prefetch_sz,
+   (uchar**) &max_system_variables.ndb_autoincrement_prefetch_sz,
    0, GET_ULONG, REQUIRED_ARG, 1, 1, 256, 0, 0, 0},
->>>>>>> 4cf742a8
   {"ndb-force-send", OPT_NDB_FORCE_SEND,
    "Force send of buffers to ndb immediately without waiting for "
    "other threads.",
