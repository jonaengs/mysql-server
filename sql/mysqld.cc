--- conflicted
+++ resolved
@@ -5454,12 +5454,8 @@
     After this we can't quit by a simple unireg_abort
   */
   error_handler_hook= my_message_sql;
-<<<<<<< HEAD
   start_signal_handler();       // Creates pidfile
-=======
   sql_print_warning_hook = sql_print_warning;
-  start_signal_handler();				// Creates pidfile
->>>>>>> 8f9d5938
 
   if (mysql_rm_tmp_tables() || acl_init(opt_noacl) ||
       my_tz_init((THD *)0, default_tz_name, opt_bootstrap))
