/* Copyright (c) 2017, Oracle and/or its affiliates. All rights reserved.

   This program is free software; you can redistribute it and/or modify
   it under the terms of the GNU General Public License as published by
   the Free Software Foundation; version 2 of the License.

   This program is distributed in the hope that it will be useful,
   but WITHOUT ANY WARRANTY; without even the implied warranty of
   MERCHANTABILITY or FITNESS FOR A PARTICULAR PURPOSE.  See the
   GNU General Public License for more details.

   You should have received a copy of the GNU General Public License
   along with this program; if not, write to the Free Software
   Foundation, Inc., 51 Franklin St, Fifth Floor, Boston, MA 02110-1301  USA */

#include <sched.h>
#include <stdint.h>
#include <string.h>
#include <sys/resource.h>
#include <syscall.h>
#include <unistd.h>

#include "my_sys.h"
#include "my_thread_local.h"
#include "my_thread_os_id.h"
#include "mysql_com.h"
#include "thread_attrs_api.h"
#include <linux/capability.h>
#include <vector>

#include "my_dbug.h"     // DBUG_*
<<<<<<< HEAD
#include "sql/log.h"         // sql_print_*
=======
#include "mysqld_error.h"
#include "sql/log.h"         // LogErr
>>>>>>> 28457186

namespace resourcegroups
{
namespace platform
{

bool is_platform_supported()
{
  return true;
}

bool bind_to_cpu(cpu_id_t cpu_id)
{
  return bind_to_cpu(cpu_id, ::syscall(__NR_gettid));
}

bool bind_to_cpu(cpu_id_t cpu_id, my_thread_os_id_t thread_id)
{
  DBUG_ENTER("bind_to_cpu");

  cpu_set_t cpu_set;

  CPU_ZERO(&cpu_set);
  CPU_SET(cpu_id, &cpu_set);
  int rc= ::sched_setaffinity(thread_id, sizeof(cpu_set), &cpu_set);
  if (rc != 0)
  {
    char errbuf[MYSQL_ERRMSG_SIZE];
    LogErr(ERROR_LEVEL, ER_RES_GRP_SET_THR_AFFINITY_FAILED,
           thread_id, cpu_id, my_errno(),
           my_strerror(errbuf, MYSQL_ERRMSG_SIZE, my_errno()));
    DBUG_RETURN(true);
  }
  DBUG_RETURN(false);
}


bool bind_to_cpus(const std::vector<cpu_id_t> &cpu_ids)
{
  return bind_to_cpus(cpu_ids, ::syscall(__NR_gettid));
}


bool bind_to_cpus(const std::vector<cpu_id_t> &cpu_ids,
                  my_thread_os_id_t thread_id)
{
  DBUG_ENTER("bind_to_cpu");

  if (cpu_ids.empty())
    DBUG_RETURN(false);

  cpu_set_t cpu_set;

  CPU_ZERO(&cpu_set);
  for (const auto &cpu_id : cpu_ids)
    CPU_SET(cpu_id, &cpu_set);
  int rc= ::sched_setaffinity(thread_id, sizeof(cpu_set), &cpu_set);
  if (rc != 0)
  {
    char errbuf[MYSQL_ERRMSG_SIZE];
    LogErr(ERROR_LEVEL, ER_RES_GRP_SET_THR_AFFINITY_FAILED,
           thread_id, my_errno(),
           my_strerror(errbuf, MYSQL_ERRMSG_SIZE, my_errno()));
    DBUG_RETURN(true);
  }
  DBUG_RETURN(false);
}

bool unbind_thread()
{
  return unbind_thread(::syscall(__NR_gettid));
}

bool unbind_thread(my_thread_os_id_t thread_id)
{
  DBUG_ENTER("unbind_thread");

  cpu_set_t cpu_set;

  CPU_ZERO(&cpu_set);
  uint32_t num_cpus= num_vcpus();
  if (num_cpus == 0)
  {
    char errbuf[MYSQL_ERRMSG_SIZE];
    LogErr(ERROR_LEVEL, ER_RES_GRP_THD_UNBIND_FROM_CPU_FAILED,
           thread_id, my_errno(),
           my_strerror(errbuf, MYSQL_ERRMSG_SIZE, my_errno()));
    DBUG_RETURN(true);
  }
  for (cpu_id_t cpu_id= 0; cpu_id < num_cpus; ++cpu_id)
    CPU_SET(cpu_id, &cpu_set);
  int rc= sched_setaffinity(thread_id, sizeof(cpu_set), &cpu_set);
  if (rc != 0)
  {
    char errbuf[MYSQL_ERRMSG_SIZE];
    LogErr(ERROR_LEVEL, ER_RES_GRP_THD_UNBIND_FROM_CPU_FAILED,
           thread_id, my_errno(),
           my_strerror(errbuf, MYSQL_ERRMSG_SIZE, my_errno()));
    DBUG_RETURN(true);
  }
  DBUG_RETURN(false);
}

int thread_priority()
{
  return getpriority(PRIO_PROCESS, ::syscall(__NR_gettid));
}

int thread_priority(my_thread_os_id_t thread_id)
{
  DBUG_ENTER("thread_priority");
  DBUG_RETURN(getpriority(PRIO_PROCESS, thread_id));
}


bool set_thread_priority(int priority)
{
  return set_thread_priority(priority, my_thread_os_id());
}


bool set_thread_priority(int priority, my_thread_os_id_t thread_id)
{
  DBUG_ENTER("set_thread_priority");
  if (!can_thread_priority_be_set())
    DBUG_RETURN(false);

  if (setpriority(PRIO_PROCESS, thread_id, priority) < 0)
  {
    char errbuf[MYSQL_ERRMSG_SIZE];
    LogErr(ERROR_LEVEL, ER_RES_GRP_SET_THREAD_PRIORITY_FAILED,
           priority, thread_id, my_errno(),
           my_strerror(errbuf, MYSQL_ERRMSG_SIZE, my_errno()));
    DBUG_RETURN(true);
  }
  DBUG_RETURN(false);
}


uint32_t num_vcpus()
{
  cpu_id_t num_vcpus= 0;

#ifdef _SC_NPROCESSORS_ONLN
  num_vcpus= sysconf(_SC_NPROCESSORS_ONLN);
#elif defined(_SC_NPROCESSORS_CONF)
  num_vcpus= sysconf(_SC_NPROCESSORS_CONF);
#endif

  return num_vcpus;
}

bool can_thread_priority_be_set()
{
  if (geteuid() == 0)
    return true;

  // Check if mysqld has CAP_SYS_NICE capability set.
  __user_cap_data_struct cap_bits[_LINUX_CAPABILITY_U32S_3];
  __user_cap_header_struct cap_header = { _LINUX_CAPABILITY_VERSION_3, 0 };
  memset(cap_bits, 0, sizeof(cap_bits));
  if (syscall(__NR_capget, &cap_header, &cap_bits) == 0 &&
      cap_header.version == _LINUX_CAPABILITY_VERSION_3)
  {
    auto index= CAP_TO_INDEX(CAP_SYS_NICE);
    auto mask= CAP_TO_MASK(CAP_SYS_NICE);
    return cap_bits[index].effective & mask;
  }

  LogErr(ERROR_LEVEL, ER_RES_GRP_FAILED_TO_DETERMINE_NICE_CAPABILITY);
  return false;
}
} // platform
} // resourcegroups<|MERGE_RESOLUTION|>--- conflicted
+++ resolved
@@ -29,12 +29,8 @@
 #include <vector>
 
 #include "my_dbug.h"     // DBUG_*
-<<<<<<< HEAD
-#include "sql/log.h"         // sql_print_*
-=======
+#include "mysql/components/services/log_builtins.h"
 #include "mysqld_error.h"
-#include "sql/log.h"         // LogErr
->>>>>>> 28457186
 
 namespace resourcegroups
 {
