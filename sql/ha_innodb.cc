/* Copyright (C) 2000-2005 MySQL AB & Innobase Oy

   This program is free software; you can redistribute it and/or modify
   it under the terms of the GNU General Public License as published by
   the Free Software Foundation; either version 2 of the License, or
   (at your option) any later version.

   This program is distributed in the hope that it will be useful,
   but WITHOUT ANY WARRANTY; without even the implied warranty of
   MERCHANTABILITY or FITNESS FOR A PARTICULAR PURPOSE.  See the
   GNU General Public License for more details.

   You should have received a copy of the GNU General Public License
   along with this program; if not, write to the Free Software
   Foundation, Inc., 59 Temple Place, Suite 330, Boston, MA  02111-1307  USA */

/* This file defines the InnoDB handler: the interface between MySQL and InnoDB
NOTE: You can only use noninlined InnoDB functions in this file, because we
have disables the InnoDB inlining in this file. */

/* TODO list for the InnoDB handler in 5.0:
  - Remove the flag trx->active_trans and look at the InnoDB
    trx struct state field
  - fix savepoint functions to use savepoint storage area
  - Find out what kind of problems the OS X case-insensitivity causes to
    table and database names; should we 'normalize' the names like we do
    in Windows?
*/

#ifdef USE_PRAGMA_IMPLEMENTATION
#pragma implementation				// gcc: Class implementation
#endif

#include "mysql_priv.h"
#include "slave.h"

#ifdef HAVE_INNOBASE_DB
#include <m_ctype.h>
#include <hash.h>
#include <myisampack.h>
#include <mysys_err.h>
#include <my_sys.h>

#define MAX_ULONG_BIT ((ulong) 1 << (sizeof(ulong)*8-1))

#include "ha_innodb.h"

pthread_mutex_t innobase_share_mutex, /* to protect innobase_open_files */
                prepare_commit_mutex; /* to force correct commit order in
				      binlog */
ulong commit_threads= 0;
pthread_mutex_t commit_threads_m;
pthread_cond_t commit_cond;
pthread_mutex_t commit_cond_m;
bool innodb_inited= 0;

/*-----------------------------------------------------------------*/
/* These variables are used to implement (semi-)synchronous MySQL binlog
replication for InnoDB tables. */

pthread_cond_t  innobase_repl_cond;             /* Posix cond variable;
                                                this variable is signaled
                                                when enough binlog has been
                                                sent to slave, so that a
                                                waiting trx can return the
                                                'ok' message to the client
                                                for a commit */
pthread_mutex_t innobase_repl_cond_mutex;       /* Posix cond variable mutex
                                                that also protects the next
                                                innobase_repl_... variables */
uint            innobase_repl_state;            /* 1 if synchronous replication
                                                is switched on and is working
                                                ok; else 0 */
uint            innobase_repl_file_name_inited  = 0; /* This is set to 1 when
                                                innobase_repl_file_name
                                                contains meaningful data */
char*           innobase_repl_file_name;        /* The binlog name up to which
                                                we have sent some binlog to
                                                the slave */
my_off_t        innobase_repl_pos;              /* The position in that file
                                                up to which we have sent the
                                                binlog to the slave */
uint            innobase_repl_n_wait_threads    = 0; /* This tells how many
                                                transactions currently are
                                                waiting for the binlog to be
                                                sent to the client */
uint            innobase_repl_wait_file_name_inited = 0; /* This is set to 1
                                                when we know the 'smallest'
                                                wait position */
char*           innobase_repl_wait_file_name;   /* NULL, or the 'smallest'
                                                innobase_repl_file_name that
                                                a transaction is waiting for */
my_off_t        innobase_repl_wait_pos;         /* The smallest position in
                                                that file that a trx is
                                                waiting for: the trx can
                                                proceed and send an 'ok' to
                                                the client when MySQL has sent
                                                the binlog up to this position
                                                to the slave */
/*-----------------------------------------------------------------*/



/* Store MySQL definition of 'byte': in Linux it is char while InnoDB
uses unsigned char; the header univ.i which we include next defines
'byte' as a macro which expands to 'unsigned char' */

typedef byte	mysql_byte;

#define INSIDE_HA_INNOBASE_CC

/* Include necessary InnoDB headers */
extern "C" {
#include "../innobase/include/univ.i"
#include "../innobase/include/os0file.h"
#include "../innobase/include/os0thread.h"
#include "../innobase/include/srv0start.h"
#include "../innobase/include/srv0srv.h"
#include "../innobase/include/trx0roll.h"
#include "../innobase/include/trx0trx.h"
#include "../innobase/include/trx0sys.h"
#include "../innobase/include/mtr0mtr.h"
#include "../innobase/include/row0ins.h"
#include "../innobase/include/row0mysql.h"
#include "../innobase/include/row0sel.h"
#include "../innobase/include/row0upd.h"
#include "../innobase/include/log0log.h"
#include "../innobase/include/lock0lock.h"
#include "../innobase/include/dict0crea.h"
#include "../innobase/include/btr0cur.h"
#include "../innobase/include/btr0btr.h"
#include "../innobase/include/fsp0fsp.h"
#include "../innobase/include/sync0sync.h"
#include "../innobase/include/fil0fil.h"
#include "../innobase/include/trx0xa.h"
}

#define HA_INNOBASE_ROWS_IN_TABLE 10000 /* to get optimization right */
#define HA_INNOBASE_RANGE_COUNT	  100

uint 	innobase_init_flags 	= 0;
ulong 	innobase_cache_size 	= 0;
ulong 	innobase_large_page_size = 0;

/* The default values for the following, type long, start-up parameters
are declared in mysqld.cc: */

long innobase_mirrored_log_groups, innobase_log_files_in_group,
     innobase_log_file_size, innobase_log_buffer_size,
     innobase_buffer_pool_awe_mem_mb,
     innobase_buffer_pool_size, innobase_additional_mem_pool_size,
     innobase_file_io_threads,  innobase_lock_wait_timeout,
     innobase_force_recovery, innobase_open_files;

/* The default values for the following char* start-up parameters
are determined in innobase_init below: */
  
char*	innobase_data_home_dir			= NULL;
char*	innobase_data_file_path 		= NULL;
char*	innobase_log_group_home_dir		= NULL;
char*	innobase_log_arch_dir			= NULL;/* unused */
/* The following has a misleading name: starting from 4.0.5, this also
affects Windows: */
char*	innobase_unix_file_flush_method		= NULL;

/* Below we have boolean-valued start-up parameters, and their default
values */

uint	innobase_flush_log_at_trx_commit	= 1;
ulong	innobase_fast_shutdown			= 1;
my_bool innobase_log_archive			= FALSE;/* unused */
my_bool innobase_use_doublewrite    = TRUE;
my_bool innobase_use_checksums      = TRUE;
my_bool innobase_use_large_pages    = FALSE;
my_bool	innobase_use_native_aio			= FALSE;
my_bool	innobase_file_per_table			= FALSE;
my_bool innobase_locks_unsafe_for_binlog        = FALSE;
my_bool innobase_create_status_file		= FALSE;

static char *internal_innobase_data_file_path	= NULL;

/* The following counter is used to convey information to InnoDB
about server activity: in selects it is not sensible to call
srv_active_wake_master_thread after each fetch or search, we only do
it every INNOBASE_WAKE_INTERVAL'th step. */

#define INNOBASE_WAKE_INTERVAL	32
ulong	innobase_active_counter	= 0;

char*	innobase_home 	= NULL;

static HASH 	innobase_open_tables;

#ifdef __NETWARE__  	/* some special cleanup for NetWare */
bool nw_panic = FALSE;
#endif

static mysql_byte* innobase_get_key(INNOBASE_SHARE *share,uint *length,
			      my_bool not_used __attribute__((unused)));
static INNOBASE_SHARE *get_share(const char *table_name);
static void free_share(INNOBASE_SHARE *share);
static int innobase_close_connection(THD* thd);
static int innobase_commit(THD* thd, bool all);
static int innobase_rollback(THD* thd, bool all);
static int innobase_rollback_to_savepoint(THD* thd, void *savepoint);
static int innobase_savepoint(THD* thd, void *savepoint);
static int innobase_release_savepoint(THD* thd, void *savepoint);

handlerton innobase_hton = {
  "InnoDB",
  0,				/* slot */
  sizeof(trx_named_savept_t),	/* savepoint size. TODO: use it */
  innobase_close_connection,
  innobase_savepoint,
  innobase_rollback_to_savepoint,
  innobase_release_savepoint,
  innobase_commit,		/* commit */
  innobase_rollback,		/* rollback */
  innobase_xa_prepare,		/* prepare */
  innobase_xa_recover,		/* recover */
  innobase_commit_by_xid,	/* commit_by_xid */
  innobase_rollback_by_xid,     /* rollback_by_xid */
  innobase_create_cursor_view,
  innobase_set_cursor_view,
  innobase_close_cursor_view,
  HTON_NO_FLAGS
};

/*********************************************************************
Commits a transaction in an InnoDB database. */

void
innobase_commit_low(
/*================*/
	trx_t*	trx);	/* in: transaction handle */

struct show_var_st innodb_status_variables[]= {
  {"buffer_pool_pages_data",
  (char*) &export_vars.innodb_buffer_pool_pages_data,     SHOW_LONG},
  {"buffer_pool_pages_dirty",
  (char*) &export_vars.innodb_buffer_pool_pages_dirty,    SHOW_LONG},
  {"buffer_pool_pages_flushed",
  (char*) &export_vars.innodb_buffer_pool_pages_flushed,  SHOW_LONG},
  {"buffer_pool_pages_free",
  (char*) &export_vars.innodb_buffer_pool_pages_free,     SHOW_LONG},
  {"buffer_pool_pages_latched",
  (char*) &export_vars.innodb_buffer_pool_pages_latched,  SHOW_LONG},
  {"buffer_pool_pages_misc",
  (char*) &export_vars.innodb_buffer_pool_pages_misc,     SHOW_LONG},
  {"buffer_pool_pages_total",
  (char*) &export_vars.innodb_buffer_pool_pages_total,    SHOW_LONG},
  {"buffer_pool_read_ahead_rnd",
  (char*) &export_vars.innodb_buffer_pool_read_ahead_rnd, SHOW_LONG},
  {"buffer_pool_read_ahead_seq",
  (char*) &export_vars.innodb_buffer_pool_read_ahead_seq, SHOW_LONG},
  {"buffer_pool_read_requests",
  (char*) &export_vars.innodb_buffer_pool_read_requests,  SHOW_LONG},
  {"buffer_pool_reads",
  (char*) &export_vars.innodb_buffer_pool_reads,          SHOW_LONG},
  {"buffer_pool_wait_free",
  (char*) &export_vars.innodb_buffer_pool_wait_free,      SHOW_LONG},
  {"buffer_pool_write_requests",
  (char*) &export_vars.innodb_buffer_pool_write_requests, SHOW_LONG},
  {"data_fsyncs",
  (char*) &export_vars.innodb_data_fsyncs,                SHOW_LONG},
  {"data_pending_fsyncs",
  (char*) &export_vars.innodb_data_pending_fsyncs,        SHOW_LONG},
  {"data_pending_reads",
  (char*) &export_vars.innodb_data_pending_reads,         SHOW_LONG},
  {"data_pending_writes",
  (char*) &export_vars.innodb_data_pending_writes,        SHOW_LONG},
  {"data_read",
  (char*) &export_vars.innodb_data_read,                  SHOW_LONG},
  {"data_reads",
  (char*) &export_vars.innodb_data_reads,                 SHOW_LONG},
  {"data_writes",
  (char*) &export_vars.innodb_data_writes,                SHOW_LONG},
  {"data_written",
  (char*) &export_vars.innodb_data_written,               SHOW_LONG},
  {"dblwr_pages_written",
  (char*) &export_vars.innodb_dblwr_pages_written,        SHOW_LONG},
  {"dblwr_writes",
  (char*) &export_vars.innodb_dblwr_writes,               SHOW_LONG},
  {"log_waits",
  (char*) &export_vars.innodb_log_waits,                  SHOW_LONG},
  {"log_write_requests",
  (char*) &export_vars.innodb_log_write_requests,         SHOW_LONG},
  {"log_writes",
  (char*) &export_vars.innodb_log_writes,                 SHOW_LONG},
  {"os_log_fsyncs",
  (char*) &export_vars.innodb_os_log_fsyncs,              SHOW_LONG},
  {"os_log_pending_fsyncs",
  (char*) &export_vars.innodb_os_log_pending_fsyncs,      SHOW_LONG},
  {"os_log_pending_writes",
  (char*) &export_vars.innodb_os_log_pending_writes,      SHOW_LONG},
  {"os_log_written",
  (char*) &export_vars.innodb_os_log_written,             SHOW_LONG},
  {"page_size",
  (char*) &export_vars.innodb_page_size,                  SHOW_LONG},
  {"pages_created",
  (char*) &export_vars.innodb_pages_created,              SHOW_LONG},
  {"pages_read",
  (char*) &export_vars.innodb_pages_read,                 SHOW_LONG},
  {"pages_written",
  (char*) &export_vars.innodb_pages_written,              SHOW_LONG},
  {"row_lock_current_waits",
  (char*) &export_vars.innodb_row_lock_current_waits,     SHOW_LONG},
  {"row_lock_time",
  (char*) &export_vars.innodb_row_lock_time,              SHOW_LONGLONG},
  {"row_lock_time_avg",
  (char*) &export_vars.innodb_row_lock_time_avg,          SHOW_LONG},
  {"row_lock_time_max",
  (char*) &export_vars.innodb_row_lock_time_max,          SHOW_LONG},
  {"row_lock_waits",
  (char*) &export_vars.innodb_row_lock_waits,             SHOW_LONG},
  {"rows_deleted",
  (char*) &export_vars.innodb_rows_deleted,               SHOW_LONG},
  {"rows_inserted",
  (char*) &export_vars.innodb_rows_inserted,              SHOW_LONG},
  {"rows_read",
  (char*) &export_vars.innodb_rows_read,                  SHOW_LONG},
  {"rows_updated",
  (char*) &export_vars.innodb_rows_updated,               SHOW_LONG},
  {NullS, NullS, SHOW_LONG}};

/* General functions */

/**********************************************************************
Save some CPU by testing the value of srv_thread_concurrency in inline
functions. */
inline
void
innodb_srv_conc_enter_innodb(
/*=========================*/
	trx_t*	trx)	/* in: transaction handle */
{
	if (UNIV_LIKELY(srv_thread_concurrency >= SRV_CONCURRENCY_THRESHOLD)) {

		return;
	}

	srv_conc_enter_innodb(trx);
}

/**********************************************************************
Save some CPU by testing the value of srv_thread_concurrency in inline
functions. */
inline
void
innodb_srv_conc_exit_innodb(
/*========================*/
	trx_t*	trx)	/* in: transaction handle */
{
	if (UNIV_LIKELY(srv_thread_concurrency >= SRV_CONCURRENCY_THRESHOLD)) {

		return;
	}

	srv_conc_exit_innodb(trx);
}

/**********************************************************************
Releases possible search latch and InnoDB thread FIFO ticket. These should
be released at each SQL statement end, and also when mysqld passes the
control to the client. It does no harm to release these also in the middle
of an SQL statement. */
inline
void
innobase_release_stat_resources(
/*============================*/
	trx_t*	trx)	/* in: transaction object */
{
	if (trx->has_search_latch) {
		trx_search_latch_release_if_reserved(trx);
	}

	if (trx->declared_to_be_inside_innodb) {
		/* Release our possible ticket in the FIFO */

		srv_conc_force_exit_innodb(trx);
	}
}

/************************************************************************
Call this function when mysqld passes control to the client. That is to
avoid deadlocks on the adaptive hash S-latch possibly held by thd. For more
documentation, see handler.cc. */

void
innobase_release_temporary_latches(
/*===============================*/
        THD *thd)
{
	trx_t*	trx;

	if (!innodb_inited) {
		
		return;
	}

	trx = (trx_t*) thd->ha_data[innobase_hton.slot];

	if (trx) {
        	innobase_release_stat_resources(trx);
	}
}

/************************************************************************
Increments innobase_active_counter and every INNOBASE_WAKE_INTERVALth
time calls srv_active_wake_master_thread. This function should be used
when a single database operation may introduce a small need for
server utility activity, like checkpointing. */
inline
void
innobase_active_small(void)
/*=======================*/
{
	innobase_active_counter++;

	if ((innobase_active_counter % INNOBASE_WAKE_INTERVAL) == 0) {
		srv_active_wake_master_thread();
	}
}

/************************************************************************
Converts an InnoDB error code to a MySQL error code and also tells to MySQL
about a possible transaction rollback inside InnoDB caused by a lock wait
timeout or a deadlock. */
static
int
convert_error_code_to_mysql(
/*========================*/
			/* out: MySQL error code */
	int	error,	/* in: InnoDB error code */
	THD*	thd)	/* in: user thread handle or NULL */
{
	if (error == DB_SUCCESS) {

		return(0);

  	} else if (error == (int) DB_DUPLICATE_KEY) {

    		return(HA_ERR_FOUND_DUPP_KEY);

 	} else if (error == (int) DB_RECORD_NOT_FOUND) {

    		return(HA_ERR_NO_ACTIVE_RECORD);

 	} else if (error == (int) DB_ERROR) {

    		return(-1); /* unspecified error */

 	} else if (error == (int) DB_DEADLOCK) {
 		/* Since we rolled back the whole transaction, we must
 		tell it also to MySQL so that MySQL knows to empty the
 		cached binlog for this transaction */

 		if (thd) {
 			ha_rollback(thd);
 		}

    		return(HA_ERR_LOCK_DEADLOCK);

 	} else if (error == (int) DB_LOCK_WAIT_TIMEOUT) {

		/* Starting from 5.0.13, we let MySQL just roll back the
		latest SQL statement in a lock wait timeout. Previously, we
		rolled back the whole transaction. */

   		return(HA_ERR_LOCK_WAIT_TIMEOUT);

 	} else if (error == (int) DB_NO_REFERENCED_ROW) {

    		return(HA_ERR_NO_REFERENCED_ROW);

 	} else if (error == (int) DB_ROW_IS_REFERENCED) {

    		return(HA_ERR_ROW_IS_REFERENCED);

        } else if (error == (int) DB_CANNOT_ADD_CONSTRAINT) {

    		return(HA_ERR_CANNOT_ADD_FOREIGN);

        } else if (error == (int) DB_CANNOT_DROP_CONSTRAINT) {

    		return(HA_ERR_ROW_IS_REFERENCED); /* TODO: This is a bit
						misleading, a new MySQL error
						code should be introduced */
        } else if (error == (int) DB_COL_APPEARS_TWICE_IN_INDEX) {

    		return(HA_ERR_CRASHED);

 	} else if (error == (int) DB_OUT_OF_FILE_SPACE) {

    		return(HA_ERR_RECORD_FILE_FULL);

 	} else if (error == (int) DB_TABLE_IS_BEING_USED) {

    		return(HA_ERR_WRONG_COMMAND);

 	} else if (error == (int) DB_TABLE_NOT_FOUND) {

    		return(HA_ERR_KEY_NOT_FOUND);

  	} else if (error == (int) DB_TOO_BIG_RECORD) {

    		return(HA_ERR_TO_BIG_ROW);

  	} else if (error == (int) DB_CORRUPTION) {

    		return(HA_ERR_CRASHED);
  	} else if (error == (int) DB_NO_SAVEPOINT) {

    		return(HA_ERR_NO_SAVEPOINT);
  	} else if (error == (int) DB_LOCK_TABLE_FULL) {

    		return(HA_ERR_LOCK_TABLE_FULL);
    	} else {
    		return(-1);			// Unknown error
    	}
}

/*****************************************************************
If you want to print a thd that is not associated with the current thread,
you must call this function before reserving the InnoDB kernel_mutex, to
protect MySQL from setting thd->query NULL. If you print a thd of the current
thread, we know that MySQL cannot modify thd->query, and it is not necessary
to call this. Call innobase_mysql_end_print_arbitrary_thd() after you release
the kernel_mutex.
NOTE that /mysql/innobase/lock/lock0lock.c must contain the prototype for this
function! */
extern "C"
void
innobase_mysql_prepare_print_arbitrary_thd(void)
/*============================================*/
{
	VOID(pthread_mutex_lock(&LOCK_thread_count));
}

/*****************************************************************
Releases the mutex reserved by innobase_mysql_prepare_print_arbitrary_thd().
NOTE that /mysql/innobase/lock/lock0lock.c must contain the prototype for this
function! */
extern "C"
void
innobase_mysql_end_print_arbitrary_thd(void)
/*========================================*/
{
	VOID(pthread_mutex_unlock(&LOCK_thread_count));
}

/*****************************************************************
Prints info of a THD object (== user session thread) to the given file.
NOTE that /mysql/innobase/trx/trx0trx.c must contain the prototype for
this function! */
extern "C"
void
innobase_mysql_print_thd(
/*=====================*/
	FILE*   f,		/* in: output stream */
	void*   input_thd,	/* in: pointer to a MySQL THD object */
	uint	max_query_len)	/* in: max query length to print, or 0 to
				   use the default max length */
{
	const THD*	thd;
        const Security_context *sctx;
	const char*	s;

        thd = (const THD*) input_thd;
        /* We probably want to have original user as part of debug output. */
        sctx = &thd->main_security_ctx;


  	fprintf(f, "MySQL thread id %lu, query id %lu",
		thd->thread_id, (ulong) thd->query_id);
	if (sctx->host) {
		putc(' ', f);
		fputs(sctx->host, f);
	}

	if (sctx->ip) {
		putc(' ', f);
		fputs(sctx->ip, f);
	}

        if (sctx->user) {
		putc(' ', f);
		fputs(sctx->user, f);
  	}

	if ((s = thd->proc_info)) {
		putc(' ', f);
		fputs(s, f);
	}

	if ((s = thd->query)) {
		/* 3100 is chosen because currently 3000 is the maximum
		   max_query_len we ever give this. */
		char	buf[3100];
		uint	len;

		/* If buf is too small, we dynamically allocate storage
		   in this. */
		char*	dyn_str = NULL;

		/* Points to buf or dyn_str. */
		char*	str = buf;
		
		if (max_query_len == 0)
		{
			/* ADDITIONAL SAFETY: the default is to print at
			   most 300 chars to reduce the probability of a
			   seg fault if there is a race in
			   thd->query_length in MySQL; after May 14, 2004
			   probably no race any more, but better be
			   safe */
			max_query_len = 300;
		}
		
		len = min(thd->query_length, max_query_len);

		if (len > (sizeof(buf) - 1))
		{
			dyn_str = my_malloc(len + 1, MYF(0));
			str = dyn_str;
		}

                /* Use strmake to reduce the timeframe for a race,
                   compared to fwrite() */
		len = (uint) (strmake(str, s, len) - str);
		putc('\n', f);
		fwrite(str, 1, len, f);

		if (dyn_str)
		{
			my_free(dyn_str, MYF(0));
		}
	}

	putc('\n', f);
}

/**********************************************************************
Get the variable length bounds of the given character set.

NOTE that the exact prototype of this function has to be in
/innobase/data/data0type.ic! */
extern "C"
void
innobase_get_cset_width(
/*====================*/
	ulint	cset,		/* in: MySQL charset-collation code */
	ulint*	mbminlen,	/* out: minimum length of a char (in bytes) */
	ulint*	mbmaxlen)	/* out: maximum length of a char (in bytes) */
{
	CHARSET_INFO*	cs;
	ut_ad(cset < 256);
	ut_ad(mbminlen);
	ut_ad(mbmaxlen);

	cs = all_charsets[cset];
	if (cs) {
		*mbminlen = cs->mbminlen;
		*mbmaxlen = cs->mbmaxlen;
	} else {
		ut_a(cset == 0);
		*mbminlen = *mbmaxlen = 0;
	}
}

/**********************************************************************
Compares NUL-terminated UTF-8 strings case insensitively.

NOTE that the exact prototype of this function has to be in
/innobase/dict/dict0dict.c! */
extern "C"
int
innobase_strcasecmp(
/*================*/
				/* out: 0 if a=b, <0 if a<b, >1 if a>b */
	const char*	a,	/* in: first string to compare */
	const char*	b)	/* in: second string to compare */
{
	return(my_strcasecmp(system_charset_info, a, b));
}

/**********************************************************************
Makes all characters in a NUL-terminated UTF-8 string lower case.

NOTE that the exact prototype of this function has to be in
/innobase/dict/dict0dict.c! */
extern "C"
void
innobase_casedn_str(
/*================*/
	char*	a)	/* in/out: string to put in lower case */
{
	my_casedn_str(system_charset_info, a);
}

/*************************************************************************
Creates a temporary file. */
extern "C"
int
innobase_mysql_tmpfile(void)
/*========================*/
			/* out: temporary file descriptor, or < 0 on error */
{
	char	filename[FN_REFLEN];
	int	fd2 = -1;
	File	fd = create_temp_file(filename, mysql_tmpdir, "ib",
#ifdef __WIN__
				O_BINARY | O_TRUNC | O_SEQUENTIAL |
				O_TEMPORARY | O_SHORT_LIVED |
#endif /* __WIN__ */
				O_CREAT | O_EXCL | O_RDWR,
				MYF(MY_WME));
	if (fd >= 0) {
#ifndef __WIN__
		/* On Windows, open files cannot be removed, but files can be
		created with the O_TEMPORARY flag to the same effect
		("delete on close"). */
		unlink(filename);
#endif /* !__WIN__ */
		/* Copy the file descriptor, so that the additional resources
		allocated by create_temp_file() can be freed by invoking
		my_close().

		Because the file descriptor returned by this function
		will be passed to fdopen(), it will be closed by invoking
		fclose(), which in turn will invoke close() instead of
		my_close(). */
		fd2 = dup(fd);
		if (fd2 < 0) {
			DBUG_PRINT("error",("Got error %d on dup",fd2));
			my_errno=errno;
                        my_error(EE_OUT_OF_FILERESOURCES,
                                 MYF(ME_BELL+ME_WAITTANG),
                                 filename, my_errno);
                }
		my_close(fd, MYF(MY_WME));
	}
	return(fd2);
}

/*************************************************************************
Gets the InnoDB transaction handle for a MySQL handler object, creates
an InnoDB transaction struct if the corresponding MySQL thread struct still
lacks one. */
static
trx_t*
check_trx_exists(
/*=============*/
			/* out: InnoDB transaction handle */
	THD*	thd)	/* in: user thread handle */
{
	trx_t*	trx;

	ut_ad(thd == current_thd);

        trx = (trx_t*) thd->ha_data[innobase_hton.slot];

	if (trx == NULL) {
	        DBUG_ASSERT(thd != NULL);
		trx = trx_allocate_for_mysql();

		trx->mysql_thd = thd;
		trx->mysql_query_str = &(thd->query);
                trx->active_trans = 0;

		/* Update the info whether we should skip XA steps that eat
		CPU time */
		trx->support_xa = (ibool)(thd->variables.innodb_support_xa);

                thd->ha_data[innobase_hton.slot] = trx;
	} else {
		if (trx->magic_n != TRX_MAGIC_N) {
			mem_analyze_corruption((byte*)trx);

			ut_a(0);
		}
	}

	if (thd->options & OPTION_NO_FOREIGN_KEY_CHECKS) {
		trx->check_foreigns = FALSE;
	} else {
		trx->check_foreigns = TRUE;
	}

	if (thd->options & OPTION_RELAXED_UNIQUE_CHECKS) {
		trx->check_unique_secondary = FALSE;
	} else {
		trx->check_unique_secondary = TRUE;
	}

	return(trx);
}


/*************************************************************************
Construct ha_innobase handler. */

ha_innobase::ha_innobase(TABLE *table_arg)
  :handler(&innobase_hton, table_arg),
  int_table_flags(HA_REC_NOT_IN_SEQ |
                  HA_NULL_IN_KEY |
                  HA_CAN_INDEX_BLOBS |
                  HA_CAN_SQL_HANDLER |
                  HA_NOT_EXACT_COUNT |
                  HA_PRIMARY_KEY_IN_READ_INDEX |
                  HA_TABLE_SCAN_ON_INDEX),
  last_dup_key((uint) -1),
  start_of_scan(0),
  num_write_row(0)
{}

/*************************************************************************
Updates the user_thd field in a handle and also allocates a new InnoDB
transaction handle if needed, and updates the transaction fields in the
prebuilt struct. */
inline
int
ha_innobase::update_thd(
/*====================*/
			/* out: 0 or error code */
	THD*	thd)	/* in: thd to use the handle */
{
	row_prebuilt_t*	prebuilt = (row_prebuilt_t*) innobase_prebuilt;
	trx_t*		trx;

	trx = check_trx_exists(thd);

	if (prebuilt->trx != trx) {

		row_update_prebuilt_trx(prebuilt, trx);
	}

	user_thd = thd;

	return(0);
}

/*************************************************************************
Registers that InnoDB takes part in an SQL statement, so that MySQL knows to
roll back the statement if the statement results in an error. This MUST be
called for every SQL statement that may be rolled back by MySQL. Calling this
several times to register the same statement is allowed, too. */
inline
void
innobase_register_stmt(
/*===================*/
	THD*	thd)	/* in: MySQL thd (connection) object */
{
        /* Register the statement */
        trans_register_ha(thd, FALSE, &innobase_hton);
}

/*************************************************************************
Registers an InnoDB transaction in MySQL, so that the MySQL XA code knows
to call the InnoDB prepare and commit, or rollback for the transaction. This
MUST be called for every transaction for which the user may call commit or
rollback. Calling this several times to register the same transaction is
allowed, too.
This function also registers the current SQL statement. */
inline
void
innobase_register_trx_and_stmt(
/*===========================*/
	THD*	thd)	/* in: MySQL thd (connection) object */
{
	/* NOTE that actually innobase_register_stmt() registers also
	the transaction in the AUTOCOMMIT=1 mode. */

	innobase_register_stmt(thd);

        if (thd->options & (OPTION_NOT_AUTOCOMMIT | OPTION_BEGIN)) {

              /* No autocommit mode, register for a transaction */
              trans_register_ha(thd, TRUE, &innobase_hton);
        }
}

/*   BACKGROUND INFO: HOW THE MYSQL QUERY CACHE WORKS WITH INNODB
     ------------------------------------------------------------

1) The use of the query cache for TBL is disabled when there is an
uncommitted change to TBL.

2) When a change to TBL commits, InnoDB stores the current value of
its global trx id counter, let us denote it by INV_TRX_ID, to the table object
in the InnoDB data dictionary, and does only allow such transactions whose
id <= INV_TRX_ID to use the query cache.

3) When InnoDB does an INSERT/DELETE/UPDATE to a table TBL, or an implicit
modification because an ON DELETE CASCADE, we invalidate the MySQL query cache
of TBL immediately.

How this is implemented inside InnoDB:

1) Since every modification always sets an IX type table lock on the InnoDB
table, it is easy to check if there can be uncommitted modifications for a
table: just check if there are locks in the lock list of the table.

2) When a transaction inside InnoDB commits, it reads the global trx id
counter and stores the value INV_TRX_ID to the tables on which it had a lock.

3) If there is an implicit table change from ON DELETE CASCADE or SET NULL,
InnoDB calls an invalidate method for the MySQL query cache for that table.

How this is implemented inside sql_cache.cc:

1) The query cache for an InnoDB table TBL is invalidated immediately at an
INSERT/UPDATE/DELETE, just like in the case of MyISAM. No need to delay
invalidation to the transaction commit.

2) To store or retrieve a value from the query cache of an InnoDB table TBL,
any query must first ask InnoDB's permission. We must pass the thd as a
parameter because InnoDB will look at the trx id, if any, associated with
that thd.

3) Use of the query cache for InnoDB tables is now allowed also when
AUTOCOMMIT==0 or we are inside BEGIN ... COMMIT. Thus transactions no longer
put restrictions on the use of the query cache.
*/

/**********************************************************************
The MySQL query cache uses this to check from InnoDB if the query cache at
the moment is allowed to operate on an InnoDB table. The SQL query must
be a non-locking SELECT.

The query cache is allowed to operate on certain query only if this function
returns TRUE for all tables in the query.

If thd is not in the autocommit state, this function also starts a new
transaction for thd if there is no active trx yet, and assigns a consistent
read view to it if there is no read view yet.

Why a deadlock of threads is not possible: the query cache calls this function
at the start of a SELECT processing. Then the calling thread cannot be
holding any InnoDB semaphores. The calling thread is holding the
query cache mutex, and this function will reserver the InnoDB kernel mutex.
Thus, the 'rank' in sync0sync.h of the MySQL query cache mutex is above
the InnoDB kernel mutex. */

my_bool
innobase_query_caching_of_table_permitted(
/*======================================*/
				/* out: TRUE if permitted, FALSE if not;
				note that the value FALSE does not mean
				we should invalidate the query cache:
				invalidation is called explicitly */
	THD*	thd,		/* in: thd of the user who is trying to
				store a result to the query cache or
				retrieve it */
	char*	full_name,	/* in: concatenation of database name,
				the null character '\0', and the table
				name */
	uint	full_name_len,	/* in: length of the full name, i.e.
				len(dbname) + len(tablename) + 1 */
        ulonglong *unused)      /* unused for this engine */
{
	ibool	is_autocommit;
	trx_t*	trx;
	char	norm_name[1000];

	ut_a(full_name_len < 999);

	if (thd->variables.tx_isolation == ISO_SERIALIZABLE) {
		/* In the SERIALIZABLE mode we add LOCK IN SHARE MODE to every
		plain SELECT if AUTOCOMMIT is not on. */
	
		return((my_bool)FALSE);
	}

        trx = check_trx_exists(thd);
	if (trx->has_search_latch) {
		ut_print_timestamp(stderr);
		sql_print_error("The calling thread is holding the adaptive "
				"search, latch though calling "
				"innobase_query_caching_of_table_permitted.");
	}

	innobase_release_stat_resources(trx);

	if (!(thd->options & (OPTION_NOT_AUTOCOMMIT | OPTION_BEGIN))) {

		is_autocommit = TRUE;
	} else {
		is_autocommit = FALSE;

	}

	if (is_autocommit && trx->n_mysql_tables_in_use == 0) {
		/* We are going to retrieve the query result from the query
		cache. This cannot be a store operation to the query cache
		because then MySQL would have locks on tables already.

		TODO: if the user has used LOCK TABLES to lock the table,
		then we open a transaction in the call of row_.. below.
		That trx can stay open until UNLOCK TABLES. The same problem
		exists even if we do not use the query cache. MySQL should be
		modified so that it ALWAYS calls some cleanup function when
		the processing of a query ends!

		We can imagine we instantaneously serialize this consistent
		read trx to the current trx id counter. If trx2 would have
		changed the tables of a query result stored in the cache, and
		trx2 would have already committed, making the result obsolete,
		then trx2 would have already invalidated the cache. Thus we
		can trust the result in the cache is ok for this query. */

		return((my_bool)TRUE);
	}
	
	/* Normalize the table name to InnoDB format */

	memcpy(norm_name, full_name, full_name_len);

	norm_name[strlen(norm_name)] = '/'; /* InnoDB uses '/' as the
					    separator between db and table */
	norm_name[full_name_len] = '\0';
#ifdef __WIN__
	innobase_casedn_str(norm_name);
#endif
	/* The call of row_search_.. will start a new transaction if it is
	not yet started */

        if (trx->active_trans == 0) {

                innobase_register_trx_and_stmt(thd);
                trx->active_trans = 1;
        }

	if (row_search_check_if_query_cache_permitted(trx, norm_name)) {

		/* printf("Query cache for %s permitted\n", norm_name); */

		return((my_bool)TRUE);
	}

	/* printf("Query cache for %s NOT permitted\n", norm_name); */

	return((my_bool)FALSE);
}

/*********************************************************************
Invalidates the MySQL query cache for the table.
NOTE that the exact prototype of this function has to be in
/innobase/row/row0ins.c! */
extern "C"
void
innobase_invalidate_query_cache(
/*============================*/
	trx_t*	trx,		/* in: transaction which modifies the table */
	char*	full_name,	/* in: concatenation of database name, null
				char '\0', table name, null char'\0';
				NOTE that in Windows this is always
				in LOWER CASE! */
	ulint	full_name_len)	/* in: full name length where also the null
				chars count */
{
	/* Note that the sync0sync.h rank of the query cache mutex is just
	above the InnoDB kernel mutex. The caller of this function must not
	have latches of a lower rank. */

	/* Argument TRUE below means we are using transactions */
#ifdef HAVE_QUERY_CACHE
	query_cache.invalidate((THD*)(trx->mysql_thd),
					(const char*)full_name,
					(uint32)full_name_len,
					TRUE);
#endif
}

/*********************************************************************
Get the quote character to be used in SQL identifiers.
This definition must match the one in innobase/ut/ut0ut.c! */
extern "C"
int
mysql_get_identifier_quote_char(
/*============================*/
				/* out: quote character to be
				used in SQL identifiers; EOF if none */
	trx_t*		trx,	/* in: transaction */
	const char*	name,	/* in: name to print */
	ulint		namelen)/* in: length of name */
{
	if (!trx || !trx->mysql_thd) {
		return(EOF);
	}
	return(get_quote_char_for_identifier((THD*) trx->mysql_thd,
						name, (int) namelen));
}

/**************************************************************************
Determines if the currently running transaction has been interrupted. */
extern "C"
ibool
trx_is_interrupted(
/*===============*/
			/* out: TRUE if interrupted */
	trx_t*	trx)	/* in: transaction */
{
	return(trx && trx->mysql_thd && ((THD*) trx->mysql_thd)->killed);
}

/**************************************************************************
Obtain a pointer to the MySQL THD object, as in current_thd().  This
definition must match the one in sql/ha_innodb.cc! */
extern "C"
void*
innobase_current_thd(void)
/*======================*/
			/* out: MySQL THD object */
{
	return(current_thd);
}

/*********************************************************************
Call this when you have opened a new table handle in HANDLER, before you
call index_read_idx() etc. Actually, we can let the cursor stay open even
over a transaction commit! Then you should call this before every operation,
fetch next etc. This function inits the necessary things even after a
transaction commit. */

void
ha_innobase::init_table_handle_for_HANDLER(void)
/*============================================*/
{
        row_prebuilt_t* prebuilt;

        /* If current thd does not yet have a trx struct, create one.
        If the current handle does not yet have a prebuilt struct, create
        one. Update the trx pointers in the prebuilt struct. Normally
        this operation is done in external_lock. */

        update_thd(current_thd);

        /* Initialize the prebuilt struct much like it would be inited in
        external_lock */

        prebuilt = (row_prebuilt_t*)innobase_prebuilt;

	innobase_release_stat_resources(prebuilt->trx);

        /* If the transaction is not started yet, start it */

        trx_start_if_not_started_noninline(prebuilt->trx);

        /* Assign a read view if the transaction does not have it yet */

        trx_assign_read_view(prebuilt->trx);

	/* Set the MySQL flag to mark that there is an active transaction */

        if (prebuilt->trx->active_trans == 0) {

                innobase_register_trx_and_stmt(current_thd);

                prebuilt->trx->active_trans = 1;
        }

        /* We did the necessary inits in this function, no need to repeat them
        in row_search_for_mysql */

        prebuilt->sql_stat_start = FALSE;

        /* We let HANDLER always to do the reads as consistent reads, even
        if the trx isolation level would have been specified as SERIALIZABLE */

        prebuilt->select_lock_type = LOCK_NONE;
        prebuilt->stored_select_lock_type = LOCK_NONE;

        /* Always fetch all columns in the index record */

        prebuilt->hint_need_to_fetch_extra_cols = ROW_RETRIEVE_ALL_COLS;

        /* We want always to fetch all columns in the whole row? Or do
	we???? */

        prebuilt->read_just_key = FALSE;

	prebuilt->used_in_HANDLER = TRUE;

	prebuilt->keep_other_fields_on_keyread = FALSE;
}

/*************************************************************************
Opens an InnoDB database. */

handlerton*
innobase_init(void)
/*===============*/
			/* out: &innobase_hton, or NULL on error */
{
	static char	current_dir[3];		/* Set if using current lib */
	int		err;
	bool		ret;
	char 	        *default_path;

  	DBUG_ENTER("innobase_init");

	ut_a(DATA_MYSQL_TRUE_VARCHAR == (ulint)MYSQL_TYPE_VARCHAR);

  	os_innodb_umask = (ulint)my_umask;

	/* First calculate the default path for innodb_data_home_dir etc.,
	in case the user has not given any value.

	Note that when using the embedded server, the datadirectory is not
	necessarily the current directory of this program. */

	if (mysqld_embedded) {
		default_path = mysql_real_data_home;
		fil_path_to_mysql_datadir = mysql_real_data_home;
	} else {
	  	/* It's better to use current lib, to keep paths short */
	  	current_dir[0] = FN_CURLIB;
	  	current_dir[1] = FN_LIBCHAR;
	  	current_dir[2] = 0;
	  	default_path = current_dir;
	}

	ut_a(default_path);

	if (specialflag & SPECIAL_NO_PRIOR) {
	        srv_set_thread_priorities = FALSE;
	} else {
	        srv_set_thread_priorities = TRUE;
	        srv_query_thread_priority = QUERY_PRIOR;
	}

	/* Set InnoDB initialization parameters according to the values
	read from MySQL .cnf file */

	/*--------------- Data files -------------------------*/

	/* The default dir for data files is the datadir of MySQL */

	srv_data_home = (innobase_data_home_dir ? innobase_data_home_dir :
			 default_path);

	/* Set default InnoDB data file size to 10 MB and let it be
  	auto-extending. Thus users can use InnoDB in >= 4.0 without having
	to specify any startup options. */

	if (!innobase_data_file_path) {
  		innobase_data_file_path = (char*) "ibdata1:10M:autoextend";
	}

	/* Since InnoDB edits the argument in the next call, we make another
	copy of it: */

	internal_innobase_data_file_path = my_strdup(innobase_data_file_path,
						   MYF(MY_FAE));

	ret = (bool) srv_parse_data_file_paths_and_sizes(
				internal_innobase_data_file_path,
				&srv_data_file_names,
				&srv_data_file_sizes,
				&srv_data_file_is_raw_partition,
				&srv_n_data_files,
				&srv_auto_extend_last_data_file,
				&srv_last_file_size_max);
	if (ret == FALSE) {
	  	sql_print_error(
			"InnoDB: syntax error in innodb_data_file_path");
	  	my_free(internal_innobase_data_file_path,
						MYF(MY_ALLOW_ZERO_PTR));
	  	DBUG_RETURN(0);
	}

	/* -------------- Log files ---------------------------*/

	/* The default dir for log files is the datadir of MySQL */
	
	if (!innobase_log_group_home_dir) {
	  	innobase_log_group_home_dir = default_path;
	}

#ifdef UNIV_LOG_ARCHIVE	  	
	/* Since innodb_log_arch_dir has no relevance under MySQL,
	starting from 4.0.6 we always set it the same as
	innodb_log_group_home_dir: */

	innobase_log_arch_dir = innobase_log_group_home_dir;

	srv_arch_dir = innobase_log_arch_dir;
#endif /* UNIG_LOG_ARCHIVE */

	ret = (bool)
		srv_parse_log_group_home_dirs(innobase_log_group_home_dir,
						&srv_log_group_home_dirs);

	if (ret == FALSE || innobase_mirrored_log_groups != 1) {
	  sql_print_error("syntax error in innodb_log_group_home_dir, or a "
			  "wrong number of mirrored log groups");

	  	my_free(internal_innobase_data_file_path,
						MYF(MY_ALLOW_ZERO_PTR));
		DBUG_RETURN(0);
	}

	/* --------------------------------------------------*/

	srv_file_flush_method_str = innobase_unix_file_flush_method;

	srv_n_log_groups = (ulint) innobase_mirrored_log_groups;
	srv_n_log_files = (ulint) innobase_log_files_in_group;
	srv_log_file_size = (ulint) innobase_log_file_size;

#ifdef UNIV_LOG_ARCHIVE
	srv_log_archive_on = (ulint) innobase_log_archive;
#endif /* UNIV_LOG_ARCHIVE */
	srv_log_buffer_size = (ulint) innobase_log_buffer_size;
	srv_flush_log_at_trx_commit = (ulint) innobase_flush_log_at_trx_commit;

        /* We set srv_pool_size here in units of 1 kB. InnoDB internally
        changes the value so that it becomes the number of database pages. */

        if (innobase_buffer_pool_awe_mem_mb == 0) {
                /* Careful here: we first convert the signed long int to ulint
                and only after that divide */
 
                srv_pool_size = ((ulint) innobase_buffer_pool_size) / 1024;
        } else {
                srv_use_awe = TRUE;
                srv_pool_size = (ulint)
                                (1024 * innobase_buffer_pool_awe_mem_mb);
                srv_awe_window_size = (ulint) innobase_buffer_pool_size;
 
                /* Note that what the user specified as
                innodb_buffer_pool_size is actually the AWE memory window
                size in this case, and the real buffer pool size is
                determined by .._awe_mem_mb. */
        }

	srv_mem_pool_size = (ulint) innobase_additional_mem_pool_size;

	srv_n_file_io_threads = (ulint) innobase_file_io_threads;

	srv_lock_wait_timeout = (ulint) innobase_lock_wait_timeout;
	srv_force_recovery = (ulint) innobase_force_recovery;

	srv_use_doublewrite_buf = (ibool) innobase_use_doublewrite;
	srv_use_checksums = (ibool) innobase_use_checksums;

	os_use_large_pages = (ibool) innobase_use_large_pages;
	os_large_page_size = (ulint) innobase_large_page_size;
  
	srv_file_per_table = (ibool) innobase_file_per_table;
        srv_locks_unsafe_for_binlog = (ibool) innobase_locks_unsafe_for_binlog;

	srv_max_n_open_files = (ulint) innobase_open_files;
	srv_innodb_status = (ibool) innobase_create_status_file;

	srv_print_verbose_log = mysqld_embedded ? 0 : 1;

	/* Store the default charset-collation number of this MySQL
	installation */

	data_mysql_default_charset_coll = (ulint)default_charset_info->number;

	ut_a(DATA_MYSQL_LATIN1_SWEDISH_CHARSET_COLL ==
					my_charset_latin1.number);

	/* Store the latin1_swedish_ci character ordering table to InnoDB. For
	non-latin1_swedish_ci charsets we use the MySQL comparison functions,
	and consequently we do not need to know the ordering internally in
	InnoDB. */

	ut_a(0 == strcmp((char*)my_charset_latin1.name,
						(char*)"latin1_swedish_ci"));
	memcpy(srv_latin1_ordering, my_charset_latin1.sort_order, 256);

	/* Since we in this module access directly the fields of a trx
        struct, and due to different headers and flags it might happen that
	mutex_t has a different size in this module and in InnoDB
	modules, we check at run time that the size is the same in
	these compilation modules. */

	srv_sizeof_trx_t_in_ha_innodb_cc = sizeof(trx_t);

	err = innobase_start_or_create_for_mysql();

	if (err != DB_SUCCESS) {
	  	my_free(internal_innobase_data_file_path,
						MYF(MY_ALLOW_ZERO_PTR));
		DBUG_RETURN(0);
	}

	(void) hash_init(&innobase_open_tables,system_charset_info, 32, 0, 0,
			 		(hash_get_key) innobase_get_key, 0, 0);
        pthread_mutex_init(&innobase_share_mutex, MY_MUTEX_INIT_FAST);
        pthread_mutex_init(&prepare_commit_mutex, MY_MUTEX_INIT_FAST);
        pthread_mutex_init(&commit_threads_m, MY_MUTEX_INIT_FAST);
        pthread_mutex_init(&commit_cond_m, MY_MUTEX_INIT_FAST);
        pthread_cond_init(&commit_cond, NULL);
	innodb_inited= 1;

	/* If this is a replication slave and we needed to do a crash recovery,
	set the master binlog position to what InnoDB internally knew about
	how far we got transactions durable inside InnoDB. There is a
	problem here: if the user used also MyISAM tables, InnoDB might not
	know the right position for them.

	THIS DOES NOT WORK CURRENTLY because replication seems to initialize
	glob_mi also after innobase_init. */
	
/*	if (trx_sys_mysql_master_log_pos != -1) {
		ut_memcpy(glob_mi.log_file_name, trx_sys_mysql_master_log_name,
				1 + ut_strlen(trx_sys_mysql_master_log_name));
		glob_mi.pos = trx_sys_mysql_master_log_pos;
	}
*/
	DBUG_RETURN(&innobase_hton);
}

/***********************************************************************
Closes an InnoDB database. */

bool
innobase_end(void)
/*==============*/
				/* out: TRUE if error */
{
	int	err= 0;

	DBUG_ENTER("innobase_end");

#ifdef __NETWARE__ 	/* some special cleanup for NetWare */
	if (nw_panic) {
		set_panic_flag_for_netware();
	}
#endif
	if (innodb_inited) {

	        srv_fast_shutdown = (ulint) innobase_fast_shutdown;
	  	innodb_inited = 0;
	  	if (innobase_shutdown_for_mysql() != DB_SUCCESS) {
	    		err = 1;
		}
	  	hash_free(&innobase_open_tables);
	  	my_free(internal_innobase_data_file_path,
						MYF(MY_ALLOW_ZERO_PTR));
                pthread_mutex_destroy(&innobase_share_mutex);
                pthread_mutex_destroy(&prepare_commit_mutex);
                pthread_mutex_destroy(&commit_threads_m);
                pthread_mutex_destroy(&commit_cond_m);
                pthread_cond_destroy(&commit_cond);
	}

  	DBUG_RETURN(err);
}

/********************************************************************
Flushes InnoDB logs to disk and makes a checkpoint. Really, a commit flushes
the logs, and the name of this function should be innobase_checkpoint. */

bool
innobase_flush_logs(void)
/*=====================*/
				/* out: TRUE if error */
{
  	bool 	result = 0;

  	DBUG_ENTER("innobase_flush_logs");

	log_buffer_flush_to_disk();

  	DBUG_RETURN(result);
}

/*********************************************************************
Commits a transaction in an InnoDB database. */

void
innobase_commit_low(
/*================*/
	trx_t*	trx)	/* in: transaction handle */
{
        if (trx->conc_state == TRX_NOT_STARTED) {

                return;
        }

#ifdef HAVE_REPLICATION
        THD *thd=current_thd;

        if (thd && thd->slave_thread) {
                /* Update the replication position info inside InnoDB */

                trx->mysql_master_log_file_name
                                        = active_mi->rli.group_master_log_name;
                trx->mysql_master_log_pos = ((ib_longlong)
                                active_mi->rli.future_group_master_log_pos);
        }
#endif /* HAVE_REPLICATION */

	trx_commit_for_mysql(trx);
}

/*********************************************************************
Creates an InnoDB transaction struct for the thd if it does not yet have one.
Starts a new InnoDB transaction if a transaction is not yet started. And
assigns a new snapshot for a consistent read if the transaction does not yet
have one. */

int
innobase_start_trx_and_assign_read_view(
/*====================================*/
			/* out: 0 */
	THD*	thd)	/* in: MySQL thread handle of the user for whom
			the transaction should be committed */
{
	trx_t*	trx;

  	DBUG_ENTER("innobase_start_trx_and_assign_read_view");

	/* Create a new trx struct for thd, if it does not yet have one */

	trx = check_trx_exists(thd);

	/* This is just to play safe: release a possible FIFO ticket and
	search latch. Since we will reserve the kernel mutex, we have to
	release the search system latch first to obey the latching order. */

	innobase_release_stat_resources(trx);

	/* If the transaction is not started yet, start it */

	trx_start_if_not_started_noninline(trx);

	/* Assign a read view if the transaction does not have it yet */

	trx_assign_read_view(trx);

	/* Set the MySQL flag to mark that there is an active transaction */

        if (trx->active_trans == 0) {

                innobase_register_trx_and_stmt(current_thd);

                trx->active_trans = 1;
        }

	DBUG_RETURN(0);
}

/*********************************************************************
Commits a transaction in an InnoDB database or marks an SQL statement
ended. */
static
int
innobase_commit(
/*============*/
			/* out: 0 */
	THD*	thd,	/* in: MySQL thread handle of the user for whom
			the transaction should be committed */
        bool    all)    /* in: TRUE - commit transaction
                               FALSE - the current SQL statement ended */
{
	trx_t*		trx;

  	DBUG_ENTER("innobase_commit");
  	DBUG_PRINT("trans", ("ending transaction"));

	trx = check_trx_exists(thd);

	/* Update the info whether we should skip XA steps that eat CPU time */
	trx->support_xa = (ibool)(thd->variables.innodb_support_xa);

	/* Release a possible FIFO ticket and search latch. Since we will
	reserve the kernel mutex, we have to release the search system latch
	first to obey the latching order. */

        if (trx->has_search_latch) {
                          trx_search_latch_release_if_reserved(trx);
        }
        
        /* The flag trx->active_trans is set to 1 in

	1. ::external_lock(),
	2. ::start_stmt(),
	3. innobase_query_caching_of_table_permitted(),
	4. innobase_savepoint(),
	5. ::init_table_handle_for_HANDLER(),
	6. innobase_start_trx_and_assign_read_view(),
	7. ::transactional_table_lock()

	and it is only set to 0 in a commit or a rollback. If it is 0 we know
	there cannot be resources to be freed and we could return immediately.
	For the time being, we play safe and do the cleanup though there should
	be nothing to clean up. */

        if (trx->active_trans == 0
	    && trx->conc_state != TRX_NOT_STARTED) {
	    
	  sql_print_error("trx->active_trans == 0, but trx->conc_state != "
			  "TRX_NOT_STARTED");
	}
        if (all
	    || (!(thd->options & (OPTION_NOT_AUTOCOMMIT | OPTION_BEGIN)))) {
	        
 		/* We were instructed to commit the whole transaction, or
		this is an SQL statement end and autocommit is on */

                /* We need current binlog position for ibbackup to work.
                Note, the position is current because of prepare_commit_mutex */
retry:
                if (srv_commit_concurrency > 0)
                {
                  pthread_mutex_lock(&commit_cond_m);
                  commit_threads++;
                  if (commit_threads > srv_commit_concurrency)
                  {
                    commit_threads--;
                    pthread_cond_wait(&commit_cond, &commit_cond_m);
                    pthread_mutex_unlock(&commit_cond_m);
                    goto retry;
                  }
                  else
                    pthread_mutex_unlock(&commit_cond_m);
                }
                
                trx->mysql_log_file_name = mysql_bin_log.get_log_fname();
                trx->mysql_log_offset =
                        (ib_longlong)mysql_bin_log.get_log_file()->pos_in_file;

		innobase_commit_low(trx);

                if (srv_commit_concurrency > 0)
                {
                  pthread_mutex_lock(&commit_cond_m);
                  commit_threads--;
                  pthread_cond_signal(&commit_cond);
                  pthread_mutex_unlock(&commit_cond_m);
                }
                
                if (trx->active_trans == 2) {

                        pthread_mutex_unlock(&prepare_commit_mutex);
                }
               
                trx->active_trans = 0;
               
	} else {
	        /* We just mark the SQL statement ended and do not do a
		transaction commit */

		if (trx->auto_inc_lock) {
			/* If we had reserved the auto-inc lock for some
			table in this SQL statement we release it now */
		  	
			row_unlock_table_autoinc_for_mysql(trx);
		}
		/* Store the current undo_no of the transaction so that we
		know where to roll back if we have to roll back the next
		SQL statement */

		trx_mark_sql_stat_end(trx);
	}

	/* Tell the InnoDB server that there might be work for utility
	threads: */
        if (trx->declared_to_be_inside_innodb) {
                          /* Release our possible ticket in the FIFO */

                          srv_conc_force_exit_innodb(trx);
        }
	srv_active_wake_master_thread();

	DBUG_RETURN(0);
}

/* TODO: put the
MySQL-4.1 functionality back to 5.0. This is needed to get InnoDB Hot Backup
to work. */

/*********************************************************************
This is called when MySQL writes the binlog entry for the current
transaction. Writes to the InnoDB tablespace info which tells where the
MySQL binlog entry for the current transaction ended. Also commits the
transaction inside InnoDB but does NOT flush InnoDB log files to disk.
To flush you have to call innobase_commit_complete(). We have separated
flushing to eliminate the bottleneck of LOCK_log in log.cc which disabled
InnoDB's group commit capability. */

int
innobase_report_binlog_offset_and_commit(
/*=====================================*/
                                /* out: 0 */
        THD*    thd,            /* in: user thread */
        void*   trx_handle,     /* in: InnoDB trx handle */
        char*   log_file_name,  /* in: latest binlog file name */
        my_off_t end_offset)    /* in: the offset in the binlog file
                                   up to which we wrote */
{
	trx_t*	trx;

	trx = (trx_t*)trx_handle;

	ut_a(trx != NULL);

	trx->mysql_log_file_name = log_file_name;
	trx->mysql_log_offset = (ib_longlong)end_offset;

#ifdef HAVE_REPLICATION
        if (thd->variables.sync_replication) {
                /* Let us store the binlog file name and the position, so that
                we know how long to wait for the binlog to the replicated to
                the slave in synchronous replication. */

                if (trx->repl_wait_binlog_name == NULL) {

                        trx->repl_wait_binlog_name =
                                  (char*)mem_alloc_noninline(FN_REFLEN + 100);
                }

                ut_a(strlen(log_file_name) < FN_REFLEN + 100);

                strcpy(trx->repl_wait_binlog_name, log_file_name);

                trx->repl_wait_binlog_pos = (ib_longlong)end_offset;
        }
#endif /* HAVE_REPLICATION */
	trx->flush_log_later = TRUE;

	innobase_commit(thd, TRUE);

	trx->flush_log_later = FALSE;

	return(0);
}

#if 0
/***********************************************************************
This function stores the binlog offset and flushes logs. */

void
innobase_store_binlog_offset_and_flush_log(
/*=======================================*/
    char *binlog_name,          /* in: binlog name */
    longlong	offset)		/* in: binlog offset */
{
	mtr_t mtr;

	assert(binlog_name != NULL);

	/* Start a mini-transaction */
        mtr_start_noninline(&mtr);

	/* Update the latest MySQL binlog name and offset info
        in trx sys header */

        trx_sys_update_mysql_binlog_offset(
            binlog_name,
            offset,
            TRX_SYS_MYSQL_LOG_INFO, &mtr);

        /* Commits the mini-transaction */
        mtr_commit(&mtr);

	/* Synchronous flush of the log buffer to disk */
	log_buffer_flush_to_disk();
}
#endif

/*********************************************************************
This is called after MySQL has written the binlog entry for the current
transaction. Flushes the InnoDB log files to disk if required. */

int
innobase_commit_complete(
/*=====================*/
                                /* out: 0 */
        THD*    thd)            /* in: user thread */
{
	trx_t*	trx;

        trx = (trx_t*) thd->ha_data[innobase_hton.slot];

        if (trx && trx->active_trans) {

                trx->active_trans = 0;

                if (srv_flush_log_at_trx_commit == 0) {

                        return(0);
                }

                trx_commit_complete_for_mysql(trx);
        }

#ifdef HAVE_REPLICATION
        if (thd->variables.sync_replication
            && trx->repl_wait_binlog_name
            && innobase_repl_state != 0) {

		struct timespec abstime;
		int	cmp;
		int	ret;

                /* In synchronous replication, let us wait until the MySQL
                replication has sent the relevant binlog segment to the
                replication slave. */

                pthread_mutex_lock(&innobase_repl_cond_mutex);
try_again:
                if (innobase_repl_state == 0) {

                        pthread_mutex_unlock(&innobase_repl_cond_mutex);

                        return(0);
                }

                cmp = strcmp(innobase_repl_file_name,
                                        trx->repl_wait_binlog_name);
                if (cmp > 0
                    || (cmp == 0 && innobase_repl_pos
                                    >= (my_off_t)trx->repl_wait_binlog_pos)) {
                        /* We have already sent the relevant binlog to the
                        slave: no need to wait here */

                        pthread_mutex_unlock(&innobase_repl_cond_mutex);

/*                      printf("Binlog now sent\n"); */

                        return(0);
                }

                /* Let us update the info about the minimum binlog position
                of waiting threads in the innobase_repl_... variables */

                if (innobase_repl_wait_file_name_inited != 0) {
                        cmp = strcmp(trx->repl_wait_binlog_name,
                                        innobase_repl_wait_file_name);
                        if (cmp < 0
                            || (cmp == 0 && (my_off_t)trx->repl_wait_binlog_pos
                                         <= innobase_repl_wait_pos)) {
                                /* This thd has an even lower position, let
                                us update the minimum info */

                                strcpy(innobase_repl_wait_file_name,
                                        trx->repl_wait_binlog_name);

                                innobase_repl_wait_pos =
                                        trx->repl_wait_binlog_pos;
                        }
                } else {
                        strcpy(innobase_repl_wait_file_name,
                                                trx->repl_wait_binlog_name);

                        innobase_repl_wait_pos = trx->repl_wait_binlog_pos;

                        innobase_repl_wait_file_name_inited = 1;
                }
                set_timespec(abstime, thd->variables.sync_replication_timeout);

                /* Let us suspend this thread to wait on the condition;
                when replication has progressed far enough, we will release
                these waiting threads. The following call
                pthread_cond_timedwait also atomically unlocks
                innobase_repl_cond_mutex. */

                innobase_repl_n_wait_threads++;

/*              printf("Waiting for binlog to be sent\n"); */

                ret = pthread_cond_timedwait(&innobase_repl_cond,
                                        &innobase_repl_cond_mutex, &abstime);
                innobase_repl_n_wait_threads--;

                if (ret != 0) {
                        ut_print_timestamp(stderr);

			sql_print_error("MySQL synchronous replication was "
					"not able to send the binlog to the "
					"slave within the timeout %lu. We "
					"assume that the slave has become "
					"inaccessible, and switch off "
					"synchronous replication until the "
					"communication to the slave works "
					"again. MySQL synchronous replication "
					"has sent binlog to the slave up to "
					"file %s, position %lu. This "
					"transaction needs it to be sent up "
					"to file %s, position %lu.",
					thd->variables.sync_replication_timeout,
					innobase_repl_file_name,
					(ulong) innobase_repl_pos,
					trx->repl_wait_binlog_name,
					(ulong) trx->repl_wait_binlog_pos);

                        innobase_repl_state = 0;

                        pthread_mutex_unlock(&innobase_repl_cond_mutex);

                        return(0);
                }

                goto try_again;
        }
#endif // HAVE_REPLICATION
	return(0);
}

#ifdef HAVE_REPLICATION
/*********************************************************************
In synchronous replication, reports to InnoDB up to which binlog position
we have sent the binlog to the slave. Note that replication is synchronous
for one slave only. For other slaves, we do nothing in this function. This
function is used in a replication master. */

int
innobase_repl_report_sent_binlog(
/*=============================*/
                                /* out: 0 */
        THD*    thd,            /* in: thread doing the binlog communication to
                                the slave */
        char*   log_file_name,  /* in: binlog file name */
        my_off_t end_offset)    /* in: the offset in the binlog file up to
                                which we sent the contents to the slave */
{
        int     cmp;
        ibool   can_release_threads     = 0;

        /* If synchronous replication is not switched on, or this thd is
        sending binlog to a slave where we do not need synchronous replication,
        then return immediately */

        if (thd->server_id != thd->variables.sync_replication_slave_id) {

                /* Do nothing */

                return(0);
        }

        pthread_mutex_lock(&innobase_repl_cond_mutex);

        if (innobase_repl_state == 0) {

                ut_print_timestamp(stderr);
		sql_print_warning("Switching MySQL synchronous replication on "
				  "again at binlog file %s, position %lu",
				  log_file_name, (ulong) end_offset);

                innobase_repl_state = 1;
        }

        /* The position should increase monotonically, since just one thread
        is sending the binlog to the slave for which we want synchronous
        replication. Let us check this, and print an error to the .err log
        if that is not the case. */

        if (innobase_repl_file_name_inited) {
                cmp = strcmp(log_file_name, innobase_repl_file_name);

                if (cmp < 0
                    || (cmp == 0 && end_offset < innobase_repl_pos)) {

                        ut_print_timestamp(stderr);
			sql_print_error("MySQL synchronous replication has "
					"sent binlog to the slave up to file "
					"%s, position %lu, but now MySQL "
					"reports that it sent the binlog only "
					"up to file %s, position %lu",
					innobase_repl_file_name,
					(ulong) innobase_repl_pos,
					log_file_name, (ulong) end_offset);
                }
        }

        strcpy(innobase_repl_file_name, log_file_name);
        innobase_repl_pos = end_offset;
        innobase_repl_file_name_inited = 1;

        if (innobase_repl_n_wait_threads > 0) {
                /* Let us check if some of the waiting threads doing a trx
                commit can now proceed */

                cmp = strcmp(innobase_repl_file_name,
                                        innobase_repl_wait_file_name);
                if (cmp > 0
                    || (cmp == 0 && innobase_repl_pos
                                    >= innobase_repl_wait_pos)) {

                        /* Yes, at least one waiting thread can now proceed:
                        let us release all waiting threads with a broadcast */

                        can_release_threads = 1;

                        innobase_repl_wait_file_name_inited = 0;
                }
        }

        pthread_mutex_unlock(&innobase_repl_cond_mutex);

        if (can_release_threads) {

                pthread_cond_broadcast(&innobase_repl_cond);
        }

	return(0);
}
#endif /* HAVE_REPLICATION */

/*********************************************************************
Rolls back a transaction or the latest SQL statement. */

static int
innobase_rollback(
/*==============*/
			/* out: 0 or error number */
	THD*	thd,	/* in: handle to the MySQL thread of the user
			whose transaction should be rolled back */
        bool    all)    /* in: TRUE - commit transaction
                               FALSE - the current SQL statement ended */
{
	int	error = 0;
	trx_t*	trx;

	DBUG_ENTER("innobase_rollback");
	DBUG_PRINT("trans", ("aborting transaction"));

	trx = check_trx_exists(thd);

	/* Update the info whether we should skip XA steps that eat CPU time */
	trx->support_xa = (ibool)(thd->variables.innodb_support_xa);

	/* Release a possible FIFO ticket and search latch. Since we will
	reserve the kernel mutex, we have to release the search system latch
	first to obey the latching order. */

	innobase_release_stat_resources(trx);

        if (trx->auto_inc_lock) {
		/* If we had reserved the auto-inc lock for some table (if
		we come here to roll back the latest SQL statement) we
		release it now before a possibly lengthy rollback */
		
		row_unlock_table_autoinc_for_mysql(trx);
	}

        if (all
	    || (!(thd->options & (OPTION_NOT_AUTOCOMMIT | OPTION_BEGIN)))) {

		error = trx_rollback_for_mysql(trx);
                trx->active_trans = 0;
	} else {
		error = trx_rollback_last_sql_stat_for_mysql(trx);
	}

	DBUG_RETURN(convert_error_code_to_mysql(error, NULL));
}

/*********************************************************************
Rolls back a transaction */

int
innobase_rollback_trx(
/*==================*/
			/* out: 0 or error number */
	trx_t*	trx)	/*  in: transaction */
{
	int	error = 0;

	DBUG_ENTER("innobase_rollback_trx");
	DBUG_PRINT("trans", ("aborting transaction"));

	/* Release a possible FIFO ticket and search latch. Since we will
	reserve the kernel mutex, we have to release the search system latch
	first to obey the latching order. */

	innobase_release_stat_resources(trx);

        if (trx->auto_inc_lock) {
		/* If we had reserved the auto-inc lock for some table (if
		we come here to roll back the latest SQL statement) we
		release it now before a possibly lengthy rollback */
		
		row_unlock_table_autoinc_for_mysql(trx);
	}

	error = trx_rollback_for_mysql(trx);

	DBUG_RETURN(convert_error_code_to_mysql(error, NULL));
}

/*********************************************************************
Rolls back a transaction to a savepoint. */

static int
innobase_rollback_to_savepoint(
/*===========================*/
				/* out: 0 if success, HA_ERR_NO_SAVEPOINT if
				no savepoint with the given name */
	THD*	thd,		/* in: handle to the MySQL thread of the user
				whose transaction should be rolled back */
        void *savepoint)        /* in: savepoint data */
{
	ib_longlong mysql_binlog_cache_pos;
	int	    error = 0;
	trx_t*	    trx;
        char 	    name[64];

	DBUG_ENTER("innobase_rollback_to_savepoint");

	trx = check_trx_exists(thd);

	/* Release a possible FIFO ticket and search latch. Since we will
	reserve the kernel mutex, we have to release the search system latch
	first to obey the latching order. */

	innobase_release_stat_resources(trx);

        /* TODO: use provided savepoint data area to store savepoint data */

        longlong2str((ulint)savepoint, name, 36);

        error = (int) trx_rollback_to_savepoint_for_mysql(trx, name,
						&mysql_binlog_cache_pos);
	DBUG_RETURN(convert_error_code_to_mysql(error, NULL));
}

/*********************************************************************
Release transaction savepoint name. */
static
int
innobase_release_savepoint(
/*=======================*/
				/* out: 0 if success, HA_ERR_NO_SAVEPOINT if
				no savepoint with the given name */
	THD*	thd,		/* in: handle to the MySQL thread of the user
				whose transaction should be rolled back */
        void*	savepoint)      /* in: savepoint data */
{
	int	    error = 0;
	trx_t*	    trx;
        char 	    name[64];

	DBUG_ENTER("innobase_release_savepoint");

	trx = check_trx_exists(thd);

        /* TODO: use provided savepoint data area to store savepoint data */

        longlong2str((ulint)savepoint, name, 36);

	error = (int) trx_release_savepoint_for_mysql(trx, name);

	DBUG_RETURN(convert_error_code_to_mysql(error, NULL));
}

/*********************************************************************
Sets a transaction savepoint. */
static
int
innobase_savepoint(
/*===============*/
				/* out: always 0, that is, always succeeds */
	THD*	thd,		/* in: handle to the MySQL thread */
        void*	savepoint)      /* in: savepoint data */
{
	int	error = 0;
	trx_t*	trx;

	DBUG_ENTER("innobase_savepoint");

	if (!(thd->options & (OPTION_NOT_AUTOCOMMIT | OPTION_BEGIN))) {
		/* In the autocommit state there is no sense to set a
		savepoint: we return immediate success */
	        DBUG_RETURN(0);
	}

	trx = check_trx_exists(thd);

	/* Release a possible FIFO ticket and search latch. Since we will
	reserve the kernel mutex, we have to release the search system latch
	first to obey the latching order. */

	innobase_release_stat_resources(trx);

        /* cannot happen outside of transaction */
        DBUG_ASSERT(trx->active_trans);

        /* TODO: use provided savepoint data area to store savepoint data */
        char name[64];
        longlong2str((ulint)savepoint,name,36);

        error = (int) trx_savepoint_for_mysql(trx, name, (ib_longlong)0);

	DBUG_RETURN(convert_error_code_to_mysql(error, NULL));
}

/*********************************************************************
Frees a possible InnoDB trx object associated with the current THD. */
static
int
innobase_close_connection(
/*======================*/
			/* out: 0 or error number */
	THD*	thd)	/* in: handle to the MySQL thread of the user
			whose resources should be free'd */
{
	trx_t*	trx;

	trx = (trx_t*)thd->ha_data[innobase_hton.slot];

	ut_a(trx);

        if (trx->active_trans == 0
	    && trx->conc_state != TRX_NOT_STARTED) {
	    
	  sql_print_error("trx->active_trans == 0, but trx->conc_state != "
			  "TRX_NOT_STARTED");
	}


	if (trx->conc_state != TRX_NOT_STARTED &&
            global_system_variables.log_warnings)
          sql_print_warning("MySQL is closing a connection that has an active "
                            "InnoDB transaction.  %lu row modifications will "
                            "roll back.",
                            (ulong)trx->undo_no.low);

	innobase_rollback_trx(trx);

        trx_free_for_mysql(trx);

	return(0);
}


/*****************************************************************************
** InnoDB database tables
*****************************************************************************/

/********************************************************************
Get the record format from the data dictionary. */
enum row_type
ha_innobase::get_row_type() const
/*=============================*/
			/* out: ROW_TYPE_REDUNDANT or ROW_TYPE_COMPACT */
{
	row_prebuilt_t*	prebuilt = (row_prebuilt_t*) innobase_prebuilt;

	if (prebuilt && prebuilt->table) {
		if (prebuilt->table->comp) {
			return(ROW_TYPE_COMPACT);
		} else {
			return(ROW_TYPE_REDUNDANT);
		}
	}
	ut_ad(0);
	return(ROW_TYPE_NOT_USED);
}

/********************************************************************
Gives the file extension of an InnoDB single-table tablespace. */
static const char* ha_innobase_exts[] = {
  ".ibd",
  NullS
};

const char**
ha_innobase::bas_ext() const
/*========================*/
				/* out: file extension string */
{
  return ha_innobase_exts;
}


/*********************************************************************
Normalizes a table name string. A normalized name consists of the
database name catenated to '/' and table name. An example:
test/mytable. On Windows normalization puts both the database name and the
table name always to lower case. */
static
void
normalize_table_name(
/*=================*/
	char*		norm_name,	/* out: normalized name as a
					null-terminated string */
	const char*	name)		/* in: table name string */
{
	char*	name_ptr;
	char*	db_ptr;
	char*	ptr;

	/* Scan name from the end */

	ptr = strend(name)-1;

	while (ptr >= name && *ptr != '\\' && *ptr != '/') {
		ptr--;
	}

	name_ptr = ptr + 1;

	DBUG_ASSERT(ptr > name);

	ptr--;

	while (ptr >= name && *ptr != '\\' && *ptr != '/') {
		ptr--;
	}

	db_ptr = ptr + 1;

	memcpy(norm_name, db_ptr, strlen(name) + 1 - (db_ptr - name));

	norm_name[name_ptr - db_ptr - 1] = '/';

#ifdef __WIN__
	innobase_casedn_str(norm_name);
#endif
}

/*********************************************************************
Creates and opens a handle to a table which already exists in an InnoDB
database. */

int
ha_innobase::open(
/*==============*/
					/* out: 1 if error, 0 if success */
	const char*	name,		/* in: table name */
	int 		mode,		/* in: not used */
	uint 		test_if_locked)	/* in: not used */
{
	dict_table_t*	ib_table;
  	char		norm_name[1000];
	THD*		thd;

	DBUG_ENTER("ha_innobase::open");

	UT_NOT_USED(mode);
	UT_NOT_USED(test_if_locked);

	thd = current_thd;
	normalize_table_name(norm_name, name);

	user_thd = NULL;

	last_query_id = (ulong)-1;

	if (!(share=get_share(name))) {

		DBUG_RETURN(1);
	}

	/* Create buffers for packing the fields of a record. Why
	table->reclength did not work here? Obviously, because char
	fields when packed actually became 1 byte longer, when we also
	stored the string length as the first byte. */

	upd_and_key_val_buff_len =
				table->s->reclength + table->s->max_key_length
							+ MAX_REF_PARTS * 3;
	if (!(mysql_byte*) my_multi_malloc(MYF(MY_WME),
				     &upd_buff, upd_and_key_val_buff_len,
				     &key_val_buff, upd_and_key_val_buff_len,
				     NullS)) {
	  	free_share(share);

	  	DBUG_RETURN(1);
  	}

	/* Get pointer to a table object in InnoDB dictionary cache */

	ib_table = dict_table_get_and_increment_handle_count(
				      		     norm_name, NULL);
 	if (NULL == ib_table) {
	        ut_print_timestamp(stderr);
		sql_print_error("Cannot find table %s from the internal data "
				"dictionary\nof InnoDB though the .frm file "
				"for the table exists. Maybe you\nhave "
				"deleted and recreated InnoDB data files but "
				"have forgotten\nto delete the corresponding "
				".frm files of InnoDB tables, or you\n"
				"have moved .frm files to another database?\n"
				"Look from section 15.1 of "
				"http://www.innodb.com/ibman.html\n"
				"how you can resolve the problem.\n",
				norm_name);
	        free_share(share);
    		my_free((gptr) upd_buff, MYF(0));
    		my_errno = ENOENT;

    		DBUG_RETURN(HA_ERR_NO_SUCH_TABLE);
  	}

 	if (ib_table->ibd_file_missing && !thd->tablespace_op) {
	        ut_print_timestamp(stderr);
		sql_print_error("MySQL is trying to open a table handle but "
				"the .ibd file for\ntable %s does not exist.\n"
				"Have you deleted the .ibd file from the "
				"database directory under\nthe MySQL datadir, "
				"or have you used DISCARD TABLESPACE?\n"
				"Look from section 15.1 of "
				"http://www.innodb.com/ibman.html\n"
				"how you can resolve the problem.\n",
				norm_name);
	        free_share(share);
    		my_free((gptr) upd_buff, MYF(0));
    		my_errno = ENOENT;

		dict_table_decrement_handle_count(ib_table);
    		DBUG_RETURN(HA_ERR_NO_SUCH_TABLE);
  	}

	innobase_prebuilt = row_create_prebuilt(ib_table);

	((row_prebuilt_t*)innobase_prebuilt)->mysql_row_len =
							table->s->reclength;

	/* Looks like MySQL-3.23 sometimes has primary key number != 0 */

 	primary_key = table->s->primary_key;
	key_used_on_scan = primary_key;

	/* Allocate a buffer for a 'row reference'. A row reference is
	a string of bytes of length ref_length which uniquely specifies
        a row in our table. Note that MySQL may also compare two row
        references for equality by doing a simple memcmp on the strings
        of length ref_length! */

  	if (!row_table_got_default_clust_index(ib_table)) {
	        if (primary_key >= MAX_KEY) {
		  sql_print_error("Table %s has a primary key in InnoDB data "
				  "dictionary, but not in MySQL!", name);
		}

		((row_prebuilt_t*)innobase_prebuilt)
				->clust_index_was_generated = FALSE;
 		/* MySQL allocates the buffer for ref. key_info->key_length
		includes space for all key columns + one byte for each column
		that may be NULL. ref_length must be as exact as possible to
		save space, because all row reference buffers are allocated
		based on ref_length. */
 
  		ref_length = table->key_info[primary_key].key_length;
	} else {
	        if (primary_key != MAX_KEY) {
		  sql_print_error("Table %s has no primary key in InnoDB data "
				  "dictionary, but has one in MySQL! If you "
				  "created the table with a MySQL version < "
				  "3.23.54 and did not define a primary key, "
				  "but defined a unique key with all non-NULL "
				  "columns, then MySQL internally treats that "
				  "key as the primary key. You can fix this "
				  "error by dump + DROP + CREATE + reimport "
				  "of the table.", name);
		}

		((row_prebuilt_t*)innobase_prebuilt)
				->clust_index_was_generated = TRUE;

  		ref_length = DATA_ROW_ID_LEN;

		/* If we automatically created the clustered index, then
		MySQL does not know about it, and MySQL must NOT be aware
		of the index used on scan, to make it avoid checking if we
		update the column of the index. That is why we assert below
		that key_used_on_scan is the undefined value MAX_KEY.
		The column is the row id in the automatical generation case,
		and it will never be updated anyway. */
	       
		if (key_used_on_scan != MAX_KEY) {
		  sql_print_warning("Table %s key_used_on_scan is %lu even "
				    "though there is no primary key inside "
				    "InnoDB.", name, (ulong) key_used_on_scan);
		}
	}

	block_size = 16 * 1024;	/* Index block size in InnoDB: used by MySQL
				in query optimization */

	/* Init table lock structure */
	thr_lock_data_init(&share->lock,&lock,(void*) 0);

  	info(HA_STATUS_NO_LOCK | HA_STATUS_VARIABLE | HA_STATUS_CONST);

  	DBUG_RETURN(0);
}

/**********************************************************************
Closes a handle to an InnoDB table. */

int
ha_innobase::close(void)
/*====================*/
				/* out: 0 */
{
  	DBUG_ENTER("ha_innobase::close");

	row_prebuilt_free((row_prebuilt_t*) innobase_prebuilt);

    	my_free((gptr) upd_buff, MYF(0));
        free_share(share);

	/* Tell InnoDB server that there might be work for
	utility threads: */

	srv_active_wake_master_thread();

  	DBUG_RETURN(0);
}

/* The following accessor functions should really be inside MySQL code! */

/******************************************************************
Gets field offset for a field in a table. */
inline
uint
get_field_offset(
/*=============*/
			/* out: offset */
	TABLE*	table,	/* in: MySQL table object */
	Field*	field)	/* in: MySQL field object */
{
	return((uint) (field->ptr - (char*) table->record[0]));
}

/******************************************************************
Checks if a field in a record is SQL NULL. Uses the record format
information in table to track the null bit in record. */
inline
uint
field_in_record_is_null(
/*====================*/
			/* out: 1 if NULL, 0 otherwise */
	TABLE*	table,	/* in: MySQL table object */
	Field*	field,	/* in: MySQL field object */
	char*	record)	/* in: a row in MySQL format */
{
	int	null_offset;

	if (!field->null_ptr) {

		return(0);
	}

	null_offset = (uint) ((char*) field->null_ptr
					- (char*) table->record[0]);

	if (record[null_offset] & field->null_bit) {

		return(1);
	}

	return(0);
}

/******************************************************************
Sets a field in a record to SQL NULL. Uses the record format
information in table to track the null bit in record. */
inline
void
set_field_in_record_to_null(
/*========================*/
	TABLE*	table,	/* in: MySQL table object */
	Field*	field,	/* in: MySQL field object */
	char*	record)	/* in: a row in MySQL format */
{
	int	null_offset;

	null_offset = (uint) ((char*) field->null_ptr
					- (char*) table->record[0]);

	record[null_offset] = record[null_offset] | field->null_bit;
}

extern "C" {
/*****************************************************************
InnoDB uses this function to compare two data fields for which the data type
is such that we must use MySQL code to compare them. NOTE that the prototype
of this function is in rem0cmp.c in InnoDB source code! If you change this
function, remember to update the prototype there! */

int
innobase_mysql_cmp(
/*===============*/
					/* out: 1, 0, -1, if a is greater,
					equal, less than b, respectively */
	int		mysql_type,	/* in: MySQL type */
	uint		charset_number,	/* in: number of the charset */
	unsigned char*	a,		/* in: data field */
	unsigned int	a_length,	/* in: data field length,
					not UNIV_SQL_NULL */
	unsigned char*	b,		/* in: data field */
	unsigned int	b_length)	/* in: data field length,
					not UNIV_SQL_NULL */
{
	CHARSET_INFO*		charset;
	enum_field_types	mysql_tp;
	int                     ret;

	DBUG_ASSERT(a_length != UNIV_SQL_NULL);
	DBUG_ASSERT(b_length != UNIV_SQL_NULL);

	mysql_tp = (enum_field_types) mysql_type;

	switch (mysql_tp) {

        case MYSQL_TYPE_BIT:
	case MYSQL_TYPE_STRING:
	case MYSQL_TYPE_VAR_STRING:
	case FIELD_TYPE_TINY_BLOB:
	case FIELD_TYPE_MEDIUM_BLOB:
	case FIELD_TYPE_BLOB:
	case FIELD_TYPE_LONG_BLOB:
        case MYSQL_TYPE_VARCHAR:
		/* Use the charset number to pick the right charset struct for
		the comparison. Since the MySQL function get_charset may be
		slow before Bar removes the mutex operation there, we first
		look at 2 common charsets directly. */

		if (charset_number == default_charset_info->number) {
			charset = default_charset_info;
		} else if (charset_number == my_charset_latin1.number) {
			charset = &my_charset_latin1;
		} else {
			charset = get_charset(charset_number, MYF(MY_WME));

			if (charset == NULL) {
			  sql_print_error("InnoDB needs charset %lu for doing "
					  "a comparison, but MySQL cannot "
					  "find that charset.",
					  (ulong) charset_number);
				ut_a(0);
			}
		}

                /* Starting from 4.1.3, we use strnncollsp() in comparisons of
                non-latin1_swedish_ci strings. NOTE that the collation order
                changes then: 'b\0\0...' is ordered BEFORE 'b  ...'. Users
                having indexes on such data need to rebuild their tables! */

                ret = charset->coll->strnncollsp(charset,
                                  a, a_length,
                                                 b, b_length, 0);
		if (ret < 0) {
		        return(-1);
		} else if (ret > 0) {
		        return(1);
		} else {
		        return(0);
	        }
	default:
		assert(0);
	}

	return(0);
}
}

/******************************************************************
Converts a MySQL type to an InnoDB type. Note that this function returns
the 'mtype' of InnoDB. InnoDB differentiates between MySQL's old <= 4.1
VARCHAR and the new true VARCHAR in >= 5.0.3 by the 'prtype'. */
inline
ulint
get_innobase_type_from_mysql_type(
/*==============================*/
				/* out: DATA_BINARY, DATA_VARCHAR, ... */
	ulint*	unsigned_flag,	/* out: DATA_UNSIGNED if an 'unsigned type';
				at least ENUM and SET, and unsigned integer
				types are 'unsigned types' */
	Field*	field)		/* in: MySQL field */
{
	/* The following asserts try to check that the MySQL type code fits in
	8 bits: this is used in ibuf and also when DATA_NOT_NULL is ORed to
	the type */

	DBUG_ASSERT((ulint)FIELD_TYPE_STRING < 256);
	DBUG_ASSERT((ulint)FIELD_TYPE_VAR_STRING < 256);
	DBUG_ASSERT((ulint)FIELD_TYPE_DOUBLE < 256);
	DBUG_ASSERT((ulint)FIELD_TYPE_FLOAT < 256);
	DBUG_ASSERT((ulint)FIELD_TYPE_DECIMAL < 256);

	if (field->flags & UNSIGNED_FLAG) {

		*unsigned_flag = DATA_UNSIGNED;
	} else {
		*unsigned_flag = 0;
	}

	if (field->real_type() == FIELD_TYPE_ENUM
	    || field->real_type() == FIELD_TYPE_SET) {

		/* MySQL has field->type() a string type for these, but the
		data is actually internally stored as an unsigned integer
		code! */

		*unsigned_flag = DATA_UNSIGNED; /* MySQL has its own unsigned
						flag set to zero, even though
						internally this is an unsigned
						integer type */
		return(DATA_INT);
	}

	switch (field->type()) {
	        /* NOTE that we only allow string types in DATA_MYSQL
		and DATA_VARMYSQL */
                case MYSQL_TYPE_VAR_STRING: /* old <= 4.1 VARCHAR */
                case MYSQL_TYPE_VARCHAR:    /* new >= 5.0.3 true VARCHAR */
					if (field->binary()) {
						return(DATA_BINARY);
					} else if (strcmp(
						  field->charset()->name,
						 "latin1_swedish_ci") == 0) {
						return(DATA_VARCHAR);
					} else {
						return(DATA_VARMYSQL);
					}
                case MYSQL_TYPE_BIT:
		case MYSQL_TYPE_STRING: if (field->binary()) {

						return(DATA_FIXBINARY);
					} else if (strcmp(
						   field->charset()->name,
						   "latin1_swedish_ci") == 0) {
						return(DATA_CHAR);
					} else {
						return(DATA_MYSQL);
					}
                case FIELD_TYPE_NEWDECIMAL:
                                        return(DATA_FIXBINARY);
		case FIELD_TYPE_LONG:
		case FIELD_TYPE_LONGLONG:
		case FIELD_TYPE_TINY:
		case FIELD_TYPE_SHORT:
		case FIELD_TYPE_INT24:
		case FIELD_TYPE_DATE:
		case FIELD_TYPE_DATETIME:
		case FIELD_TYPE_YEAR:
		case FIELD_TYPE_NEWDATE:
		case FIELD_TYPE_TIME:
		case FIELD_TYPE_TIMESTAMP:
					return(DATA_INT);
		case FIELD_TYPE_FLOAT:
					return(DATA_FLOAT);
		case FIELD_TYPE_DOUBLE:
					return(DATA_DOUBLE);
		case FIELD_TYPE_DECIMAL:
					return(DATA_DECIMAL);
		case FIELD_TYPE_TINY_BLOB:
		case FIELD_TYPE_MEDIUM_BLOB:
		case FIELD_TYPE_BLOB:
		case FIELD_TYPE_LONG_BLOB:
					return(DATA_BLOB);
		default:
					assert(0);
	}

	return(0);
}

/***********************************************************************
Writes an unsigned integer value < 64k to 2 bytes, in the little-endian
storage format. */
inline
void
innobase_write_to_2_little_endian(
/*==============================*/
	byte*	buf,	/* in: where to store */
	ulint	val)	/* in: value to write, must be < 64k */
{
	ut_a(val < 256 * 256);

	buf[0] = (byte)(val & 0xFF);
	buf[1] = (byte)(val / 256);
}

/***********************************************************************
Reads an unsigned integer value < 64k from 2 bytes, in the little-endian
storage format. */
inline
uint
innobase_read_from_2_little_endian(
/*===============================*/
			/* out: value */
	const mysql_byte*	buf)	/* in: from where to read */
{
	return (uint) ((ulint)(buf[0]) + 256 * ((ulint)(buf[1])));
}

/***********************************************************************
Stores a key value for a row to a buffer. */

uint
ha_innobase::store_key_val_for_row(
/*===============================*/
				/* out: key value length as stored in buff */
	uint 		keynr,	/* in: key number */
	char*		buff,	/* in/out: buffer for the key value (in MySQL
				format) */
	uint		buff_len,/* in: buffer length */
	const mysql_byte* record)/* in: row in MySQL format */
{
	KEY*		key_info 	= table->key_info + keynr;
  	KEY_PART_INFO*	key_part	= key_info->key_part;
  	KEY_PART_INFO*	end		= key_part + key_info->key_parts;
	char*		buff_start	= buff;
	enum_field_types mysql_type;
	Field*		field;
	ulint		blob_len;
	byte*		blob_data;
	ibool		is_null;

  	DBUG_ENTER("store_key_val_for_row");

	/* The format for storing a key field in MySQL is the following:

	1. If the column can be NULL, then in the first byte we put 1 if the
	field value is NULL, 0 otherwise.

	2. If the column is of a BLOB type (it must be a column prefix field
	in this case), then we put the length of the data in the field to the
	next 2 bytes, in the little-endian format. If the field is SQL NULL,
	then these 2 bytes are set to 0. Note that the length of data in the
	field is <= column prefix length.

	3. In a column prefix field, prefix_len next bytes are reserved for
	data. In a normal field the max field length next bytes are reserved
	for data. For a VARCHAR(n) the max field length is n. If the stored
	value is the SQL NULL then these data bytes are set to 0.

	4. We always use a 2 byte length for a true >= 5.0.3 VARCHAR. Note that
	in the MySQL row format, the length is stored in 1 or 2 bytes,
	depending on the maximum allowed length. But in the MySQL key value
	format, the length always takes 2 bytes.

	We have to zero-fill the buffer so that MySQL is able to use a
	simple memcmp to compare two key values to determine if they are
	equal. MySQL does this to compare contents of two 'ref' values. */

	bzero(buff, buff_len);

  	for (; key_part != end; key_part++) {
	        is_null = FALSE;

    		if (key_part->null_bit) {
      			if (record[key_part->null_offset]
						& key_part->null_bit) {
				*buff = 1;
				is_null = TRUE;
      			} else {
				*buff = 0;
			}
			buff++;
    		}

		field = key_part->field;
		mysql_type = field->type();

		if (mysql_type == MYSQL_TYPE_VARCHAR) {
						/* >= 5.0.3 true VARCHAR */
			ulint	lenlen;
			ulint	len;
			byte*	data;

			if (is_null) {
				buff += key_part->length + 2;
				
				continue;
			}

			lenlen = (ulint)
				(((Field_varstring*)field)->length_bytes);

			data = row_mysql_read_true_varchar(&len, 
				(byte*) (record
				+ (ulint)get_field_offset(table, field)),
				lenlen);

			/* In a column prefix index, we may need to truncate
			the stored value: */
		
			if (len > key_part->length) {
			        len = key_part->length;
			}

			/* The length in a key value is always stored in 2
			bytes */

			row_mysql_store_true_var_len((byte*)buff, len, 2);
			buff += 2;

			memcpy(buff, data, len);

			/* Note that we always reserve the maximum possible
			length of the true VARCHAR in the key value, though
			only len first bytes after the 2 length bytes contain
			actual data. The rest of the space was reset to zero
			in the bzero() call above. */

			buff += key_part->length;

		} else if (mysql_type == FIELD_TYPE_TINY_BLOB
		    || mysql_type == FIELD_TYPE_MEDIUM_BLOB
		    || mysql_type == FIELD_TYPE_BLOB
		    || mysql_type == FIELD_TYPE_LONG_BLOB) {

			ut_a(key_part->key_part_flag & HA_PART_KEY_SEG);

		        if (is_null) {
				buff += key_part->length + 2;
				 
				continue;
			}
		    
		        blob_data = row_mysql_read_blob_ref(&blob_len,
				(byte*) (record
				+ (ulint)get_field_offset(table, field)),
					(ulint) field->pack_length());

			ut_a(get_field_offset(table, field)
						     == key_part->offset);

			/* All indexes on BLOB and TEXT are column prefix
			indexes, and we may need to truncate the data to be
			stored in the key value: */

			if (blob_len > key_part->length) {
			        blob_len = key_part->length;
			}

			/* MySQL reserves 2 bytes for the length and the
			storage of the number is little-endian */

			innobase_write_to_2_little_endian(
					(byte*)buff, (ulint)blob_len);
			buff += 2;

			memcpy(buff, blob_data, blob_len);

			/* Note that we always reserve the maximum possible
			length of the BLOB prefix in the key value. */

			buff += key_part->length;
		} else {
			/* Here we handle all other data types except the
			true VARCHAR, BLOB and TEXT. Note that the column
			value we store may be also in a column prefix
			index. */

		        if (is_null) {
				 buff += key_part->length;
				 
				 continue;
			}

			memcpy(buff, record + key_part->offset,
							key_part->length);
			buff += key_part->length;
		}
  	}

	ut_a(buff <= buff_start + buff_len);

	DBUG_RETURN((uint)(buff - buff_start));
}

/******************************************************************
Builds a 'template' to the prebuilt struct. The template is used in fast
retrieval of just those column values MySQL needs in its processing. */
static
void
build_template(
/*===========*/
	row_prebuilt_t*	prebuilt,	/* in: prebuilt struct */
	THD*		thd,		/* in: current user thread, used
					only if templ_type is
					ROW_MYSQL_REC_FIELDS */
	TABLE*		table,		/* in: MySQL table */
	ulint		templ_type)	/* in: ROW_MYSQL_WHOLE_ROW or
					ROW_MYSQL_REC_FIELDS */
{
	dict_index_t*	index;
	dict_index_t*	clust_index;
	mysql_row_templ_t* templ;
	Field*		field;
	ulint		n_fields;
	ulint		n_requested_fields	= 0;
	ibool		fetch_all_in_key	= FALSE;
	ibool		fetch_primary_key_cols	= FALSE;
	ulint		i;
	/* byte offset of the end of last requested column */
	ulint		mysql_prefix_len	= 0;

	if (prebuilt->select_lock_type == LOCK_X) {
		/* We always retrieve the whole clustered index record if we
		use exclusive row level locks, for example, if the read is
		done in an UPDATE statement. */

	        templ_type = ROW_MYSQL_WHOLE_ROW;
	}

	if (templ_type == ROW_MYSQL_REC_FIELDS) {
	     if (prebuilt->hint_need_to_fetch_extra_cols
						== ROW_RETRIEVE_ALL_COLS) {

		/* We know we must at least fetch all columns in the key, or
		all columns in the table */

		if (prebuilt->read_just_key) {
			/* MySQL has instructed us that it is enough to
			fetch the columns in the key; looks like MySQL
			can set this flag also when there is only a
			prefix of the column in the key: in that case we
			retrieve the whole column from the clustered
			index */

			fetch_all_in_key = TRUE;
		} else {
			templ_type = ROW_MYSQL_WHOLE_ROW;
		}
	    } else if (prebuilt->hint_need_to_fetch_extra_cols
						== ROW_RETRIEVE_PRIMARY_KEY) {
		/* We must at least fetch all primary key cols. Note that if
		the clustered index was internally generated by InnoDB on the
		row id (no primary key was defined), then
		row_search_for_mysql() will always retrieve the row id to a
		special buffer in the prebuilt struct. */

		fetch_primary_key_cols = TRUE;
	    }
	}

	clust_index = dict_table_get_first_index_noninline(prebuilt->table);

	if (templ_type == ROW_MYSQL_REC_FIELDS) {
		index = prebuilt->index;
	} else {
		index = clust_index;
	}

	if (index == clust_index) {
		prebuilt->need_to_access_clustered = TRUE;
	} else {
		prebuilt->need_to_access_clustered = FALSE;
		/* Below we check column by column if we need to access
		the clustered index */
	}

	n_fields = (ulint)table->s->fields; /* number of columns */

	if (!prebuilt->mysql_template) {
		prebuilt->mysql_template = (mysql_row_templ_t*)
						mem_alloc_noninline(
					n_fields * sizeof(mysql_row_templ_t));
	}

	prebuilt->template_type = templ_type;
	prebuilt->null_bitmap_len = table->s->null_bytes;

	prebuilt->templ_contains_blob = FALSE;

	/* Note that in InnoDB, i is the column number. MySQL calls columns
	'fields'. */
	for (i = 0; i < n_fields; i++) {
		templ = prebuilt->mysql_template + n_requested_fields;
		field = table->field[i];

		if (UNIV_LIKELY(templ_type == ROW_MYSQL_REC_FIELDS)) {
			/* Decide which columns we should fetch
			and which we can skip. */
			register const ibool	index_contains_field =
				dict_index_contains_col_or_prefix(index, i);

			if (!index_contains_field && prebuilt->read_just_key) {
				/* If this is a 'key read', we do not need
				columns that are not in the key */

				goto skip_field;
			}

			if (index_contains_field && fetch_all_in_key) {
				/* This field is needed in the query */

				goto include_field;
			}

			if (thd->query_id == field->query_id) {
				/* This field is needed in the query */

				goto include_field;
			}

			if (fetch_primary_key_cols
			    && dict_table_col_in_clustered_key(index->table,
									i)) {
				/* This field is needed in the query */

				goto include_field;
			}

			/* This field is not needed in the query, skip it */

			goto skip_field;
		}
include_field:
		n_requested_fields++;

		templ->col_no = i;

		if (index == clust_index) {
			templ->rec_field_no = (index->table->cols + i)
								->clust_pos;
		} else {
			templ->rec_field_no = dict_index_get_nth_col_pos(
								index, i);
		}

		if (templ->rec_field_no == ULINT_UNDEFINED) {
			prebuilt->need_to_access_clustered = TRUE;
		}

		if (field->null_ptr) {
			templ->mysql_null_byte_offset =
				(ulint) ((char*) field->null_ptr
					- (char*) table->record[0]);

			templ->mysql_null_bit_mask = (ulint) field->null_bit;
		} else {
			templ->mysql_null_bit_mask = 0;
		}

		templ->mysql_col_offset = (ulint)
					get_field_offset(table, field);

		templ->mysql_col_len = (ulint) field->pack_length();
		if (mysql_prefix_len < templ->mysql_col_offset
				+ templ->mysql_col_len) {
			mysql_prefix_len = templ->mysql_col_offset
				+ templ->mysql_col_len;
		}
		templ->type = index->table->cols[i].type.mtype;
		templ->mysql_type = (ulint)field->type();

		if (templ->mysql_type == DATA_MYSQL_TRUE_VARCHAR) {
			templ->mysql_length_bytes = (ulint)
				    (((Field_varstring*)field)->length_bytes);
		}
	
		templ->charset = dtype_get_charset_coll_noninline(
				index->table->cols[i].type.prtype);
		templ->mbminlen = index->table->cols[i].type.mbminlen;
		templ->mbmaxlen = index->table->cols[i].type.mbmaxlen;
		templ->is_unsigned = index->table->cols[i].type.prtype
							& DATA_UNSIGNED;
		if (templ->type == DATA_BLOB) {
			prebuilt->templ_contains_blob = TRUE;
		}
skip_field:
		;
	}

	prebuilt->n_template = n_requested_fields;
	prebuilt->mysql_prefix_len = mysql_prefix_len;

	if (index != clust_index && prebuilt->need_to_access_clustered) {
		/* Change rec_field_no's to correspond to the clustered index
		record */
		for (i = 0; i < n_requested_fields; i++) {
			templ = prebuilt->mysql_template + i;

			templ->rec_field_no =
			    (index->table->cols + templ->col_no)->clust_pos;
		}
	}
}

/************************************************************************
Stores a row in an InnoDB database, to the table specified in this
handle. */

int
ha_innobase::write_row(
/*===================*/
				/* out: error code */
	mysql_byte* 	record)	/* in: a row in MySQL format */
{
	row_prebuilt_t* prebuilt = (row_prebuilt_t*)innobase_prebuilt;
  	int 		error;
	longlong	auto_inc;
	longlong	dummy;
	ibool           auto_inc_used= FALSE;

  	DBUG_ENTER("ha_innobase::write_row");

	if (prebuilt->trx !=
                        (trx_t*) current_thd->ha_data[innobase_hton.slot]) {
	  sql_print_error("The transaction object for the table handle is at "
			  "%p, but for the current thread it is at %p",
			  prebuilt->trx,
			  (trx_t*) current_thd->ha_data[innobase_hton.slot]);

		fputs("InnoDB: Dump of 200 bytes around prebuilt: ", stderr);
		ut_print_buf(stderr, ((const byte*)prebuilt) - 100, 200);
		fputs("\n"
			"InnoDB: Dump of 200 bytes around transaction.all: ",
			stderr);
		ut_print_buf(stderr,
           	 ((byte*)(&(current_thd->ha_data[innobase_hton.slot]))) - 100,
								200);
		putc('\n', stderr);
		ut_error;
	}

  	statistic_increment(current_thd->status_var.ha_write_count,
			    &LOCK_status);

        if (table->timestamp_field_type & TIMESTAMP_AUTO_SET_ON_INSERT)
                table->timestamp_field->set_time();

	if ((user_thd->lex->sql_command == SQLCOM_ALTER_TABLE
	    || user_thd->lex->sql_command == SQLCOM_OPTIMIZE
	    || user_thd->lex->sql_command == SQLCOM_CREATE_INDEX
	    || user_thd->lex->sql_command == SQLCOM_DROP_INDEX)
	    && num_write_row >= 10000) {
		/* ALTER TABLE is COMMITted at every 10000 copied rows.
		The IX table lock for the original table has to be re-issued.
		As this method will be called on a temporary table where the
		contents of the original table is being copied to, it is
		a bit tricky to determine the source table.  The cursor
		position in the source table need not be adjusted after the
		intermediate COMMIT, since writes by other transactions are
		being blocked by a MySQL table lock TL_WRITE_ALLOW_READ. */

		dict_table_t*	src_table;
		ulint		mode;

		num_write_row = 0;

		/* Commit the transaction.  This will release the table
		locks, so they have to be acquired again. */

		/* Altering an InnoDB table */
		/* Get the source table. */
		src_table = lock_get_src_table(
				prebuilt->trx, prebuilt->table, &mode);
		if (!src_table) {
no_commit:
			/* Unknown situation: do not commit */
			/*
			ut_print_timestamp(stderr);
			fprintf(stderr,
				"  InnoDB error: ALTER TABLE is holding lock"
				" on %lu tables!\n",
				prebuilt->trx->mysql_n_tables_locked);
			*/
			;
		} else if (src_table == prebuilt->table) {
			/* Source table is not in InnoDB format:
			no need to re-acquire locks on it. */

			/* Altering to InnoDB format */
                        innobase_commit(user_thd, 1);
			/* Note that this transaction is still active. */
			prebuilt->trx->active_trans = 1;
			/* We will need an IX lock on the destination table. */
		        prebuilt->sql_stat_start = TRUE;
		} else {
			/* Ensure that there are no other table locks than
			LOCK_IX and LOCK_AUTO_INC on the destination table. */

			if (!lock_is_table_exclusive(prebuilt->table,
							prebuilt->trx)) {
				goto no_commit;
			}

			/* Commit the transaction.  This will release the table
			locks, so they have to be acquired again. */
                        innobase_commit(user_thd, 1);
			/* Note that this transaction is still active. */
			prebuilt->trx->active_trans = 1;
			/* Re-acquire the table lock on the source table. */
			row_lock_table_for_mysql(prebuilt, src_table, mode);
			/* We will need an IX lock on the destination table. */
		        prebuilt->sql_stat_start = TRUE;
		}
	}

	num_write_row++;

	if (last_query_id != user_thd->query_id) {
	        prebuilt->sql_stat_start = TRUE;
                last_query_id = user_thd->query_id;

		innobase_release_stat_resources(prebuilt->trx);
	}

  	if (table->next_number_field && record == table->record[0]) {
		/* This is the case where the table has an
		auto-increment column */

		/* Initialize the auto-inc counter if it has not been
		initialized yet */

		if (0 == dict_table_autoinc_peek(prebuilt->table)) {

			/* This call initializes the counter */
		        error = innobase_read_and_init_auto_inc(&dummy);

			if (error) {
				/* Deadlock or lock wait timeout */

				goto func_exit;
			}

			/* We have to set sql_stat_start to TRUE because
			the above call probably has called a select, and
			has reset that flag; row_insert_for_mysql has to
			know to set the IX intention lock on the table,
			something it only does at the start of each
			statement */

			prebuilt->sql_stat_start = TRUE;
		}

		/* We have to use the transactional lock mechanism on the
		auto-inc counter of the table to ensure that replication and
		roll-forward of the binlog exactly imitates also the given
		auto-inc values. The lock is released at each SQL statement's
		end. This lock also prevents a race where two threads would
		call ::get_auto_increment() simultaneously. */

		error = row_lock_table_autoinc_for_mysql(prebuilt);

		if (error != DB_SUCCESS) {
			/* Deadlock or lock wait timeout */

			error = convert_error_code_to_mysql(error, user_thd);

			goto func_exit;
		}

		/* We must use the handler code to update the auto-increment
                value to be sure that we increment it correctly. */

    		update_auto_increment();
                auto_inc_used = 1;

	}

	if (prebuilt->mysql_template == NULL
			|| prebuilt->template_type != ROW_MYSQL_WHOLE_ROW) {
		/* Build the template used in converting quickly between
		the two database formats */

		build_template(prebuilt, NULL, table, ROW_MYSQL_WHOLE_ROW);
	}

	innodb_srv_conc_enter_innodb(prebuilt->trx);

	error = row_insert_for_mysql((byte*) record, prebuilt);

	if (error == DB_SUCCESS && auto_inc_used) {

        	/* Fetch the value that was set in the autoincrement field */

          	auto_inc = table->next_number_field->val_int();

          	if (auto_inc != 0) {
			/* This call will update the counter according to the
			value that was inserted in the table */

            		dict_table_autoinc_update(prebuilt->table, auto_inc);
          	}
        }

        /* A REPLACE command and LOAD DATA INFILE REPLACE handle a duplicate
        key error themselves, and we must update the autoinc counter if we are
        performing those statements. */

        if (error == DB_DUPLICATE_KEY && auto_inc_used
            && (user_thd->lex->sql_command == SQLCOM_REPLACE
                || user_thd->lex->sql_command == SQLCOM_REPLACE_SELECT
                || (user_thd->lex->sql_command == SQLCOM_LOAD
                    && user_thd->lex->duplicates == DUP_REPLACE))) {

                auto_inc = table->next_number_field->val_int();

                if (auto_inc != 0) {
                        dict_table_autoinc_update(prebuilt->table, auto_inc);
                }
        }

	innodb_srv_conc_exit_innodb(prebuilt->trx);

	error = convert_error_code_to_mysql(error, user_thd);

	/* Tell InnoDB server that there might be work for
	utility threads: */
func_exit:
	innobase_active_small();

  	DBUG_RETURN(error);
}

/**************************************************************************
Checks which fields have changed in a row and stores information
of them to an update vector. */
static
int
calc_row_difference(
/*================*/
					/* out: error number or 0 */
	upd_t*		uvect,		/* in/out: update vector */
	mysql_byte* 	old_row,	/* in: old row in MySQL format */
	mysql_byte* 	new_row,	/* in: new row in MySQL format */
	struct st_table* table,		/* in: table in MySQL data
					dictionary */
	mysql_byte*	upd_buff,	/* in: buffer to use */
	ulint		buff_len,	/* in: buffer length */
	row_prebuilt_t*	prebuilt,	/* in: InnoDB prebuilt struct */
	THD*		thd)		/* in: user thread */
{
	mysql_byte*	original_upd_buff = upd_buff;
	Field*		field;
	enum_field_types field_mysql_type;
	uint		n_fields;
	ulint		o_len;
	ulint		n_len;
	ulint		col_pack_len;
	byte*		new_mysql_row_col;
	byte*	        o_ptr;
        byte*	        n_ptr;
        byte*	        buf;
	upd_field_t*	ufield;
	ulint		col_type;
	ulint		n_changed = 0;
	dfield_t	dfield;
	uint		i;

	n_fields = table->s->fields;

	/* We use upd_buff to convert changed fields */
	buf = (byte*) upd_buff;

	for (i = 0; i < n_fields; i++) {
		field = table->field[i];

		/* if (thd->query_id != field->query_id) { */
			/* TODO: check that these fields cannot have
			changed! */

		/*	goto skip_field;
		}*/

		o_ptr = (byte*) old_row + get_field_offset(table, field);
		n_ptr = (byte*) new_row + get_field_offset(table, field);
		
		/* Use new_mysql_row_col and col_pack_len save the values */

		new_mysql_row_col = n_ptr;
		col_pack_len = field->pack_length();

		o_len = col_pack_len;
		n_len = col_pack_len;

		/* We use o_ptr and n_ptr to dig up the actual data for
		comparison. */ 

		field_mysql_type = field->type();
	
		col_type = prebuilt->table->cols[i].type.mtype;

		switch (col_type) {

		case DATA_BLOB:
			o_ptr = row_mysql_read_blob_ref(&o_len, o_ptr, o_len);
			n_ptr = row_mysql_read_blob_ref(&n_len, n_ptr, n_len);

			break;

		case DATA_VARCHAR:
		case DATA_BINARY:
		case DATA_VARMYSQL:
			if (field_mysql_type == MYSQL_TYPE_VARCHAR) {
				/* This is a >= 5.0.3 type true VARCHAR where
				the real payload data length is stored in
				1 or 2 bytes */
			
				o_ptr = row_mysql_read_true_varchar(
						&o_len, o_ptr,
				    (ulint)
				    (((Field_varstring*)field)->length_bytes));
								
				n_ptr = row_mysql_read_true_varchar(
						&n_len, n_ptr,
				    (ulint)
				    (((Field_varstring*)field)->length_bytes));
			}

			break;
		default:
			;
		}

		if (field->null_ptr) {
			if (field_in_record_is_null(table, field,
							(char*) old_row)) {
				o_len = UNIV_SQL_NULL;
			}

			if (field_in_record_is_null(table, field,
							(char*) new_row)) {
				n_len = UNIV_SQL_NULL;
			}
		}

		if (o_len != n_len || (o_len != UNIV_SQL_NULL &&
					0 != memcmp(o_ptr, n_ptr, o_len))) {
			/* The field has changed */

			ufield = uvect->fields + n_changed;
	
			/* Let us use a dummy dfield to make the conversion
			from the MySQL column format to the InnoDB format */

			dfield.type = (prebuilt->table->cols + i)->type;

			if (n_len != UNIV_SQL_NULL) {
				buf = row_mysql_store_col_in_innobase_format(
						&dfield,
						(byte*)buf,
						TRUE,
						new_mysql_row_col,
						col_pack_len,
						prebuilt->table->comp);
				ufield->new_val.data = dfield.data;
				ufield->new_val.len = dfield.len;
			} else {
				ufield->new_val.data = NULL;
				ufield->new_val.len = UNIV_SQL_NULL;
			}

			ufield->exp = NULL;
			ufield->field_no = prebuilt->table->cols[i].clust_pos;
			n_changed++;
		}
	}

	uvect->n_fields = n_changed;
	uvect->info_bits = 0;

	ut_a(buf <= (byte*)original_upd_buff + buff_len);

	return(0);
}

/**************************************************************************
Updates a row given as a parameter to a new value. Note that we are given
whole rows, not just the fields which are updated: this incurs some
overhead for CPU when we check which fields are actually updated.
TODO: currently InnoDB does not prevent the 'Halloween problem':
in a searched update a single row can get updated several times
if its index columns are updated! */

int
ha_innobase::update_row(
/*====================*/
					/* out: error number or 0 */
	const mysql_byte* 	old_row,/* in: old row in MySQL format */
	mysql_byte* 		new_row)/* in: new row in MySQL format */
{
	row_prebuilt_t*	prebuilt = (row_prebuilt_t*) innobase_prebuilt;
	upd_t*		uvect;
	int		error = 0;

	DBUG_ENTER("ha_innobase::update_row");

	ut_ad(prebuilt->trx ==
                (trx_t*) current_thd->ha_data[innobase_hton.slot]);

        if (table->timestamp_field_type & TIMESTAMP_AUTO_SET_ON_UPDATE)
                table->timestamp_field->set_time();

	if (last_query_id != user_thd->query_id) {
	        prebuilt->sql_stat_start = TRUE;
                last_query_id = user_thd->query_id;

		innobase_release_stat_resources(prebuilt->trx);
	}

	if (prebuilt->upd_node) {
		uvect = prebuilt->upd_node->update;
	} else {
		uvect = row_get_prebuilt_update_vector(prebuilt);
	}

	/* Build an update vector from the modified fields in the rows
	(uses upd_buff of the handle) */

	calc_row_difference(uvect, (mysql_byte*) old_row, new_row, table,
			upd_buff, (ulint)upd_and_key_val_buff_len,
			prebuilt, user_thd);

	/* This is not a delete */
	prebuilt->upd_node->is_delete = FALSE;

	assert(prebuilt->template_type == ROW_MYSQL_WHOLE_ROW);

	innodb_srv_conc_enter_innodb(prebuilt->trx);

	error = row_update_for_mysql((byte*) old_row, prebuilt);

	innodb_srv_conc_exit_innodb(prebuilt->trx);

	error = convert_error_code_to_mysql(error, user_thd);

	/* Tell InnoDB server that there might be work for
	utility threads: */

	innobase_active_small();

	DBUG_RETURN(error);
}

/**************************************************************************
Deletes a row given as the parameter. */

int
ha_innobase::delete_row(
/*====================*/
					/* out: error number or 0 */
	const mysql_byte* record)	/* in: a row in MySQL format */
{
	row_prebuilt_t*	prebuilt = (row_prebuilt_t*) innobase_prebuilt;
	int		error = 0;

	DBUG_ENTER("ha_innobase::delete_row");

	ut_ad(prebuilt->trx ==
                (trx_t*) current_thd->ha_data[innobase_hton.slot]);

	if (last_query_id != user_thd->query_id) {
	        prebuilt->sql_stat_start = TRUE;
                last_query_id = user_thd->query_id;

		innobase_release_stat_resources(prebuilt->trx);
	}

	if (!prebuilt->upd_node) {
		row_get_prebuilt_update_vector(prebuilt);
	}

	/* This is a delete */

	prebuilt->upd_node->is_delete = TRUE;

	innodb_srv_conc_enter_innodb(prebuilt->trx);

	error = row_update_for_mysql((byte*) record, prebuilt);

	innodb_srv_conc_exit_innodb(prebuilt->trx);

	error = convert_error_code_to_mysql(error, user_thd);

	/* Tell the InnoDB server that there might be work for
	utility threads: */

	innobase_active_small();

	DBUG_RETURN(error);
}

/**************************************************************************
Removes a new lock set on a row. This can be called after a row has been read
in the processing of an UPDATE or a DELETE query, if the option
innodb_locks_unsafe_for_binlog is set. */

void
ha_innobase::unlock_row(void)
/*=========================*/
{
	row_prebuilt_t*	prebuilt = (row_prebuilt_t*) innobase_prebuilt;

	DBUG_ENTER("ha_innobase::unlock_row");

	if (last_query_id != user_thd->query_id) {
		ut_print_timestamp(stderr);
		sql_print_error("last_query_id is %lu != user_thd_query_id is "
				"%lu", (ulong) last_query_id,
				(ulong) user_thd->query_id);
		mem_analyze_corruption((byte *) prebuilt->trx);
		ut_error;
	}
	
	if (srv_locks_unsafe_for_binlog) {
		row_unlock_for_mysql(prebuilt, FALSE);
	}
}

/**********************************************************************
Initializes a handle to use an index. */

int
ha_innobase::index_init(
/*====================*/
			/* out: 0 or error number */
	uint 	keynr)	/* in: key (index) number */
{
	int 	error	= 0;
  	DBUG_ENTER("index_init");

	error = change_active_index(keynr);

  	DBUG_RETURN(error);
}

/**********************************************************************
Currently does nothing. */

int
ha_innobase::index_end(void)
/*========================*/
{
	int 	error	= 0;
  	DBUG_ENTER("index_end");
        active_index=MAX_KEY;
  	DBUG_RETURN(error);
}

/*************************************************************************
Converts a search mode flag understood by MySQL to a flag understood
by InnoDB. */
inline
ulint
convert_search_mode_to_innobase(
/*============================*/
	enum ha_rkey_function	find_flag)
{
	switch (find_flag) {
  		case HA_READ_KEY_EXACT:		return(PAGE_CUR_GE);
  			/* the above does not require the index to be UNIQUE */
  		case HA_READ_KEY_OR_NEXT:	return(PAGE_CUR_GE);
		case HA_READ_KEY_OR_PREV:	return(PAGE_CUR_LE);
		case HA_READ_AFTER_KEY:		return(PAGE_CUR_G);
		case HA_READ_BEFORE_KEY:	return(PAGE_CUR_L);
		case HA_READ_PREFIX:		return(PAGE_CUR_GE);
	        case HA_READ_PREFIX_LAST:       return(PAGE_CUR_LE);
                case HA_READ_PREFIX_LAST_OR_PREV:return(PAGE_CUR_LE);
		  /* In MySQL-4.0 HA_READ_PREFIX and HA_READ_PREFIX_LAST always
		  pass a complete-field prefix of a key value as the search
		  tuple. I.e., it is not allowed that the last field would
		  just contain n first bytes of the full field value.
		  MySQL uses a 'padding' trick to convert LIKE 'abc%'
		  type queries so that it can use as a search tuple
		  a complete-field-prefix of a key value. Thus, the InnoDB
		  search mode PAGE_CUR_LE_OR_EXTENDS is never used.
		  TODO: when/if MySQL starts to use also partial-field
		  prefixes, we have to deal with stripping of spaces
		  and comparison of non-latin1 char type fields in
		  innobase_mysql_cmp() to get PAGE_CUR_LE_OR_EXTENDS to
		  work correctly. */

		default:			assert(0);
	}

	return(0);
}

/*
   BACKGROUND INFO: HOW A SELECT SQL QUERY IS EXECUTED
   ---------------------------------------------------
The following does not cover all the details, but explains how we determine
the start of a new SQL statement, and what is associated with it.

For each table in the database the MySQL interpreter may have several
table handle instances in use, also in a single SQL query. For each table
handle instance there is an InnoDB  'prebuilt' struct which contains most
of the InnoDB data associated with this table handle instance.

  A) if the user has not explicitly set any MySQL table level locks:

  1) MySQL calls ::external_lock to set an 'intention' table level lock on
the table of the handle instance. There we set
prebuilt->sql_stat_start = TRUE. The flag sql_stat_start should be set
true if we are taking this table handle instance to use in a new SQL
statement issued by the user. We also increment trx->n_mysql_tables_in_use.

  2) If prebuilt->sql_stat_start == TRUE we 'pre-compile' the MySQL search
instructions to prebuilt->template of the table handle instance in
::index_read. The template is used to save CPU time in large joins.

  3) In row_search_for_mysql, if prebuilt->sql_stat_start is true, we
allocate a new consistent read view for the trx if it does not yet have one,
or in the case of a locking read, set an InnoDB 'intention' table level
lock on the table.

  4) We do the SELECT. MySQL may repeatedly call ::index_read for the
same table handle instance, if it is a join.

  5) When the SELECT ends, MySQL removes its intention table level locks
in ::external_lock. When trx->n_mysql_tables_in_use drops to zero,
 (a) we execute a COMMIT there if the autocommit is on,
 (b) we also release possible 'SQL statement level resources' InnoDB may
have for this SQL statement. The MySQL interpreter does NOT execute
autocommit for pure read transactions, though it should. That is why the
table handler in that case has to execute the COMMIT in ::external_lock.

  B) If the user has explicitly set MySQL table level locks, then MySQL
does NOT call ::external_lock at the start of the statement. To determine
when we are at the start of a new SQL statement we at the start of
::index_read also compare the query id to the latest query id where the
table handle instance was used. If it has changed, we know we are at the
start of a new SQL statement. Since the query id can theoretically
overwrap, we use this test only as a secondary way of determining the
start of a new SQL statement. */


/**************************************************************************
Positions an index cursor to the index specified in the handle. Fetches the
row if any. */

int
ha_innobase::index_read(
/*====================*/
					/* out: 0, HA_ERR_KEY_NOT_FOUND,
					or error number */
	mysql_byte*		buf,	/* in/out: buffer for the returned
					row */
	const mysql_byte* 	key_ptr,/* in: key value; if this is NULL
					we position the cursor at the
					start or end of index; this can
					also contain an InnoDB row id, in
					which case key_len is the InnoDB
					row id length; the key value can
					also be a prefix of a full key value,
					and the last column can be a prefix
					of a full column */
	uint			key_len,/* in: key value length */
	enum ha_rkey_function find_flag)/* in: search flags from my_base.h */
{
	row_prebuilt_t* prebuilt	= (row_prebuilt_t*) innobase_prebuilt;
	ulint		mode;
	dict_index_t*	index;
	ulint		match_mode 	= 0;
	int 		error;
	ulint		ret;

  	DBUG_ENTER("index_read");

	ut_ad(prebuilt->trx ==
                (trx_t*) current_thd->ha_data[innobase_hton.slot]);

  	statistic_increment(current_thd->status_var.ha_read_key_count,
			    &LOCK_status);

	if (last_query_id != user_thd->query_id) {
	        prebuilt->sql_stat_start = TRUE;
                last_query_id = user_thd->query_id;

		innobase_release_stat_resources(prebuilt->trx);
	}

	index = prebuilt->index;

	/* Note that if the index for which the search template is built is not
        necessarily prebuilt->index, but can also be the clustered index */

	if (prebuilt->sql_stat_start) {
		build_template(prebuilt, user_thd, table,
							ROW_MYSQL_REC_FIELDS);
	}

	if (key_ptr) {
	        /* Convert the search key value to InnoDB format into
		prebuilt->search_tuple */

		row_sel_convert_mysql_key_to_innobase(prebuilt->search_tuple,
					(byte*) key_val_buff,
					(ulint)upd_and_key_val_buff_len,
					index,
					(byte*) key_ptr,
					(ulint) key_len, prebuilt->trx);
	} else {
		/* We position the cursor to the last or the first entry
		in the index */

 		dtuple_set_n_fields(prebuilt->search_tuple, 0);
	}

	mode = convert_search_mode_to_innobase(find_flag);

	match_mode = 0;

	if (find_flag == HA_READ_KEY_EXACT) {
		match_mode = ROW_SEL_EXACT;

	} else if (find_flag == HA_READ_PREFIX
				|| find_flag == HA_READ_PREFIX_LAST) {
		match_mode = ROW_SEL_EXACT_PREFIX;
	}

	last_match_mode = (uint) match_mode;

	innodb_srv_conc_enter_innodb(prebuilt->trx);

	ret = row_search_for_mysql((byte*) buf, mode, prebuilt, match_mode, 0);

	innodb_srv_conc_exit_innodb(prebuilt->trx);

	if (ret == DB_SUCCESS) {
		error = 0;
		table->status = 0;

	} else if (ret == DB_RECORD_NOT_FOUND) {
		error = HA_ERR_KEY_NOT_FOUND;
		table->status = STATUS_NOT_FOUND;

	} else if (ret == DB_END_OF_INDEX) {
		error = HA_ERR_KEY_NOT_FOUND;
		table->status = STATUS_NOT_FOUND;
	} else {
		error = convert_error_code_to_mysql((int) ret, user_thd);
		table->status = STATUS_NOT_FOUND;
	}

	DBUG_RETURN(error);
}

/***********************************************************************
The following functions works like index_read, but it find the last
row with the current key value or prefix. */

int
ha_innobase::index_read_last(
/*=========================*/
			           /* out: 0, HA_ERR_KEY_NOT_FOUND, or an
				   error code */
        mysql_byte*       buf,     /* out: fetched row */
        const mysql_byte* key_ptr, /* in: key value, or a prefix of a full
				   key value */
	uint              key_len) /* in: length of the key val or prefix
				   in bytes */
{
        return(index_read(buf, key_ptr, key_len, HA_READ_PREFIX_LAST));
}

/************************************************************************
Changes the active index of a handle. */

int
ha_innobase::change_active_index(
/*=============================*/
			/* out: 0 or error code */
	uint 	keynr)	/* in: use this index; MAX_KEY means always clustered
			index, even if it was internally generated by
			InnoDB */
{
	row_prebuilt_t* prebuilt	= (row_prebuilt_t*) innobase_prebuilt;
	KEY*		key=0;
	statistic_increment(current_thd->status_var.ha_read_key_count,
			    &LOCK_status);
	DBUG_ENTER("change_active_index");

	ut_ad(user_thd == current_thd);
	ut_ad(prebuilt->trx ==
             (trx_t*) current_thd->ha_data[innobase_hton.slot]);

	active_index = keynr;

	if (keynr != MAX_KEY && table->s->keys > 0) {
		key = table->key_info + active_index;

		prebuilt->index = dict_table_get_index_noninline(
						     prebuilt->table,
						     key->name);
        } else {
		prebuilt->index = dict_table_get_first_index_noninline(
							   prebuilt->table);
	}

	if (!prebuilt->index) {
	       sql_print_error("Innodb could not find key n:o %u with name %s "
			       "from dict cache for table %s",
			       keynr, key ? key->name : "NULL",
			       prebuilt->table->name);
	      DBUG_RETURN(1);
	}

	assert(prebuilt->search_tuple != 0);

	dtuple_set_n_fields(prebuilt->search_tuple, prebuilt->index->n_fields);

	dict_index_copy_types(prebuilt->search_tuple, prebuilt->index,
			prebuilt->index->n_fields);

	/* MySQL changes the active index for a handle also during some
	queries, for example SELECT MAX(a), SUM(a) first retrieves the MAX()
	and then calculates the sum. Previously we played safe and used
	the flag ROW_MYSQL_WHOLE_ROW below, but that caused unnecessary
	copying. Starting from MySQL-4.1 we use a more efficient flag here. */

	build_template(prebuilt, user_thd, table, ROW_MYSQL_REC_FIELDS);

	DBUG_RETURN(0);
}

/**************************************************************************
Positions an index cursor to the index specified in keynr. Fetches the
row if any. */
/* ??? This is only used to read whole keys ??? */

int
ha_innobase::index_read_idx(
/*========================*/
					/* out: error number or 0 */
	mysql_byte*	buf,		/* in/out: buffer for the returned
					row */
	uint 		keynr,		/* in: use this index */
	const mysql_byte* key,		/* in: key value; if this is NULL
					we position the cursor at the
					start or end of index */
	uint		key_len,	/* in: key value length */
	enum ha_rkey_function find_flag)/* in: search flags from my_base.h */
{
	if (change_active_index(keynr)) {

		return(1);
	}

	return(index_read(buf, key, key_len, find_flag));
}

/***************************************************************************
Reads the next or previous row from a cursor, which must have previously been
positioned using index_read. */

int
ha_innobase::general_fetch(
/*=======================*/
				/* out: 0, HA_ERR_END_OF_FILE, or error
				number */
	mysql_byte* 	buf,	/* in/out: buffer for next row in MySQL
				format */
	uint 	direction,	/* in: ROW_SEL_NEXT or ROW_SEL_PREV */
	uint	match_mode)	/* in: 0, ROW_SEL_EXACT, or
				ROW_SEL_EXACT_PREFIX */
{
	row_prebuilt_t*	prebuilt = (row_prebuilt_t*) innobase_prebuilt;
	ulint		ret;
	int		error	= 0;

	DBUG_ENTER("general_fetch");

	ut_ad(prebuilt->trx ==
             (trx_t*) current_thd->ha_data[innobase_hton.slot]);

	innodb_srv_conc_enter_innodb(prebuilt->trx);

	ret = row_search_for_mysql((byte*)buf, 0, prebuilt, match_mode,
								direction);
	innodb_srv_conc_exit_innodb(prebuilt->trx);

	if (ret == DB_SUCCESS) {
		error = 0;
		table->status = 0;

	} else if (ret == DB_RECORD_NOT_FOUND) {
		error = HA_ERR_END_OF_FILE;
		table->status = STATUS_NOT_FOUND;

	} else if (ret == DB_END_OF_INDEX) {
		error = HA_ERR_END_OF_FILE;
		table->status = STATUS_NOT_FOUND;
	} else {
		error = convert_error_code_to_mysql((int) ret, user_thd);
		table->status = STATUS_NOT_FOUND;
	}

	DBUG_RETURN(error);
}

/***************************************************************************
Reads the next row from a cursor, which must have previously been
positioned using index_read. */

int
ha_innobase::index_next(
/*====================*/
				/* out: 0, HA_ERR_END_OF_FILE, or error
				number */
	mysql_byte* 	buf)	/* in/out: buffer for next row in MySQL
				format */
{
  	statistic_increment(current_thd->status_var.ha_read_next_count,
			    &LOCK_status);

	return(general_fetch(buf, ROW_SEL_NEXT, 0));
}

/***********************************************************************
Reads the next row matching to the key value given as the parameter. */

int
ha_innobase::index_next_same(
/*=========================*/
				/* out: 0, HA_ERR_END_OF_FILE, or error
				number */
	mysql_byte* 	buf,	/* in/out: buffer for the row */
	const mysql_byte* key,	/* in: key value */
	uint 		keylen)	/* in: key value length */
{
  	statistic_increment(current_thd->status_var.ha_read_next_count,
			    &LOCK_status);

	return(general_fetch(buf, ROW_SEL_NEXT, last_match_mode));
}

/***************************************************************************
Reads the previous row from a cursor, which must have previously been
positioned using index_read. */

int
ha_innobase::index_prev(
/*====================*/
				/* out: 0, HA_ERR_END_OF_FILE, or error
				number */
	mysql_byte* 	buf)	/* in/out: buffer for previous row in MySQL
				format */
{
	return(general_fetch(buf, ROW_SEL_PREV, 0));
}

/************************************************************************
Positions a cursor on the first record in an index and reads the
corresponding row to buf. */

int
ha_innobase::index_first(
/*=====================*/
				/* out: 0, HA_ERR_END_OF_FILE,
				or error code */
	mysql_byte*	buf)	/* in/out: buffer for the row */
{
	int	error;

  	DBUG_ENTER("index_first");
  	statistic_increment(current_thd->status_var.ha_read_first_count,
			    &LOCK_status);

  	error = index_read(buf, NULL, 0, HA_READ_AFTER_KEY);

        /* MySQL does not seem to allow this to return HA_ERR_KEY_NOT_FOUND */

  	if (error == HA_ERR_KEY_NOT_FOUND) {
  		error = HA_ERR_END_OF_FILE;
  	}

  	DBUG_RETURN(error);
}

/************************************************************************
Positions a cursor on the last record in an index and reads the
corresponding row to buf. */

int
ha_innobase::index_last(
/*====================*/
				/* out: 0, HA_ERR_END_OF_FILE, or error code */
	mysql_byte*	buf)	/* in/out: buffer for the row */
{
	int	error;

  	DBUG_ENTER("index_last");
  	statistic_increment(current_thd->status_var.ha_read_last_count,
			    &LOCK_status);

  	error = index_read(buf, NULL, 0, HA_READ_BEFORE_KEY);

        /* MySQL does not seem to allow this to return HA_ERR_KEY_NOT_FOUND */

  	if (error == HA_ERR_KEY_NOT_FOUND) {
  		error = HA_ERR_END_OF_FILE;
  	}

  	DBUG_RETURN(error);
}

/********************************************************************
Initialize a table scan. */

int
ha_innobase::rnd_init(
/*==================*/
			/* out: 0 or error number */
	bool	scan)	/* in: ???????? */
{
	int	err;

	row_prebuilt_t*	prebuilt = (row_prebuilt_t*) innobase_prebuilt;

	/* Store the active index value so that we can restore the original
	value after a scan */

	if (prebuilt->clust_index_was_generated) {
		err = change_active_index(MAX_KEY);
	} else {
		err = change_active_index(primary_key);
	}

  	start_of_scan = 1;

 	return(err);
}

/*********************************************************************
Ends a table scan. */

int
ha_innobase::rnd_end(void)
/*======================*/
				/* out: 0 or error number */
{
	return(index_end());
}

/*********************************************************************
Reads the next row in a table scan (also used to read the FIRST row
in a table scan). */

int
ha_innobase::rnd_next(
/*==================*/
			/* out: 0, HA_ERR_END_OF_FILE, or error number */
	mysql_byte* buf)/* in/out: returns the row in this buffer,
			in MySQL format */
{
	int	error;

  	DBUG_ENTER("rnd_next");
  	statistic_increment(current_thd->status_var.ha_read_rnd_next_count,
			    &LOCK_status);

  	if (start_of_scan) {
		error = index_first(buf);
		if (error == HA_ERR_KEY_NOT_FOUND) {
			error = HA_ERR_END_OF_FILE;
		}
		start_of_scan = 0;
	} else {
		error = general_fetch(buf, ROW_SEL_NEXT, 0);
	}

  	DBUG_RETURN(error);
}

/**************************************************************************
Fetches a row from the table based on a row reference. */

int
ha_innobase::rnd_pos(
/*=================*/
				/* out: 0, HA_ERR_KEY_NOT_FOUND,
				or error code */
	mysql_byte* 	buf,	/* in/out: buffer for the row */
	mysql_byte*	pos)	/* in: primary key value of the row in the
				MySQL format, or the row id if the clustered
				index was internally generated by InnoDB;
				the length of data in pos has to be
				ref_length */
{
	row_prebuilt_t*	prebuilt = (row_prebuilt_t*) innobase_prebuilt;
	int		error;
	uint		keynr	= active_index;
	DBUG_ENTER("rnd_pos");
	DBUG_DUMP("key", (char*) pos, ref_length);

	statistic_increment(current_thd->status_var.ha_read_rnd_count,
			    &LOCK_status);

	ut_ad(prebuilt->trx ==
                (trx_t*) current_thd->ha_data[innobase_hton.slot]);

	if (prebuilt->clust_index_was_generated) {
		/* No primary key was defined for the table and we
		generated the clustered index from the row id: the
		row reference is the row id, not any key value
		that MySQL knows of */

		error = change_active_index(MAX_KEY);
	} else {
		error = change_active_index(primary_key);
	}

	if (error) {
	        DBUG_PRINT("error", ("Got error: %ld", error));
		DBUG_RETURN(error);
	}

	/* Note that we assume the length of the row reference is fixed
        for the table, and it is == ref_length */

	error = index_read(buf, pos, ref_length, HA_READ_KEY_EXACT);

	if (error) {
		DBUG_PRINT("error", ("Got error: %ld", error));
	}

	change_active_index(keynr);

  	DBUG_RETURN(error);
}

/*************************************************************************
Stores a reference to the current row to 'ref' field of the handle. Note
that in the case where we have generated the clustered index for the
table, the function parameter is illogical: we MUST ASSUME that 'record'
is the current 'position' of the handle, because if row ref is actually
the row id internally generated in InnoDB, then 'record' does not contain
it. We just guess that the row id must be for the record where the handle
was positioned the last time. */

void
ha_innobase::position(
/*==================*/
	const mysql_byte*	record)	/* in: row in MySQL format */
{
	row_prebuilt_t*	prebuilt = (row_prebuilt_t*) innobase_prebuilt;
	uint		len;

	ut_ad(prebuilt->trx ==
                (trx_t*) current_thd->ha_data[innobase_hton.slot]);

	if (prebuilt->clust_index_was_generated) {
		/* No primary key was defined for the table and we
		generated the clustered index from row id: the
		row reference will be the row id, not any key value
		that MySQL knows of */

		len = DATA_ROW_ID_LEN;

		memcpy(ref, prebuilt->row_id, len);
	} else {
		len = store_key_val_for_row(primary_key, (char*)ref,
							 ref_length, record);
	}

	/* We assume that the 'ref' value len is always fixed for the same
	table. */
  
	if (len != ref_length) {
	  sql_print_error("Stored ref len is %lu, but table ref len is %lu",
			  (ulong) len, (ulong) ref_length);  
	}
}

/*********************************************************************
Creates a table definition to an InnoDB database. */
static
int
create_table_def(
/*=============*/
	trx_t*		trx,		/* in: InnoDB transaction handle */
	TABLE*		form,		/* in: information on table
					columns and indexes */
	const char*	table_name,	/* in: table name */
	const char*	path_of_temp_table,/* in: if this is a table explicitly
					created by the user with the
					TEMPORARY keyword, then this
					parameter is the dir path where the
					table should be placed if we create
					an .ibd file for it (no .ibd extension
					in the path, though); otherwise this
					is NULL */
	ibool		comp)		/* in: TRUE=compact record format */
{
	Field*		field;
	dict_table_t*	table;
	ulint		n_cols;
  	int 		error;
  	ulint		col_type;
	ulint		col_len;
  	ulint		nulls_allowed;
	ulint		unsigned_type;
	ulint		binary_type;
	ulint		long_true_varchar;
	ulint		charset_no;
  	ulint		i;

  	DBUG_ENTER("create_table_def");
  	DBUG_PRINT("enter", ("table_name: %s", table_name));

	n_cols = form->s->fields;

	/* We pass 0 as the space id, and determine at a lower level the space
	id where to store the table */

	table = dict_mem_table_create(table_name, 0, n_cols, comp);

	if (path_of_temp_table) {
		table->dir_path_of_temp_table =
			mem_heap_strdup(table->heap, path_of_temp_table);
	}

	for (i = 0; i < n_cols; i++) {
		field = form->field[i];

		col_type = get_innobase_type_from_mysql_type(&unsigned_type,
									field);
		if (field->null_ptr) {
			nulls_allowed = 0;
		} else {
			nulls_allowed = DATA_NOT_NULL;
		}

		if (field->binary()) {
			binary_type = DATA_BINARY_TYPE;
		} else {
			binary_type = 0;
		}

		charset_no = 0;	

		if (dtype_is_string_type(col_type)) {

			charset_no = (ulint)field->charset()->number;

			ut_a(charset_no < 256); /* in data0type.h we assume
						that the number fits in one
						byte */
		}

		ut_a(field->type() < 256); /* we assume in dtype_form_prtype()
					   that this fits in one byte */
		col_len = field->pack_length();

		/* The MySQL pack length contains 1 or 2 bytes length field
		for a true VARCHAR. Let us subtract that, so that the InnoDB
		column length in the InnoDB data dictionary is the real
		maximum byte length of the actual data. */
	
		long_true_varchar = 0;

		if (field->type() == MYSQL_TYPE_VARCHAR) {
			col_len -= ((Field_varstring*)field)->length_bytes;

			if (((Field_varstring*)field)->length_bytes == 2) {
				long_true_varchar = DATA_LONG_TRUE_VARCHAR;
			}
		}

		dict_mem_table_add_col(table,
					(char*) field->field_name,
					col_type,
					dtype_form_prtype( 
					    (ulint)field->type()
					     | nulls_allowed | unsigned_type
					     | binary_type | long_true_varchar,
					    charset_no),
					col_len,
					0);
	}

	error = row_create_table_for_mysql(table, trx);

	error = convert_error_code_to_mysql(error, NULL);

	DBUG_RETURN(error);
}

/*********************************************************************
Creates an index in an InnoDB database. */
static
int
create_index(
/*=========*/
	trx_t*		trx,		/* in: InnoDB transaction handle */
	TABLE*		form,		/* in: information on table
					columns and indexes */
	const char*	table_name,	/* in: table name */
	uint		key_num)	/* in: index number */
{
	Field*		field;
	dict_index_t*	index;
  	int 		error;
	ulint		n_fields;
	KEY*		key;
	KEY_PART_INFO*	key_part;
	ulint		ind_type;
	ulint		col_type;
	ulint		prefix_len;
	ulint		is_unsigned;
  	ulint		i;
  	ulint		j;
	ulint*		field_lengths;
	
  	DBUG_ENTER("create_index");

	key = form->key_info + key_num;

    	n_fields = key->key_parts;

    	ind_type = 0;

    	if (key_num == form->s->primary_key) {
		ind_type = ind_type | DICT_CLUSTERED;
	}

	if (key->flags & HA_NOSAME ) {
		ind_type = ind_type | DICT_UNIQUE;
	}

	/* We pass 0 as the space id, and determine at a lower level the space
	id where to store the table */

	index = dict_mem_index_create((char*) table_name, key->name, 0,
						ind_type, n_fields);

	field_lengths = (ulint*) my_malloc(sizeof(ulint) * n_fields,
		MYF(MY_FAE));
	
	for (i = 0; i < n_fields; i++) {
		key_part = key->key_part + i;

		/* (The flag HA_PART_KEY_SEG denotes in MySQL a column prefix
		field in an index: we only store a specified number of first
		bytes of the column to the index field.) The flag does not
		seem to be properly set by MySQL. Let us fall back on testing
		the length of the key part versus the column. */
		
		field = NULL;
		for (j = 0; j < form->s->fields; j++) {

			field = form->field[j];

			if (0 == innobase_strcasecmp(
					field->field_name,
					key_part->field->field_name)) {
				/* Found the corresponding column */

				break;
			}
		}

		ut_a(j < form->s->fields);

		col_type = get_innobase_type_from_mysql_type(
					&is_unsigned, key_part->field);

		if (DATA_BLOB == col_type
		    || (key_part->length < field->pack_length()
			&& field->type() != MYSQL_TYPE_VARCHAR)
		    || (field->type() == MYSQL_TYPE_VARCHAR
			&& key_part->length < field->pack_length()
			          - ((Field_varstring*)field)->length_bytes)) {

		        prefix_len = key_part->length;

			if (col_type == DATA_INT
			    || col_type == DATA_FLOAT
			    || col_type == DATA_DOUBLE
			    || col_type == DATA_DECIMAL) {
			  sql_print_error("MySQL is trying to create a column "
					  "prefix index field, on an "
					  "inappropriate data type. Table "
					  "name %s, column name %s.",
					  table_name,
					  key_part->field->field_name);
        
			        prefix_len = 0;
			}
		} else {
		        prefix_len = 0;
		}

		field_lengths[i] = key_part->length;

		/* We assume all fields should be sorted in ascending
		order, hence the '0': */

		dict_mem_index_add_field(index,
				(char*) key_part->field->field_name,
				0, prefix_len);
	}

	error = row_create_index_for_mysql(index, trx, field_lengths);

	error = convert_error_code_to_mysql(error, NULL);

	my_free((gptr) field_lengths, MYF(0));
	
	DBUG_RETURN(error);
}

/*********************************************************************
Creates an index to an InnoDB table when the user has defined no
primary index. */
static
int
create_clustered_index_when_no_primary(
/*===================================*/
	trx_t*		trx,		/* in: InnoDB transaction handle */
	const char*	table_name)	/* in: table name */
{
	dict_index_t*	index;
  	int 		error;

	/* We pass 0 as the space id, and determine at a lower level the space
	id where to store the table */

	index = dict_mem_index_create((char*) table_name,
				      (char*) "GEN_CLUST_INDEX",
				      0, DICT_CLUSTERED, 0);
	error = row_create_index_for_mysql(index, trx, NULL);

	error = convert_error_code_to_mysql(error, NULL);

	return(error);
}

/*********************************************************************
Creates a new table to an InnoDB database. */

int
ha_innobase::create(
/*================*/
					/* out: error number */
	const char*	name,		/* in: table name */
	TABLE*		form,		/* in: information on table
					columns and indexes */
	HA_CREATE_INFO*	create_info)	/* in: more information of the
					created table, contains also the
					create statement string */
{
	int		error;
	dict_table_t*	innobase_table;
	trx_t*		parent_trx;
	trx_t*		trx;
	int		primary_key_no;
	uint		i;
	char		name2[FN_REFLEN];
	char		norm_name[FN_REFLEN];
	THD		*thd= current_thd;
	ib_longlong     auto_inc_value;

  	DBUG_ENTER("ha_innobase::create");

	DBUG_ASSERT(thd != NULL);

	if (form->s->fields > 1000) {
		/* The limit probably should be REC_MAX_N_FIELDS - 3 = 1020,
		but we play safe here */

	        DBUG_RETURN(HA_ERR_TO_BIG_ROW);
	} 

	/* Get the transaction associated with the current thd, or create one
	if not yet created */
	
	parent_trx = check_trx_exists(current_thd);

	/* In case MySQL calls this in the middle of a SELECT query, release
	possible adaptive hash latch to avoid deadlocks of threads */

	trx_search_latch_release_if_reserved(parent_trx);	
	
	trx = trx_allocate_for_mysql();
		
	trx->mysql_thd = thd;
	trx->mysql_query_str = &((*thd).query);

	if (thd->options & OPTION_NO_FOREIGN_KEY_CHECKS) {
		trx->check_foreigns = FALSE;
	}

	if (thd->options & OPTION_RELAXED_UNIQUE_CHECKS) {
		trx->check_unique_secondary = FALSE;
	}

	if (lower_case_table_names) {
		srv_lower_case_table_names = TRUE;
	} else {
		srv_lower_case_table_names = FALSE;
	}

	fn_format(name2, name, "", "", 2);	// Remove the .frm extension

	normalize_table_name(norm_name, name2);

	/* Latch the InnoDB data dictionary exclusively so that no deadlocks
	or lock waits can happen in it during a table create operation.
	Drop table etc. do this latching in row0mysql.c. */

	row_mysql_lock_data_dictionary(trx);

	/* Create the table definition in InnoDB */

	error = create_table_def(trx, form, norm_name,
		create_info->options & HA_LEX_CREATE_TMP_TABLE ? name2 : NULL,
		form->s->row_type != ROW_TYPE_REDUNDANT);

  	if (error) {
		goto cleanup;
 	}

	/* Look for a primary key */

	primary_key_no= (table->s->primary_key != MAX_KEY ?
			 (int) table->s->primary_key : 
			 -1);

	/* Our function row_get_mysql_key_number_for_index assumes
	the primary key is always number 0, if it exists */

	DBUG_ASSERT(primary_key_no == -1 || primary_key_no == 0);

	/* Create the keys */

	if (form->s->keys == 0 || primary_key_no == -1) {
		/* Create an index which is used as the clustered index;
		order the rows by their row id which is internally generated
		by InnoDB */

		error = create_clustered_index_when_no_primary(trx,
							norm_name);
  		if (error) {
			goto cleanup;
      		}
	}

	if (primary_key_no != -1) {
		/* In InnoDB the clustered index must always be created
		first */
	    	if ((error = create_index(trx, form, norm_name,
					  (uint) primary_key_no))) {
			goto cleanup;
      		}
      	}

	for (i = 0; i < form->s->keys; i++) {

		if (i != (uint) primary_key_no) {

    			if ((error = create_index(trx, form, norm_name, i))) {
				goto cleanup;
      			}
      		}
  	}

	if (current_thd->query != NULL) {
		LEX_STRING q;

		if (thd->convert_string(&q, system_charset_info,
					current_thd->query,
					current_thd->query_length,
					current_thd->charset())) {
			error = HA_ERR_OUT_OF_MEM;
			
			goto cleanup;
		}

		error = row_table_add_foreign_constraints(trx,
			q.str, norm_name,
			create_info->options & HA_LEX_CREATE_TMP_TABLE);

		error = convert_error_code_to_mysql(error, NULL);

		if (error) {
			goto cleanup;
		}
	}

  	innobase_commit_low(trx);

	row_mysql_unlock_data_dictionary(trx);

	/* Flush the log to reduce probability that the .frm files and
	the InnoDB data dictionary get out-of-sync if the user runs
	with innodb_flush_log_at_trx_commit = 0 */

	log_buffer_flush_to_disk();

	innobase_table = dict_table_get(norm_name, NULL);

	DBUG_ASSERT(innobase_table != 0);

	if ((create_info->used_fields & HA_CREATE_USED_AUTO) &&
	   (create_info->auto_increment_value != 0)) {

		/* Query was ALTER TABLE...AUTO_INCREMENT = x; or 
		CREATE TABLE ...AUTO_INCREMENT = x; Find out a table
		definition from the dictionary and get the current value
		of the auto increment field. Set a new value to the
		auto increment field if the value is greater than the
		maximum value in the column. */

		auto_inc_value = create_info->auto_increment_value;
		dict_table_autoinc_initialize(innobase_table, auto_inc_value);
	}

	/* Tell the InnoDB server that there might be work for
	utility threads: */

	srv_active_wake_master_thread();

  	trx_free_for_mysql(trx);

	DBUG_RETURN(0);

cleanup:
	innobase_commit_low(trx);
	
	row_mysql_unlock_data_dictionary(trx);
	
	trx_free_for_mysql(trx);

	DBUG_RETURN(error);
}

/*********************************************************************
Discards or imports an InnoDB tablespace. */

int
ha_innobase::discard_or_import_tablespace(
/*======================================*/
				/* out: 0 == success, -1 == error */
	my_bool discard)	/* in: TRUE if discard, else import */
{
	row_prebuilt_t* prebuilt	= (row_prebuilt_t*) innobase_prebuilt;
	dict_table_t*	dict_table;
	trx_t*		trx;
	int		err;

 	DBUG_ENTER("ha_innobase::discard_or_import_tablespace");

	ut_a(prebuilt->trx && prebuilt->trx->magic_n == TRX_MAGIC_N);
	ut_a(prebuilt->trx ==
                (trx_t*) current_thd->ha_data[innobase_hton.slot]);

	dict_table = prebuilt->table;
	trx = prebuilt->trx;

	if (discard) {
		err = row_discard_tablespace_for_mysql(dict_table->name, trx);
	} else {
		err = row_import_tablespace_for_mysql(dict_table->name, trx);
	}

	err = convert_error_code_to_mysql(err, NULL);

	DBUG_RETURN(err);
}

/*********************************************************************
Deletes all rows of an InnoDB table. */

int
ha_innobase::delete_all_rows(void)
/*==============================*/
				/* out: error number */
{
	row_prebuilt_t*	prebuilt	= (row_prebuilt_t*)innobase_prebuilt;
	int		error;
	trx_t*		trx;
	THD*		thd		= current_thd;

	DBUG_ENTER("ha_innobase::delete_all_rows");

	if (thd->lex->sql_command != SQLCOM_TRUNCATE) {
	fallback:
		/* We only handle TRUNCATE TABLE t as a special case.
		DELETE FROM t will have to use ha_innobase::delete_row(). */
		DBUG_RETURN(my_errno=HA_ERR_WRONG_COMMAND);
	}

	/* Get the transaction associated with the current thd, or create one
	if not yet created */

	trx = check_trx_exists(thd);

	/* Truncate the table in InnoDB */

	error = row_truncate_table_for_mysql(prebuilt->table, trx);
	if (error == DB_ERROR) {
		/* Cannot truncate; resort to ha_innobase::delete_row() */
		goto fallback;
	}

	error = convert_error_code_to_mysql(error, NULL);

	DBUG_RETURN(error);
}

/*********************************************************************
Drops a table from an InnoDB database. Before calling this function,
MySQL calls innobase_commit to commit the transaction of the current user.
Then the current user cannot have locks set on the table. Drop table
operation inside InnoDB will remove all locks any user has on the table
inside InnoDB. */

int
ha_innobase::delete_table(
/*======================*/
				/* out: error number */
	const char*	name)	/* in: table name */
{
	ulint	name_len;
	int	error;
	trx_t*	parent_trx;
	trx_t*	trx;
	THD     *thd= current_thd;
	char	norm_name[1000];

 	DBUG_ENTER("ha_innobase::delete_table");

	/* Get the transaction associated with the current thd, or create one
	if not yet created */
	
	parent_trx = check_trx_exists(current_thd);

	/* In case MySQL calls this in the middle of a SELECT query, release
	possible adaptive hash latch to avoid deadlocks of threads */

	trx_search_latch_release_if_reserved(parent_trx);	

	if (lower_case_table_names) {
		srv_lower_case_table_names = TRUE;
	} else {
		srv_lower_case_table_names = FALSE;
	}

	trx = trx_allocate_for_mysql();

	trx->mysql_thd = current_thd;
	trx->mysql_query_str = &((*current_thd).query);

	if (thd->options & OPTION_NO_FOREIGN_KEY_CHECKS) {
		trx->check_foreigns = FALSE;
	}

	if (thd->options & OPTION_RELAXED_UNIQUE_CHECKS) {
		trx->check_unique_secondary = FALSE;
	}

	name_len = strlen(name);

	assert(name_len < 1000);

	/* Strangely, MySQL passes the table name without the '.frm'
	extension, in contrast to ::create */

	normalize_table_name(norm_name, name);

  	/* Drop the table in InnoDB */

	error = row_drop_table_for_mysql(norm_name, trx,
		thd->lex->sql_command == SQLCOM_DROP_DB);

	/* Flush the log to reduce probability that the .frm files and
	the InnoDB data dictionary get out-of-sync if the user runs
	with innodb_flush_log_at_trx_commit = 0 */

	log_buffer_flush_to_disk();

	/* Tell the InnoDB server that there might be work for
	utility threads: */

	srv_active_wake_master_thread();

  	innobase_commit_low(trx);

  	trx_free_for_mysql(trx);

	error = convert_error_code_to_mysql(error, NULL);

	DBUG_RETURN(error);
}

/*********************************************************************
Removes all tables in the named database inside InnoDB. */

int
innobase_drop_database(
/*===================*/
			/* out: error number */
	char*	path)	/* in: database path; inside InnoDB the name
			of the last directory in the path is used as
			the database name: for example, in 'mysql/data/test'
			the database name is 'test' */
{
	ulint	len		= 0;
	trx_t*	parent_trx;
	trx_t*	trx;
	char*	ptr;
	int	error;
	char*	namebuf;

	/* Get the transaction associated with the current thd, or create one
	if not yet created */
	
	parent_trx = check_trx_exists(current_thd);

	/* In case MySQL calls this in the middle of a SELECT query, release
	possible adaptive hash latch to avoid deadlocks of threads */

	trx_search_latch_release_if_reserved(parent_trx);	

	ptr = strend(path) - 2;

	while (ptr >= path && *ptr != '\\' && *ptr != '/') {
		ptr--;
		len++;
	}

	ptr++;
	namebuf = my_malloc((uint) len + 2, MYF(0));

	memcpy(namebuf, ptr, len);
	namebuf[len] = '/';
	namebuf[len + 1] = '\0';
#ifdef  __WIN__
	innobase_casedn_str(namebuf);
#endif
	trx = trx_allocate_for_mysql();
	trx->mysql_thd = current_thd;
	trx->mysql_query_str = &((*current_thd).query);

	if (current_thd->options & OPTION_NO_FOREIGN_KEY_CHECKS) {
		trx->check_foreigns = FALSE;
	}

  	error = row_drop_database_for_mysql(namebuf, trx);
	my_free(namebuf, MYF(0));

	/* Flush the log to reduce probability that the .frm files and
	the InnoDB data dictionary get out-of-sync if the user runs
	with innodb_flush_log_at_trx_commit = 0 */

	log_buffer_flush_to_disk();

	/* Tell the InnoDB server that there might be work for
	utility threads: */

	srv_active_wake_master_thread();

  	innobase_commit_low(trx);
  	trx_free_for_mysql(trx);

	error = convert_error_code_to_mysql(error, NULL);

	return(error);
}

/*************************************************************************
Renames an InnoDB table. */

int
ha_innobase::rename_table(
/*======================*/
				/* out: 0 or error code */
	const char*	from,	/* in: old name of the table */
	const char*	to)	/* in: new name of the table */
{
	ulint	name_len1;
	ulint	name_len2;
	int	error;
	trx_t*	parent_trx;
	trx_t*	trx;
	char	norm_from[1000];
	char	norm_to[1000];

  	DBUG_ENTER("ha_innobase::rename_table");

	/* Get the transaction associated with the current thd, or create one
	if not yet created */
	
	parent_trx = check_trx_exists(current_thd);

	/* In case MySQL calls this in the middle of a SELECT query, release
	possible adaptive hash latch to avoid deadlocks of threads */

	trx_search_latch_release_if_reserved(parent_trx);	

	if (lower_case_table_names) {
		srv_lower_case_table_names = TRUE;
	} else {
		srv_lower_case_table_names = FALSE;
	}

	trx = trx_allocate_for_mysql();
	trx->mysql_thd = current_thd;
	trx->mysql_query_str = &((*current_thd).query);

	if (current_thd->options & OPTION_NO_FOREIGN_KEY_CHECKS) {
		trx->check_foreigns = FALSE;
	}

	name_len1 = strlen(from);
	name_len2 = strlen(to);

	assert(name_len1 < 1000);
	assert(name_len2 < 1000);

	normalize_table_name(norm_from, from);
	normalize_table_name(norm_to, to);

  	/* Rename the table in InnoDB */

  	error = row_rename_table_for_mysql(norm_from, norm_to, trx);

	/* Flush the log to reduce probability that the .frm files and
	the InnoDB data dictionary get out-of-sync if the user runs
	with innodb_flush_log_at_trx_commit = 0 */

	log_buffer_flush_to_disk();

	/* Tell the InnoDB server that there might be work for
	utility threads: */

	srv_active_wake_master_thread();

  	innobase_commit_low(trx);
  	trx_free_for_mysql(trx);

	error = convert_error_code_to_mysql(error, NULL);

	DBUG_RETURN(error);
}

/*************************************************************************
Estimates the number of index records in a range. */

ha_rows
ha_innobase::records_in_range(
/*==========================*/
						/* out: estimated number of
						rows */
	uint 			keynr,		/* in: index number */
        key_range		*min_key,	/* in: start key value of the
                                                   range, may also be 0 */
	key_range		*max_key)	/* in: range end key val, may
                                                   also be 0 */
{
	row_prebuilt_t* prebuilt	= (row_prebuilt_t*) innobase_prebuilt;
	KEY*		key;
	dict_index_t*	index;
	mysql_byte*	key_val_buff2 	= (mysql_byte*) my_malloc(
						  table->s->reclength
      					+ table->s->max_key_length + 100,
								MYF(MY_FAE));
	ulint		buff2_len = table->s->reclength
      					+ table->s->max_key_length + 100;
	dtuple_t*	range_start;
	dtuple_t*	range_end;
	ib_longlong	n_rows;
	ulint		mode1;
	ulint		mode2;
	void*           heap1;
	void*           heap2;

   	DBUG_ENTER("records_in_range");

	prebuilt->trx->op_info = (char*)"estimating records in index range";

	/* In case MySQL calls this in the middle of a SELECT query, release
	possible adaptive hash latch to avoid deadlocks of threads */

	trx_search_latch_release_if_reserved(prebuilt->trx);

	active_index = keynr;

	key = table->key_info + active_index;

	index = dict_table_get_index_noninline(prebuilt->table, key->name);

	range_start = dtuple_create_for_mysql(&heap1, key->key_parts);
 	dict_index_copy_types(range_start, index, key->key_parts);

	range_end = dtuple_create_for_mysql(&heap2, key->key_parts);
 	dict_index_copy_types(range_end, index, key->key_parts);

	row_sel_convert_mysql_key_to_innobase(
				range_start, (byte*) key_val_buff,
				(ulint)upd_and_key_val_buff_len,
				index,
				(byte*) (min_key ? min_key->key :
                                         (const mysql_byte*) 0),
				(ulint) (min_key ? min_key->length : 0),
				prebuilt->trx);

	row_sel_convert_mysql_key_to_innobase(
				range_end, (byte*) key_val_buff2,
				buff2_len, index,
				(byte*) (max_key ? max_key->key :
                                         (const mysql_byte*) 0),
				(ulint) (max_key ? max_key->length : 0),
				prebuilt->trx);

	mode1 = convert_search_mode_to_innobase(min_key ? min_key->flag :
                                                HA_READ_KEY_EXACT);
	mode2 = convert_search_mode_to_innobase(max_key ? max_key->flag :
                                                HA_READ_KEY_EXACT);

	n_rows = btr_estimate_n_rows_in_range(index, range_start,
						mode1, range_end, mode2);
	dtuple_free_for_mysql(heap1);
	dtuple_free_for_mysql(heap2);

    	my_free((gptr) key_val_buff2, MYF(0));

	prebuilt->trx->op_info = (char*)"";

	/* The MySQL optimizer seems to believe an estimate of 0 rows is
	always accurate and may return the result 'Empty set' based on that.
	The accuracy is not guaranteed, and even if it were, for a locking
	read we should anyway perform the search to set the next-key lock.
	Add 1 to the value to make sure MySQL does not make the assumption! */

	if (n_rows == 0) {
	        n_rows = 1;
	}

	DBUG_RETURN((ha_rows) n_rows);
}

/*************************************************************************
Gives an UPPER BOUND to the number of rows in a table. This is used in
filesort.cc. */

ha_rows
ha_innobase::estimate_rows_upper_bound(void)
/*======================================*/
			/* out: upper bound of rows */
{
	row_prebuilt_t* prebuilt	= (row_prebuilt_t*) innobase_prebuilt;
	dict_index_t*	index;
	ulonglong	estimate;
	ulonglong	local_data_file_length;

 	DBUG_ENTER("estimate_rows_upper_bound");

	/* We do not know if MySQL can call this function before calling
	external_lock(). To be safe, update the thd of the current table
	handle. */

	update_thd(current_thd);

	prebuilt->trx->op_info = (char*)
	                         "calculating upper bound for table rows";

	/* In case MySQL calls this in the middle of a SELECT query, release
	possible adaptive hash latch to avoid deadlocks of threads */

	trx_search_latch_release_if_reserved(prebuilt->trx);

	index = dict_table_get_first_index_noninline(prebuilt->table);

	local_data_file_length = ((ulonglong) index->stat_n_leaf_pages)
    							* UNIV_PAGE_SIZE;

	/* Calculate a minimum length for a clustered index record and from
	that an upper bound for the number of rows. Since we only calculate
	new statistics in row0mysql.c when a table has grown by a threshold
	factor, we must add a safety factor 2 in front of the formula below. */

	estimate = 2 * local_data_file_length /
					 dict_index_calc_min_rec_len(index);

	prebuilt->trx->op_info = (char*)"";

	DBUG_RETURN((ha_rows) estimate);
}

/*************************************************************************
How many seeks it will take to read through the table. This is to be
comparable to the number returned by records_in_range so that we can
decide if we should scan the table or use keys. */

double
ha_innobase::scan_time()
/*====================*/
			/* out: estimated time measured in disk seeks */
{
	row_prebuilt_t* prebuilt	= (row_prebuilt_t*) innobase_prebuilt;

	/* Since MySQL seems to favor table scans too much over index
	searches, we pretend that a sequential read takes the same time
	as a random disk read, that is, we do not divide the following
	by 10, which would be physically realistic. */
	
	return((double) (prebuilt->table->stat_clustered_index_size));
}

/**********************************************************************
Calculate the time it takes to read a set of ranges through an index
This enables us to optimise reads for clustered indexes. */

double
ha_innobase::read_time(
/*===================*/
			/* out: estimated time measured in disk seeks */
	uint    index,	/* in: key number */
	uint	ranges,	/* in: how many ranges */
	ha_rows rows)	/* in: estimated number of rows in the ranges */
{
	ha_rows total_rows;
	double  time_for_scan;
  
	if (index != table->s->primary_key) {
		/* Not clustered */		
	  	return(handler::read_time(index, ranges, rows));
	}

	if (rows <= 2) {

		return((double) rows);
	}

	/* Assume that the read time is proportional to the scan time for all
	rows + at most one seek per range. */

	time_for_scan = scan_time();

	if ((total_rows = estimate_rows_upper_bound()) < rows) {

	  	return(time_for_scan);
	}

	return(ranges + (double) rows / (double) total_rows * time_for_scan);
}

/*************************************************************************
Returns statistics information of the table to the MySQL interpreter,
in various fields of the handle object. */

void
ha_innobase::info(
/*==============*/
	uint flag)	/* in: what information MySQL requests */
{
	row_prebuilt_t* prebuilt	= (row_prebuilt_t*) innobase_prebuilt;
	dict_table_t*	ib_table;
	dict_index_t*	index;
	ha_rows		rec_per_key;
	ib_longlong	n_rows;
	ulong		j;
	ulong		i;
	char		path[FN_REFLEN];
	os_file_stat_t  stat_info;

 	DBUG_ENTER("info");

        /* If we are forcing recovery at a high level, we will suppress
	statistics calculation on tables, because that may crash the
	server if an index is badly corrupted. */

        if (srv_force_recovery >= SRV_FORCE_NO_IBUF_MERGE) {

                DBUG_VOID_RETURN;
        }

	/* We do not know if MySQL can call this function before calling
	external_lock(). To be safe, update the thd of the current table
	handle. */

	update_thd(current_thd);

	/* In case MySQL calls this in the middle of a SELECT query, release
	possible adaptive hash latch to avoid deadlocks of threads */

	prebuilt->trx->op_info = (char*)"returning various info to MySQL";

	trx_search_latch_release_if_reserved(prebuilt->trx);

 	ib_table = prebuilt->table;

 	if (flag & HA_STATUS_TIME) {
 		/* In sql_show we call with this flag: update then statistics
 		so that they are up-to-date */

	        prebuilt->trx->op_info = (char*)"updating table statistics";

 		dict_update_statistics(ib_table);

		prebuilt->trx->op_info = (char*)
		                          "returning various info to MySQL";

		if (ib_table->space != 0) {
			my_snprintf(path, sizeof(path), "%s/%s%s",
				    mysql_data_home, ib_table->name,
				    ".ibd");
			unpack_filename(path,path);
		} else {
			my_snprintf(path, sizeof(path), "%s/%s%s", 
				    mysql_data_home, ib_table->name,
				    reg_ext);
		
			unpack_filename(path,path);
		}

		/* Note that we do not know the access time of the table, 
		nor the CHECK TABLE time, nor the UPDATE or INSERT time. */

		if (os_file_get_status(path,&stat_info)) {
			create_time = stat_info.ctime;
		}
 	}

	if (flag & HA_STATUS_VARIABLE) {
		n_rows = ib_table->stat_n_rows;

		/* Because we do not protect stat_n_rows by any mutex in a
		delete, it is theoretically possible that the value can be
		smaller than zero! TODO: fix this race.

		The MySQL optimizer seems to assume in a left join that n_rows
		is an accurate estimate if it is zero. Of course, it is not,
		since we do not have any locks on the rows yet at this phase.
		Since SHOW TABLE STATUS seems to call this function with the
		HA_STATUS_TIME flag set, while the left join optimizer does not
		set that flag, we add one to a zero value if the flag is not
		set. That way SHOW TABLE STATUS will show the best estimate,
		while the optimizer never sees the table empty. */

		if (n_rows < 0) {
			n_rows = 0;
		}

		if (n_rows == 0 && !(flag & HA_STATUS_TIME)) {
			n_rows++;
		}

    		records = (ha_rows)n_rows;
    		deleted = 0;
    		data_file_length = ((ulonglong)
				ib_table->stat_clustered_index_size)
    					* UNIV_PAGE_SIZE;
    		index_file_length = ((ulonglong)
				ib_table->stat_sum_of_other_index_sizes)
    					* UNIV_PAGE_SIZE;
    		delete_length = 0;
    		check_time = 0;

    		if (records == 0) {
    			mean_rec_length = 0;
    		} else {
    			mean_rec_length = (ulong) (data_file_length / records);
    		}
    	}

	if (flag & HA_STATUS_CONST) {
		index = dict_table_get_first_index_noninline(ib_table);

		if (prebuilt->clust_index_was_generated) {
			index = dict_table_get_next_index_noninline(index);
		}

		for (i = 0; i < table->s->keys; i++) {
			if (index == NULL) {
				ut_print_timestamp(stderr);
				sql_print_error("Table %s contains less "
						"indexes inside InnoDB than "
						"are defined in the MySQL "
						".frm file. Have you mixed up "
						".frm files from different "
						"installations? See section "
						"15.1 at http://www.innodb.com/ibman.html",
						ib_table->name);
				break;
			}

			for (j = 0; j < table->key_info[i].key_parts; j++) {

				if (j + 1 > index->n_uniq) {
				        ut_print_timestamp(stderr);
					sql_print_error("Index %s of %s has "
							"%lu columns unique "
							"inside InnoDB, but "
							"MySQL is asking "
							"statistics for %lu "
							"columns. Have you "
							"mixed up .frm files "
							"from different "
							"installations? See "
							"section 15.1 at "
							"http://www.innodb.com/ibman.html",
							index->name,
							ib_table->name,
							(unsigned long)
							index->n_uniq, j + 1);
				        break;
				}

				if (index->stat_n_diff_key_vals[j + 1] == 0) {

					rec_per_key = records;
				} else {
					rec_per_key = (ha_rows)(records /
   				         index->stat_n_diff_key_vals[j + 1]);
				}

				/* Since MySQL seems to favor table scans
				too much over index searches, we pretend
				index selectivity is 2 times better than
				our estimate: */

				rec_per_key = rec_per_key / 2;

				if (rec_per_key == 0) {
					rec_per_key = 1;
				}

 				table->key_info[i].rec_per_key[j]=
				  rec_per_key >= ~(ulong) 0 ? ~(ulong) 0 :
				  rec_per_key;
			}

			index = dict_table_get_next_index_noninline(index);
		}
	}

  	if (flag & HA_STATUS_ERRKEY) {
		ut_a(prebuilt->trx && prebuilt->trx->magic_n == TRX_MAGIC_N);

		errkey = (unsigned int) row_get_mysql_key_number_for_index(
				       (dict_index_t*)
				       trx_get_error_info(prebuilt->trx));
  	}

	if (flag & HA_STATUS_AUTO && table->found_next_number_field) {
		longlong	auto_inc;
		int		ret;

		/* The following function call can the first time fail in
		a lock wait timeout error because it reserves the auto-inc
		lock on the table. If it fails, then someone is already initing
		the auto-inc counter, and the second call is guaranteed to
		succeed. */

		ret = innobase_read_and_init_auto_inc(&auto_inc); 

		if (ret != 0) {
			ret = innobase_read_and_init_auto_inc(&auto_inc);

			if (ret != 0) {
				ut_print_timestamp(stderr);
				sql_print_error("Cannot get table %s auto-inc"
						"counter value in ::info\n",
						ib_table->name);
				auto_inc = 0;
			}
		}
		
		auto_increment_value = auto_inc;
	}

	prebuilt->trx->op_info = (char*)"";

  	DBUG_VOID_RETURN;
}

/**************************************************************************
Updates index cardinalities of the table, based on 8 random dives into
each index tree. This does NOT calculate exact statistics on the table. */

int
ha_innobase::analyze(
/*=================*/			 
					/* out: returns always 0 (success) */
	THD*		thd,		/* in: connection thread handle */
	HA_CHECK_OPT*	check_opt)	/* in: currently ignored */
{
	/* Simply call ::info() with all the flags */
	info(HA_STATUS_TIME | HA_STATUS_CONST | HA_STATUS_VARIABLE);

	return(0);
}

/**************************************************************************
This is mapped to "ALTER TABLE tablename TYPE=InnoDB", which rebuilds
the table in MySQL. */

int
ha_innobase::optimize(
/*==================*/
	THD*		thd,		/* in: connection thread handle */
	HA_CHECK_OPT*	check_opt)	/* in: currently ignored */
{
        return(HA_ADMIN_TRY_ALTER);
}

/***********************************************************************
Tries to check that an InnoDB table is not corrupted. If corruption is
noticed, prints to stderr information about it. In case of corruption
may also assert a failure and crash the server. */

int
ha_innobase::check(
/*===============*/
					/* out: HA_ADMIN_CORRUPT or
					HA_ADMIN_OK */
	THD* 		thd,		/* in: user thread handle */
	HA_CHECK_OPT* 	check_opt)	/* in: check options, currently
					ignored */
{
	row_prebuilt_t* prebuilt	= (row_prebuilt_t*) innobase_prebuilt;
	ulint		ret;

	ut_a(prebuilt->trx && prebuilt->trx->magic_n == TRX_MAGIC_N);
	ut_a(prebuilt->trx ==
                (trx_t*) current_thd->ha_data[innobase_hton.slot]);

	if (prebuilt->mysql_template == NULL) {
		/* Build the template; we will use a dummy template
		in index scans done in checking */

		build_template(prebuilt, NULL, table, ROW_MYSQL_WHOLE_ROW);
	}

	ret = row_check_table_for_mysql(prebuilt);

	if (ret == DB_SUCCESS) {
		return(HA_ADMIN_OK);
	}

  	return(HA_ADMIN_CORRUPT); 
}

/*****************************************************************
Adds information about free space in the InnoDB tablespace to a table comment
which is printed out when a user calls SHOW TABLE STATUS. Adds also info on
foreign keys. */

char*
ha_innobase::update_table_comment(
/*==============================*/
				/* out: table comment + InnoDB free space +
				info on foreign keys */
        const char*	comment)/* in: table comment defined by user */
{
	uint	length			= (uint) strlen(comment);
	char*				str;
	row_prebuilt_t*	prebuilt	= (row_prebuilt_t*)innobase_prebuilt;

	/* We do not know if MySQL can call this function before calling
	external_lock(). To be safe, update the thd of the current table
	handle. */

	if (length > 64000 - 3) {
		return((char*)comment); /* string too long */
	}

	update_thd(current_thd);

	prebuilt->trx->op_info = (char*)"returning table comment";

	/* In case MySQL calls this in the middle of a SELECT query, release
	possible adaptive hash latch to avoid deadlocks of threads */

	trx_search_latch_release_if_reserved(prebuilt->trx);
	str = NULL;

	if (FILE* file = os_file_create_tmpfile()) {
		long	flen;

		/* output the data to a temporary file */
		fprintf(file, "InnoDB free: %lu kB",
      		   (ulong) fsp_get_available_space_in_free_extents(
      					prebuilt->table->space));

		dict_print_info_on_foreign_keys(FALSE, file,
				prebuilt->trx, prebuilt->table);
		flen = ftell(file);
		if (flen < 0) {
			flen = 0;
		} else if (length + flen + 3 > 64000) {
			flen = 64000 - 3 - length;
		}

		/* allocate buffer for the full string, and
		read the contents of the temporary file */

		str = my_malloc(length + flen + 3, MYF(0));

		if (str) {
			char* pos	= str + length;
			if (length) {
				memcpy(str, comment, length);
				*pos++ = ';';
				*pos++ = ' ';
			}
			rewind(file);
			flen = (uint) fread(pos, 1, flen, file);
			pos[flen] = 0;
		}

		fclose(file);
	}

        prebuilt->trx->op_info = (char*)"";

  	return(str ? str : (char*) comment);
}

/***********************************************************************
Gets the foreign key create info for a table stored in InnoDB. */

char*
ha_innobase::get_foreign_key_create_info(void)
/*==========================================*/
			/* out, own: character string in the form which
			can be inserted to the CREATE TABLE statement,
			MUST be freed with ::free_foreign_key_create_info */
{
	row_prebuilt_t* prebuilt = (row_prebuilt_t*)innobase_prebuilt;
	char*	str	= 0;

	ut_a(prebuilt != NULL);

	/* We do not know if MySQL can call this function before calling
	external_lock(). To be safe, update the thd of the current table
	handle. */

	update_thd(current_thd);

	if (FILE* file = os_file_create_tmpfile()) {
		long	flen;

		prebuilt->trx->op_info = (char*)"getting info on foreign keys";

		/* In case MySQL calls this in the middle of a SELECT query,
		release possible adaptive hash latch to avoid
		deadlocks of threads */

		trx_search_latch_release_if_reserved(prebuilt->trx);

		/* output the data to a temporary file */
		dict_print_info_on_foreign_keys(TRUE, file,
				prebuilt->trx, prebuilt->table);
		prebuilt->trx->op_info = (char*)"";

		flen = ftell(file);
		if (flen < 0) {
			flen = 0;
		} else if (flen > 64000 - 1) {
			flen = 64000 - 1;
		}

		/* allocate buffer for the string, and
		read the contents of the temporary file */

		str = my_malloc(flen + 1, MYF(0));

		if (str) {
			rewind(file);
			flen = (uint) fread(str, 1, flen, file);
			str[flen] = 0;
		}

		fclose(file);
	} else {
		/* unable to create temporary file */
          	str = my_malloc(1, MYF(MY_ZEROFILL));
	}

  	return(str);
}


int 
ha_innobase::get_foreign_key_list(THD *thd, List<FOREIGN_KEY_INFO> *f_key_list)
{
  dict_foreign_t* foreign;

  DBUG_ENTER("get_foreign_key_list");
  row_prebuilt_t* prebuilt = (row_prebuilt_t*)innobase_prebuilt;
  ut_a(prebuilt != NULL);
  update_thd(current_thd);
  prebuilt->trx->op_info = (char*)"getting list of foreign keys";
  trx_search_latch_release_if_reserved(prebuilt->trx);
  mutex_enter_noninline(&(dict_sys->mutex));
  foreign = UT_LIST_GET_FIRST(prebuilt->table->foreign_list);

  while (foreign != NULL) 
  {
    uint i;
    FOREIGN_KEY_INFO f_key_info;
    LEX_STRING *name= 0;
    const char *tmp_buff;

    tmp_buff= foreign->id;
    i= 0;
    while (tmp_buff[i] != '/')
      i++;
    tmp_buff+= i + 1;
    f_key_info.forein_id= make_lex_string(thd, 0, tmp_buff,
                                          (uint) strlen(tmp_buff), 1);
    tmp_buff= foreign->referenced_table_name;
    i= 0;
    while (tmp_buff[i] != '/')
      i++;
    f_key_info.referenced_db= make_lex_string(thd, 0,
                                              tmp_buff, i, 1);
    tmp_buff+= i + 1;
    f_key_info.referenced_table= make_lex_string(thd, 0, tmp_buff, 
                                               (uint) strlen(tmp_buff), 1);

    for (i= 0;;)
    {
      tmp_buff= foreign->foreign_col_names[i];
      name= make_lex_string(thd, name, tmp_buff, (uint) strlen(tmp_buff), 1);
      f_key_info.foreign_fields.push_back(name);
      tmp_buff= foreign->referenced_col_names[i];
      name= make_lex_string(thd, name, tmp_buff, (uint) strlen(tmp_buff), 1);
      f_key_info.referenced_fields.push_back(name);
      if (++i >= foreign->n_fields)
        break;
    }

    ulong length= 0;
    if (foreign->type == DICT_FOREIGN_ON_DELETE_CASCADE)
    {
      length=17;
      tmp_buff= "ON DELETE CASCADE";
    }	
    else if (foreign->type == DICT_FOREIGN_ON_DELETE_SET_NULL)
    {
      length=18;
      tmp_buff= "ON DELETE SET NULL";
    }
    else if (foreign->type == DICT_FOREIGN_ON_DELETE_NO_ACTION)
    {
      length=19;
      tmp_buff= "ON DELETE NO ACTION";
    }
    else if (foreign->type == DICT_FOREIGN_ON_UPDATE_CASCADE)
    {
      length=17;
      tmp_buff= "ON UPDATE CASCADE";
    }
    else if (foreign->type == DICT_FOREIGN_ON_UPDATE_SET_NULL)
    {
      length=18;
      tmp_buff= "ON UPDATE SET NULL";
    }
    else if (foreign->type == DICT_FOREIGN_ON_UPDATE_NO_ACTION)
    {
      length=19;
      tmp_buff= "ON UPDATE NO ACTION";
    }
    f_key_info.constraint_method= make_lex_string(thd,
                                                  f_key_info.constraint_method,
                                                  tmp_buff, length, 1);

    FOREIGN_KEY_INFO *pf_key_info= ((FOREIGN_KEY_INFO *) 
                                    thd->memdup((gptr) &f_key_info,
                                                sizeof(FOREIGN_KEY_INFO)));
    f_key_list->push_back(pf_key_info);
    foreign = UT_LIST_GET_NEXT(foreign_list, foreign);
  }
  mutex_exit_noninline(&(dict_sys->mutex));
  prebuilt->trx->op_info = (char*)"";
  DBUG_RETURN(0);
}

/*********************************************************************
Checks if ALTER TABLE may change the storage engine of the table.
Changing storage engines is not allowed for tables for which there
are foreign key constraints (parent or child tables). */

bool
ha_innobase::can_switch_engines(void)
/*=================================*/
{
	row_prebuilt_t* prebuilt	= (row_prebuilt_t*) innobase_prebuilt;
	bool	can_switch;

 	DBUG_ENTER("ha_innobase::can_switch_engines");
	prebuilt->trx->op_info =
			"determining if there are foreign key constraints";
	row_mysql_lock_data_dictionary(prebuilt->trx);

	can_switch = !UT_LIST_GET_FIRST(prebuilt->table->referenced_list)
			&& !UT_LIST_GET_FIRST(prebuilt->table->foreign_list);

	row_mysql_unlock_data_dictionary(prebuilt->trx);
	prebuilt->trx->op_info = "";

	DBUG_RETURN(can_switch);
}

/***********************************************************************
Checks if a table is referenced by a foreign key. The MySQL manual states that
a REPLACE is either equivalent to an INSERT, or DELETE(s) + INSERT. Only a
delete is then allowed internally to resolve a duplicate key conflict in
REPLACE, not an update. */

uint
ha_innobase::referenced_by_foreign_key(void)
/*========================================*/
			/* out: > 0 if referenced by a FOREIGN KEY */
{
	row_prebuilt_t* prebuilt = (row_prebuilt_t*)innobase_prebuilt;

	if (dict_table_referenced_by_foreign_key(prebuilt->table)) {

		return(1);
	}

	return(0);
}

/***********************************************************************
Frees the foreign key create info for a table stored in InnoDB, if it is
non-NULL. */

void
ha_innobase::free_foreign_key_create_info(
/*======================================*/
	char*	str)	/* in, own: create info string to free  */
{
	if (str) {
		my_free(str, MYF(0));
	}
}

/***********************************************************************
Tells something additional to the handler about how to do things. */

int
ha_innobase::extra(
/*===============*/
			   /* out: 0 or error number */
	enum ha_extra_function operation)
                           /* in: HA_EXTRA_RETRIEVE_ALL_COLS or some
			   other flag */
{
	row_prebuilt_t*	prebuilt = (row_prebuilt_t*) innobase_prebuilt;

	/* Warning: since it is not sure that MySQL calls external_lock
	before calling this function, the trx field in prebuilt can be
	obsolete! */

	switch (operation) {
                case HA_EXTRA_FLUSH:
                        if (prebuilt->blob_heap) {
                                row_mysql_prebuilt_free_blob_heap(prebuilt);
                        }
                        break;
                case HA_EXTRA_RESET:
                        if (prebuilt->blob_heap) {
                                row_mysql_prebuilt_free_blob_heap(prebuilt);
                        }
                        prebuilt->keep_other_fields_on_keyread = 0;
                        prebuilt->read_just_key = 0;
                        break;
  		case HA_EXTRA_RESET_STATE:
	        	prebuilt->keep_other_fields_on_keyread = 0;
	        	prebuilt->read_just_key = 0;
    	        	break;
		case HA_EXTRA_NO_KEYREAD:
    			prebuilt->read_just_key = 0;
    			break;
	        case HA_EXTRA_RETRIEVE_ALL_COLS:
			prebuilt->hint_need_to_fetch_extra_cols
					= ROW_RETRIEVE_ALL_COLS;
			break;
	        case HA_EXTRA_RETRIEVE_PRIMARY_KEY:
			if (prebuilt->hint_need_to_fetch_extra_cols == 0) {
				prebuilt->hint_need_to_fetch_extra_cols
					= ROW_RETRIEVE_PRIMARY_KEY;
			}
			break;
	        case HA_EXTRA_KEYREAD:
	        	prebuilt->read_just_key = 1;
	        	break;
		case HA_EXTRA_KEYREAD_PRESERVE_FIELDS:
			prebuilt->keep_other_fields_on_keyread = 1;
			break;
		default:/* Do nothing */
			;
	}

	return(0);
}

/**********************************************************************
MySQL calls this function at the start of each SQL statement inside LOCK
TABLES. Inside LOCK TABLES the ::external_lock method does not work to
mark SQL statement borders. Note also a special case: if a temporary table
is created inside LOCK TABLES, MySQL has not called external_lock() at all
on that table.
MySQL-5.0 also calls this before each statement in an execution of a stored
procedure. To make the execution more deterministic for binlogging, MySQL-5.0
locks all tables involved in a stored procedure with full explicit table
locks (thd->in_lock_tables is true in ::store_lock()) before executing the
procedure. */

int
ha_innobase::start_stmt(
/*====================*/
	              /* out: 0 or error code */
	THD*    thd)  /* in: handle to the user thread */
{
	row_prebuilt_t* prebuilt = (row_prebuilt_t*) innobase_prebuilt;
	trx_t*		trx;

	update_thd(thd);

	trx = prebuilt->trx;

	/* Here we release the search latch and the InnoDB thread FIFO ticket
	if they were reserved. They should have been released already at the
	end of the previous statement, but because inside LOCK TABLES the
	lock count method does not work to mark the end of a SELECT statement,
	that may not be the case. We MUST release the search latch before an
	INSERT, for example. */

	innobase_release_stat_resources(trx);

	if (trx->isolation_level <= TRX_ISO_READ_COMMITTED
	    					&& trx->global_read_view) {
	    	/* At low transaction isolation levels we let
		each consistent read set its own snapshot */

	    	read_view_close_for_mysql(trx);
	}

	prebuilt->sql_stat_start = TRUE;
	prebuilt->hint_need_to_fetch_extra_cols = 0;
	prebuilt->read_just_key = 0;
        prebuilt->keep_other_fields_on_keyread = FALSE;

	if (!prebuilt->mysql_has_locked) {
	        /* This handle is for a temporary table created inside
	        this same LOCK TABLES; since MySQL does NOT call external_lock
	        in this case, we must use x-row locks inside InnoDB to be
	        prepared for an update of a row */
	  
	        prebuilt->select_lock_type = LOCK_X;
	} else {
		if (trx->isolation_level != TRX_ISO_SERIALIZABLE
		    && thd->lex->sql_command == SQLCOM_SELECT
		    && thd->lex->lock_option == TL_READ) {
	
			/* For other than temporary tables, we obtain
			no lock for consistent read (plain SELECT). */

			prebuilt->select_lock_type = LOCK_NONE;
		} else {
			/* Not a consistent read: restore the
			select_lock_type value. The value of
			stored_select_lock_type was decided in:
			1) ::store_lock(),
			2) ::external_lock(), 
			3) ::init_table_handle_for_HANDLER(), and 
			4) :.transactional_table_lock(). */

			prebuilt->select_lock_type =
				prebuilt->stored_select_lock_type;
		}

		if (prebuilt->stored_select_lock_type != LOCK_S
		    && prebuilt->stored_select_lock_type != LOCK_X) {
		  sql_print_error("stored_select_lock_type is %lu inside "
				  "::start_stmt()!",
				  prebuilt->stored_select_lock_type);

			/* Set the value to LOCK_X: this is just fault
			tolerance, we do not know what the correct value
			should be! */

			prebuilt->select_lock_type = LOCK_X;
		}
	}

	trx->detailed_error[0] = '\0';

	/* Set the MySQL flag to mark that there is an active transaction */
        if (trx->active_trans == 0) {

                innobase_register_trx_and_stmt(thd);
                trx->active_trans = 1;
        } else {
		innobase_register_stmt(thd);
	}

	return(0);
}

/**********************************************************************
Maps a MySQL trx isolation level code to the InnoDB isolation level code */
inline
ulint
innobase_map_isolation_level(
/*=========================*/
					/* out: InnoDB isolation level */
	enum_tx_isolation	iso)	/* in: MySQL isolation level code */
{
	switch(iso) {
		case ISO_REPEATABLE_READ: return(TRX_ISO_REPEATABLE_READ);
		case ISO_READ_COMMITTED: return(TRX_ISO_READ_COMMITTED);
		case ISO_SERIALIZABLE: return(TRX_ISO_SERIALIZABLE);
		case ISO_READ_UNCOMMITTED: return(TRX_ISO_READ_UNCOMMITTED);
		default: ut_a(0); return(0);
	}	
}
	
/**********************************************************************
As MySQL will execute an external lock for every new table it uses when it
starts to process an SQL statement (an exception is when MySQL calls
start_stmt for the handle) we can use this function to store the pointer to
the THD in the handle. We will also use this function to communicate
to InnoDB that a new SQL statement has started and that we must store a
savepoint to our transaction handle, so that we are able to roll back
the SQL statement in case of an error. */

int
ha_innobase::external_lock(
/*=======================*/
			        /* out: 0 */
	THD*	thd,		/* in: handle to the user thread */
	int 	lock_type)	/* in: lock type */
{
	row_prebuilt_t* prebuilt = (row_prebuilt_t*) innobase_prebuilt;
	trx_t*		trx;

  	DBUG_ENTER("ha_innobase::external_lock");
	DBUG_PRINT("enter",("lock_type: %d", lock_type));

	update_thd(thd);

	trx = prebuilt->trx;

	prebuilt->sql_stat_start = TRUE;
	prebuilt->hint_need_to_fetch_extra_cols = 0;

	prebuilt->read_just_key = 0;
	prebuilt->keep_other_fields_on_keyread = FALSE;

	if (lock_type == F_WRLCK) {

		/* If this is a SELECT, then it is in UPDATE TABLE ...
		or SELECT ... FOR UPDATE */
		prebuilt->select_lock_type = LOCK_X;
		prebuilt->stored_select_lock_type = LOCK_X;
	}

	if (lock_type != F_UNLCK) {
		/* MySQL is setting a new table lock */

		trx->detailed_error[0] = '\0';
		
		/* Set the MySQL flag to mark that there is an active
		transaction */
                if (trx->active_trans == 0) {

                        innobase_register_trx_and_stmt(thd);
                        trx->active_trans = 1;
                } else if (trx->n_mysql_tables_in_use == 0) {
			innobase_register_stmt(thd);
		}

		trx->n_mysql_tables_in_use++;
		prebuilt->mysql_has_locked = TRUE;

		if (trx->n_mysql_tables_in_use == 1) {
		        trx->isolation_level = innobase_map_isolation_level(
						(enum_tx_isolation)
						thd->variables.tx_isolation);
		}

		if (trx->isolation_level == TRX_ISO_SERIALIZABLE
		    && prebuilt->select_lock_type == LOCK_NONE
		    && (thd->options
				& (OPTION_NOT_AUTOCOMMIT | OPTION_BEGIN))) {

			/* To get serializable execution, we let InnoDB
			conceptually add 'LOCK IN SHARE MODE' to all SELECTs
			which otherwise would have been consistent reads. An
			exception is consistent reads in the AUTOCOMMIT=1 mode:
			we know that they are read-only transactions, and they
			can be serialized also if performed as consistent
			reads. */

			prebuilt->select_lock_type = LOCK_S;
			prebuilt->stored_select_lock_type = LOCK_S;
		}

		/* Starting from 4.1.9, no InnoDB table lock is taken in LOCK
		TABLES if AUTOCOMMIT=1. It does not make much sense to acquire
		an InnoDB table lock if it is released immediately at the end
		of LOCK TABLES, and InnoDB's table locks in that case cause
		VERY easily deadlocks. We do not set InnoDB table locks when
		MySQL sets them at the start of a stored procedure call
		(MySQL does have thd->in_lock_tables TRUE there). */

		if (prebuilt->select_lock_type != LOCK_NONE) {

			if (thd->in_lock_tables &&
			    thd->lex->sql_command != SQLCOM_CALL &&
			    thd->variables.innodb_table_locks &&
			    (thd->options & OPTION_NOT_AUTOCOMMIT)) {

				ulint	error;
				error = row_lock_table_for_mysql(prebuilt,
							NULL, 0);

				if (error != DB_SUCCESS) {
					error = convert_error_code_to_mysql(
						(int) error, user_thd);
					DBUG_RETURN((int) error);
				}
			}

		  	trx->mysql_n_tables_locked++;
		}

		DBUG_RETURN(0);
	}

	/* MySQL is releasing a table lock */

	trx->n_mysql_tables_in_use--;
	prebuilt->mysql_has_locked = FALSE;

	/* If the MySQL lock count drops to zero we know that the current SQL
	statement has ended */

	if (trx->n_mysql_tables_in_use == 0) {

	        trx->mysql_n_tables_locked = 0;
		prebuilt->used_in_HANDLER = FALSE;
			
		/* Release a possible FIFO ticket and search latch. Since we
		may reserve the kernel mutex, we have to release the search
		system latch first to obey the latching order. */

		innobase_release_stat_resources(trx);

		if (!(thd->options & (OPTION_NOT_AUTOCOMMIT | OPTION_BEGIN))) {
                        if (trx->active_trans != 0) {
                                innobase_commit(thd, TRUE);
			}
		} else {
			if (trx->isolation_level <= TRX_ISO_READ_COMMITTED
	    					&& trx->global_read_view) {

				/* At low transaction isolation levels we let
				each consistent read set its own snapshot */

				read_view_close_for_mysql(trx);
			}
		}
	}

	DBUG_RETURN(0);
}

/**********************************************************************
With this function MySQL request a transactional lock to a table when
user issued query LOCK TABLES..WHERE ENGINE = InnoDB. */

int
ha_innobase::transactional_table_lock(
/*==================================*/
			        /* out: error code */
	THD*	thd,		/* in: handle to the user thread */
	int 	lock_type)	/* in: lock type */
{
	row_prebuilt_t* prebuilt = (row_prebuilt_t*) innobase_prebuilt;
	trx_t*		trx;

  	DBUG_ENTER("ha_innobase::transactional_table_lock");
	DBUG_PRINT("enter",("lock_type: %d", lock_type));

	/* We do not know if MySQL can call this function before calling
	external_lock(). To be safe, update the thd of the current table
	handle. */

	update_thd(thd);

 	if (prebuilt->table->ibd_file_missing && !current_thd->tablespace_op) {
	        ut_print_timestamp(stderr);
	        fprintf(stderr, "  InnoDB error:\n"
"MySQL is trying to use a table handle but the .ibd file for\n"
"table %s does not exist.\n"
"Have you deleted the .ibd file from the database directory under\n"
"the MySQL datadir?"
"Look from section 15.1 of http://www.innodb.com/ibman.html\n"
"how you can resolve the problem.\n",
				prebuilt->table->name);
		DBUG_RETURN(HA_ERR_CRASHED);
	}

	trx = prebuilt->trx;

	prebuilt->sql_stat_start = TRUE;
	prebuilt->hint_need_to_fetch_extra_cols = 0;

	prebuilt->read_just_key = 0;
	prebuilt->keep_other_fields_on_keyread = FALSE;

	if (lock_type == F_WRLCK) {
		prebuilt->select_lock_type = LOCK_X;
		prebuilt->stored_select_lock_type = LOCK_X;
	} else if (lock_type == F_RDLCK) {
		prebuilt->select_lock_type = LOCK_S;
		prebuilt->stored_select_lock_type = LOCK_S;
	} else {
	        ut_print_timestamp(stderr);
	        fprintf(stderr, "  InnoDB error:\n"
"MySQL is trying to set transactional table lock with corrupted lock type\n"
"to table %s, lock type %d does not exist.\n",
				prebuilt->table->name, lock_type);
		DBUG_RETURN(HA_ERR_CRASHED);
	}

	/* MySQL is setting a new transactional table lock */

	/* Set the MySQL flag to mark that there is an active transaction */
        if (trx->active_trans == 0) {

                innobase_register_trx_and_stmt(thd);
                trx->active_trans = 1;
        }

	if (thd->in_lock_tables && thd->variables.innodb_table_locks) {
		ulint	error = DB_SUCCESS;

		error = row_lock_table_for_mysql(prebuilt, NULL, 0);

		if (error != DB_SUCCESS) {
			error = convert_error_code_to_mysql((int) error, user_thd);
			DBUG_RETURN((int) error);
		}

		if (thd->options & (OPTION_NOT_AUTOCOMMIT | OPTION_BEGIN)) {

			/* Store the current undo_no of the transaction 
			so that we know where to roll back if we have 
			to roll back the next SQL statement */

			trx_mark_sql_stat_end(trx);
		}
	}

	DBUG_RETURN(0);
}

/****************************************************************************
Here we export InnoDB status variables to MySQL.  */

void
innodb_export_status(void)
/*======================*/
{
  srv_export_innodb_status();
}

/****************************************************************************
Implements the SHOW INNODB STATUS command. Sends the output of the InnoDB
Monitor to the client. */

bool
innodb_show_status(
/*===============*/
	THD*	thd)	/* in: the MySQL query thread of the caller */
{
	Protocol*		protocol = thd->protocol;
	trx_t*			trx;
	static const char	truncated_msg[] = "... truncated...\n";
	const long		MAX_STATUS_SIZE = 64000;
	ulint			trx_list_start = ULINT_UNDEFINED;
	ulint			trx_list_end = ULINT_UNDEFINED;

        DBUG_ENTER("innodb_show_status");

        if (have_innodb != SHOW_OPTION_YES) {
                my_message(ER_NOT_SUPPORTED_YET,
          "Cannot call SHOW INNODB STATUS because skip-innodb is defined",
                           MYF(0));
                DBUG_RETURN(TRUE);
        }

	trx = check_trx_exists(thd);

	innobase_release_stat_resources(trx);

	/* We let the InnoDB Monitor to output at most MAX_STATUS_SIZE
	bytes of text. */

	long	flen, usable_len;
	char*	str;

	mutex_enter_noninline(&srv_monitor_file_mutex);
	rewind(srv_monitor_file);
	srv_printf_innodb_monitor(srv_monitor_file,
				&trx_list_start, &trx_list_end);
	flen = ftell(srv_monitor_file);
	os_file_set_eof(srv_monitor_file);

	if (flen < 0) {
		flen = 0;
	}

	if (flen > MAX_STATUS_SIZE) {
		usable_len = MAX_STATUS_SIZE;
	} else {
		usable_len = flen;
	}

	/* allocate buffer for the string, and
	read the contents of the temporary file */

	if (!(str = my_malloc(usable_len + 1, MYF(0))))
        {
          mutex_exit_noninline(&srv_monitor_file_mutex);
          DBUG_RETURN(TRUE);
        }

	rewind(srv_monitor_file);
	if (flen < MAX_STATUS_SIZE) {
		/* Display the entire output. */
		flen = (long) fread(str, 1, flen, srv_monitor_file);
	} else if (trx_list_end < (ulint) flen
			&& trx_list_start < trx_list_end
			&& trx_list_start + (flen - trx_list_end)
			< MAX_STATUS_SIZE - sizeof truncated_msg - 1) {
		/* Omit the beginning of the list of active transactions. */
		long len = (long) fread(str, 1, trx_list_start, srv_monitor_file);
		memcpy(str + len, truncated_msg, sizeof truncated_msg - 1);
		len += sizeof truncated_msg - 1;
		usable_len = (MAX_STATUS_SIZE - 1) - len;
		fseek(srv_monitor_file, flen - usable_len, SEEK_SET);
		len += (long) fread(str + len, 1, usable_len, srv_monitor_file);
		flen = len;
	} else {
		/* Omit the end of the output. */
		flen = (long) fread(str, 1, MAX_STATUS_SIZE - 1, srv_monitor_file);
	}

	mutex_exit_noninline(&srv_monitor_file_mutex);

	List<Item> field_list;

	field_list.push_back(new Item_empty_string("Status", flen));

	if (protocol->send_fields(&field_list, Protocol::SEND_NUM_ROWS |
                                               Protocol::SEND_EOF)) {
		my_free(str, MYF(0));

		DBUG_RETURN(TRUE);
	}

        protocol->prepare_for_resend();
        protocol->store(str, flen, system_charset_info);
        my_free(str, MYF(0));

        if (protocol->write()) {

        	DBUG_RETURN(TRUE);
	}
	send_eof(thd);

  	DBUG_RETURN(FALSE);
}

/****************************************************************************
Implements the SHOW MUTEX STATUS command. . */

bool
innodb_mutex_show_status(
/*===============*/
  THD*  thd)  /* in: the MySQL query thread of the caller */
{
  Protocol        *protocol= thd->protocol;
  List<Item> field_list;
  mutex_t*  mutex;
  ulint   rw_lock_count= 0;
  ulint   rw_lock_count_spin_loop= 0;
  ulint   rw_lock_count_spin_rounds= 0;
  ulint   rw_lock_count_os_wait= 0;
  ulint   rw_lock_count_os_yield= 0;
  ulonglong rw_lock_wait_time= 0;
  DBUG_ENTER("innodb_mutex_show_status");

  field_list.push_back(new Item_empty_string("Mutex", FN_REFLEN));
  field_list.push_back(new Item_empty_string("Module", FN_REFLEN));
  field_list.push_back(new Item_uint("Count", 21));
  field_list.push_back(new Item_uint("Spin_waits", 21));
  field_list.push_back(new Item_uint("Spin_rounds", 21));
  field_list.push_back(new Item_uint("OS_waits", 21));
  field_list.push_back(new Item_uint("OS_yields", 21));
  field_list.push_back(new Item_uint("OS_waits_time", 21));

  if (protocol->send_fields(&field_list,
                            Protocol::SEND_NUM_ROWS | Protocol::SEND_EOF))
    DBUG_RETURN(TRUE);

#ifdef MUTEX_PROTECT_TO_BE_ADDED_LATER
    mutex_enter(&mutex_list_mutex);
#endif

  mutex = UT_LIST_GET_FIRST(mutex_list);

  while ( mutex != NULL )
  {
    if (mutex->mutex_type != 1)
    {
      if (mutex->count_using > 0)
      {
        protocol->prepare_for_resend();
        protocol->store(mutex->cmutex_name, system_charset_info);
        protocol->store(mutex->cfile_name, system_charset_info);
        protocol->store((ulonglong)mutex->count_using);
        protocol->store((ulonglong)mutex->count_spin_loop);
        protocol->store((ulonglong)mutex->count_spin_rounds);
        protocol->store((ulonglong)mutex->count_os_wait);
        protocol->store((ulonglong)mutex->count_os_yield);
        protocol->store((ulonglong)mutex->lspent_time/1000);

        if (protocol->write())
        {
#ifdef MUTEX_PROTECT_TO_BE_ADDED_LATER
          mutex_exit(&mutex_list_mutex);
#endif
          DBUG_RETURN(1);
        }
      }
    }
    else
    {
      rw_lock_count += mutex->count_using;
      rw_lock_count_spin_loop += mutex->count_spin_loop;
      rw_lock_count_spin_rounds += mutex->count_spin_rounds;
      rw_lock_count_os_wait += mutex->count_os_wait;
      rw_lock_count_os_yield += mutex->count_os_yield;
      rw_lock_wait_time += mutex->lspent_time;
    }

    mutex = UT_LIST_GET_NEXT(list, mutex);
  }

  protocol->prepare_for_resend();
  protocol->store("rw_lock_mutexes", system_charset_info);
  protocol->store("", system_charset_info);
  protocol->store((ulonglong)rw_lock_count);
  protocol->store((ulonglong)rw_lock_count_spin_loop);
  protocol->store((ulonglong)rw_lock_count_spin_rounds);
  protocol->store((ulonglong)rw_lock_count_os_wait);
  protocol->store((ulonglong)rw_lock_count_os_yield);
  protocol->store((ulonglong)rw_lock_wait_time/1000);

  if (protocol->write())
  {
    DBUG_RETURN(1);
  }

#ifdef MUTEX_PROTECT_TO_BE_ADDED_LATER
      mutex_exit(&mutex_list_mutex);
#endif
  send_eof(thd);
  DBUG_RETURN(FALSE);
}

/****************************************************************************
 Handling the shared INNOBASE_SHARE structure that is needed to provide table
 locking.
****************************************************************************/

static mysql_byte* innobase_get_key(INNOBASE_SHARE *share,uint *length,
			      my_bool not_used __attribute__((unused)))
{
  *length=share->table_name_length;
  return (mysql_byte*) share->table_name;
}

static INNOBASE_SHARE *get_share(const char *table_name)
{
  INNOBASE_SHARE *share;
  pthread_mutex_lock(&innobase_share_mutex);
  uint length=(uint) strlen(table_name);
  if (!(share=(INNOBASE_SHARE*) hash_search(&innobase_open_tables,
					(mysql_byte*) table_name,
					    length)))
  {
    if ((share=(INNOBASE_SHARE *) my_malloc(sizeof(*share)+length+1,
				       MYF(MY_WME | MY_ZEROFILL))))
    {
      share->table_name_length=length;
      share->table_name=(char*) (share+1);
      strmov(share->table_name,table_name);
      if (my_hash_insert(&innobase_open_tables, (mysql_byte*) share))
      {
        pthread_mutex_unlock(&innobase_share_mutex);
	my_free((gptr) share,0);
	return 0;
      }
      thr_lock_init(&share->lock);
      pthread_mutex_init(&share->mutex,MY_MUTEX_INIT_FAST);
    }
  }
  share->use_count++;
  pthread_mutex_unlock(&innobase_share_mutex);
  return share;
}

static void free_share(INNOBASE_SHARE *share)
{
  pthread_mutex_lock(&innobase_share_mutex);
  if (!--share->use_count)
  {
    hash_delete(&innobase_open_tables, (mysql_byte*) share);
    thr_lock_delete(&share->lock);
    pthread_mutex_destroy(&share->mutex);
    my_free((gptr) share, MYF(0));
  }
  pthread_mutex_unlock(&innobase_share_mutex);
}

/*********************************************************************
Converts a MySQL table lock stored in the 'lock' field of the handle to
a proper type before storing pointer to the lock into an array of pointers.
MySQL also calls this if it wants to reset some table locks to a not-locked
state during the processing of an SQL query. An example is that during a
SELECT the read lock is released early on the 'const' tables where we only
fetch one row. MySQL does not call this when it releases all locks at the
end of an SQL statement. */

THR_LOCK_DATA**
ha_innobase::store_lock(
/*====================*/
						/* out: pointer to the next
						element in the 'to' array */
	THD*			thd,		/* in: user thread handle */
	THR_LOCK_DATA**		to,		/* in: pointer to an array
						of pointers to lock structs;
						pointer to the 'lock' field
						of current handle is stored
						next to this array */
	enum thr_lock_type 	lock_type)	/* in: lock type to store in
						'lock'; this may also be
						TL_IGNORE */
{
	row_prebuilt_t* prebuilt	= (row_prebuilt_t*) innobase_prebuilt;

	/* NOTE: MySQL  can call this function with lock 'type' TL_IGNORE!
	Be careful to ignore TL_IGNORE if we are going to do something with
	only 'real' locks! */

	if ((lock_type == TL_READ && thd->in_lock_tables) ||           
	    (lock_type == TL_READ_HIGH_PRIORITY && thd->in_lock_tables) ||
	    lock_type == TL_READ_WITH_SHARED_LOCKS ||
	    lock_type == TL_READ_NO_INSERT ||
	    (thd->lex->sql_command != SQLCOM_SELECT
	     && lock_type != TL_IGNORE)) {

		/* The OR cases above are in this order:
		1) MySQL is doing LOCK TABLES ... READ LOCAL, or
		2) (we do not know when TL_READ_HIGH_PRIORITY is used), or
		3) this is a SELECT ... IN SHARE MODE, or
		4) we are doing a complex SQL statement like
		INSERT INTO ... SELECT ... and the logical logging (MySQL
		binlog) requires the use of a locking read, or
		MySQL is doing LOCK TABLES ... READ.
		5) we let InnoDB do locking reads for all SQL statements that
		are not simple SELECTs; note that select_lock_type in this
		case may get strengthened in ::external_lock() to LOCK_X.
		Note that we MUST use a locking read in all data modifying
		SQL statements, because otherwise the execution would not be
		serializable, and also the results from the update could be
		unexpected if an obsolete consistent read view would be
		used. */

		if (srv_locks_unsafe_for_binlog &&
		    prebuilt->trx->isolation_level != TRX_ISO_SERIALIZABLE &&
		    (lock_type == TL_READ || lock_type == TL_READ_NO_INSERT) &&
		    (thd->lex->sql_command == SQLCOM_INSERT_SELECT ||
		     thd->lex->sql_command == SQLCOM_UPDATE)) {

			/* In case we have innobase_locks_unsafe_for_binlog
			option set and isolation level of the transaction
			is not set to serializable and MySQL is doing
			INSERT INTO...SELECT or UPDATE ... = (SELECT ...)
			without FOR UPDATE or IN SHARE MODE in select, then
			we use consistent read for select. */

			prebuilt->select_lock_type = LOCK_NONE;
			prebuilt->stored_select_lock_type = LOCK_NONE;
		} else if (thd->lex->sql_command == SQLCOM_CHECKSUM) {
<<<<<<< HEAD
			/* Use consistent read for checksum table and
			convert lock type to the TL_READ */

			prebuilt->select_lock_type = LOCK_NONE;
			prebuilt->stored_select_lock_type = LOCK_NONE;
			lock.type = TL_READ;
=======
			/* Use consistent read for checksum table */

			prebuilt->select_lock_type = LOCK_NONE;
			prebuilt->stored_select_lock_type = LOCK_NONE;
>>>>>>> 6734ca6c
		} else {
			prebuilt->select_lock_type = LOCK_S;
			prebuilt->stored_select_lock_type = LOCK_S;
		}

	} else if (lock_type != TL_IGNORE) {

	        /* We set possible LOCK_X value in external_lock, not yet
		here even if this would be SELECT ... FOR UPDATE */

		prebuilt->select_lock_type = LOCK_NONE;
		prebuilt->stored_select_lock_type = LOCK_NONE;
	}

	if (lock_type != TL_IGNORE && lock.type == TL_UNLOCK) {

                /* Starting from 5.0.7, we weaken also the table locks
		set at the start of a MySQL stored procedure call, just like
		we weaken the locks set at the start of an SQL statement.
		MySQL does set thd->in_lock_tables TRUE there, but in reality
		we do not need table locks to make the execution of a
		single transaction stored procedure call deterministic
		(if it does not use a consistent read). */

		if (lock_type == TL_READ && thd->in_lock_tables) {
			/* We come here if MySQL is processing LOCK TABLES
			... READ LOCAL. MyISAM under that table lock type
			reads the table as it was at the time the lock was
			granted (new inserts are allowed, but not seen by the
			reader). To get a similar effect on an InnoDB table,
			we must use LOCK TABLES ... READ. We convert the lock
			type here, so that for InnoDB, READ LOCAL is
			equivalent to READ. This will change the InnoDB
			behavior in mysqldump, so that dumps of InnoDB tables
			are consistent with dumps of MyISAM tables. */

			lock_type = TL_READ_NO_INSERT;
		}

    		/* If we are not doing a LOCK TABLE or DISCARD/IMPORT
		TABLESPACE or TRUNCATE TABLE, then allow multiple writers */

    		if ((lock_type >= TL_WRITE_CONCURRENT_INSERT &&
	 	    lock_type <= TL_WRITE)
		    && (!thd->in_lock_tables
		        || thd->lex->sql_command == SQLCOM_CALL)
		    && !thd->tablespace_op
		    && thd->lex->sql_command != SQLCOM_TRUNCATE
                    && thd->lex->sql_command != SQLCOM_CREATE_TABLE) {

      			lock_type = TL_WRITE_ALLOW_WRITE;
      		}

		/* In queries of type INSERT INTO t1 SELECT ... FROM t2 ...
		MySQL would use the lock TL_READ_NO_INSERT on t2, and that
		would conflict with TL_WRITE_ALLOW_WRITE, blocking all inserts
		to t2. Convert the lock to a normal read lock to allow
		concurrent inserts to t2. */
      		
		if (lock_type == TL_READ_NO_INSERT
		    && (!thd->in_lock_tables
			|| thd->lex->sql_command == SQLCOM_CALL)) {

			lock_type = TL_READ;
		}
		
 		lock.type = lock_type;
  	}

  	*to++= &lock;

	return(to);
}

/***********************************************************************
This function initializes the auto-inc counter if it has not been
initialized yet. This function does not change the value of the auto-inc
counter if it already has been initialized. In parameter ret returns
the value of the auto-inc counter. */

int
ha_innobase::innobase_read_and_init_auto_inc(
/*=========================================*/
				/* out: 0 or error code: deadlock or lock wait
				timeout */
	longlong*	ret)	/* out: auto-inc value */
{
  	row_prebuilt_t* prebuilt	= (row_prebuilt_t*) innobase_prebuilt;
    	longlong        auto_inc;
	ulint		old_select_lock_type;
	ibool		trx_was_not_started	= FALSE;
  	int     	error;

  	ut_a(prebuilt);
	ut_a(prebuilt->trx ==
                (trx_t*) current_thd->ha_data[innobase_hton.slot]);
	ut_a(prebuilt->table);
	
	if (prebuilt->trx->conc_state == TRX_NOT_STARTED) {
		trx_was_not_started = TRUE;
	}

	/* In case MySQL calls this in the middle of a SELECT query, release
	possible adaptive hash latch to avoid deadlocks of threads */

	trx_search_latch_release_if_reserved(prebuilt->trx);

	auto_inc = dict_table_autoinc_read(prebuilt->table);

	if (auto_inc != 0) {
		/* Already initialized */
		*ret = auto_inc;
	
		error = 0;

		goto func_exit_early;
	}

	error = row_lock_table_autoinc_for_mysql(prebuilt);

	if (error != DB_SUCCESS) {
		error = convert_error_code_to_mysql(error, user_thd);

		goto func_exit_early;
	}	

	/* Check again if someone has initialized the counter meanwhile */
	auto_inc = dict_table_autoinc_read(prebuilt->table);

	if (auto_inc != 0) {
		*ret = auto_inc;
	
		error = 0;

		goto func_exit_early;
	}

  	(void) extra(HA_EXTRA_KEYREAD);
  	index_init(table->s->next_number_index);

	/* Starting from 5.0.9, we use a consistent read to read the auto-inc
	column maximum value. This eliminates the spurious deadlocks caused
	by the row X-lock that we previously used. Note the following flaw
	in our algorithm: if some other user meanwhile UPDATEs the auto-inc
	column, our consistent read will not return the largest value. We
	accept this flaw, since the deadlocks were a bigger trouble. */

  	/* Fetch all the columns in the key */
  	
	prebuilt->hint_need_to_fetch_extra_cols = ROW_RETRIEVE_ALL_COLS;

	old_select_lock_type = prebuilt->select_lock_type;
  	prebuilt->select_lock_type = LOCK_NONE;

	/* Eliminate an InnoDB error print that happens when we try to SELECT
	from a table when no table has been locked in ::external_lock(). */
	prebuilt->trx->n_mysql_tables_in_use++;

	error = index_last(table->record[1]);

	prebuilt->trx->n_mysql_tables_in_use--;
  	prebuilt->select_lock_type = old_select_lock_type;

  	if (error) {
		if (error == HA_ERR_END_OF_FILE) {
			/* The table was empty, initialize to 1 */
			auto_inc = 1;

			error = 0;
		} else {
			/* This should not happen in a consistent read */
		  sql_print_error("Consistent read of auto-inc column "
				  "returned %lu", (ulong) error);
  			auto_inc = -1;

  			goto func_exit;
  		}
  	} else {
		/* Initialize to max(col) + 1; we use
		'found_next_number_field' below because MySQL in SHOW TABLE
		STATUS does not seem to set 'next_number_field'. The comment
		in table.h says that 'next_number_field' is set when it is
		'active'. */

    		auto_inc = (longlong) table->found_next_number_field->
                        	val_int_offset(table->s->rec_buff_length) + 1;
  	}

	dict_table_autoinc_initialize(prebuilt->table, auto_inc);

func_exit:
  	(void) extra(HA_EXTRA_NO_KEYREAD);

	index_end();

	*ret = auto_inc;

func_exit_early:
	/* Since MySQL does not seem to call autocommit after SHOW TABLE
	STATUS (even if we would register the trx here), we commit our
	transaction here if it was started here. This is to eliminate a
	dangling transaction. If the user had AUTOCOMMIT=0, then SHOW
	TABLE STATUS does leave a dangling transaction if the user does not
	himself call COMMIT. */

	if (trx_was_not_started) {

		innobase_commit_low(prebuilt->trx);
	}

 	return(error);
}

/***********************************************************************
This function initializes the auto-inc counter if it has not been
initialized yet. This function does not change the value of the auto-inc
counter if it already has been initialized. Returns the value of the
auto-inc counter. */

ulonglong
ha_innobase::get_auto_increment()
/*=============================*/
                         /* out: auto-increment column value, -1 if error
                         (deadlock or lock wait timeout) */
{
  	longlong        nr;
  	int     	error;
	
	error = innobase_read_and_init_auto_inc(&nr);

	if (error) {
		/* This should never happen in the current (5.0.6) code, since
		we call this function only after the counter has been
		initialized. */
	
		ut_print_timestamp(stderr);
		sql_print_error("Error %lu in ::get_auto_increment()",
				(ulong) error);
          	return(~(ulonglong) 0);
	}

	return((ulonglong) nr);
}

/* See comment in handler.h */
int
ha_innobase::reset_auto_increment(ulonglong value)
{
	DBUG_ENTER("ha_innobase::reset_auto_increment");

	row_prebuilt_t* prebuilt = (row_prebuilt_t*) innobase_prebuilt;
  	int     	error;

	error = row_lock_table_autoinc_for_mysql(prebuilt);

	if (error != DB_SUCCESS) {
		error = convert_error_code_to_mysql(error, user_thd);

		DBUG_RETURN(error);
	}	

	dict_table_autoinc_initialize(prebuilt->table, value);

	DBUG_RETURN(0);
}

/* See comment in handler.cc */
bool
ha_innobase::get_error_message(int error, String *buf)
{
	trx_t*	    trx = check_trx_exists(current_thd);

	buf->copy(trx->detailed_error, strlen(trx->detailed_error),
		system_charset_info);

	return FALSE;
}

/***********************************************************************
Compares two 'refs'. A 'ref' is the (internal) primary key value of the row.
If there is no explicitly declared non-null unique key or a primary key, then
InnoDB internally uses the row id as the primary key. */

int
ha_innobase::cmp_ref(
/*=================*/
				/* out: < 0 if ref1 < ref2, 0 if equal, else
				> 0 */
	const mysql_byte* ref1,	/* in: an (internal) primary key value in the
				MySQL key value format */
	const mysql_byte* ref2)	/* in: an (internal) primary key value in the
				MySQL key value format */
{
	row_prebuilt_t*	prebuilt = (row_prebuilt_t*) innobase_prebuilt;
	enum_field_types mysql_type;
	Field*		field;
	KEY_PART_INFO*	key_part;
	KEY_PART_INFO*	key_part_end;
	uint		len1;
	uint		len2;
	int 		result;

	if (prebuilt->clust_index_was_generated) {
		/* The 'ref' is an InnoDB row id */

		return(memcmp(ref1, ref2, DATA_ROW_ID_LEN));
	}

	/* Do a type-aware comparison of primary key fields. PK fields
	are always NOT NULL, so no checks for NULL are performed. */

	key_part = table->key_info[table->s->primary_key].key_part;

	key_part_end = key_part
			+ table->key_info[table->s->primary_key].key_parts;

	for (; key_part != key_part_end; ++key_part) {
		field = key_part->field;
		mysql_type = field->type();

		if (mysql_type == FIELD_TYPE_TINY_BLOB
		    || mysql_type == FIELD_TYPE_MEDIUM_BLOB
		    || mysql_type == FIELD_TYPE_BLOB
		    || mysql_type == FIELD_TYPE_LONG_BLOB) {
		    
			/* In the MySQL key value format, a column prefix of
			a BLOB is preceded by a 2-byte length field */

			len1 = innobase_read_from_2_little_endian(ref1);
			len2 = innobase_read_from_2_little_endian(ref2);

			ref1 += 2;
			ref2 += 2;
			result = ((Field_blob*)field)->cmp(
						    (const char*)ref1, len1,
			                            (const char*)ref2, len2);
		} else {
			result = field->cmp((const char*)ref1,
					    (const char*)ref2);
		}

		if (result) {

			return(result);
		}

		ref1 += key_part->store_length;
		ref2 += key_part->store_length;
	}

	return(0);
}

char*
ha_innobase::get_mysql_bin_log_name()
{
	return(trx_sys_mysql_bin_log_name);
}

ulonglong
ha_innobase::get_mysql_bin_log_pos()
{
  	/* trx... is ib_longlong, which is a typedef for a 64-bit integer
	(__int64 or longlong) so it's ok to cast it to ulonglong. */

  	return(trx_sys_mysql_bin_log_pos);
}

extern "C" {
/**********************************************************************
This function is used to find the storage length in bytes of the first n
characters for prefix indexes using a multibyte character set. The function
finds charset information and returns length of prefix_len characters in the
index field in bytes.

NOTE: the prototype of this function is copied to data0type.c! If you change
this function, you MUST change also data0type.c! */

ulint
innobase_get_at_most_n_mbchars(
/*===========================*/
				/* out: number of bytes occupied by the first
				n characters */
	ulint charset_id,	/* in: character set id */
	ulint prefix_len,	/* in: prefix length in bytes of the index
				(this has to be divided by mbmaxlen to get the
				number of CHARACTERS n in the prefix) */
	ulint data_len,         /* in: length of the string in bytes */
	const char* str)	/* in: character string */
{
	ulint char_length;	/* character length in bytes */
	ulint n_chars;		/* number of characters in prefix */
	CHARSET_INFO* charset;	/* charset used in the field */

	charset = get_charset((uint) charset_id, MYF(MY_WME));

	ut_ad(charset);
	ut_ad(charset->mbmaxlen);

	/* Calculate how many characters at most the prefix index contains */

	n_chars = prefix_len / charset->mbmaxlen;

	/* If the charset is multi-byte, then we must find the length of the
	first at most n chars in the string. If the string contains less
	characters than n, then we return the length to the end of the last
	character. */

	if (charset->mbmaxlen > 1) {
		/* my_charpos() returns the byte length of the first n_chars
		characters, or a value bigger than the length of str, if
		there were not enough full characters in str.

		Why does the code below work:
		Suppose that we are looking for n UTF-8 characters.

		1) If the string is long enough, then the prefix contains at
		least n complete UTF-8 characters + maybe some extra
		characters + an incomplete UTF-8 character. No problem in
		this case. The function returns the pointer to the
		end of the nth character.

		2) If the string is not long enough, then the string contains
		the complete value of a column, that is, only complete UTF-8
		characters, and we can store in the column prefix index the
		whole string. */

		char_length = my_charpos(charset, str,
						str + data_len, (int) n_chars);
		if (char_length > data_len) {
			char_length = data_len;
		}		
	} else {
		if (data_len < prefix_len) {
			char_length = data_len;
		} else {
			char_length = prefix_len;
		}
	}

	return(char_length);
}
}

extern "C" {
/**********************************************************************
This function returns true if 

1) SQL-query in the current thread
is either REPLACE or LOAD DATA INFILE REPLACE. 

2) SQL-query in the current thread
is INSERT ON DUPLICATE KEY UPDATE.

NOTE that /mysql/innobase/row/row0ins.c must contain the 
prototype for this function ! */

ibool
innobase_query_is_update(void)
/*==========================*/
{
	THD*	thd;
	
	thd = (THD *)innobase_current_thd();
	
	if (thd->lex->sql_command == SQLCOM_REPLACE ||
	    thd->lex->sql_command == SQLCOM_REPLACE_SELECT ||
	    (thd->lex->sql_command == SQLCOM_LOAD &&
	     thd->lex->duplicates == DUP_REPLACE)) {

		return(1);
	}

	if (thd->lex->sql_command == SQLCOM_INSERT &&
	    thd->lex->duplicates  == DUP_UPDATE) {

		return(1);
	}

	return(0);
}
}

/***********************************************************************
This function is used to prepare X/Open XA distributed transaction   */

int 
innobase_xa_prepare(
/*================*/
			/* out: 0 or error number */
	THD*	thd,	/* in: handle to the MySQL thread of the user
			whose XA transaction should be prepared */
	bool	all)	/* in: TRUE - commit transaction
			FALSE - the current SQL statement ended */
{
	int error = 0;
        trx_t* trx = check_trx_exists(thd);

        if (thd->lex->sql_command != SQLCOM_XA_PREPARE) {

                /* For ibbackup to work the order of transactions in binlog
                and InnoDB must be the same. Consider the situation

                  thread1> prepare; write to binlog; ...
                          <context switch>
                  thread2> prepare; write to binlog; commit
                  thread1>                           ... commit

                To ensure this will not happen we're taking the mutex on
                prepare, and releasing it on commit.

                Note: only do it for normal commits, done via ha_commit_trans.
                If 2pc protocol is executed by external transaction
                coordinator, it will be just a regular MySQL client
                executing XA PREPARE and XA COMMIT commands.
                In this case we cannot know how many minutes or hours
                will be between XA PREPARE and XA COMMIT, and we don't want
                to block for undefined period of time.
                */
                pthread_mutex_lock(&prepare_commit_mutex);
                trx->active_trans = 2;
        }

	if (!thd->variables.innodb_support_xa) {

		return(0);
	}

        trx->xid=thd->transaction.xid_state.xid;

	/* Release a possible FIFO ticket and search latch. Since we will
	reserve the kernel mutex, we have to release the search system latch
	first to obey the latching order. */

	innobase_release_stat_resources(trx);

	if (trx->active_trans == 0 && trx->conc_state != TRX_NOT_STARTED) {

	  sql_print_error("trx->active_trans == 0, but trx->conc_state != "
			  "TRX_NOT_STARTED");
	}

	if (all
	    || (!(thd->options & (OPTION_NOT_AUTOCOMMIT | OPTION_BEGIN)))) {

                /* We were instructed to prepare the whole transaction, or
                this is an SQL statement end and autocommit is on */

                ut_ad(trx->active_trans);

		error = (int) trx_prepare_for_mysql(trx);
	} else {
	        /* We just mark the SQL statement ended and do not do a
		transaction prepare */

		if (trx->auto_inc_lock) {
			/* If we had reserved the auto-inc lock for some
			table in this SQL statement we release it now */

			row_unlock_table_autoinc_for_mysql(trx);
		}
		/* Store the current undo_no of the transaction so that we
		know where to roll back if we have to roll back the next
		SQL statement */

		trx_mark_sql_stat_end(trx);
	}

	/* Tell the InnoDB server that there might be work for utility
	threads: */

	srv_active_wake_master_thread();

        return error;
}

/***********************************************************************
This function is used to recover X/Open XA distributed transactions   */

int 
innobase_xa_recover(
/*================*/
				/* out: number of prepared transactions 
				stored in xid_list */
	XID*    xid_list, 	/* in/out: prepared transactions */
	uint	len)		/* in: number of slots in xid_list */
{
	if (len == 0 || xid_list == NULL) {

		return(0);
	}

	return(trx_recover_for_mysql(xid_list, len));
}

/***********************************************************************
This function is used to commit one X/Open XA distributed transaction
which is in the prepared state */

int 
innobase_commit_by_xid(
/*===================*/
			/* out: 0 or error number */
	XID*	xid)	/* in: X/Open XA transaction identification */
{
	trx_t*	trx;

	trx = trx_get_trx_by_xid(xid);

	if (trx) {
		innobase_commit_low(trx);
		
		return(XA_OK);
	} else {
		return(XAER_NOTA);
	}
}

/***********************************************************************
This function is used to rollback one X/Open XA distributed transaction
which is in the prepared state */

int 
innobase_rollback_by_xid(
/*=====================*/
			/* out: 0 or error number */
	XID	*xid)	/* in: X/Open XA transaction identification */
{
	trx_t*	trx;

	trx = trx_get_trx_by_xid(xid);

	if (trx) {
		return(innobase_rollback_trx(trx));
	} else {
		return(XAER_NOTA);
	}
}

/***********************************************************************
Create a consistent view for a cursor based on current transaction
which is created if the corresponding MySQL thread still lacks one.
This consistent view is then used inside of MySQL when accessing records 
using a cursor. */

void*
innobase_create_cursor_view(void)
/*=============================*/
			/* out: Pointer to cursor view or NULL */
{
	return(read_cursor_view_create_for_mysql(
					check_trx_exists(current_thd)));
}

/***********************************************************************
Close the given consistent cursor view of a transaction and restore
global read view to a transaction read view. Transaction is created if the 
corresponding MySQL thread still lacks one. */

void
innobase_close_cursor_view(
/*=======================*/
	void*	curview)/* in: Consistent read view to be closed */
{
	read_cursor_view_close_for_mysql(check_trx_exists(current_thd),
						(cursor_view_t*) curview);
}

/***********************************************************************
Set the given consistent cursor view to a transaction which is created 
if the corresponding MySQL thread still lacks one. If the given 
consistent cursor view is NULL global read view of a transaction is
restored to a transaction read view. */

void
innobase_set_cursor_view(
/*=====================*/
	void*	curview)/* in: Consistent cursor view to be set */
{
	read_cursor_set_for_mysql(check_trx_exists(current_thd), 
						(cursor_view_t*) curview);
}

#endif /* HAVE_INNOBASE_DB */<|MERGE_RESOLUTION|>--- conflicted
+++ resolved
@@ -6689,19 +6689,10 @@
 			prebuilt->select_lock_type = LOCK_NONE;
 			prebuilt->stored_select_lock_type = LOCK_NONE;
 		} else if (thd->lex->sql_command == SQLCOM_CHECKSUM) {
-<<<<<<< HEAD
-			/* Use consistent read for checksum table and
-			convert lock type to the TL_READ */
+			/* Use consistent read for checksum table */
 
 			prebuilt->select_lock_type = LOCK_NONE;
 			prebuilt->stored_select_lock_type = LOCK_NONE;
-			lock.type = TL_READ;
-=======
-			/* Use consistent read for checksum table */
-
-			prebuilt->select_lock_type = LOCK_NONE;
-			prebuilt->stored_select_lock_type = LOCK_NONE;
->>>>>>> 6734ca6c
 		} else {
 			prebuilt->select_lock_type = LOCK_S;
 			prebuilt->stored_select_lock_type = LOCK_S;
