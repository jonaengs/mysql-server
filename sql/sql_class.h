--- conflicted
+++ resolved
@@ -182,12 +182,6 @@
   bool unsigned_flag;
 } BINLOG_USER_VAR_EVENT;
 
-<<<<<<< HEAD
-#define RP_LOCK_LOG_IS_ALREADY_LOCKED 1
-#define RP_FORCE_ROTATE               2
-#define RP_BINLOG_CHECKSUM_ALG_CHANGE 4
-=======
->>>>>>> a7127418
 /*
   The COPY_INFO structure is used by INSERT/REPLACE code.
   The schema of the row counting by the INSERT/INSERT ... ON DUPLICATE KEY
