--- conflicted
+++ resolved
@@ -1904,7 +1904,6 @@
   /* container for handler's private per-connection data */
   Ha_data ha_data[MAX_HA];
 
-<<<<<<< HEAD
   /* Place to store various things */
   union 
   { 
@@ -1914,7 +1913,7 @@
     */
     TABLE_LIST *emb_on_expr_nest;
   } thd_marker;
-=======
+  
 #ifndef MCP_WL5353
   /*
      Ptr to row event extra data to be written to Binlog /
@@ -1927,7 +1926,6 @@
                                              const uchar* b);
 #endif
 
->>>>>>> e24c1c63
 #ifndef MYSQL_CLIENT
   int binlog_setup_trx_data();
 
