/*
   Copyright (c) 2007, 2012, Oracle and/or its affiliates. All rights reserved.

   This program is free software; you can redistribute it and/or modify
   it under the terms of the GNU General Public License as published by
   the Free Software Foundation; version 2 of the License.

   This program is distributed in the hope that it will be useful,
   but WITHOUT ANY WARRANTY; without even the implied warranty of
   MERCHANTABILITY or FITNESS FOR A PARTICULAR PURPOSE.  See the
   GNU General Public License for more details.

   You should have received a copy of the GNU General Public License
   along with this program; if not, write to the Free Software
   Foundation, Inc., 51 Franklin St, Fifth Floor, Boston, MA 02110-1301  USA
*/

/*
  Functions to autenticate and handle reqests for a connection
*/

#include "my_global.h"
#include "sql_priv.h"
#ifndef __WIN__
#include <netdb.h>        // getservbyname, servent
#endif
#include "sql_audit.h"
#include "sql_connect.h"
#include "my_global.h"
#include "probes_mysql.h"
#include "unireg.h"                    // REQUIRED: for other includes
#include "sql_parse.h"                          // sql_command_flags,
                                                // execute_init_command,
                                                // do_command
#include "sql_db.h"                             // mysql_change_db
#include "hostname.h" // inc_host_errors, ip_to_hostname,
                      // reset_host_errors
#include "sql_acl.h"  // acl_getroot, NO_ACCESS, SUPER_ACL
#include "sql_callback.h"

#if defined(HAVE_OPENSSL) && !defined(EMBEDDED_LIBRARY)
/*
  Without SSL the handshake consists of one packet. This packet
  has both client capabilites and scrambled password.
  With SSL the handshake might consist of two packets. If the first
  packet (client capabilities) has CLIENT_SSL flag set, we have to
  switch to SSL and read the second packet. The scrambled password
  is in the second packet and client_capabilites field will be ignored.
  Maybe it is better to accept flags other than CLIENT_SSL from the
  second packet?
*/
#define SSL_HANDSHAKE_SIZE      2
#define NORMAL_HANDSHAKE_SIZE   6
#define MIN_HANDSHAKE_SIZE      2
#else
#define MIN_HANDSHAKE_SIZE      6
#endif /* HAVE_OPENSSL && !EMBEDDED_LIBRARY */

/*
  Get structure for logging connection data for the current user
*/

#ifndef NO_EMBEDDED_ACCESS_CHECKS
static HASH hash_user_connections;

int get_or_create_user_conn(THD *thd, const char *user,
                            const char *host,
                            const USER_RESOURCES *mqh)
{
  int return_val= 0;
  size_t temp_len, user_len;
  char temp_user[USER_HOST_BUFF_SIZE];
  struct  user_conn *uc;

  DBUG_ASSERT(user != 0);
  DBUG_ASSERT(host != 0);

  user_len= strlen(user);
  temp_len= (strmov(strmov(temp_user, user)+1, host) - temp_user)+1;
  mysql_mutex_lock(&LOCK_user_conn);
  if (!(uc = (struct  user_conn *) my_hash_search(&hash_user_connections,
					       (uchar*) temp_user, temp_len)))
  {
    /* First connection for user; Create a user connection object */
    if (!(uc= ((struct user_conn*)
	       my_malloc(sizeof(struct user_conn) + temp_len+1,
			 MYF(MY_WME)))))
    {
      /* MY_WME ensures an error is set in THD. */
      return_val= 1;
      goto end;
    }
    uc->user=(char*) (uc+1);
    memcpy(uc->user,temp_user,temp_len+1);
    uc->host= uc->user + user_len +  1;
    uc->len= temp_len;
    uc->connections= uc->questions= uc->updates= uc->conn_per_hour= 0;
    uc->user_resources= *mqh;
    uc->reset_utime= thd->thr_create_utime;
    if (my_hash_insert(&hash_user_connections, (uchar*) uc))
    {
      /* The only possible error is out of memory, MY_WME sets an error. */
      my_free(uc);
      return_val= 1;
      goto end;
    }
  }
  thd->set_user_connect(uc);
  thd->increment_user_connections_counter();
end:
  mysql_mutex_unlock(&LOCK_user_conn);
  return return_val;

}


/*
  check if user has already too many connections
  
  SYNOPSIS
  check_for_max_user_connections()
  thd			Thread handle
  uc			User connect object

  NOTES
    If check fails, we decrease user connection count, which means one
    shouldn't call decrease_user_connections() after this function.

  RETURN
    0	ok
    1	error
*/

int check_for_max_user_connections(THD *thd, const USER_CONN *uc)
{
  int error=0;
  DBUG_ENTER("check_for_max_user_connections");

  mysql_mutex_lock(&LOCK_user_conn);
  if (global_system_variables.max_user_connections &&
      !uc->user_resources.user_conn &&
      global_system_variables.max_user_connections < (uint) uc->connections)
  {
    my_error(ER_TOO_MANY_USER_CONNECTIONS, MYF(0), uc->user);
    error=1;
    goto end;
  }
  thd->time_out_user_resource_limits();
  if (uc->user_resources.user_conn &&
      uc->user_resources.user_conn < uc->connections)
  {
    my_error(ER_USER_LIMIT_REACHED, MYF(0), uc->user,
             "max_user_connections",
             (long) uc->user_resources.user_conn);
    error= 1;
    goto end;
  }
  if (uc->user_resources.conn_per_hour &&
      uc->user_resources.conn_per_hour <= uc->conn_per_hour)
  {
    my_error(ER_USER_LIMIT_REACHED, MYF(0), uc->user,
             "max_connections_per_hour",
             (long) uc->user_resources.conn_per_hour);
    error=1;
    goto end;
  }
  thd->increment_con_per_hour_counter();

end:
  if (error)
  {
    thd->decrement_user_connections_counter();
    /*
      The thread may returned back to the pool and assigned to a user
      that doesn't have a limit. Ensure the user is not using resources
      of someone else.
    */
    thd->set_user_connect(NULL);
  }
  mysql_mutex_unlock(&LOCK_user_conn);
  DBUG_RETURN(error);
}


/*
  Decrease user connection count

  SYNOPSIS
    decrease_user_connections()
    uc			User connection object

  NOTES
    If there is a n user connection object for a connection
    (which only happens if 'max_user_connections' is defined or
    if someone has created a resource grant for a user), then
    the connection count is always incremented on connect.

    The user connect object is not freed if some users has
    'max connections per hour' defined as we need to be able to hold
    count over the lifetime of the connection.
*/

void decrease_user_connections(USER_CONN *uc)
{
  DBUG_ENTER("decrease_user_connections");
  mysql_mutex_lock(&LOCK_user_conn);
  DBUG_ASSERT(uc->connections);
  if (!--uc->connections && !mqh_used)
  {
    /* Last connection for user; Delete it */
    (void) my_hash_delete(&hash_user_connections,(uchar*) uc);
  }
  mysql_mutex_unlock(&LOCK_user_conn);
  DBUG_VOID_RETURN;
}

/*
   Decrements user connections count from the USER_CONN held by THD
   And removes USER_CONN from the hash if no body else is using it.

   SYNOPSIS
     release_user_connection()
     THD  Thread context object.
 */
void release_user_connection(THD *thd)
{
  const USER_CONN *uc= thd->get_user_connect();
  DBUG_ENTER("release_user_connection");

  if (uc)
  {
    mysql_mutex_lock(&LOCK_user_conn);
    DBUG_ASSERT(uc->connections > 0);
    thd->decrement_user_connections_counter();
    if (!uc->connections && !mqh_used)
    {
      /* Last connection for user; Delete it */
      (void) my_hash_delete(&hash_user_connections,(uchar*) uc);
    }
    mysql_mutex_unlock(&LOCK_user_conn);
    thd->set_user_connect(NULL);
  }

  DBUG_VOID_RETURN;
}


/*
  Check if maximum queries per hour limit has been reached
  returns 0 if OK.
*/

bool check_mqh(THD *thd, uint check_command)
{
  bool error= 0;
  const USER_CONN *uc=thd->get_user_connect();
  DBUG_ENTER("check_mqh");
  DBUG_ASSERT(uc != 0);

  mysql_mutex_lock(&LOCK_user_conn);

  thd->time_out_user_resource_limits();

  /* Check that we have not done too many questions / hour */
  if (uc->user_resources.questions)
  {
    thd->increment_questions_counter();
    if ((uc->questions - 1) >= uc->user_resources.questions)
    {
      my_error(ER_USER_LIMIT_REACHED, MYF(0), uc->user, "max_questions",
               (long) uc->user_resources.questions);
      error=1;
      goto end;
    }
  }
  if (check_command < (uint) SQLCOM_END)
  {
    /* Check that we have not done too many updates / hour */
    if (uc->user_resources.updates &&
        (sql_command_flags[check_command] & CF_CHANGES_DATA))
    {
      thd->increment_updates_counter();
      if ((uc->updates - 1) >= uc->user_resources.updates)
      {
        my_error(ER_USER_LIMIT_REACHED, MYF(0), uc->user, "max_updates",
                 (long) uc->user_resources.updates);
        error=1;
        goto end;
      }
    }
  }
end:
  mysql_mutex_unlock(&LOCK_user_conn);
  DBUG_RETURN(error);
}
#else

int check_for_max_user_connections(THD *thd, const USER_CONN *uc)
{
  return 0;
}

void decrease_user_connections(USER_CONN *uc)
{
  return;
}

void release_user_connection(THD *thd)
{
  const USER_CONN *uc= thd->get_user_connect();
  DBUG_ENTER("release_user_connection");

  if (uc)
  {
<<<<<<< HEAD
    thd->set_user_connect(NULL);
=======
    /*
      This happens when client (new) sends password scrambled with
      scramble(), but database holds old value (scrambled with
      scramble_323()). Here we please client to send scrambled_password
      in old format.
    */
    NET *net= &thd->net;
    if (opt_secure_auth_local)
    {
      my_error(ER_SERVER_IS_IN_SECURE_AUTH_MODE, MYF(0),
               thd->main_security_ctx.user,
               thd->main_security_ctx.host_or_ip);
      general_log_print(thd, COM_CONNECT, ER(ER_SERVER_IS_IN_SECURE_AUTH_MODE),
                        thd->main_security_ctx.user,
                        thd->main_security_ctx.host_or_ip);
      DBUG_RETURN(1);
    }
    /* We have to read very specific packet size */
    if (send_old_password_request(thd) ||
        my_net_read(net) != SCRAMBLE_LENGTH_323 + 1)
    {
      inc_host_errors(&thd->remote.sin_addr);
      my_error(ER_HANDSHAKE_ERROR, MYF(0));
      DBUG_RETURN(1);
    }
    /* Final attempt to check the user based on reply */
    /* So as passwd is short, errcode is always >= 0 */
    res= acl_getroot(thd, &ur, (char *) net->read_pos, SCRAMBLE_LENGTH_323);
>>>>>>> 78dce2d5
  }

  DBUG_VOID_RETURN;
}

#endif /* NO_EMBEDDED_ACCESS_CHECKS */

/*
  Check for maximum allowable user connections, if the mysqld server is
  started with corresponding variable that is greater then 0.
*/

extern "C" uchar *get_key_conn(user_conn *buff, size_t *length,
			      my_bool not_used __attribute__((unused)))
{
  *length= buff->len;
  return (uchar*) buff->user;
}


extern "C" void free_user(struct user_conn *uc)
{
  my_free(uc);
}


void init_max_user_conn(void)
{
#ifndef NO_EMBEDDED_ACCESS_CHECKS
  (void)
    my_hash_init(&hash_user_connections,system_charset_info,max_connections,
                 0,0, (my_hash_get_key) get_key_conn,
                 (my_hash_free_key) free_user, 0);
#endif
}


void free_max_user_conn(void)
{
#ifndef NO_EMBEDDED_ACCESS_CHECKS
  my_hash_free(&hash_user_connections);
#endif /* NO_EMBEDDED_ACCESS_CHECKS */
}


void reset_mqh(LEX_USER *lu, bool get_them= 0)
{
#ifndef NO_EMBEDDED_ACCESS_CHECKS
  mysql_mutex_lock(&LOCK_user_conn);
  if (lu)  // for GRANT
  {
    USER_CONN *uc;
    uint temp_len=lu->user.length+lu->host.length+2;
    char temp_user[USER_HOST_BUFF_SIZE];

    memcpy(temp_user,lu->user.str,lu->user.length);
    memcpy(temp_user+lu->user.length+1,lu->host.str,lu->host.length);
    temp_user[lu->user.length]='\0'; temp_user[temp_len-1]=0;
    if ((uc = (struct  user_conn *) my_hash_search(&hash_user_connections,
                                                   (uchar*) temp_user,
                                                   temp_len)))
    {
      uc->questions=0;
      get_mqh(temp_user,&temp_user[lu->user.length+1],uc);
      uc->updates=0;
      uc->conn_per_hour=0;
    }
  }
  else
  {
    /* for FLUSH PRIVILEGES and FLUSH USER_RESOURCES */
    for (uint idx=0;idx < hash_user_connections.records; idx++)
    {
      USER_CONN *uc=(struct user_conn *)
        my_hash_element(&hash_user_connections, idx);
      if (get_them)
	get_mqh(uc->user,uc->host,uc);
      uc->questions=0;
      uc->updates=0;
      uc->conn_per_hour=0;
    }
  }
  mysql_mutex_unlock(&LOCK_user_conn);
#endif /* NO_EMBEDDED_ACCESS_CHECKS */
}


/**
  Set thread character set variables from the given ID

  @param  thd         thread handle
  @param  cs_number   character set and collation ID

  @retval  0  OK; character_set_client, collation_connection and
              character_set_results are set to the new value,
              or to the default global values.

  @retval  1  error, e.g. the given ID is not supported by parser.
              Corresponding SQL error is sent.
*/

bool thd_init_client_charset(THD *thd, uint cs_number)
{
  CHARSET_INFO *cs;
  /*
   Use server character set and collation if
   - opt_character_set_client_handshake is not set
   - client has not specified a character set
   - client character set is the same as the servers
   - client character set doesn't exists in server
  */
  if (!opt_character_set_client_handshake ||
      !(cs= get_charset(cs_number, MYF(0))) ||
      !my_strcasecmp(&my_charset_latin1,
                     global_system_variables.character_set_client->name,
                     cs->name))
  {
    thd->variables.character_set_client=
      global_system_variables.character_set_client;
    thd->variables.collation_connection=
      global_system_variables.collation_connection;
    thd->variables.character_set_results=
      global_system_variables.character_set_results;
  }
  else
  {
    if (!is_supported_parser_charset(cs))
    {
      /* Disallow non-supported parser character sets: UCS2, UTF16, UTF32 */
      my_error(ER_WRONG_VALUE_FOR_VAR, MYF(0), "character_set_client",
               cs->csname);
      return true;
    }    
    thd->variables.character_set_results=
      thd->variables.collation_connection= 
      thd->variables.character_set_client= cs;
  }
  return false;
}


/*
  Initialize connection threads
*/

bool init_new_connection_handler_thread()
{
  pthread_detach_this_thread();
  if (my_thread_init())
    return 1;
  return 0;
}

#ifndef EMBEDDED_LIBRARY
/*
  Perform handshake, authorize client and update thd ACL variables.

  SYNOPSIS
    check_connection()
    thd  thread handle

  RETURN
     0  success, thd is updated.
     1  error
*/

static int check_connection(THD *thd)
{
  uint connect_errors= 0;
  NET *net= &thd->net;

  DBUG_PRINT("info",
             ("New connection received on %s", vio_description(net->vio)));
#ifdef SIGNAL_WITH_VIO_CLOSE
  thd->set_active_vio(net->vio);
#endif

  if (!thd->main_security_ctx.host)         // If TCP/IP connection
  {
    char ip[NI_MAXHOST];

    if (vio_peer_addr(net->vio, ip, &thd->peer_port, NI_MAXHOST))
    {
      my_error(ER_BAD_HOST_ERROR, MYF(0));
      return 1;
    }
    if (!(thd->main_security_ctx.ip= my_strdup(ip,MYF(MY_WME))))
      return 1; /* The error is set by my_strdup(). */
    thd->main_security_ctx.host_or_ip= thd->main_security_ctx.ip;
    if (!(specialflag & SPECIAL_NO_RESOLVE))
    {
      if (ip_to_hostname(&net->vio->remote, thd->main_security_ctx.ip,
                         &thd->main_security_ctx.host, &connect_errors))
      {
        my_error(ER_BAD_HOST_ERROR, MYF(0));
        return 1;
      }

      /* Cut very long hostnames to avoid possible overflows */
      if (thd->main_security_ctx.host)
      {
        if (thd->main_security_ctx.host != my_localhost)
          thd->main_security_ctx.host[min(strlen(thd->main_security_ctx.host),
                                          HOSTNAME_LENGTH)]= 0;
        thd->main_security_ctx.host_or_ip= thd->main_security_ctx.host;
      }
      if (connect_errors > max_connect_errors)
      {
        my_error(ER_HOST_IS_BLOCKED, MYF(0), thd->main_security_ctx.host_or_ip);
        return 1;
      }
    }
    DBUG_PRINT("info",("Host: %s  ip: %s",
		       (thd->main_security_ctx.host ?
                        thd->main_security_ctx.host : "unknown host"),
		       (thd->main_security_ctx.ip ?
                        thd->main_security_ctx.ip : "unknown ip")));
    if (acl_check_host(thd->main_security_ctx.host, thd->main_security_ctx.ip))
    {
      my_error(ER_HOST_NOT_PRIVILEGED, MYF(0),
               thd->main_security_ctx.host_or_ip);
      return 1;
    }
  }
  else /* Hostname given means that the connection was on a socket */
  {
    DBUG_PRINT("info",("Host: %s", thd->main_security_ctx.host));
    thd->main_security_ctx.host_or_ip= thd->main_security_ctx.host;
    thd->main_security_ctx.ip= 0;
    /* Reset sin_addr */
    bzero((char*) &net->vio->remote, sizeof(net->vio->remote));
  }
  vio_keepalive(net->vio, TRUE);
  
<<<<<<< HEAD
  if (thd->packet.alloc(thd->variables.net_buffer_length))
    return 1; /* The error is set by alloc(). */

  return acl_authenticate(thd, connect_errors, 0);
=======
  ulong server_capabilites;
  {
    /* buff[] needs to big enough to hold the server_version variable */
    char buff[SERVER_VERSION_LENGTH + 1 + SCRAMBLE_LENGTH + 1 + 64];
    server_capabilites= CLIENT_BASIC_FLAGS;

    if (opt_using_transactions)
      server_capabilites|= CLIENT_TRANSACTIONS;
#ifdef HAVE_COMPRESS
    server_capabilites|= CLIENT_COMPRESS;
#endif /* HAVE_COMPRESS */
#ifdef HAVE_OPENSSL
    if (ssl_acceptor_fd)
    {
      server_capabilites |= CLIENT_SSL;       /* Wow, SSL is available! */
      server_capabilites |= CLIENT_SSL_VERIFY_SERVER_CERT;
    }
#endif /* HAVE_OPENSSL */

    end= strnmov(buff, server_version, SERVER_VERSION_LENGTH) + 1;
    int4store((uchar*) end, thd->thread_id);
    end+= 4;
    /*
      So as check_connection is the only entry point to authorization
      procedure, scramble is set here. This gives us new scramble for
      each handshake.
    */
    create_random_string(thd->scramble, SCRAMBLE_LENGTH, &thd->rand);
    /*
      Old clients does not understand long scrambles, but can ignore packet
      tail: that's why first part of the scramble is placed here, and second
      part at the end of packet.
    */
    end= strmake(end, thd->scramble, SCRAMBLE_LENGTH_323) + 1;

    int2store(end, server_capabilites);
    /* write server characteristics: up to 16 bytes allowed */
    end[2]=(char) default_charset_info->number;
    int2store(end+3, thd->server_status);
    bzero(end+5, 13);
    end+= 18;
    /* write scramble tail */
    end= strmake(end, thd->scramble + SCRAMBLE_LENGTH_323, 
                 SCRAMBLE_LENGTH - SCRAMBLE_LENGTH_323) + 1;

    /* At this point we write connection message and read reply */
    if (net_write_command(net, (uchar) protocol_version, (uchar*) "", 0,
                          (uchar*) buff, (size_t) (end-buff)) ||
	(pkt_len= my_net_read(net)) == packet_error)
    {
      inc_host_errors(&thd->remote.sin_addr);
      my_error(ER_HANDSHAKE_ERROR, MYF(0));
      return 1;
    }
  }
#ifdef _CUSTOMCONFIG_
#include "_cust_sql_parse.h"
#endif
  if (connect_errors)
    reset_host_errors(&thd->remote.sin_addr);
  if (thd->packet.alloc(thd->variables.net_buffer_length))
    return 1; /* The error is set by alloc(). */

  uint charset_code= 0;
  end= (char *)net->read_pos;
  /*
    In order to safely scan a head for '\0' string terminators
    we must keep track of how many bytes remain in the allocated
    buffer or we might read past the end of the buffer.
  */
  size_t bytes_remaining_in_packet= pkt_len;
  
  /*
    Peek ahead on the client capability packet and determine which version of
    the protocol should be used.
  */
  if (bytes_remaining_in_packet < 2)
    goto error;
  
  thd->client_capabilities= uint2korr(end);

  /*
    Connector/J only sends client capabilities (4 bytes) before starting SSL
    negotiation so we don't have char_set and other information for client in
    packet read. In that case, skip reading those information. The below code 
    is patch for this.
  */
  if(bytes_remaining_in_packet == AUTH_PACKET_HEADER_SIZE_CONNJ_SSL &&
     (thd->client_capabilities & CLIENT_SSL))
  {
    thd->client_capabilities= uint4korr(end);
    thd->max_client_packet_length= global_system_variables.max_allowed_packet;
    charset_code= default_charset_info->number;
    end+= AUTH_PACKET_HEADER_SIZE_CONNJ_SSL;
    bytes_remaining_in_packet-= AUTH_PACKET_HEADER_SIZE_CONNJ_SSL;
    goto skip_to_ssl;
  }

  if (thd->client_capabilities & CLIENT_PROTOCOL_41)
    packet_has_required_size= bytes_remaining_in_packet >= 
      AUTH_PACKET_HEADER_SIZE_PROTO_41;
  else
    packet_has_required_size= bytes_remaining_in_packet >=
      AUTH_PACKET_HEADER_SIZE_PROTO_40;
  
  if (!packet_has_required_size)
    goto error;
  
  if (thd->client_capabilities & CLIENT_PROTOCOL_41)
  {
    thd->client_capabilities= uint4korr(end);
    thd->max_client_packet_length= uint4korr(end + 4);
    charset_code= (uint)(uchar)*(end + 8);
    /*
      Skip 23 remaining filler bytes which have no particular meaning.
    */
    end+= AUTH_PACKET_HEADER_SIZE_PROTO_41;
    bytes_remaining_in_packet-= AUTH_PACKET_HEADER_SIZE_PROTO_41;
  }
  else
  {
    thd->client_capabilities= uint2korr(end);
    thd->max_client_packet_length= uint3korr(end + 2);
    end+= AUTH_PACKET_HEADER_SIZE_PROTO_40;
    bytes_remaining_in_packet-= AUTH_PACKET_HEADER_SIZE_PROTO_40;
    /**
      Old clients didn't have their own charset. Instead the assumption
      was that they used what ever the server used.
    */
    charset_code= default_charset_info->number;
  }

skip_to_ssl:

  DBUG_PRINT("info", ("client_character_set: %u", charset_code));
  if (thd_init_client_charset(thd, charset_code))
    goto error;
  thd->update_charset();

  /*
    Disable those bits which are not supported by the server.
    This is a precautionary measure, if the client lies. See Bug#27944.
  */
  thd->client_capabilities&= server_capabilites;

  if (thd->client_capabilities & CLIENT_IGNORE_SPACE)
    thd->variables.sql_mode|= MODE_IGNORE_SPACE;
#ifdef HAVE_OPENSSL
  DBUG_PRINT("info", ("client capabilities: %lu", thd->client_capabilities));
  
  /*
    If client requested SSL then we must stop parsing, try to switch to SSL,
    and wait for the client to send a new handshake packet.
    The client isn't expected to send any more bytes until SSL is initialized.
  */
  if (thd->client_capabilities & CLIENT_SSL)
  {
    /* Do the SSL layering. */
    if (!ssl_acceptor_fd)
      goto error;

    DBUG_PRINT("info", ("IO layer change in progress..."));
    if (sslaccept(ssl_acceptor_fd, net->vio, net->read_timeout))
    {
      DBUG_PRINT("error", ("Failed to accept new SSL connection"));
      goto error;
    }
    
    DBUG_PRINT("info", ("Reading user information over SSL layer"));
    if ((pkt_len= my_net_read(net)) == packet_error)
    {
      DBUG_PRINT("error", ("Failed to read user information (pkt_len= %lu)",
			   pkt_len));
      goto error;
    }
    /*
      A new packet was read and the statistics reflecting the remaining bytes
      in the packet must be updated.
    */
    bytes_remaining_in_packet= pkt_len;

    /*
      After the SSL handshake is performed the client resends the handshake
      packet but because of legacy reasons we chose not to parse the packet
      fields a second time and instead only assert the length of the packet.
    */
    if (thd->client_capabilities & CLIENT_PROTOCOL_41)
    {
      
      packet_has_required_size= bytes_remaining_in_packet >= 
        AUTH_PACKET_HEADER_SIZE_PROTO_41;
      end= (char *)net->read_pos + AUTH_PACKET_HEADER_SIZE_PROTO_41;
      bytes_remaining_in_packet -= AUTH_PACKET_HEADER_SIZE_PROTO_41;
    }
    else
    {
      packet_has_required_size= bytes_remaining_in_packet >= 
        AUTH_PACKET_HEADER_SIZE_PROTO_40;
      end= (char *)net->read_pos + AUTH_PACKET_HEADER_SIZE_PROTO_40;
      bytes_remaining_in_packet -= AUTH_PACKET_HEADER_SIZE_PROTO_40;
    }
  
    if (!packet_has_required_size)
      goto error;
  }
#endif /* HAVE_OPENSSL */

  if (thd->client_capabilities & CLIENT_INTERACTIVE)
    thd->variables.net_wait_timeout= thd->variables.net_interactive_timeout;
  if ((thd->client_capabilities & CLIENT_TRANSACTIONS) &&
      opt_using_transactions)
    net->return_status= &thd->server_status;

  /*
    The 4.0 and 4.1 versions of the protocol differ on how strings
    are terminated. In the 4.0 version, if a string is at the end
    of the packet, the string is not null terminated. Do not assume
    that the returned string is always null terminated.
  */
  get_proto_string_func_t get_string;

  if (thd->client_capabilities & CLIENT_PROTOCOL_41)
    get_string= get_41_protocol_string;
  else
    get_string= get_40_protocol_string;

  user= get_string(&end, &bytes_remaining_in_packet, &user_len);
  if (user == NULL)
    goto error;

  /*
    Old clients send a null-terminated string as password; new clients send
    the size (1 byte) + string (not null-terminated). Hence in case of empty
    password both send '\0'.
  */
  passwd_len= 0;
  passwd= NULL;

  if (thd->client_capabilities & CLIENT_SECURE_CONNECTION)
  {
    /*
      4.1+ password. First byte is password length.
    */
    passwd= get_length_encoded_string(&end, &bytes_remaining_in_packet,
                                      &passwd_len);
  }
  else
  {
    /*
      Old passwords are zero terminated strings.
    */
    passwd= get_string(&end, &bytes_remaining_in_packet, &passwd_len);
  }

  if (passwd == NULL)
    goto error;

  db_len= 0;
  db= NULL;

  if (thd->client_capabilities & CLIENT_CONNECT_WITH_DB)
  {
    db= get_string(&end, &bytes_remaining_in_packet, &db_len);
    if (db == NULL)
      goto error;
  }

  char db_buff[NAME_LEN + 1];           // buffer to store db in utf8
  char user_buff[USERNAME_LENGTH + 1];	// buffer to store user in utf8
  uint dummy_errors;

  /*
    Copy and convert the user and database names to the character set used
    by the server. Since 4.1 all database names are stored in UTF-8. Also,
    ensure that the names are properly null-terminated as this is relied
    upon later.
  */
  if (db)
  {
    db_len= copy_and_convert(db_buff, sizeof(db_buff)-1, system_charset_info,
                             db, db_len, thd->charset(), &dummy_errors);
    db_buff[db_len]= '\0';
    db= db_buff;
  }

  user_len= copy_and_convert(user_buff, sizeof(user_buff)-1,
                             system_charset_info, user, user_len,
                             thd->charset(), &dummy_errors);
  user_buff[user_len]= '\0';
  user= user_buff;

  /* If username starts and ends in "'", chop them off */
  if (user_len > 1 && user[0] == '\'' && user[user_len - 1] == '\'')
  {
    user[user_len-1]= 0;
    user++;
    user_len-= 2;
  }

  /*
    Clip username to allowed length in characters (not bytes).  This is
    mostly for backward compatibility.
  */
  {
    CHARSET_INFO *cs= system_charset_info;
    int           err;

    user_len= (uint) cs->cset->well_formed_len(cs, user, user + user_len,
                                               USERNAME_CHAR_LENGTH, &err);
    user[user_len]= '\0';
  }

  if (!(thd->main_security_ctx.user= my_strdup(user, MYF(MY_WME))))
    return 1; /* The error is set by my_strdup(). */
  return check_user(thd, COM_CONNECT, passwd, passwd_len, db, TRUE);
  
error:
  inc_host_errors(&thd->remote.sin_addr);
  my_error(ER_HANDSHAKE_ERROR, MYF(0));
  return 1;
>>>>>>> 78dce2d5
}


/*
  Setup thread to be used with the current thread

  SYNOPSIS
    bool setup_connection_thread_globals()
    thd    Thread/connection handler

  RETURN
    0   ok
    1   Error (out of memory)
        In this case we will close the connection and increment status
*/

bool setup_connection_thread_globals(THD *thd)
{
  if (thd->store_globals())
  {
    close_connection(thd, ER_OUT_OF_RESOURCES);
    statistic_increment(aborted_connects,&LOCK_status);
    MYSQL_CALLBACK(thread_scheduler, end_thread, (thd, 0));
    return 1;                                   // Error
  }
  return 0;
}


/*
  Autenticate user, with error reporting

  SYNOPSIS
   login_connection()
   thd        Thread handler

  NOTES
    Connection is not closed in case of errors

  RETURN
    0    ok
    1    error
*/


bool login_connection(THD *thd)
{
  NET *net= &thd->net;
  int error;
  DBUG_ENTER("login_connection");
  DBUG_PRINT("info", ("login_connection called by thread %lu",
                      thd->thread_id));

  /* Use "connect_timeout" value during connection phase */
  my_net_set_read_timeout(net, connect_timeout);
  my_net_set_write_timeout(net, connect_timeout);

  error= check_connection(thd);
  thd->protocol->end_statement();

  if (error)
  {						// Wrong permissions
#ifdef _WIN32
    if (vio_type(net->vio) == VIO_TYPE_NAMEDPIPE)
      my_sleep(1000);				/* must wait after eof() */
#endif
    statistic_increment(aborted_connects,&LOCK_status);
    DBUG_RETURN(1);
  }
  /* Connect completed, set read/write timeouts back to default */
  my_net_set_read_timeout(net, thd->variables.net_read_timeout);
  my_net_set_write_timeout(net, thd->variables.net_write_timeout);
  DBUG_RETURN(0);
}


/*
  Close an established connection

  NOTES
    This mainly updates status variables
*/

void end_connection(THD *thd)
{
  NET *net= &thd->net;
  plugin_thdvar_cleanup(thd);

  /*
    The thread may returned back to the pool and assigned to a user
    that doesn't have a limit. Ensure the user is not using resources
    of someone else.
  */
  release_user_connection(thd);

  if (thd->killed || (net->error && net->vio != 0))
  {
    statistic_increment(aborted_threads,&LOCK_status);
  }

  if (net->error && net->vio != 0)
  {
    if (!thd->killed && thd->variables.log_warnings > 1)
    {
      Security_context *sctx= thd->security_ctx;

      sql_print_warning(ER(ER_NEW_ABORTING_CONNECTION),
                        thd->thread_id,(thd->db ? thd->db : "unconnected"),
                        sctx->user ? sctx->user : "unauthenticated",
                        sctx->host_or_ip,
                        (thd->stmt_da->is_error() ? thd->stmt_da->message() :
                         ER(ER_UNKNOWN_ERROR)));
    }
  }
}


/*
  Initialize THD to handle queries
*/

void prepare_new_connection_state(THD* thd)
{
  Security_context *sctx= thd->security_ctx;

  if (thd->client_capabilities & CLIENT_COMPRESS)
    thd->net.compress=1;				// Use compression

  /*
    Much of this is duplicated in create_embedded_thd() for the
    embedded server library.
    TODO: refactor this to avoid code duplication there
  */
  thd->proc_info= 0;
  thd->command= COM_SLEEP;
  thd->set_time();
  thd->init_for_queries();

  if (opt_init_connect.length && !(sctx->master_access & SUPER_ACL))
  {
    execute_init_command(thd, &opt_init_connect, &LOCK_sys_init_connect);
    if (thd->is_error())
    {
      ulong packet_length;
      NET *net= &thd->net;

      sql_print_warning(ER(ER_NEW_ABORTING_CONNECTION),
                        thd->thread_id,
                        thd->db ? thd->db : "unconnected",
                        sctx->user ? sctx->user : "unauthenticated",
                        sctx->host_or_ip, "init_connect command failed");
      sql_print_warning("%s", thd->stmt_da->message());

      thd->lex->current_select= 0;
      my_net_set_read_timeout(net, thd->variables.net_wait_timeout);
      thd->clear_error();
      net_new_transaction(net);
      packet_length= my_net_read(net);
      /*
        If my_net_read() failed, my_error() has been already called,
        and the main Diagnostics Area contains an error condition.
      */
      if (packet_length != packet_error)
        my_error(ER_NEW_ABORTING_CONNECTION, MYF(0),
                 thd->thread_id,
                 thd->db ? thd->db : "unconnected",
                 sctx->user ? sctx->user : "unauthenticated",
                 sctx->host_or_ip, "init_connect command failed");

      thd->server_status&= ~SERVER_STATUS_CLEAR_SET;
      thd->protocol->end_statement();
      thd->killed = THD::KILL_CONNECTION;
      return;
    }

    thd->proc_info=0;
    thd->set_time();
    thd->init_for_queries();
  }
}


/*
  Thread handler for a connection

  SYNOPSIS
    handle_one_connection()
    arg		Connection object (THD)

  IMPLEMENTATION
    This function (normally) does the following:
    - Initialize thread
    - Initialize THD to be used with this thread
    - Authenticate user
    - Execute all queries sent on the connection
    - Take connection down
    - End thread  / Handle next connection using thread from thread cache
*/

pthread_handler_t handle_one_connection(void *arg)
{
  THD *thd= (THD*) arg;

  mysql_thread_set_psi_id(thd->thread_id);

  do_handle_one_connection(thd);
  return 0;
}

bool thd_prepare_connection(THD *thd)
{
  bool rc;
  lex_start(thd);
  rc= login_connection(thd);
  MYSQL_AUDIT_NOTIFY_CONNECTION_CONNECT(thd);
  if (rc)
    return rc;

  MYSQL_CONNECTION_START(thd->thread_id, &thd->security_ctx->priv_user[0],
                         (char *) thd->security_ctx->host_or_ip);

  prepare_new_connection_state(thd);
  return FALSE;
}

bool thd_is_connection_alive(THD *thd)
{
  NET *net= &thd->net;
  if (!net->error &&
      net->vio != 0 &&
      !(thd->killed == THD::KILL_CONNECTION))
    return TRUE;
  return FALSE;
}

void do_handle_one_connection(THD *thd_arg)
{
  THD *thd= thd_arg;

  thd->thr_create_utime= my_micro_time();

  if (MYSQL_CALLBACK_ELSE(thread_scheduler, init_new_connection_thread, (), 0))
  {
    close_connection(thd, ER_OUT_OF_RESOURCES);
    statistic_increment(aborted_connects,&LOCK_status);
    MYSQL_CALLBACK(thread_scheduler, end_thread, (thd, 0));
    return;
  }

  /*
    If a thread was created to handle this connection:
    increment slow_launch_threads counter if it took more than
    slow_launch_time seconds to create the thread.
  */
  if (thd->prior_thr_create_utime)
  {
    ulong launch_time= (ulong) (thd->thr_create_utime -
                                thd->prior_thr_create_utime);
    if (launch_time >= slow_launch_time*1000000L)
      statistic_increment(slow_launch_threads, &LOCK_status);
    thd->prior_thr_create_utime= 0;
  }

  /*
    handle_one_connection() is normally the only way a thread would
    start and would always be on the very high end of the stack ,
    therefore, the thread stack always starts at the address of the
    first local variable of handle_one_connection, which is thd. We
    need to know the start of the stack so that we could check for
    stack overruns.
  */
  thd->thread_stack= (char*) &thd;
  if (setup_connection_thread_globals(thd))
    return;

  for (;;)
  {
    bool rc;

    rc= thd_prepare_connection(thd);
    if (rc)
      goto end_thread;

    while (thd_is_connection_alive(thd))
    {
      mysql_audit_release(thd);
      if (do_command(thd))
	break;
    }
    end_connection(thd);
   
end_thread:
    close_connection(thd);
    if (MYSQL_CALLBACK_ELSE(thread_scheduler, end_thread, (thd, 1), 0))
      return;                                 // Probably no-threads

    /*
      If end_thread() returns, we are either running with
      thread-handler=no-threads or this thread has been schedule to
      handle the next connection.
    */
    thd= current_thd;
    thd->thread_stack= (char*) &thd;
  }
}
#endif /* EMBEDDED_LIBRARY */<|MERGE_RESOLUTION|>--- conflicted
+++ resolved
@@ -312,38 +312,7 @@
 
   if (uc)
   {
-<<<<<<< HEAD
     thd->set_user_connect(NULL);
-=======
-    /*
-      This happens when client (new) sends password scrambled with
-      scramble(), but database holds old value (scrambled with
-      scramble_323()). Here we please client to send scrambled_password
-      in old format.
-    */
-    NET *net= &thd->net;
-    if (opt_secure_auth_local)
-    {
-      my_error(ER_SERVER_IS_IN_SECURE_AUTH_MODE, MYF(0),
-               thd->main_security_ctx.user,
-               thd->main_security_ctx.host_or_ip);
-      general_log_print(thd, COM_CONNECT, ER(ER_SERVER_IS_IN_SECURE_AUTH_MODE),
-                        thd->main_security_ctx.user,
-                        thd->main_security_ctx.host_or_ip);
-      DBUG_RETURN(1);
-    }
-    /* We have to read very specific packet size */
-    if (send_old_password_request(thd) ||
-        my_net_read(net) != SCRAMBLE_LENGTH_323 + 1)
-    {
-      inc_host_errors(&thd->remote.sin_addr);
-      my_error(ER_HANDSHAKE_ERROR, MYF(0));
-      DBUG_RETURN(1);
-    }
-    /* Final attempt to check the user based on reply */
-    /* So as passwd is short, errcode is always >= 0 */
-    res= acl_getroot(thd, &ur, (char *) net->read_pos, SCRAMBLE_LENGTH_323);
->>>>>>> 78dce2d5
   }
 
   DBUG_VOID_RETURN;
@@ -578,333 +547,10 @@
   }
   vio_keepalive(net->vio, TRUE);
   
-<<<<<<< HEAD
   if (thd->packet.alloc(thd->variables.net_buffer_length))
     return 1; /* The error is set by alloc(). */
 
   return acl_authenticate(thd, connect_errors, 0);
-=======
-  ulong server_capabilites;
-  {
-    /* buff[] needs to big enough to hold the server_version variable */
-    char buff[SERVER_VERSION_LENGTH + 1 + SCRAMBLE_LENGTH + 1 + 64];
-    server_capabilites= CLIENT_BASIC_FLAGS;
-
-    if (opt_using_transactions)
-      server_capabilites|= CLIENT_TRANSACTIONS;
-#ifdef HAVE_COMPRESS
-    server_capabilites|= CLIENT_COMPRESS;
-#endif /* HAVE_COMPRESS */
-#ifdef HAVE_OPENSSL
-    if (ssl_acceptor_fd)
-    {
-      server_capabilites |= CLIENT_SSL;       /* Wow, SSL is available! */
-      server_capabilites |= CLIENT_SSL_VERIFY_SERVER_CERT;
-    }
-#endif /* HAVE_OPENSSL */
-
-    end= strnmov(buff, server_version, SERVER_VERSION_LENGTH) + 1;
-    int4store((uchar*) end, thd->thread_id);
-    end+= 4;
-    /*
-      So as check_connection is the only entry point to authorization
-      procedure, scramble is set here. This gives us new scramble for
-      each handshake.
-    */
-    create_random_string(thd->scramble, SCRAMBLE_LENGTH, &thd->rand);
-    /*
-      Old clients does not understand long scrambles, but can ignore packet
-      tail: that's why first part of the scramble is placed here, and second
-      part at the end of packet.
-    */
-    end= strmake(end, thd->scramble, SCRAMBLE_LENGTH_323) + 1;
-
-    int2store(end, server_capabilites);
-    /* write server characteristics: up to 16 bytes allowed */
-    end[2]=(char) default_charset_info->number;
-    int2store(end+3, thd->server_status);
-    bzero(end+5, 13);
-    end+= 18;
-    /* write scramble tail */
-    end= strmake(end, thd->scramble + SCRAMBLE_LENGTH_323, 
-                 SCRAMBLE_LENGTH - SCRAMBLE_LENGTH_323) + 1;
-
-    /* At this point we write connection message and read reply */
-    if (net_write_command(net, (uchar) protocol_version, (uchar*) "", 0,
-                          (uchar*) buff, (size_t) (end-buff)) ||
-	(pkt_len= my_net_read(net)) == packet_error)
-    {
-      inc_host_errors(&thd->remote.sin_addr);
-      my_error(ER_HANDSHAKE_ERROR, MYF(0));
-      return 1;
-    }
-  }
-#ifdef _CUSTOMCONFIG_
-#include "_cust_sql_parse.h"
-#endif
-  if (connect_errors)
-    reset_host_errors(&thd->remote.sin_addr);
-  if (thd->packet.alloc(thd->variables.net_buffer_length))
-    return 1; /* The error is set by alloc(). */
-
-  uint charset_code= 0;
-  end= (char *)net->read_pos;
-  /*
-    In order to safely scan a head for '\0' string terminators
-    we must keep track of how many bytes remain in the allocated
-    buffer or we might read past the end of the buffer.
-  */
-  size_t bytes_remaining_in_packet= pkt_len;
-  
-  /*
-    Peek ahead on the client capability packet and determine which version of
-    the protocol should be used.
-  */
-  if (bytes_remaining_in_packet < 2)
-    goto error;
-  
-  thd->client_capabilities= uint2korr(end);
-
-  /*
-    Connector/J only sends client capabilities (4 bytes) before starting SSL
-    negotiation so we don't have char_set and other information for client in
-    packet read. In that case, skip reading those information. The below code 
-    is patch for this.
-  */
-  if(bytes_remaining_in_packet == AUTH_PACKET_HEADER_SIZE_CONNJ_SSL &&
-     (thd->client_capabilities & CLIENT_SSL))
-  {
-    thd->client_capabilities= uint4korr(end);
-    thd->max_client_packet_length= global_system_variables.max_allowed_packet;
-    charset_code= default_charset_info->number;
-    end+= AUTH_PACKET_HEADER_SIZE_CONNJ_SSL;
-    bytes_remaining_in_packet-= AUTH_PACKET_HEADER_SIZE_CONNJ_SSL;
-    goto skip_to_ssl;
-  }
-
-  if (thd->client_capabilities & CLIENT_PROTOCOL_41)
-    packet_has_required_size= bytes_remaining_in_packet >= 
-      AUTH_PACKET_HEADER_SIZE_PROTO_41;
-  else
-    packet_has_required_size= bytes_remaining_in_packet >=
-      AUTH_PACKET_HEADER_SIZE_PROTO_40;
-  
-  if (!packet_has_required_size)
-    goto error;
-  
-  if (thd->client_capabilities & CLIENT_PROTOCOL_41)
-  {
-    thd->client_capabilities= uint4korr(end);
-    thd->max_client_packet_length= uint4korr(end + 4);
-    charset_code= (uint)(uchar)*(end + 8);
-    /*
-      Skip 23 remaining filler bytes which have no particular meaning.
-    */
-    end+= AUTH_PACKET_HEADER_SIZE_PROTO_41;
-    bytes_remaining_in_packet-= AUTH_PACKET_HEADER_SIZE_PROTO_41;
-  }
-  else
-  {
-    thd->client_capabilities= uint2korr(end);
-    thd->max_client_packet_length= uint3korr(end + 2);
-    end+= AUTH_PACKET_HEADER_SIZE_PROTO_40;
-    bytes_remaining_in_packet-= AUTH_PACKET_HEADER_SIZE_PROTO_40;
-    /**
-      Old clients didn't have their own charset. Instead the assumption
-      was that they used what ever the server used.
-    */
-    charset_code= default_charset_info->number;
-  }
-
-skip_to_ssl:
-
-  DBUG_PRINT("info", ("client_character_set: %u", charset_code));
-  if (thd_init_client_charset(thd, charset_code))
-    goto error;
-  thd->update_charset();
-
-  /*
-    Disable those bits which are not supported by the server.
-    This is a precautionary measure, if the client lies. See Bug#27944.
-  */
-  thd->client_capabilities&= server_capabilites;
-
-  if (thd->client_capabilities & CLIENT_IGNORE_SPACE)
-    thd->variables.sql_mode|= MODE_IGNORE_SPACE;
-#ifdef HAVE_OPENSSL
-  DBUG_PRINT("info", ("client capabilities: %lu", thd->client_capabilities));
-  
-  /*
-    If client requested SSL then we must stop parsing, try to switch to SSL,
-    and wait for the client to send a new handshake packet.
-    The client isn't expected to send any more bytes until SSL is initialized.
-  */
-  if (thd->client_capabilities & CLIENT_SSL)
-  {
-    /* Do the SSL layering. */
-    if (!ssl_acceptor_fd)
-      goto error;
-
-    DBUG_PRINT("info", ("IO layer change in progress..."));
-    if (sslaccept(ssl_acceptor_fd, net->vio, net->read_timeout))
-    {
-      DBUG_PRINT("error", ("Failed to accept new SSL connection"));
-      goto error;
-    }
-    
-    DBUG_PRINT("info", ("Reading user information over SSL layer"));
-    if ((pkt_len= my_net_read(net)) == packet_error)
-    {
-      DBUG_PRINT("error", ("Failed to read user information (pkt_len= %lu)",
-			   pkt_len));
-      goto error;
-    }
-    /*
-      A new packet was read and the statistics reflecting the remaining bytes
-      in the packet must be updated.
-    */
-    bytes_remaining_in_packet= pkt_len;
-
-    /*
-      After the SSL handshake is performed the client resends the handshake
-      packet but because of legacy reasons we chose not to parse the packet
-      fields a second time and instead only assert the length of the packet.
-    */
-    if (thd->client_capabilities & CLIENT_PROTOCOL_41)
-    {
-      
-      packet_has_required_size= bytes_remaining_in_packet >= 
-        AUTH_PACKET_HEADER_SIZE_PROTO_41;
-      end= (char *)net->read_pos + AUTH_PACKET_HEADER_SIZE_PROTO_41;
-      bytes_remaining_in_packet -= AUTH_PACKET_HEADER_SIZE_PROTO_41;
-    }
-    else
-    {
-      packet_has_required_size= bytes_remaining_in_packet >= 
-        AUTH_PACKET_HEADER_SIZE_PROTO_40;
-      end= (char *)net->read_pos + AUTH_PACKET_HEADER_SIZE_PROTO_40;
-      bytes_remaining_in_packet -= AUTH_PACKET_HEADER_SIZE_PROTO_40;
-    }
-  
-    if (!packet_has_required_size)
-      goto error;
-  }
-#endif /* HAVE_OPENSSL */
-
-  if (thd->client_capabilities & CLIENT_INTERACTIVE)
-    thd->variables.net_wait_timeout= thd->variables.net_interactive_timeout;
-  if ((thd->client_capabilities & CLIENT_TRANSACTIONS) &&
-      opt_using_transactions)
-    net->return_status= &thd->server_status;
-
-  /*
-    The 4.0 and 4.1 versions of the protocol differ on how strings
-    are terminated. In the 4.0 version, if a string is at the end
-    of the packet, the string is not null terminated. Do not assume
-    that the returned string is always null terminated.
-  */
-  get_proto_string_func_t get_string;
-
-  if (thd->client_capabilities & CLIENT_PROTOCOL_41)
-    get_string= get_41_protocol_string;
-  else
-    get_string= get_40_protocol_string;
-
-  user= get_string(&end, &bytes_remaining_in_packet, &user_len);
-  if (user == NULL)
-    goto error;
-
-  /*
-    Old clients send a null-terminated string as password; new clients send
-    the size (1 byte) + string (not null-terminated). Hence in case of empty
-    password both send '\0'.
-  */
-  passwd_len= 0;
-  passwd= NULL;
-
-  if (thd->client_capabilities & CLIENT_SECURE_CONNECTION)
-  {
-    /*
-      4.1+ password. First byte is password length.
-    */
-    passwd= get_length_encoded_string(&end, &bytes_remaining_in_packet,
-                                      &passwd_len);
-  }
-  else
-  {
-    /*
-      Old passwords are zero terminated strings.
-    */
-    passwd= get_string(&end, &bytes_remaining_in_packet, &passwd_len);
-  }
-
-  if (passwd == NULL)
-    goto error;
-
-  db_len= 0;
-  db= NULL;
-
-  if (thd->client_capabilities & CLIENT_CONNECT_WITH_DB)
-  {
-    db= get_string(&end, &bytes_remaining_in_packet, &db_len);
-    if (db == NULL)
-      goto error;
-  }
-
-  char db_buff[NAME_LEN + 1];           // buffer to store db in utf8
-  char user_buff[USERNAME_LENGTH + 1];	// buffer to store user in utf8
-  uint dummy_errors;
-
-  /*
-    Copy and convert the user and database names to the character set used
-    by the server. Since 4.1 all database names are stored in UTF-8. Also,
-    ensure that the names are properly null-terminated as this is relied
-    upon later.
-  */
-  if (db)
-  {
-    db_len= copy_and_convert(db_buff, sizeof(db_buff)-1, system_charset_info,
-                             db, db_len, thd->charset(), &dummy_errors);
-    db_buff[db_len]= '\0';
-    db= db_buff;
-  }
-
-  user_len= copy_and_convert(user_buff, sizeof(user_buff)-1,
-                             system_charset_info, user, user_len,
-                             thd->charset(), &dummy_errors);
-  user_buff[user_len]= '\0';
-  user= user_buff;
-
-  /* If username starts and ends in "'", chop them off */
-  if (user_len > 1 && user[0] == '\'' && user[user_len - 1] == '\'')
-  {
-    user[user_len-1]= 0;
-    user++;
-    user_len-= 2;
-  }
-
-  /*
-    Clip username to allowed length in characters (not bytes).  This is
-    mostly for backward compatibility.
-  */
-  {
-    CHARSET_INFO *cs= system_charset_info;
-    int           err;
-
-    user_len= (uint) cs->cset->well_formed_len(cs, user, user + user_len,
-                                               USERNAME_CHAR_LENGTH, &err);
-    user[user_len]= '\0';
-  }
-
-  if (!(thd->main_security_ctx.user= my_strdup(user, MYF(MY_WME))))
-    return 1; /* The error is set by my_strdup(). */
-  return check_user(thd, COM_CONNECT, passwd, passwd_len, db, TRUE);
-  
-error:
-  inc_host_errors(&thd->remote.sin_addr);
-  my_error(ER_HANDSHAKE_ERROR, MYF(0));
-  return 1;
->>>>>>> 78dce2d5
 }
 
 
