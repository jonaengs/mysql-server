/*
   Copyright (c) 2000, 2016, Oracle and/or its affiliates. All rights reserved.

   This program is free software; you can redistribute it and/or modify
   it under the terms of the GNU General Public License as published by
   the Free Software Foundation; version 2 of the License.

   This program is distributed in the hope that it will be useful,
   but WITHOUT ANY WARRANTY; without even the implied warranty of
   MERCHANTABILITY or FITNESS FOR A PARTICULAR PURPOSE.  See the
   GNU General Public License for more details.

   You should have received a copy of the GNU General Public License
   along with this program; if not, write to the Free Software
   Foundation, Inc., 51 Franklin St, Fifth Floor, Boston, MA 02110-1301  USA */


/* create and drop of databases */

#include "sql_db.h"

#include "my_config.h"

#include <errno.h>
#ifdef _WIN32
#include <direct.h>
#endif
#include <string.h>
#include <sys/types.h>
#ifdef HAVE_UNISTD_H
#include <unistd.h>
#endif
#include <vector>

#include "auth_acls.h"
#include "auth_common.h"     // SELECT_ACL
#include "binlog.h"          // mysql_bin_log
#include "dd/cache/dictionary_client.h" // Dictionary_client
#include "dd/dd.h"                      // dd::get_dictionary()
#include "dd/dd_schema.h"               // dd::create_schema
#include "dd/dictionary.h"              // dd::Dictionary
#include "dd/string_type.h"
#include "dd/types/abstract_table.h"
#include "dd/types/schema.h"
#include "debug_sync.h"      // DEBUG_SYNC
#include "derror.h"          // ER_THD
#include "error_handler.h"   // Drop_table_error_handler
#include "events.h"          // Events
#include "handler.h"
#include "lock.h"            // lock_schema_name
#include "log.h"             // sql_print_error
#include "log_event.h"       // Query_log_event
#include "m_ctype.h"
#include "m_string.h"
#include "mdl.h"
#include "my_command.h"
#include "my_dbug.h"
#include "my_dir.h"
#include "my_global.h"
#include "my_sys.h"
#include "my_thread_local.h"
#include "mysql/psi/mysql_mutex.h"
#include "mysql/service_mysql_alloc.h"
#include "mysql_com.h"
#include "mysqld.h"          // key_file_misc
#include "mysqld_error.h"
#include "mysys_err.h"       // EE_*
#include "psi_memory_key.h"  // key_memory_THD_db
#include "rpl_gtid.h"
#include "session_tracker.h"
#include "sp.h"              // lock_db_routines
#include "sql_base.h"        // lock_table_names
#include "sql_cache.h"       // query_cache
#include "sql_class.h"       // THD
#include "sql_const.h"
#include "sql_error.h"
#include "sql_handler.h"     // mysql_ha_rm_tables
<<<<<<< HEAD
=======
#include "sql_plugin.h"
#include "sql_plugin_ref.h"
#include "sql_security_ctx.h"
#include "sql_string.h"
>>>>>>> 5541490f
#include "sql_table.h"       // build_table_filename
#include "system_variables.h"
#include "table.h"           // TABLE_LIST
<<<<<<< HEAD
#include "transaction.h"     // trans_rollback_stmt
=======
#include "template_utils.h"
#include "typelib.h"
>>>>>>> 5541490f

#include "pfs_file_provider.h"  // IWYU pragma:keep
#include "mysql/psi/mysql_file.h"

static const size_t MAX_DROP_TABLE_Q_LEN= 1024;

/*
  .frm is left in this list so that any orphan files can be removed on upgrade.
  .SDI needs to be there for now... need to investigate why...
*/
const char *del_exts[]= {".frm", ".BAK", ".TMD", ".opt", ".OLD", ".cfg", ".SDI", NullS};
static TYPELIB deletable_extentions=
{array_elements(del_exts)-1,"del_exts", del_exts, NULL};

static bool find_unknown_and_remove_deletable_files(THD *thd, MY_DIR *dirp,
                                                    const char *path);

static bool find_db_tables(THD *thd, const char *db, TABLE_LIST **tables);

static long mysql_rm_arc_files(THD *thd, MY_DIR *dirp, const char *org_path);
static my_bool rm_dir_w_symlink(const char *org_path, my_bool send_error);
static void mysql_change_db_impl(THD *thd,
                                 const LEX_CSTRING &new_db_name,
                                 ulong new_db_access,
                                 const CHARSET_INFO *new_db_charset);


/*
  Helper function to write a query to binlog used by mysql_rm_db()
*/

static inline int write_to_binlog(THD *thd, char *query, size_t q_len,
                                  const char *db, size_t db_len)
{
  Query_log_event qinfo(thd, query, q_len, FALSE, TRUE, FALSE, 0);
  qinfo.db= db;
  qinfo.db_len= db_len;
  int error= mysql_bin_log.write_event(&qinfo);
  if (!error)
    error= mysql_bin_log.commit(thd, false);
  return error;
} 


/**
  Return default database collation.

  @param       thd          Thread context.
  @param       db_name      Database name.
  @param [out] collation    Charset object pointer if object exists else NULL.

  @return      false No error.
               true  Error (thd->is_error is assumed to be set.)
*/

bool get_default_db_collation(THD *thd,
                              const char *db_name,
                              const CHARSET_INFO **collation)
{
  // We must make sure the schema is released and unlocked in the right order.
  dd::Schema_MDL_locker mdl_handler(thd);
  dd::cache::Dictionary_client::Auto_releaser releaser(thd->dd_client());
  const dd::Schema *sch_obj= NULL;

  if (mdl_handler.ensure_locked(db_name) ||
      thd->dd_client()->acquire<dd::Schema>(db_name, &sch_obj))
    return true;

  DEBUG_SYNC(thd, "acquired_schema_while_getting_collation");

  if (sch_obj)
  {
    *collation= get_charset(sch_obj->default_collation_id(), MYF(0));
    if (*collation == NULL)
    {
      char buff[STRING_BUFFER_USUAL_SIZE];
      my_error(ER_UNKNOWN_COLLATION, MYF(0),
               llstr(sch_obj->default_collation_id(), buff));
      return true;
    }
  }
  return false;
}


/**
  Create a database

  @param thd		Thread handler
  @param db		Name of database to create
                        Function assumes that this is already validated.
  @param create_info	Database create options (like character set)

  SIDE-EFFECTS
   1. Report back to client that command succeeded (my_ok)
   2. Report errors to client
   3. Log event to binary log

  @retval false ok
  @retval true  Error
*/

bool mysql_create_db(THD *thd, const char *db, HA_CREATE_INFO *create_info)
{
  DBUG_ENTER("mysql_create_db");

  // Reject creation of the system schema except for system threads.
  if (!thd->is_dd_system_thread() &&
      dd::get_dictionary()->is_dd_schema_name(db) &&
      !(create_info->options & HA_LEX_CREATE_IF_NOT_EXISTS))
  {
    my_error(ER_NO_SYSTEM_SCHEMA_ACCESS, MYF(0), db);
    DBUG_RETURN(true);
  }

  /*
    When creating the schema, we must lock the schema name without case (for
    correct MDL locking) when l_c_t_n == 2.
  */
  char name_buf[NAME_LEN + 1];
  const char *lock_db_name= db;
  if (lower_case_table_names == 2)
  {
    my_stpcpy(name_buf, db);
    my_casedn_str(&my_charset_utf8_tolower_ci, name_buf);
    lock_db_name= name_buf;
  }
  if (lock_schema_name(thd, lock_db_name))
    DBUG_RETURN(true);

  /* Check directory */
  char	 path[FN_REFLEN+16];
  bool   was_truncated;
  size_t path_len= build_table_filename(path, sizeof(path) - 1, db, "", "", 0,
                                        &was_truncated);
  if (was_truncated)
  {
    my_error(ER_IDENT_CAUSES_TOO_LONG_PATH, MYF(0), sizeof(path)-1, path);
    DBUG_RETURN(true);
  }
  path[path_len-1]= 0;                    // Remove last '/' from path

  // If we are creating the system schema, then we create it physically
  // only during first time server initialization. During ordinary restart,
  // we still execute the CREATE statement to initialize the meta data, but
  // the physical representation of the schema is not re-created since it
  // already exists.
  MY_STAT stat_info;
  bool store_in_dd= true;
  bool schema_exists= (mysql_file_stat(key_file_misc,
                                       path, &stat_info, MYF(0)) != NULL);
  if (thd->is_dd_system_thread() && (!opt_initialize || dd_upgrade_flag) &&
      dd::get_dictionary()->is_dd_schema_name(db))
  {
    /*
      CREATE SCHEMA statement is being executed from bootstrap thread.
      Server should either be in restart mode or upgrade mode to create only
      dd::Schema object for the dictionary cache.
    */
    if (!schema_exists)
    {
      my_printf_error(ER_BAD_DB_ERROR,
                      "System schema directory does not exist.",
                      MYF(0));
      DBUG_RETURN(true);
    }
  }
  else if (schema_exists)
  {
    if (!(create_info->options & HA_LEX_CREATE_IF_NOT_EXISTS))
    {
      my_error(ER_DB_CREATE_EXISTS, MYF(0), db);
      DBUG_RETURN(true);
    }
    push_warning_printf(thd, Sql_condition::SL_NOTE,
                        ER_DB_CREATE_EXISTS,
                        ER_THD(thd, ER_DB_CREATE_EXISTS), db);
    store_in_dd= false;
  }
  // Don't create folder inside data directory in case we are upgrading.
  else
  {
    if (my_errno() != ENOENT)
    {
      char errbuf[MYSYS_STRERROR_SIZE];
      my_error(EE_STAT, MYF(0), path,
               my_errno(), my_strerror(errbuf, sizeof(errbuf), my_errno()));
      DBUG_RETURN(true);
    }
    if (my_mkdir(path, 0777, MYF(0)) < 0)
    {
      char errbuf[MYSQL_ERRMSG_SIZE];
      my_error(ER_CANT_CREATE_DB, MYF(0), db, my_errno(),
               my_strerror(errbuf, MYSQL_ERRMSG_SIZE, my_errno()));
      DBUG_RETURN(true);
    }
  }

  ha_binlog_log_query(thd, 0, LOGCOM_CREATE_DB, thd->query().str,
                      thd->query().length, db, "");

  if (mysql_bin_log.is_open())
  {
    int errcode= query_error_code(thd, TRUE);
    Query_log_event qinfo(thd, thd->query().str, thd->query().length,
                          false, true, /* suppress_use */ true, errcode);

    /*
      Write should use the database being created as the "current
      database" and not the threads current database, which is the
      default. If we do not change the "current database" to the
      database being created, the CREATE statement will not be
      replicated when using --binlog-do-db to select databases to be
      replicated.

      An example (--binlog-do-db=sisyfos):

      CREATE DATABASE bob;        # Not replicated
      USE bob;                    # 'bob' is the current database
      CREATE DATABASE sisyfos;    # Not replicated since 'bob' is
                                  # current database.
      USE sisyfos;                # Will give error on slave since
                                  # database does not exist.
      */
    qinfo.db     = db;
    qinfo.db_len = strlen(db);
    thd->add_to_binlog_accessed_dbs(db);
    /*
      These DDL methods and logging are protected with the exclusive
      metadata lock on the schema
    */
    if (mysql_bin_log.write_event(&qinfo))
    {
      rm_dir_w_symlink(path, true);
      DBUG_RETURN(true);
    }
  }

  /*
    Create schema in DD. This is done even when initializing the server
    and creating the system schema. In that case, the shared cache will
    store the object without storing it to disk. When the DD tables have
    been created, the cached objects will be stored persistently.
  */

  if (store_in_dd)
  {
    if (!create_info->default_table_charset)
      create_info->default_table_charset= thd->variables.collation_server;

    if (dd::create_schema(thd, db, create_info->default_table_charset))
    {
      /*
        We could be here due an deadlock or some error reported
        by DD API framework. We remove the database directory
        which we just created above.

        It is expected that rm_dir_w_symlink() would not fail as
        we already old MDL lock on database and no parallel
        thread can remove the table before the current create
        database operation. Even if the call fails due to some
        other error we ignore the error as we anyway return
        failure (true) here.
      */
      rm_dir_w_symlink(path, true);
      DBUG_RETURN(true);
    }
  }

  my_ok(thd, 1);
  DBUG_RETURN(false);
}


/* db-name is already validated when we come here */

bool mysql_alter_db(THD *thd, const char *db, HA_CREATE_INFO *create_info)
{
  DBUG_ENTER("mysql_alter_db");

  // Reject altering the system schema except for system threads.
  if (!thd->is_dd_system_thread() &&
      dd::get_dictionary()->is_dd_schema_name(db))
  {
    my_error(ER_NO_SYSTEM_SCHEMA_ACCESS, MYF(0), db);
    DBUG_RETURN(true);
  }

  if (lock_schema_name(thd, db))
    DBUG_RETURN(true);

  if (!create_info->default_table_charset)
    create_info->default_table_charset= thd->variables.collation_server;

  /*
    Do the change in the dd first to catch failures that should prevent
    writing binlog.
  */
  if (dd::alter_schema(thd, db, create_info->default_table_charset))
  {
    // The error has been reported already.
    DBUG_RETURN(true);
  }

  /* Change options if current database is being altered. */

  if (thd->db().str && !strcmp(thd->db().str,db))
  {
    thd->db_charset= create_info->default_table_charset ?
		     create_info->default_table_charset :
		     thd->variables.collation_server;
    thd->variables.collation_database= thd->db_charset;
  }

  ha_binlog_log_query(thd, 0, LOGCOM_ALTER_DB,
                      thd->query().str, thd->query().length,
                      db, "");

  if (mysql_bin_log.is_open())
  {
    int errcode= query_error_code(thd, TRUE);
    Query_log_event qinfo(thd, thd->query().str, thd->query().length,
                          false, true, /* suppress_use */ true, errcode);
    /*
      Write should use the database being created as the "current
      database" and not the threads current database, which is the
      default.
    */
    qinfo.db     = db;
    qinfo.db_len = strlen(db);

    /*
      These DDL methods and logging are protected with the exclusive
      metadata lock on the schema.
    */
    if (mysql_bin_log.write_event(&qinfo))
      DBUG_RETURN(true);
  }

  my_ok(thd, 1);
  DBUG_RETURN(false);
}


/**
  Auxiliary function which writes DROP DATABASE statement to binary log
  overriding connection's current database with one being dropped.
*/

static bool write_rm_db_to_binlog(THD *thd, const LEX_CSTRING &db)
{
  if (mysql_bin_log.is_open())
  {
    int errcode= query_error_code(thd, TRUE);
    Query_log_event qinfo(thd, thd->query().str, thd->query().length,
                          true /* transactional cache */, false,
                          /* suppress_use */ true, errcode);
    /*
      Write should use the database being dropped as the "current
      database" and not the threads current database, which is the
      default.
    */
    qinfo.db= db.str;
    qinfo.db_len= db.length;

    return mysql_bin_log.write_event(&qinfo);
  }

  return false;
}


/**
  Drop all tables, routines and events in a database and the database itself.

  @param  thd        Thread handle
  @param  db         Database name in the case given by user
                     It's already validated and set to lower case
                     (if needed) when we come here
  @param  if_exists  Don't give error if database doesn't exists

  @note   We do a "best effort" - try to drop as much as possible.
          If dropping the database itself fails, we try to binlog
          the drop of the tables we managed to do.

  @retval  false  OK (Database dropped)
  @retval  true   Error
*/

bool mysql_rm_db(THD *thd,const LEX_CSTRING &db, bool if_exists)
{
  ulong deleted_tables= 0;
  bool error= false;
  char	path[2 * FN_REFLEN + 16];
  MY_DIR *dirp;
  TABLE_LIST *tables= NULL;
  TABLE_LIST *table;
  Drop_table_error_handler err_handler;
#ifndef WORKAROUND_TO_BE_REMOVED_ONCE_WL7016_IS_READY
  std::vector<TABLE_LIST*> dropped_atomic;
#endif
  bool dropped_non_atomic= false;
  std::set<handlerton*> post_ddl_htons;

  DBUG_ENTER("mysql_rm_db");

  // Reject dropping the system schema except for system threads.
  if (!thd->is_dd_system_thread() &&
      dd::get_dictionary()->is_dd_schema_name(dd::String_type(db.str)))
  {
    my_error(ER_NO_SYSTEM_SCHEMA_ACCESS, MYF(0), db.str);
    DBUG_RETURN(true);
  }

  if (lock_schema_name(thd, db.str))
    DBUG_RETURN(true);

  build_table_filename(path, sizeof(path) - 1, db.str, "", "", 0);

  /* See if the directory exists */
  bool sch_exists;
  if (dd::schema_exists(thd, db.str, &sch_exists))
    DBUG_RETURN(true);

  if (!(dirp= my_dir(path,MYF(MY_DONT_SORT))) ||
      !sch_exists)
  {
    my_dirend(dirp);
    if (!if_exists)
    {
      my_error(ER_DB_DROP_EXISTS, MYF(0), db.str);
      DBUG_RETURN(true);
    }
    else
    {
      push_warning_printf(thd, Sql_condition::SL_NOTE,
			  ER_DB_DROP_EXISTS,
                          ER_THD(thd, ER_DB_DROP_EXISTS), db.str);
      if (write_rm_db_to_binlog(thd, db))
        DBUG_RETURN(true);

      if (trans_commit_stmt(thd) ||  trans_commit_implicit(thd))
        DBUG_RETURN(true);

      goto dropped_ok;
    }
  }

  if (find_unknown_and_remove_deletable_files(thd, dirp, path))
  {
    my_dirend(dirp);
    DBUG_RETURN(true);
  }
  my_dirend(dirp);

  if (find_db_tables(thd, db.str, &tables))
  {
    DBUG_RETURN(true);
  }

  /*
    Disable drop of enabled log tables, must be done before name locking.
    This check is only needed if we are dropping the "mysql" database.
  */
  if ((my_strcasecmp(system_charset_info, MYSQL_SCHEMA_NAME.str, db.str) == 0))
  {
    for (table= tables; table; table= table->next_local)
    {
      if (query_logger.check_if_log_table(table, true))
      {
        my_error(ER_BAD_LOG_STATEMENT, MYF(0), "DROP");
        DBUG_RETURN(true);
      }
    }
  }

  /* Lock all tables and stored routines about to be dropped. */
  if (lock_table_names(thd, tables, NULL, thd->variables.lock_wait_timeout, 0)
#ifndef EMBEDDED_LIBRARY
      || Events::lock_schema_events(thd, db.str)
#endif
      || lock_db_routines(thd, db.str)
      || lock_trigger_names(thd, tables))
    DBUG_RETURN(true);

  /* mysql_ha_rm_tables() requires a non-null TABLE_LIST. */
  if (tables)
    mysql_ha_rm_tables(thd, tables);

  for (table= tables; table; table= table->next_local)
  {
    tdc_remove_table(thd, TDC_RT_REMOVE_ALL, table->db, table->table_name,
                     false);
    deleted_tables++;
  }

  if (thd->killed)
    DBUG_RETURN(true);

  thd->push_internal_handler(&err_handler);
  if (tables)
    error= mysql_rm_table_no_locks(thd, tables, true, false, true,
                                   &dropped_non_atomic, &post_ddl_htons,
                                   &dropped_atomic);

  DBUG_EXECUTE_IF("rm_db_fail_after_dropping_tables",
                  {
                    my_error(ER_UNKNOWN_ERROR, MYF(0));
                    error= true;
                  });

  if (!error)
  {
    /*
      We temporarily disable the binary log while dropping SPs
      in the database. Since the DROP DATABASE statement is always
      replicated as a statement, execution of it will drop all objects
      in the database on the slave as well, so there is no need to
      replicate the removal of the individual objects in the database
      as well.

      This is more of a safety precaution, since normally no objects
      should be dropped while the database is being cleaned, but in
      the event that a change in the code to remove other objects is
      made, these drops should still not be logged.

      Notice that the binary log have to be enabled over the call to
      ha_drop_database(), since NDB otherwise detects the binary log
      as disabled and will not log the drop database statement on any
      other connected server.
    */

    ha_drop_database(path);
    thd->clear_error(); /* @todo Do not ignore errors */
    tmp_disable_binlog(thd);
    query_cache.invalidate(thd, db.str);
#ifndef EMBEDDED_LIBRARY
    error= Events::drop_schema_events(thd, db.str);
#endif
    error= (error || (sp_drop_db_routines(thd, db.str) != SP_OK));
    reenable_binlog(thd);

  }
  thd->pop_internal_handler();

  /*
    If database exists and there was no error we should
    write statement to binary log and remove DD entry.
  */
  if (!error)
    error= write_rm_db_to_binlog(thd, db);

  // Call to dd::drop_schema() implicitly commits transaction.
  if (!error)
    error= dd::drop_schema(thd, db.str);

  /*
    In case of error rollback the transaction in order to revert
    changes which are possible to rollback (e.g. removal of tables
    in SEs supporting atomic DDL, events and routines).
  */
#ifndef WORKAROUND_TO_BE_REMOVED_ONCE_WL7016_IS_READY
  thd->skip_gtid_rollback= true;
#endif
  if (error)
    trans_rollback_stmt(thd);
#ifndef WORKAROUND_TO_BE_REMOVED_ONCE_WL7016_IS_READY
  thd->skip_gtid_rollback= false;
#endif

  /*
    Call post-DDL handlerton hook. For engines supporting atomic DDL
    tables' files are removed from disk on this step.
  */
  for (handlerton *hton: post_ddl_htons)
    hton->post_ddl(thd);

  /*
    Now we can try removing database directory.

    If the directory is a symbolic link, remove the link first, then
    remove the directory the symbolic link pointed at.

    QQ: Should we treat this as a warning/note/error to error log
        but send OK to client in this case?
  */
  if (!error && rm_dir_w_symlink(path, true))
    DBUG_RETURN(true);

  if (error)
  {
    if (mysql_bin_log.is_open())
    {
      char *query, *query_pos, *query_end, *query_data_start;
      char temp_identifier[ 2 * FN_REFLEN + 2];

      /*
        If GTID_NEXT=='UUID:NUMBER', we must not log an incomplete
        statement.  However, the incomplete DROP has already 'committed'
        (some tables were removed).  So we generate an error and let
        user fix the situation.
      */
      if (thd->variables.gtid_next.type == GTID_GROUP
#ifdef NEEDS_WL7016_TO_BE_READY
          && dropped_non_atomic
#endif
          )
      {
        char gtid_buf[Gtid::MAX_TEXT_LENGTH + 1];
        thd->variables.gtid_next.gtid.to_string(global_sid_map, gtid_buf,
                                                true);
        my_error(ER_CANNOT_LOG_PARTIAL_DROP_DATABASE_WITH_GTID, MYF(0),
                 path, gtid_buf, db.str);
        DBUG_RETURN(true);
      }

#ifndef WORKAROUND_TO_BE_REMOVED_ONCE_WL7016_IS_READY
      DBUG_PRINT("info", ("DROP DATABASE failed; generating DROP TABLE statement(s) in the binlog"));

      if (!(query= (char*) thd->alloc(MAX_DROP_TABLE_Q_LEN)))
      {
        // @todo: abort on out of memory instead
        /* not much else we can do */
        DBUG_RETURN(true); /* purecov: inspected */
      }
      query_pos= query_data_start= my_stpcpy(query,"DROP TABLE IF EXISTS ");
      query_end= query + MAX_DROP_TABLE_Q_LEN;

      for (const TABLE_LIST *tbl : dropped_atomic)
      {
        /* 3 for the quotes and the comma*/
        size_t tbl_name_len= strlen(tbl->table_name) + 3;
        if (query_pos + tbl_name_len + 1 >= query_end)
        {
          DBUG_PRINT("info", ("Need multiple DROP TABLE statements in the binlog"));
          thd->variables.gtid_next.dbug_print("gtid_next", true);
          /*
            These DDL methods and logging are protected with the exclusive
            metadata lock on the schema.
          */

          thd->is_commit_in_middle_of_statement= true;
          int ret= write_to_binlog(thd, query, query_pos -1 - query, db.str,
                                   db.length);
          thd->is_commit_in_middle_of_statement= false;
          if (ret)
            DBUG_RETURN(true);

          query_pos= query_data_start;
        }
        size_t id_length= my_strmov_quoted_identifier(thd, temp_identifier,
                                                      tbl->table_name, 0);
        temp_identifier[id_length]= '\0';
        query_pos= my_stpcpy(query_pos, (char*)&temp_identifier);
        *query_pos++ = ',';
      }

      if (query_pos != query_data_start)
      {
        thd->add_to_binlog_accessed_dbs(db.str);
        /*
          These DDL methods and logging are protected with the exclusive
          metadata lock on the schema.
        */
        if (write_to_binlog(thd, query, query_pos -1 - query, db.str,
                            db.length))
          DBUG_RETURN(true);
      }
#endif
    }
    DBUG_RETURN(true);
  }

dropped_ok:
  /*
    If this database was the client's selected database, we silently
    change the client's selected database to nothing (to have an empty
    SELECT DATABASE() in the future). For this we free() thd->db and set
    it to 0.
  */
  if (thd->db().str && !strcmp(thd->db().str, db.str))
  {
    mysql_change_db_impl(thd, NULL_CSTR, 0, thd->variables.collation_server);
    /*
      Check if current database tracker is enabled. If so, set the 'changed' flag.
    */
    if (thd->session_tracker.get_tracker(CURRENT_SCHEMA_TRACKER)->is_enabled())
    {
      LEX_CSTRING dummy= { C_STRING_WITH_LEN("") };
      dummy.length= dummy.length*1;
      thd->session_tracker.get_tracker(CURRENT_SCHEMA_TRACKER)->mark_as_changed(thd, &dummy);
    }
  }

  thd->server_status|= SERVER_STATUS_DB_DROPPED;
  my_ok(thd, deleted_tables);
  DBUG_RETURN(false);
}


/**
  Auxiliary function which checks if database directory has any
  files which won't be deleted automatically - either because
  we know that these are temporary/backup files which are safe
  for delete or by dropping the tables in the database.
  Also deletes various temporary/backup files which are known to
  be safe to delete.
*/

static bool
find_unknown_and_remove_deletable_files(THD *thd, MY_DIR *dirp,
                                        const char *path)
{
  char filePath[FN_REFLEN];
  DBUG_ENTER("rm_known_files");
  DBUG_PRINT("enter",("path: %s", path));
  TYPELIB *known_extensions= ha_known_exts();

  for (uint idx=0 ;
       idx < dirp->number_off_files && !thd->killed ;
       idx++)
  {
    FILEINFO *file=dirp->dir_entry+idx;
    char *extension;
    DBUG_PRINT("info",("Examining: %s", file->name));

    /* skiping . and .. */
    if (file->name[0] == '.' && (!file->name[1] ||
       (file->name[1] == '.' &&  !file->name[2])))
      continue;

    if (file->name[0] == 'a' && file->name[1] == 'r' &&
             file->name[2] == 'c' && file->name[3] == '\0')
    {
      /* .frm archive:
        Those archives are obsolete, but following code should
        exist to remove existent "arc" directories.
      */
      char newpath[FN_REFLEN];
      MY_DIR *new_dirp;
      strxmov(newpath, path, "/", "arc", NullS);
      (void) unpack_filename(newpath, newpath);
      if ((new_dirp = my_dir(newpath, MYF(MY_DONT_SORT))))
      {
	DBUG_PRINT("my",("Archive subdir found: %s", newpath));
	if ((mysql_rm_arc_files(thd, new_dirp, newpath)) < 0)
	  DBUG_RETURN(true);
	continue;
      }
      goto found_other_files;
    }
    if (!(extension= strrchr(file->name, '.')))
      extension= strend(file->name);
    if (find_type(extension, &deletable_extentions, FIND_TYPE_NO_PREFIX) <= 0)
    {
      if (find_type(extension, known_extensions, FIND_TYPE_NO_PREFIX) <= 0)
        goto found_other_files;
      continue;
    }
    strxmov(filePath, path, "/", file->name, NullS);
    /*
      We ignore ENOENT error in order to skip files that was deleted
      by concurrently running statement like REAPIR TABLE ...
    */
    if (my_delete_with_symlink(filePath, MYF(0)) &&
        my_errno() != ENOENT)
    {
      char errbuf[MYSYS_STRERROR_SIZE];
      my_error(EE_DELETE, MYF(0), filePath,
               my_errno(), my_strerror(errbuf, sizeof(errbuf), my_errno()));
      DBUG_RETURN(true);
    }
  }

  DBUG_RETURN(false);

found_other_files:
  char errbuf[MYSQL_ERRMSG_SIZE];
  my_error(ER_DB_DROP_RMDIR, MYF(0), path, EEXIST,
           my_strerror(errbuf, MYSQL_ERRMSG_SIZE, EEXIST));
  DBUG_RETURN(true);
}


/**
  Auxiliary function which retrieves list of all tables in the database
  from the data-dictionary.
*/

static bool find_db_tables(THD *thd, const char *db, TABLE_LIST **tables)
{
  TABLE_LIST *tot_list=0, **tot_list_next_local, **tot_list_next_global;
  DBUG_ENTER("find_db_tables");

  tot_list_next_local= tot_list_next_global= &tot_list;

  dd::cache::Dictionary_client::Auto_releaser releaser(thd->dd_client());
  const dd::Schema *sch_obj= NULL;
  if (thd->dd_client()->acquire<dd::Schema>(db, &sch_obj))
    DBUG_RETURN(true);

  DBUG_ASSERT(sch_obj);

  std::vector<const dd::Abstract_table*> sch_tables;
  if (thd->dd_client()->fetch_schema_components(sch_obj, &sch_tables))
    DBUG_RETURN(true);

  for (const dd::Abstract_table *table : sch_tables)
  {
    TABLE_LIST *table_list=(TABLE_LIST*)
      thd->mem_calloc(sizeof(*table_list));

    if (!table_list)
      DBUG_RETURN(true); /* purecov: inspected */

    table_list->db= thd->mem_strdup(db);
    table_list->db_length= strlen(db);
    table_list->table_name= thd->mem_strdup(table->name().c_str());
    table_list->table_name_length= table->name().length();

    table_list->open_type= OT_BASE_ONLY;

    /* To be able to correctly look up the table in the table cache. */
    if (lower_case_table_names)
      my_casedn_str(files_charset_info,
                    const_cast<char*>(table_list->table_name));

    table_list->alias= table_list->table_name;	// If lower_case_table_names=2
    table_list->internal_tmp_table= is_prefix(table->name().c_str(), tmp_file_prefix);
    MDL_REQUEST_INIT(&table_list->mdl_request,
                     MDL_key::TABLE, table_list->db,
                     table_list->table_name, MDL_EXCLUSIVE,
                     MDL_TRANSACTION);
    /* Link into list */
    (*tot_list_next_local)= table_list;
    (*tot_list_next_global)= table_list;
    tot_list_next_local= &table_list->next_local;
    tot_list_next_global= &table_list->next_global;
  }

  delete_container_pointers(sch_tables);

  *tables= tot_list;
  DBUG_RETURN(false);
}


/*
  Remove directory with symlink

  SYNOPSIS
    rm_dir_w_symlink()
    org_path    path of derictory
    send_error  send errors
  RETURN
    0 OK
    1 ERROR
*/

static my_bool rm_dir_w_symlink(const char *org_path, my_bool send_error)
{
  char tmp_path[FN_REFLEN], *pos;
  char *path= tmp_path;
  DBUG_ENTER("rm_dir_w_symlink");
  unpack_filename(tmp_path, org_path);
#ifndef _WIN32
  int error;
  char tmp2_path[FN_REFLEN];

  /* Remove end FN_LIBCHAR as this causes problem on Linux in readlink */
  pos= strend(path);
  if (pos > path && pos[-1] == FN_LIBCHAR)
    *--pos=0;

  if ((error= my_readlink(tmp2_path, path, MYF(MY_WME))) < 0)
    DBUG_RETURN(1);
  if (!error)
  {
    if (mysql_file_delete(key_file_misc, path, MYF(send_error ? MY_WME : 0)))
    {
      DBUG_RETURN(send_error);
    }
    /* Delete directory symbolic link pointed at */
    path= tmp2_path;
  }
#endif
  /* Remove last FN_LIBCHAR to not cause a problem on OS/2 */
  pos= strend(path);

  if (pos > path && pos[-1] == FN_LIBCHAR)
    *--pos=0;
  if (rmdir(path) < 0 && send_error)
  {
    char errbuf[MYSQL_ERRMSG_SIZE];
    my_error(ER_DB_DROP_RMDIR, MYF(0), path, errno,
             my_strerror(errbuf, MYSQL_ERRMSG_SIZE, errno));
    DBUG_RETURN(1);
  }
  DBUG_RETURN(0);
}


/*
  Remove .frm archives from directory

  SYNOPSIS
    thd       thread handler
    dirp      list of files in archive directory
    db        data base name
    org_path  path of archive directory

  RETURN
    > 0 number of removed files
    -1  error

  NOTE
    A support of "arc" directories is obsolete, however this
    function should exist to remove existent "arc" directories.
*/
long mysql_rm_arc_files(THD *thd, MY_DIR *dirp, const char *org_path)
{
  long deleted= 0;
  ulong found_other_files= 0;
  char filePath[FN_REFLEN];
  DBUG_ENTER("mysql_rm_arc_files");
  DBUG_PRINT("enter", ("path: %s", org_path));

  for (uint idx=0 ;
       idx < dirp->number_off_files && !thd->killed ;
       idx++)
  {
    FILEINFO *file=dirp->dir_entry+idx;
    char *extension, *revision;
    DBUG_PRINT("info",("Examining: %s", file->name));

    /* skiping . and .. */
    if (file->name[0] == '.' && (!file->name[1] ||
       (file->name[1] == '.' &&  !file->name[2])))
      continue;

    extension= fn_ext(file->name);
    if (extension[0] != '.' ||
        extension[1] != 'f' || extension[2] != 'r' ||
        extension[3] != 'm' || extension[4] != '-')
    {
      found_other_files++;
      continue;
    }
    revision= extension+5;
    while (*revision && my_isdigit(system_charset_info, *revision))
      revision++;
    if (*revision)
    {
      found_other_files++;
      continue;
    }
    strxmov(filePath, org_path, "/", file->name, NullS);
    if (mysql_file_delete_with_symlink(key_file_misc, filePath, MYF(MY_WME)))
    {
      goto err;
    }
    deleted++;
  }
  if (thd->killed)
    goto err;

  my_dirend(dirp);

  /*
    If the directory is a symbolic link, remove the link first, then
    remove the directory the symbolic link pointed at
  */
  if (!found_other_files &&
      rm_dir_w_symlink(org_path, 0))
    DBUG_RETURN(-1);
  DBUG_RETURN(deleted);

err:
  my_dirend(dirp);
  DBUG_RETURN(-1);
}


/**
  @brief Internal implementation: switch current database to a valid one.

  @param thd            Thread context.
  @param new_db_name    Name of the database to switch to. The function will
                        take ownership of the name (the caller must not free
                        the allocated memory). If the name is NULL, we're
                        going to switch to NULL db.
  @param new_db_access  Privileges of the new database. (with roles)
  @param new_db_charset Character set of the new database.
*/

static void mysql_change_db_impl(THD *thd,
                                 const LEX_CSTRING &new_db_name,
                                 ulong new_db_access,
                                 const CHARSET_INFO *new_db_charset)
{
  /* 1. Change current database in THD. */

  if (new_db_name.str == NULL)
  {
    /*
      THD::set_db() does all the job -- it frees previous database name and
      sets the new one.
    */

    thd->set_db(NULL_CSTR);
  }
  else if (!strcmp(new_db_name.str,INFORMATION_SCHEMA_NAME.str))
  {
    /*
      Here we must use THD::set_db(), because we want to copy
      INFORMATION_SCHEMA_NAME constant.
    */

    thd->set_db(to_lex_cstring(INFORMATION_SCHEMA_NAME));
  }
  else
  {
    /*
      Here we already have a copy of database name to be used in THD. So,
      we just call THD::reset_db(). Since THD::reset_db() does not releases
      the previous database name, we should do it explicitly.
    */
    mysql_mutex_lock(&thd->LOCK_thd_data);
    if (thd->db().str)
      my_free(const_cast<char*>(thd->db().str));
    DEBUG_SYNC(thd, "after_freeing_thd_db");
    thd->reset_db(new_db_name);
    mysql_mutex_unlock(&thd->LOCK_thd_data);
  }

  /* 2. Update security context. */

#ifndef NO_EMBEDDED_ACCESS_CHECKS
  /* Cache the effective schema level privilege with roles applied */
  thd->security_context()->cache_current_db_access(new_db_access);
#endif

  /* 3. Update db-charset environment variables. */

  thd->db_charset= new_db_charset;
  thd->variables.collation_database= new_db_charset;
}



/**
  Backup the current database name before switch.

  @param[in]      thd             thread handle
  @param[in, out] saved_db_name   IN: "str" points to a buffer where to store
                                  the old database name, "length" contains the
                                  buffer size
                                  OUT: if the current (default) database is
                                  not NULL, its name is copied to the
                                  buffer pointed at by "str"
                                  and "length" is updated accordingly.
                                  Otherwise "str" is set to NULL and
                                  "length" is set to 0.
*/

static void backup_current_db_name(THD *thd,
                                   LEX_STRING *saved_db_name)
{
  if (!thd->db().str)
  {
    /* No current (default) database selected. */

    saved_db_name->str= NULL;
    saved_db_name->length= 0;
  }
  else
  {
    strmake(saved_db_name->str, thd->db().str, saved_db_name->length - 1);
    saved_db_name->length= thd->db().length;
  }
}


/**
  Return TRUE if db1_name is equal to db2_name, FALSE otherwise.

  The function allows to compare database names according to the MySQL
  rules. The database names db1 and db2 are equal if:
     - db1 is NULL and db2 is NULL;
     or
     - db1 is not-NULL, db2 is not-NULL, db1 is equal (ignoring case) to
       db2 in system character set (UTF8).
*/

static inline bool
cmp_db_names(const char *db1_name,
             const char *db2_name)
{
  return
         /* db1 is NULL and db2 is NULL */
         (!db1_name && !db2_name) ||

         /* db1 is not-NULL, db2 is not-NULL, db1 == db2. */
         (db1_name && db2_name &&
         my_strcasecmp(system_charset_info, db1_name, db2_name) == 0);
}


/**
  Check if there is a file system directory for the schema name.

  @param db_name     Name of the schema to check.

  @return            true if the directory does not exist; otherwise, false
*/

static bool check_db_dir_existence(const char *db_name)
{
  char db_dir_path[FN_REFLEN + 1];
  size_t db_dir_path_len;

  db_dir_path_len= build_table_filename(db_dir_path, sizeof(db_dir_path) - 1,
                                        db_name, "", "", 0);

  if (db_dir_path_len && db_dir_path[db_dir_path_len - 1] == FN_LIBCHAR)
    db_dir_path[db_dir_path_len - 1]= 0;

  /* Check access. */
  return my_access(db_dir_path, F_OK);
}


/**
  @brief Change the current database and its attributes unconditionally.

  @param thd          thread handle
  @param new_db_name  database name
  @param force_switch if force_switch is FALSE, then the operation will fail if

                        - new_db_name is NULL or empty;

                        - OR new database name is invalid
                          (check_db_name() failed);

                        - OR user has no privilege on the new database;

                        - OR new database does not exist;

                      if force_switch is TRUE, then

                        - if new_db_name is NULL or empty, the current
                          database will be NULL, @@collation_database will
                          be set to @@collation_server, the operation will
                          succeed.

                        - if new database name is invalid
                          (check_db_name() failed), the current database
                          will be NULL, @@collation_database will be set to
                          @@collation_server, but the operation will fail;

                        - user privileges will not be checked
                          (THD::db_access however is updated);

                          TODO: is this really the intention?
                                (see sp-security.test).

                        - if new database does not exist,the current database
                          will be NULL, @@collation_database will be set to
                          @@collation_server, a warning will be thrown, the
                          operation will succeed.

  @details The function checks that the database name corresponds to a
  valid and existent database, checks access rights and changes the current
  database with database attributes (@@collation_database session variable,
  THD::db_access).

  This function is not the only way to switch the database that is
  currently employed. When the replication slave thread switches the
  database before executing a query, it calls thd->set_db directly.
  However, if the query, in turn, uses a stored routine, the stored routine
  will use this function, even if it's run on the slave.

  This function allocates the name of the database on the system heap: this
  is necessary to be able to uniformly change the database from any module
  of the server. Up to 5.0 different modules were using different memory to
  store the name of the database, and this led to memory corruption:
  a stack pointer set by Stored Procedures was used by replication after
  the stack address was long gone.

  @return Operation status
    @retval false Success
    @retval true  Error
*/

bool mysql_change_db(THD *thd, const LEX_CSTRING &new_db_name,
                     bool force_switch)
{
  LEX_STRING new_db_file_name;
  LEX_CSTRING new_db_file_name_cstr;

  Security_context *sctx= thd->security_context();
  ulong db_access= sctx->current_db_access();
  const CHARSET_INFO *db_default_cl= NULL;

  DBUG_ENTER("mysql_change_db");
  DBUG_PRINT("enter",("name: '%s'", new_db_name.str));

  if (new_db_name.str == NULL ||
      new_db_name.length == 0)
  {
    if (force_switch)
    {
      /*
        This can happen only if we're switching the current database back
        after loading stored program. The thing is that loading of stored
        program can happen when there is no current database.

        TODO: actually, new_db_name and new_db_name->str seem to be always
        non-NULL. In case of stored program, new_db_name->str == "" and
        new_db_name->length == 0.
      */

      mysql_change_db_impl(thd, NULL_CSTR, 0, thd->variables.collation_server);

      goto done;
    }
    else
    {
      my_error(ER_NO_DB_ERROR, MYF(0));

      DBUG_RETURN(true);
    }
  }

  if (is_infoschema_db(new_db_name.str, new_db_name.length))
  {
    /* Switch the current database to INFORMATION_SCHEMA. */

    mysql_change_db_impl(thd, to_lex_cstring(INFORMATION_SCHEMA_NAME),
                         SELECT_ACL, system_charset_info);
    goto done;
  }

  /*
    Now we need to make a copy because check_db_name requires a
    non-constant argument. Actually, it takes database file name.

    TODO: fix check_db_name().
  */

  new_db_file_name.str= my_strndup(key_memory_THD_db,
                                   new_db_name.str, new_db_name.length,
                                   MYF(MY_WME));
  new_db_file_name.length= new_db_name.length;

  if (new_db_file_name.str == NULL)
    DBUG_RETURN(true);                             /* the error is set */

  /*
    NOTE: if check_db_name() fails, we should throw an error in any case,
    even if we are called from sp_head::execute().

    It's next to impossible however to get this error when we are called
    from sp_head::execute(). But let's switch the current database to NULL
    in this case to be sure.
  */

  if (check_and_convert_db_name(&new_db_file_name, false) !=
      Ident_name_check::OK)
  {
    my_free(new_db_file_name.str);

    if (force_switch)
      mysql_change_db_impl(thd, NULL_CSTR, 0, thd->variables.collation_server);
    DBUG_RETURN(true);
  }
  new_db_file_name_cstr.str= new_db_file_name.str;
  new_db_file_name_cstr.length= new_db_file_name.length;
  DBUG_PRINT("info",("Use database: %s", new_db_file_name.str));

#ifndef NO_EMBEDDED_ACCESS_CHECKS
  if (sctx->get_active_roles()->size() == 0)
  {
    db_access= sctx->check_access(DB_ACLS) ?
      DB_ACLS :
      acl_get(thd, sctx->host().str,
              sctx->ip().str,
              sctx->priv_user().str,
              new_db_file_name.str,
              false) | sctx->master_access();
  }
  else
  {
    db_access= sctx->db_acl(new_db_file_name_cstr) | sctx->master_access();
  }
  
  if (!force_switch &&
      !(db_access & DB_ACLS) &&
      check_grant_db(thd, new_db_file_name.str))
  {
    my_error(ER_DBACCESS_DENIED_ERROR, MYF(0),
             sctx->priv_user().str,
             sctx->priv_host().str,
             new_db_file_name.str);
    query_logger.general_log_print(thd, COM_INIT_DB,
                                   ER_DEFAULT(ER_DBACCESS_DENIED_ERROR),
                                   sctx->priv_user().str,
                                   sctx->priv_host().str,
                                   new_db_file_name.str);
    my_free(new_db_file_name.str);
    DBUG_RETURN(true);
  }
#endif

  if (check_db_dir_existence(new_db_file_name.str))
  {
    if (force_switch)
    {
      /* Throw a warning and free new_db_file_name. */

      push_warning_printf(thd, Sql_condition::SL_NOTE,
                          ER_BAD_DB_ERROR, ER_THD(thd, ER_BAD_DB_ERROR),
                          new_db_file_name.str);

      my_free(new_db_file_name.str);

      /* Change db to NULL. */
      mysql_change_db_impl(thd, NULL_CSTR, 0, thd->variables.collation_server);

      /* The operation succeed. */
      goto done;
    }
    else
    {
      /* Report an error and free new_db_file_name. */

      my_error(ER_BAD_DB_ERROR, MYF(0), new_db_file_name.str);
      my_free(new_db_file_name.str);

      /* The operation failed. */

      DBUG_RETURN(true);
    }
  }

  /*
    Note that checking for meta data existence is done implicitly
    in get_default_db_collation(): If the meta data does not exist,
    the collation is set to NULL.
  */

  if (get_default_db_collation(thd, new_db_file_name.str,
                               &db_default_cl))
  {
    my_free(new_db_file_name.str);
    DBUG_ASSERT(thd->is_error() || thd->killed);
    DBUG_RETURN(true);
  }

  db_default_cl= db_default_cl ? db_default_cl : thd->collation();
  /*
    NOTE: in mysql_change_db_impl() new_db_file_name is assigned to THD
    attributes and will be freed in THD::~THD().
  */
  mysql_change_db_impl(thd, new_db_file_name_cstr, db_access, db_default_cl);

done:
  /*
    Check if current database tracker is enabled. If so, set the 'changed' flag.
  */
  if (thd->session_tracker.get_tracker(CURRENT_SCHEMA_TRACKER)->is_enabled())
  {
    LEX_CSTRING dummy= { C_STRING_WITH_LEN("") };
    dummy.length= dummy.length*1;
    thd->session_tracker.get_tracker(CURRENT_SCHEMA_TRACKER)->mark_as_changed(thd, &dummy);
  }
  if (thd->session_tracker.get_tracker(SESSION_STATE_CHANGE_TRACKER)->is_enabled())
    thd->session_tracker.get_tracker(SESSION_STATE_CHANGE_TRACKER)->mark_as_changed(thd, NULL);
  DBUG_RETURN(false);
}


/**
  Change the current database and its attributes if needed.

  @param          thd             thread handle
  @param          new_db_name     database name
  @param[in, out] saved_db_name   IN: "str" points to a buffer where to store
                                  the old database name, "length" contains the
                                  buffer size
                                  OUT: if the current (default) database is
                                  not NULL, its name is copied to the
                                  buffer pointed at by "str"
                                  and "length" is updated accordingly.
                                  Otherwise "str" is set to NULL and
                                  "length" is set to 0.
  @param          force_switch    @see mysql_change_db()
  @param[out]     cur_db_changed  out-flag to indicate whether the current
                                  database has been changed (valid only if
                                  the function suceeded)
*/

bool mysql_opt_change_db(THD *thd,
                         const LEX_CSTRING &new_db_name,
                         LEX_STRING *saved_db_name,
                         bool force_switch,
                         bool *cur_db_changed)
{
  *cur_db_changed= !cmp_db_names(thd->db().str, new_db_name.str);

  if (!*cur_db_changed)
    return FALSE;

  backup_current_db_name(thd, saved_db_name);

  return mysql_change_db(thd, new_db_name, force_switch);
}<|MERGE_RESOLUTION|>--- conflicted
+++ resolved
@@ -75,22 +75,16 @@
 #include "sql_const.h"
 #include "sql_error.h"
 #include "sql_handler.h"     // mysql_ha_rm_tables
-<<<<<<< HEAD
-=======
 #include "sql_plugin.h"
 #include "sql_plugin_ref.h"
 #include "sql_security_ctx.h"
 #include "sql_string.h"
->>>>>>> 5541490f
 #include "sql_table.h"       // build_table_filename
 #include "system_variables.h"
 #include "table.h"           // TABLE_LIST
-<<<<<<< HEAD
+#include "template_utils.h"
 #include "transaction.h"     // trans_rollback_stmt
-=======
-#include "template_utils.h"
 #include "typelib.h"
->>>>>>> 5541490f
 
 #include "pfs_file_provider.h"  // IWYU pragma:keep
 #include "mysql/psi/mysql_file.h"
