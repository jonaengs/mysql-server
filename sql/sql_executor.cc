/* Copyright (c) 2000, 2011, Oracle and/or its affiliates. All rights reserved.

   This program is free software; you can redistribute it and/or modify
   it under the terms of the GNU General Public License as published by
   the Free Software Foundation; version 2 of the License.

   This program is distributed in the hope that it will be useful,
   but WITHOUT ANY WARRANTY; without even the implied warranty of
   MERCHANTABILITY or FITNESS FOR A PARTICULAR PURPOSE.  See the
   GNU General Public License for more details.

   You should have received a copy of the GNU General Public License
   along with this program; if not, write to the Free Software
   Foundation, Inc., 51 Franklin St, Fifth Floor, Boston, MA 02110-1301  USA */

/**
  @file

  @brief
  Query execution


  @defgroup Query_Executor  Query Executor
  @{
*/

#include "sql_select.h"
#include "sql_executor.h"
#include "sql_optimizer.h"
#include "sql_join_buffer.h"
#include "opt_trace.h"
#include "sql_test.h"
#include "sql_base.h"
#include "key.h"
#include "sql_derived.h"
#include "sql_show.h"
#include "filesort.h"
#include "sql_tmp_table.h"
#include "records.h"          // rr_sequential
#include "opt_explain_format.h" // Explain_format_flags

#include <algorithm>
using std::max;
using std::min;

static void disable_sorted_access(JOIN_TAB* join_tab);
static void return_zero_rows(JOIN *join, List<Item> &fields);
static void save_const_null_info(JOIN *join, table_map *save_nullinfo);
static void restore_const_null_info(JOIN *join, table_map save_nullinfo);
static int do_select(JOIN *join,List<Item> *fields,TABLE *tmp_table,
		     Procedure *proc);

static enum_nested_loop_state
evaluate_join_record(JOIN *join, JOIN_TAB *join_tab,
                     int error);
static enum_nested_loop_state
evaluate_null_complemented_join_record(JOIN *join, JOIN_TAB *join_tab);
static enum_nested_loop_state
end_send(JOIN *join, JOIN_TAB *join_tab, bool end_of_records);
static enum_nested_loop_state
end_write(JOIN *join, JOIN_TAB *join_tab, bool end_of_records);
static enum_nested_loop_state
end_update(JOIN *join, JOIN_TAB *join_tab, bool end_of_records);
static enum_nested_loop_state
end_unique_update(JOIN *join, JOIN_TAB *join_tab, bool end_of_records);
static void copy_sum_funcs(Item_sum **func_ptr, Item_sum **end_ptr);

static int join_read_system(JOIN_TAB *tab);
static int join_read_const(JOIN_TAB *tab);
static int join_read_key(JOIN_TAB *tab);
static int join_read_key2(JOIN_TAB *tab, TABLE *table, TABLE_REF *table_ref);
static int join_read_always_key(JOIN_TAB *tab);
static int join_no_more_records(READ_RECORD *info);
static int join_read_next(READ_RECORD *info);
static int test_if_quick_select(JOIN_TAB *tab);
static bool test_if_use_dynamic_range_scan(JOIN_TAB *join_tab);
static int join_read_next_same(READ_RECORD *info);
static int join_read_prev(READ_RECORD *info);
static int join_ft_read_first(JOIN_TAB *tab);
static int join_ft_read_next(READ_RECORD *info);
static int join_read_always_key_or_null(JOIN_TAB *tab);
static int join_read_next_same_or_null(READ_RECORD *info);
static int join_read_record_no_init(JOIN_TAB *tab);
<<<<<<< HEAD
#ifndef MCP_WL4784
static int join_read_linked_first(JOIN_TAB *tab);
static int join_read_linked_next(READ_RECORD *info);
#endif
=======
static int join_read_linked_first(JOIN_TAB *tab);
static int join_read_linked_next(READ_RECORD *info);
>>>>>>> 7ab0b27e
// Create list for using with tempory table
static bool change_to_use_tmp_fields(THD *thd, Ref_ptr_array ref_pointer_array,
				     List<Item> &new_list1,
				     List<Item> &new_list2,
				     uint elements, List<Item> &items);
// Create list for using with tempory table
static bool change_refs_to_tmp_fields(THD *thd, Ref_ptr_array ref_pointer_array,
				      List<Item> &new_list1,
				      List<Item> &new_list2,
				      uint elements, List<Item> &items);
static int create_sort_index(THD *thd, JOIN *join, ORDER *order,
			     ha_rows filesort_limit, ha_rows select_limit,
                             bool is_order_by);
static bool make_group_fields(JOIN *main_join, JOIN *curr_join);
static bool prepare_sum_aggregators(Item_sum **func_ptr, bool need_distinct);
static bool setup_sum_funcs(THD *thd, Item_sum **func_ptr);
static int remove_duplicates(JOIN *join,TABLE *entry,List<Item> &fields,
			     Item *having);
static int remove_dup_with_compare(THD *thd, TABLE *entry, Field **field,
				   ulong offset,Item *having);
static int remove_dup_with_hash_index(THD *thd,TABLE *table,
				      uint field_count, Field **first_field,

				      ulong key_length,Item *having);
static bool alloc_group_fields(JOIN *join,ORDER *group);
static int do_sj_reset(SJ_TMP_TABLE *sj_tbl);
static bool cmp_buffer_with_ref(THD *thd, TABLE *table, TABLE_REF *tab_ref);
static bool setup_copy_fields(THD *thd, TMP_TABLE_PARAM *param,
                              Ref_ptr_array ref_pointer_array,
                              List<Item> &new_list1, List<Item> &new_list2,
                              uint elements, List<Item> &fields);


/**
  Execute select, executor entry point.

  @todo
    When can we have here thd->net.report_error not zero?
*/

void
JOIN::exec()
{
  Opt_trace_context * const trace= &thd->opt_trace;
  Opt_trace_object trace_wrapper(trace);
  Opt_trace_object trace_exec(trace, "join_execution");
  trace_exec.add_select_number(select_lex->select_number);
  Opt_trace_array trace_steps(trace, "steps");
  List<Item> *columns_list= &fields_list;
  DBUG_ENTER("JOIN::exec");

  DBUG_ASSERT(!(select_options & SELECT_DESCRIBE));

  THD_STAGE_INFO(thd, stage_executing);

  if (prepare_result(&columns_list))
    DBUG_VOID_RETURN;

  if (!tables_list && (tables || !select_lex->with_sum_func))
  {                                           // Only test of functions
    /*
      We have to test for 'conds' here as the WHERE may not be constant
      even if we don't have any tables for prepared statements or if
      conds uses something like 'rand()'.

      Don't evaluate the having clause here. return_zero_rows() should
      be called only for cases where there are no matching rows after
      evaluating all conditions except the HAVING clause.
    */
    if (select_lex->cond_value != Item::COND_FALSE &&
        (!conds || conds->val_int()))
    {
      if (result->send_result_set_metadata(*columns_list,
                                           Protocol::SEND_NUM_ROWS |
                                           Protocol::SEND_EOF))
      {
        DBUG_VOID_RETURN;
      }

      /*
        If the HAVING clause is either impossible or always true, then
        JOIN::having is set to NULL by optimize_cond.
        In this case JOIN::exec must check for JOIN::having_value, in the
        same way it checks for JOIN::cond_value.
      */
      if (((select_lex->having_value != Item::COND_FALSE) &&
           (!having || having->val_int())) 
          && do_send_rows &&
          (procedure ? (procedure->send_row(procedure_fields_list) ||
           procedure->end_of_records()) : result->send_data(fields_list)))
        error= 1;
      else
      {
        error= (int) result->send_eof();
        send_records= ((select_options & OPTION_FOUND_ROWS) ? 1 :
                       thd->get_sent_row_count());
      }
      /* Query block (without union) always returns 0 or 1 row */
      thd->limit_found_rows= send_records;
      thd->set_examined_row_count(0);
    }
    else
    {
      tables= 0;
      return_zero_rows(this, *columns_list);
    }
    DBUG_VOID_RETURN;
  }
  /*
    Don't reset the found rows count if there're no tables as
    FOUND_ROWS() may be called. Never reset the examined row count here.
    It must be accumulated from all join iterations of all join parts.
  */
  if (tables)
    thd->limit_found_rows= 0;

  if (zero_result_cause)
  {
    return_zero_rows(this, *columns_list);
    DBUG_VOID_RETURN;
  }
  
  /*
    The loose index scan access method guarantees that all grouping or
    duplicate row elimination (for distinct) is already performed
    during data retrieval, and that all MIN/MAX functions are already
    computed for each group. Thus all MIN/MAX functions should be
    treated as regular functions, and there is no need to perform
    grouping in the main execution loop.
    Notice that currently loose index scan is applicable only for
    single table queries, thus it is sufficient to test only the first
    join_tab element of the plan for its access method.
  */
  if (join_tab && join_tab->is_using_loose_index_scan())
    tmp_table_param.precomputed_group_by=
      !join_tab->is_using_agg_loose_index_scan();

  /* Create a tmp table if distinct or if the sort is too complicated */
  if (need_tmp)
  {
    if (!exec_tmp_table1)
    {
      /*
        Create temporary table on first execution of this join.
        (Will be reused if this is a subquery that is executed several times.)
      */
      init_items_ref_array();

      ORDER_with_src tmp_group;
      if (!simple_group && !procedure && !(test_flags & TEST_NO_KEY_GROUP))
        tmp_group= group_list;
      
      tmp_table_param.hidden_field_count= 
        all_fields.elements - fields_list.elements;

      exec_tmp_table1= create_intermediate_table(&all_fields, tmp_group, 
                                                 group_list && simple_group);
      if (!exec_tmp_table1)
        DBUG_VOID_RETURN;


      if (exec_tmp_table1->distinct)
        optimize_distinct();

      /* If this join belongs to an uncacheable query save the original join */
      if (select_lex->uncacheable && init_save_join_tab())
        DBUG_VOID_RETURN; /* purecov: inspected */
    }

    if (tmp_join)
    {
      /*
        We are in a non-cacheable subquery. Use the saved join
        structure after creation of temporary table. 
	See documentation of tmp_join for details.
      */
      tmp_join->execute(this);
      error= tmp_join->error;
      DBUG_VOID_RETURN;
    }
  }

  execute(NULL);

  DBUG_VOID_RETURN;
}


void
JOIN::execute(JOIN *parent)
{
  DBUG_ENTER("JOIN::execute");
  int tmp_error;
  List<Item> *curr_all_fields= &all_fields;
  List<Item> *curr_fields_list= &fields_list;
  TABLE *curr_tmp_table= NULL;
  JOIN *const main_join= (parent) ? parent : this;
  bool materialize_join= false;

  const bool has_group_by= this->group;

  /*
    Initialize examined rows here because the values from all join parts
    must be accumulated in examined_row_count. Hence every join
    iteration must count from zero.
  */
  examined_rows= 0;

  /* Create a tmp table if distinct or if the sort is too complicated */
  if (need_tmp)
  {
    DBUG_ASSERT(exec_tmp_table1);
    curr_tmp_table= exec_tmp_table1;

    /* Copy data to the temporary table */
    THD_STAGE_INFO(thd, stage_copying_to_tmp_table);
    DBUG_PRINT("info", ("%s", thd->proc_info));
    /*
      If there is no sorting or grouping, one may turn off
      requirement that access method should deliver rows in sorted
      order.  Exception: LooseScan strategy for semijoin requires
      sorted access even if final result is not to be sorted.
    */
    if (!sort_and_group && const_tables != tables && 
        best_positions[const_tables].sj_strategy != SJ_OPT_LOOSE_SCAN)
      disable_sorted_access(&join_tab[const_tables]);

    Procedure *save_proc= procedure;
    tmp_error= do_select(this, (List<Item> *) NULL, curr_tmp_table, NULL);
    procedure= save_proc;
    if (tmp_error)
    {
      error= tmp_error;
      DBUG_VOID_RETURN;
    }
    curr_tmp_table->file->info(HA_STATUS_VARIABLE);
    
    if (having)
      having= tmp_having= NULL; // Already done
    
    /* Change sum_fields reference to calculated fields in tmp_table */
    if (items1.is_null())
    {
      items1= ref_ptr_array_slice(2);
      if (sort_and_group || curr_tmp_table->group ||
          tmp_table_param.precomputed_group_by)
      {
	if (change_to_use_tmp_fields(thd, items1,
				     tmp_fields_list1, tmp_all_fields1,
				     fields_list.elements, all_fields))
	  DBUG_VOID_RETURN;
      }
      else
      {
	if (change_refs_to_tmp_fields(thd, items1,
				      tmp_fields_list1, tmp_all_fields1,
				      fields_list.elements, all_fields))
	  DBUG_VOID_RETURN;
      }
      if (parent)
      {
        // Copy to parent JOIN for reuse in later executions of subquery
        parent->items1= items1;
        parent->tmp_all_fields1= tmp_all_fields1;
        parent->tmp_fields_list1= tmp_fields_list1;
      }
    }
    curr_all_fields= &tmp_all_fields1;
    curr_fields_list= &tmp_fields_list1;
    set_items_ref_array(items1);
    
    if (sort_and_group || curr_tmp_table->group)
    {
      tmp_table_param.field_count+= 
        tmp_table_param.sum_func_count + tmp_table_param.func_count;
      tmp_table_param.sum_func_count= 0;
      tmp_table_param.func_count= 0;
    }
    else
    {
      tmp_table_param.field_count+= tmp_table_param.func_count;
      tmp_table_param.func_count= 0;
    }
    
    // procedure can't be used inside subselect => we do nothing special for it
    if (procedure)
      procedure->update_refs();
    
    if (curr_tmp_table->group)
    {						// Already grouped
      if (!order && !no_order && !skip_sort_order)
        order= group_list;  /* order by group */
      group_list= NULL;
    }
    /*
      If we have different sort & group then we must sort the data by group
      and copy it to another tmp table
      This code is also used if we are using distinct something
      we haven't been able to store in the temporary table yet
      like SEC_TO_TIME(SUM(...)).
    */

    if ((group_list && 
         (!test_if_subpart(group_list, order) || select_distinct)) ||
        (select_distinct && tmp_table_param.using_indirect_summary_function))
    {					/* Must copy to another table */
      DBUG_PRINT("info",("Creating group table"));
      
      /* Free first data from old join */
      join_free();
      // Set up scan for reading from first temporary table (exec_tmp_table1)
      if (make_simple_join(main_join, curr_tmp_table))
	DBUG_VOID_RETURN;
      calc_group_buffer(this, group_list);
      count_field_types(select_lex, &tmp_table_param, tmp_all_fields1,
                        select_distinct && !group_list);
      tmp_table_param.hidden_field_count= 
        tmp_all_fields1.elements - tmp_fields_list1.elements;
      
      if (!exec_tmp_table1->group && !exec_tmp_table1->distinct)
      {
        // 1st tmp table were materializing join result
        materialize_join= true;
        DBUG_ASSERT(exec_flags.get(ESC_BUFFER_RESULT, ESP_USING_TMPTABLE));
        exec_flags.reset(ESC_BUFFER_RESULT, ESP_USING_TMPTABLE);
        exec_flags.set(ESC_BUFFER_RESULT, ESP_CHECKED);
      }
      if (!exec_tmp_table2)
      {
	/* group data to new table */

        /*
          If the access method is loose index scan then all MIN/MAX
          functions are precomputed, and should be treated as regular
          functions. See extended comment in JOIN::exec.
        */
        if (join_tab->is_using_loose_index_scan())
          tmp_table_param.precomputed_group_by= TRUE;

        tmp_table_param.hidden_field_count= 
          curr_all_fields->elements - curr_fields_list->elements;
        ORDER_with_src dummy= NULL;

        if (!(exec_tmp_table2= create_intermediate_table(curr_all_fields,
                                                         dummy, true)))
	  DBUG_VOID_RETURN;
        if (parent)
          parent->exec_tmp_table2= exec_tmp_table2;
      }
      curr_tmp_table= exec_tmp_table2;

      if (group_list)
      {
        if (join_tab == main_join->join_tab && main_join->save_join_tab())
	{
	  DBUG_VOID_RETURN;
	}
	DBUG_PRINT("info",("Sorting for index"));
	THD_STAGE_INFO(thd, stage_creating_sort_index);
        DBUG_ASSERT(exec_flags.get(group_list.src, ESP_USING_TMPTABLE));
        DBUG_ASSERT(exec_flags.get(group_list.src, ESP_USING_FILESORT));
        if (create_sort_index(thd, this, group_list,
			      HA_POS_ERROR, HA_POS_ERROR, FALSE) ||
            make_group_fields(main_join, this))
	  DBUG_VOID_RETURN;
        exec_flags.reset(group_list.src, ESP_USING_TMPTABLE);
        exec_flags.reset(group_list.src, ESP_USING_FILESORT);
        exec_flags.set(group_list.src, ESP_CHECKED);
        if (parent)
          parent->sortorder= sortorder;
      }

      THD_STAGE_INFO(thd, stage_copying_to_group_table);
      DBUG_PRINT("info", ("%s", thd->proc_info));
      tmp_error= -1;
      if (parent)
      {
        if (parent->sum_funcs2)
	{
	  // Reuse sum_funcs from previous execution of subquery
          sum_funcs= parent->sum_funcs2;
          sum_funcs_end= parent->sum_funcs_end2; 
	}
	else
	{
	  // First execution of this subquery, allocate list of sum_functions
          alloc_func_list();
          parent->sum_funcs2= sum_funcs;
          parent->sum_funcs_end2= sum_funcs_end;
	}
      }
      if (make_sum_func_list(*curr_all_fields, *curr_fields_list, true, true) ||
          prepare_sum_aggregators(sum_funcs,
                                  !join_tab->is_using_agg_loose_index_scan()))
        DBUG_VOID_RETURN;
      group_list= NULL;
      if (!sort_and_group && const_tables != tables)
        disable_sorted_access(&join_tab[const_tables]);
      if (setup_sum_funcs(thd, sum_funcs) ||
          (tmp_error= do_select(this, (List<Item> *)NULL, curr_tmp_table, NULL)))
      {
	error= tmp_error;
	DBUG_VOID_RETURN;
      }
      end_read_record(&join_tab->read_record);
      // @todo No tests fail if line below is removed. Remove?
      const_tables= tables; // Mark free for cleanup()
      join_tab[0].table= NULL;           // Table is freed
      
      // No sum funcs anymore
      if (items2.is_null())
      {
        items2= ref_ptr_array_slice(3);
	if (change_to_use_tmp_fields(thd, items2,
				     tmp_fields_list2, tmp_all_fields2, 
				     fields_list.elements, tmp_all_fields1))
	  DBUG_VOID_RETURN;
        if (parent)
        {
	  // Copy to parent JOIN for reuse in later executions of subquery
          parent->items2= items2;
          parent->tmp_fields_list2= tmp_fields_list2;
          parent->tmp_all_fields2= tmp_all_fields2;
        }
      }
      curr_fields_list= &tmp_fields_list2;
      curr_all_fields= &tmp_all_fields2;
      set_items_ref_array(items2);
      tmp_table_param.field_count+= tmp_table_param.sum_func_count;
      tmp_table_param.sum_func_count= 0;
    }
    if (curr_tmp_table->distinct)
      select_distinct= false;               /* Each row is unique */
    
    join_free();                        /* Free quick selects */
    if (select_distinct && !group_list)
    {
      THD_STAGE_INFO(thd, stage_removing_duplicates);
      if (tmp_having)
        tmp_having->update_used_tables();

      DBUG_ASSERT(exec_flags.get(ESC_DISTINCT, ESP_DUPS_REMOVAL));

      if (remove_duplicates(this, curr_tmp_table, *curr_fields_list, tmp_having))
	DBUG_VOID_RETURN;

      exec_flags.reset(ESC_DISTINCT, ESP_DUPS_REMOVAL);
      exec_flags.set(ESC_DISTINCT, ESP_CHECKED);

      tmp_having= NULL;
      select_distinct= false;
    }
    curr_tmp_table->reginfo.lock_type= TL_UNLOCK;
    // Set up scan for reading from temporary table
    if (make_simple_join(main_join, curr_tmp_table))
      DBUG_VOID_RETURN;
    calc_group_buffer(this, group_list);
    count_field_types(select_lex, &tmp_table_param, *curr_all_fields, false);
    
  }
  if (procedure)
    count_field_types(select_lex, &tmp_table_param, *curr_all_fields, false);
  
  if (group || implicit_grouping || tmp_table_param.sum_func_count ||
      (procedure && (procedure->flags & PROC_GROUP)))
  {
    if (make_group_fields(main_join, this))
      DBUG_VOID_RETURN;
    if (items3.is_null())
    {
      if (items0.is_null())
	init_items_ref_array();
      items3= ref_ptr_array_slice(4);
      setup_copy_fields(thd, &tmp_table_param,
			items3, tmp_fields_list3, tmp_all_fields3,
			curr_fields_list->elements, *curr_all_fields);
      if (parent)
      {
        // Copy to parent JOIN for reuse in later executions of subquery
        parent->tmp_table_param.save_copy_funcs= tmp_table_param.copy_funcs;
        parent->tmp_table_param.save_copy_field= tmp_table_param.copy_field;
        parent->tmp_table_param.save_copy_field_end= 
          tmp_table_param.copy_field_end;
        parent->tmp_all_fields3= tmp_all_fields3;
        parent->tmp_fields_list3= tmp_fields_list3;
      }
    }
    else if (parent)
    {
      // Reuse data from earlier execution of this subquery. 
      tmp_table_param.copy_funcs= parent->tmp_table_param.save_copy_funcs;
      tmp_table_param.copy_field= parent->tmp_table_param.save_copy_field;
      tmp_table_param.copy_field_end= 
        parent->tmp_table_param.save_copy_field_end;
    }
    curr_fields_list= &tmp_fields_list3;
    curr_all_fields= &tmp_all_fields3;
    set_items_ref_array(items3);

    if (make_sum_func_list(*curr_all_fields, *curr_fields_list, true, true) || 
        prepare_sum_aggregators(sum_funcs,
                                !join_tab ||
                                !join_tab-> is_using_agg_loose_index_scan()) ||
        setup_sum_funcs(thd, sum_funcs) ||
        thd->is_fatal_error)
      DBUG_VOID_RETURN;
  }
  if (group_list || order)
  {
    DBUG_PRINT("info",("Sorting for send_result_set_metadata"));
    THD_STAGE_INFO(thd, stage_sorting_result);
    /* If we have already done the group, add HAVING to sorted table */
    if (tmp_having && !group_list && !sort_and_group)
    {
      // Some tables may have been const
      tmp_having->update_used_tables();
      JOIN_TAB *curr_table= &join_tab[const_tables];
      table_map used_tables= (const_table_map | curr_table->table->map);

      Item* sort_table_cond= make_cond_for_table(tmp_having, used_tables,
                                                 (table_map) 0, false);
      if (sort_table_cond)
      {
	if (!curr_table->select)
	  if (!(curr_table->select= new SQL_SELECT))
	    DBUG_VOID_RETURN;
	if (!curr_table->select->cond)
	  curr_table->select->cond= sort_table_cond;
	else
	{
	  if (!(curr_table->select->cond=
		new Item_cond_and(curr_table->select->cond,
				  sort_table_cond)))
	    DBUG_VOID_RETURN;
	  curr_table->select->cond->fix_fields(thd, 0);
	}
        curr_table->set_condition(curr_table->select->cond, __LINE__);
        curr_table->condition()->top_level_item();
	DBUG_EXECUTE("where",print_where(curr_table->select->cond,
					 "select and having",
                                         QT_ORDINARY););

        /*
          If we have pushed parts of the condition down to the handler
          then we need to add this to the original pre-ICP select
          condition since the original select condition may be used in
          test_if_skip_sort_order(). 
          Note: here we call make_cond_for_table() a second time in order
          to get sort_table_cond. An alternative could be to use
          Item::copy_andor_structure() to make a copy of sort_table_cond.

          TODO: This is now obsolete as test_if_skip_sort_order()
                is not any longer called as part of JOIN::execute() !
        */
        if (curr_table->pre_idx_push_cond)
        {
          sort_table_cond= make_cond_for_table(tmp_having, used_tables,
                                               (table_map) 0, false);
          if (!sort_table_cond)
            DBUG_VOID_RETURN;
          Item* new_pre_idx_push_cond= 
            new Item_cond_and(curr_table->pre_idx_push_cond, 
                              sort_table_cond);
          if (!new_pre_idx_push_cond)
            DBUG_VOID_RETURN;
          if (new_pre_idx_push_cond->fix_fields(thd, 0))
            DBUG_VOID_RETURN;
          curr_table->pre_idx_push_cond= new_pre_idx_push_cond;
	}

        tmp_having= make_cond_for_table(tmp_having, ~ (table_map) 0,
                                        ~used_tables, false);
        DBUG_EXECUTE("where",
                     print_where(tmp_having, "having after sort", QT_ORDINARY););
      }
    }
    {
      if (group)
        m_select_limit= HA_POS_ERROR;
      else
      {
        /*
          We can abort sorting after thd->select_limit rows if there are no
          filter conditions for any tables after the sorted one.
          Filter conditions come in several forms:
           - as a condition item attached to the join_tab,
           - as a keyuse attached to the join_tab (ref access),
           - as a semi-join equality attached to materialization semi-join nest.
        */
        JOIN_TAB *curr_table= &join_tab[const_tables+1];
        JOIN_TAB *end_table= &join_tab[tables];
        for (; curr_table < end_table ; curr_table++)
        {
          if (curr_table->condition() ||
              (curr_table->keyuse && !curr_table->first_inner) ||
              curr_table->get_sj_strategy() == SJ_OPT_MATERIALIZE_LOOKUP)
          {
            /* We have to sort all rows */
            m_select_limit= HA_POS_ERROR;
            break;
          }
        }
      }
      if (join_tab == main_join->join_tab && main_join->save_join_tab())
      {
	DBUG_VOID_RETURN;
      }
      /*
	Here we sort rows for ORDER BY/GROUP BY clause, if the optimiser
	chose FILESORT to be faster than INDEX SCAN or there is no 
	suitable index present.
	OPTION_FOUND_ROWS supersedes LIMIT and is taken into account.
      */
      DBUG_PRINT("info",("Sorting for order by/group by"));
      ORDER_with_src order_arg= group_list ?  group_list : order;
      if (ordered_index_usage !=
          (group_list ? ordered_index_group_by : ordered_index_order_by))
        DBUG_ASSERT(exec_flags.get(order_arg.src, ESP_USING_FILESORT));
      else
        DBUG_ASSERT(exec_flags.get(order_arg.src, ESP_CHECKED) ||
                    !exec_flags.get(order_arg.src, ESP_USING_FILESORT));
      if (need_tmp && !materialize_join && !exec_tmp_table1->group)
        DBUG_ASSERT(exec_flags.get(order_arg.src, ESP_USING_TMPTABLE));

      /*
        filesort_limit:	 Return only this many rows from filesort().
        We can use select_limit_cnt only if we have no group_by and 1 table.
        This allows us to use Bounded_queue for queries like:
          "select SQL_CALC_FOUND_ROWS * from t1 order by b desc limit 1;"
        m_select_limit == HA_POS_ERROR (we need a full table scan)
        unit->select_limit_cnt == 1 (we only need one row in the result set)
       */
      const ha_rows filesort_limit_arg=
        (has_group_by || tables > 1) ? m_select_limit : unit->select_limit_cnt;
      const ha_rows select_limit_arg=
        select_options & OPTION_FOUND_ROWS
        ? HA_POS_ERROR : unit->select_limit_cnt;

      DBUG_PRINT("info", ("has_group_by %d "
                          "tables %d "
                          "m_select_limit %d "
                          "unit->select_limit_cnt %d",
                          has_group_by,
                          tables,
                          (int) m_select_limit,
                          (int) unit->select_limit_cnt));
      if (create_sort_index(thd,
                            this,
                            order_arg.order,
                            filesort_limit_arg,
                            select_limit_arg,
                            !test(group_list)))
	DBUG_VOID_RETURN;

      exec_flags.reset(order_arg.src, ESP_USING_FILESORT);
      if (need_tmp && !materialize_join && !exec_tmp_table1->group)
        exec_flags.reset(order_arg.src, ESP_USING_TMPTABLE);
      exec_flags.set(order_arg.src, ESP_CHECKED);

      if (parent)
        parent->sortorder= sortorder;
      if (const_tables != tables && !join_tab[const_tables].table->sort.io_cache)
      {
        /*
          If no IO cache exists for the first table then we are using an
          INDEX SCAN and no filesort. Thus we should not remove the sorted
          attribute on the INDEX SCAN.
        */
        skip_sort_order= 1;
      }
    }
  }
  /* XXX: When can we have here thd->is_error() not zero? */
  if (thd->is_error())
  {
    error= thd->is_error();
    DBUG_VOID_RETURN;
  }
  having= tmp_having;
  fields= curr_fields_list;

  THD_STAGE_INFO(thd, stage_sending_data);
  DBUG_PRINT("info", ("%s", thd->proc_info));
  result->send_result_set_metadata((procedure ? procedure_fields_list :
                                    *curr_fields_list),
                                   Protocol::SEND_NUM_ROWS | Protocol::SEND_EOF);
  error= do_select(this, curr_fields_list, NULL, procedure);
  thd->limit_found_rows= send_records;
  // Ensure that all flags were handled.
  DBUG_ASSERT(exec_flags.any(ESP_CHECKED) ||
              (!exec_flags.any(ESP_USING_FILESORT) &&
               !exec_flags.any(ESP_USING_TMPTABLE) &&
               !exec_flags.any(ESP_DUPS_REMOVAL)));

  if (order && sortorder)
  {
    /* Use info provided by filesort. */
    DBUG_ASSERT(tables > const_tables);
    thd->limit_found_rows= join_tab[const_tables].records;
  }

  /* Accumulate the counts from all join iterations of all join parts. */
  thd->inc_examined_row_count(examined_rows);
  DBUG_PRINT("counts", ("thd->examined_row_count: %lu",
                        (ulong) thd->get_examined_row_count()));

  DBUG_VOID_RETURN;
}


TABLE*
JOIN::create_intermediate_table(List<Item> *tmp_table_fields,
                                ORDER_with_src &tmp_table_group, bool save_sum_fields)
{
  DBUG_ENTER("JOIN::create_intermediate_table");
  THD_STAGE_INFO(thd, stage_creating_tmp_table);

  /*
    Pushing LIMIT to the temporary table creation is not applicable
    when there is ORDER BY or GROUP BY or there is no GROUP BY, but
    there are aggregate functions, because in all these cases we need
    all result rows.
  */
  ha_rows tmp_rows_limit= ((order == NULL || skip_sort_order) &&
                           !tmp_table_group &&
                           !select_lex->with_sum_func) ?
    m_select_limit : HA_POS_ERROR;
  TABLE* tab= create_tmp_table(thd, &tmp_table_param, *tmp_table_fields,
                               tmp_table_group, select_distinct && !group_list,
                               save_sum_fields, select_options, tmp_rows_limit, 
                               "");
  if (!tab)
    DBUG_RETURN(NULL);
  DBUG_ASSERT(exec_flags.any(ESP_USING_TMPTABLE));

  /*
    We don't have to store rows in temp table that doesn't match HAVING if:
    - we are sorting the table and writing complete group rows to the
      temp table.
    - We are using DISTINCT without resolving the distinct as a GROUP BY
      on all columns.

    If having is not handled here, it will be checked before the row
    is sent to the client.
  */
  if (tmp_having &&
      (sort_and_group || (tab->distinct && !group_list)))
    having= tmp_having;

  if (tab->group)
  {
    DBUG_ASSERT(exec_flags.get(tmp_table_group.src, ESP_USING_TMPTABLE));
    exec_flags.reset(tmp_table_group.src, ESP_USING_TMPTABLE);
    exec_flags.set(tmp_table_group.src, ESP_CHECKED);
  }
  if (tab->distinct || select_distinct)
  {
    DBUG_ASSERT(exec_flags.get(ESC_DISTINCT, ESP_USING_TMPTABLE));
    exec_flags.reset(ESC_DISTINCT, ESP_USING_TMPTABLE);
    exec_flags.set(ESC_DISTINCT, ESP_CHECKED);
  }
  if ((!group_list && !order && !select_distinct) ||
      (select_options & (SELECT_BIG_RESULT | OPTION_BUFFER_RESULT)))
  {
    exec_flags.reset(ESC_BUFFER_RESULT, ESP_USING_TMPTABLE);
    exec_flags.set(ESC_BUFFER_RESULT, ESP_CHECKED);
  }

  /* if group or order on first table, sort first */
  if (group_list && simple_group)
  {
    DBUG_PRINT("info",("Sorting for group"));
    THD_STAGE_INFO(thd, stage_sorting_for_group);

    if (ordered_index_usage == ordered_index_void)
      DBUG_ASSERT(exec_flags.get(group_list.src, ESP_USING_FILESORT));

    if (create_sort_index(thd, this, group_list,
                          HA_POS_ERROR, HA_POS_ERROR, false) ||
        alloc_group_fields(this, group_list) ||
        make_sum_func_list(all_fields, fields_list, true) ||
        prepare_sum_aggregators(sum_funcs,
                                !join_tab->is_using_agg_loose_index_scan()) ||
        setup_sum_funcs(thd, sum_funcs))
      goto err;

    exec_flags.reset(group_list.src, ESP_USING_FILESORT);
    exec_flags.set(group_list.src, ESP_CHECKED);

    group_list= NULL;
  }
  else
  {
    if (make_sum_func_list(all_fields, fields_list, false) ||
        prepare_sum_aggregators(sum_funcs,
                                !join_tab->is_using_agg_loose_index_scan()) ||
        setup_sum_funcs(thd, sum_funcs))
      goto err;

    if (!group_list && !tab->distinct && order && simple_order)
    {
      DBUG_PRINT("info",("Sorting for order"));
      THD_STAGE_INFO(thd, stage_sorting_for_order);

      if (ordered_index_usage == ordered_index_void)
        DBUG_ASSERT(exec_flags.get(order.src, ESP_USING_FILESORT));

      if (create_sort_index(thd, this, order,
                            HA_POS_ERROR, HA_POS_ERROR, true))
        goto err;

      exec_flags.reset(order.src, ESP_USING_FILESORT);
      exec_flags.set(order.src, ESP_CHECKED);

      order= NULL;
    }
  }
  DBUG_RETURN(tab);

err:
  if (tab != NULL)
    free_tmp_table(thd, tab);
  DBUG_RETURN(NULL);
}


/**
  Send all rollup levels higher than the current one to the client.

  @b SAMPLE
    @code
      SELECT a, b, c SUM(b) FROM t1 GROUP BY a,b WITH ROLLUP
  @endcode

  @param idx		Level we are on:
                        - 0 = Total sum level
                        - 1 = First group changed  (a)
                        - 2 = Second group changed (a,b)

  @retval
    0   ok
  @retval
    1   If send_data_failed()
*/

int JOIN::rollup_send_data(uint idx)
{
  uint i;
  for (i= send_group_parts ; i-- > idx ; )
  {
    /* Get reference pointers to sum functions in place */
    copy_ref_ptr_array(ref_ptrs, rollup.ref_pointer_arrays[i]);
    if ((!having || having->val_int()))
    {
      if (send_records < unit->select_limit_cnt && do_send_rows &&
	  result->send_data(rollup.fields[i]))
	return 1;
      send_records++;
    }
  }
  /* Restore ref_pointer_array */
  set_items_ref_array(current_ref_ptrs);
  return 0;
}


/**
  Write all rollup levels higher than the current one to a temp table.

  @b SAMPLE
    @code
      SELECT a, b, SUM(c) FROM t1 GROUP BY a,b WITH ROLLUP
  @endcode

  @param idx                 Level we are on:
                               - 0 = Total sum level
                               - 1 = First group changed  (a)
                               - 2 = Second group changed (a,b)
  @param table               reference to temp table

  @retval
    0   ok
  @retval
    1   if write_data_failed()
*/

int JOIN::rollup_write_data(uint idx, TABLE *table_arg)
{
  uint i;
  for (i= send_group_parts ; i-- > idx ; )
  {
    /* Get reference pointers to sum functions in place */
    copy_ref_ptr_array(ref_ptrs, rollup.ref_pointer_arrays[i]);
    if ((!having || having->val_int()))
    {
      int write_error;
      Item *item;
      List_iterator_fast<Item> it(rollup.fields[i]);
      while ((item= it++))
      {
        if (item->type() == Item::NULL_ITEM && item->is_result_field())
          item->save_in_result_field(1);
      }
      copy_sum_funcs(sum_funcs_end[i+1], sum_funcs_end[i]);
      if ((write_error= table_arg->file->ha_write_row(table_arg->record[0])))
      {
	if (create_myisam_from_heap(thd, table_arg, 
                                    tmp_table_param.start_recinfo,
                                    &tmp_table_param.recinfo,
                                    write_error, FALSE, NULL))
	  return 1;		     
      }
    }
  }
  /* Restore ref_pointer_array */
  set_items_ref_array(current_ref_ptrs);
  return 0;
}


void
JOIN::optimize_distinct()
{
  JOIN_TAB *last_join_tab= join_tab+tables-1;
  do
  {
    if (select_lex->select_list_tables & last_join_tab->table->map)
      break;
    last_join_tab->not_used_in_distinct= true;
  } while (last_join_tab-- != join_tab);

  /* Optimize "select distinct b from t1 order by key_part_1 limit #" */
  if (order && skip_sort_order)
  {
    /* Should already have been optimized away */
    DBUG_ASSERT(ordered_index_usage == ordered_index_order_by);
    if (ordered_index_usage == ordered_index_order_by)
    {
      order= NULL;
    }
  }
}


/**
  @details Initialize a JOIN as a query execution plan
  that accesses a single table via a table scan.

  @param  parent      contains JOIN_TAB and TABLE object buffers for this join
  @param  temp_table  temporary table

  @retval FALSE       success
  @retval TRUE        error occurred
*/

bool
JOIN::make_simple_join(JOIN *parent, TABLE *temp_table)
{
  DBUG_ENTER("JOIN::make_simple_join");

  /*
    Reuse TABLE * and JOIN_TAB if already allocated by a previous call
    to this function through JOIN::exec (may happen for sub-queries).
  */
  if (!parent->join_tab_reexec &&
      !(parent->join_tab_reexec= new (thd->mem_root) JOIN_TAB))
    DBUG_RETURN(TRUE);                      /* purecov: inspected */

  join_tab= parent->join_tab_reexec;
  parent->table_reexec[0]= temp_table;
  tables= 1;
  const_tables= 0;
  const_table_map= 0;
  tmp_table_param.field_count= tmp_table_param.sum_func_count=
    tmp_table_param.func_count= 0;
  /*
    We need to destruct the copy_field (allocated in create_tmp_table())
    before setting it to 0 if the join is not "reusable".
  */
  if (!tmp_join || tmp_join != this) 
    tmp_table_param.cleanup(); 
  tmp_table_param.copy_field= tmp_table_param.copy_field_end=0;
  first_record= sort_and_group=0;
  send_records= (ha_rows) 0;

  if (group_optimized_away && !tmp_table_param.precomputed_group_by)
  {
    /*
      If grouping has been optimized away, a temporary table is
      normally not needed unless we're explicitly requested to create
      one (e.g. due to a SQL_BUFFER_RESULT hint or INSERT ... SELECT).

      In this case (grouping was optimized away), temp_table was
      created without a grouping expression and JOIN::exec() will not
      perform the necessary grouping (by the use of end_send_group()
      or end_write_group()) if JOIN::group is set to false.

      There is one exception: if the loose index scan access method is
      used to read into the temporary table, grouping and aggregate
      functions are handled.
    */
    // the temporary table was explicitly requested
    DBUG_ASSERT(test(select_options & OPTION_BUFFER_RESULT));
    // the temporary table does not have a grouping expression
    DBUG_ASSERT(!temp_table->group); 
  }
  else
    group= false;

  row_limit= unit->select_limit_cnt;
  do_send_rows= row_limit ? 1 : 0;

  join_tab->use_join_cache= JOIN_CACHE::ALG_NONE;
  join_tab->table=temp_table;
  join_tab->type= JT_ALL;			/* Map through all records */
  join_tab->keys.set_all();                     /* test everything in quick */
  join_tab->ref.key = -1;
  join_tab->read_first_record= join_init_read_record;
  join_tab->join= this;
  join_tab->ref.key_parts= 0;
  temp_table->status=0;
  temp_table->null_row=0;
  DBUG_RETURN(FALSE);
}


/**
   @brief Save the original join layout
      
   @details Saves the original join layout so it can be reused in 
   re-execution and for EXPLAIN.
             
   @return Operation status
   @retval 0      success.
   @retval 1      error occurred.
*/

bool
JOIN::init_save_join_tab()
{
  if (!(tmp_join= (JOIN*)thd->alloc(sizeof(JOIN))))
    return 1;                                  /* purecov: inspected */
  error= 0;				       // Ensure that tmp_join.error= 0
  restore_tmp();
  return 0;
}


bool
JOIN::save_join_tab()
{
  if (!join_tab_save && select_lex->master_unit()->uncacheable)
  {
    if (!(join_tab_save= new (thd->mem_root) JOIN_TAB[tables]))
      return TRUE;
    for (uint ix= 0; ix < tables; ++ix)
      join_tab_save[ix]= join_tab[ix];
  }
  return FALSE;
}


/**
  There may be a pending 'sorted' request on the specified 
  'join_tab' which we now has decided we can ignore.
*/

static void
disable_sorted_access(JOIN_TAB* join_tab)
{
  DBUG_ENTER("disable_sorted_access");
  join_tab->sorted= 0;
  if (join_tab->select && join_tab->select->quick)
  {
    join_tab->select->quick->need_sorted_output(false);
  }
  DBUG_VOID_RETURN;
}


static bool prepare_sum_aggregators(Item_sum **func_ptr, bool need_distinct)
{
  Item_sum *func;
  DBUG_ENTER("prepare_sum_aggregators");
  while ((func= *(func_ptr++)))
  {
    if (func->set_aggregator(need_distinct && func->has_with_distinct() ?
                             Aggregator::DISTINCT_AGGREGATOR :
                             Aggregator::SIMPLE_AGGREGATOR))
      DBUG_RETURN(TRUE);
  }
  DBUG_RETURN(FALSE);
}


/******************************************************************************
  Code for calculating functions
******************************************************************************/


/**
  Call ::setup for all sum functions.

  @param thd           thread handler
  @param func_ptr      sum function list

  @retval
    FALSE  ok
  @retval
    TRUE   error
*/

static bool setup_sum_funcs(THD *thd, Item_sum **func_ptr)
{
  Item_sum *func;
  DBUG_ENTER("setup_sum_funcs");
  while ((func= *(func_ptr++)))
  {
    if (func->aggregator_setup(thd))
      DBUG_RETURN(TRUE);
  }
  DBUG_RETURN(FALSE);
}


static void
init_tmptable_sum_functions(Item_sum **func_ptr)
{
  Item_sum *func;
  while ((func= *(func_ptr++)))
    func->reset_field();
}


/** Update record 0 in tmp_table from record 1. */

static void
update_tmptable_sum_func(Item_sum **func_ptr,
			 TABLE *tmp_table __attribute__((unused)))
{
  Item_sum *func;
  while ((func= *(func_ptr++)))
    func->update_field();
}


/** Copy result of sum functions to record in tmp_table. */

static void
copy_sum_funcs(Item_sum **func_ptr, Item_sum **end_ptr)
{
  for (; func_ptr != end_ptr ; func_ptr++)
    (void) (*func_ptr)->save_in_result_field(1);
  return;
}


static bool
init_sum_functions(Item_sum **func_ptr, Item_sum **end_ptr)
{
  for (; func_ptr != end_ptr ;func_ptr++)
  {
    if ((*func_ptr)->reset_and_add())
      return 1;
  }
  /* If rollup, calculate the upper sum levels */
  for ( ; *func_ptr ; func_ptr++)
  {
    if ((*func_ptr)->aggregator_add())
      return 1;
  }
  return 0;
}


static bool
update_sum_func(Item_sum **func_ptr)
{
  Item_sum *func;
  for (; (func= (Item_sum*) *func_ptr) ; func_ptr++)
    if (func->aggregator_add())
      return 1;
  return 0;
}

/** 
  Copy result of functions to record in tmp_table. 

  Uses the thread pointer to check for errors in 
  some of the val_xxx() methods called by the 
  save_in_result_field() function.
  TODO: make the Item::val_xxx() return error code

  @param func_ptr  array of the function Items to copy to the tmp table
  @param thd       pointer to the current thread for error checking
  @retval
    FALSE if OK
  @retval
    TRUE on error  
*/

bool
copy_funcs(Item **func_ptr, const THD *thd)
{
  Item *func;
  for (; (func = *func_ptr) ; func_ptr++)
  {
    func->save_in_result_field(1);
    /*
      Need to check the THD error state because Item::val_xxx() don't
      return error code, but can generate errors
      TODO: change it for a real status check when Item::val_xxx()
      are extended to return status code.
    */  
    if (thd->is_error())
      return TRUE;
  }
  return FALSE;
}

/*
  end_select-compatible function that writes the record into a sjm temptable
  
  SYNOPSIS
    end_sj_materialize()
      join            The join 
      join_tab        Last join table
      end_of_records  FALSE <=> This call is made to pass another record 
                                combination
                      TRUE  <=> EOF (no action)

  DESCRIPTION
    This function is used by semi-join materialization to capture suquery's
    resultset and write it into the temptable (that is, materialize it).

  NOTE
    This function is used only for semi-join materialization. Non-semijoin
    materialization uses different mechanism.

  RETURN 
    NESTED_LOOP_OK
    NESTED_LOOP_ERROR
*/

static enum_nested_loop_state 
end_sj_materialize(JOIN *join, JOIN_TAB *join_tab, bool end_of_records)
{
  int error;
  THD *thd= join->thd;
  Semijoin_mat_exec *sjm= join_tab[-1].emb_sj_nest->sj_mat_exec;
  DBUG_ENTER("end_sj_materialize");
  if (!end_of_records)
  {
    TABLE *table= sjm->table;

    List_iterator<Item> it(sjm->table_cols);
    Item *item;
    while ((item= it++))
    {
      if (item->is_null())
        DBUG_RETURN(NESTED_LOOP_OK);
    }
    fill_record(thd, table->field, sjm->table_cols, 1);
    if (thd->is_error())
      DBUG_RETURN(NESTED_LOOP_ERROR); /* purecov: inspected */
    if ((error= table->file->ha_write_row(table->record[0])))
    {
      /* create_myisam_from_heap will generate error if needed */
      if (table->file->is_fatal_error(error, HA_CHECK_DUP) &&
          create_myisam_from_heap(thd, table,
                                  sjm->table_param.start_recinfo, 
                                  &sjm->table_param.recinfo, error,
                                  TRUE, NULL))
        DBUG_RETURN(NESTED_LOOP_ERROR); /* purecov: inspected */
    }
  }
  DBUG_RETURN(NESTED_LOOP_OK);
}




/**
  Check appearance of new constant items in multiple equalities
  of a condition after reading a constant table.

    The function retrieves the cond condition and for each encountered
    multiple equality checks whether new constants have appeared after
    reading the constant (single row) table tab. If so it adjusts
    the multiple equality appropriately.

  @param cond       condition whose multiple equalities are to be checked
  @param table      constant table that has been read
*/

static void update_const_equal_items(Item *cond, JOIN_TAB *tab)
{
  if (!(cond->used_tables() & tab->table->map))
    return;

  if (cond->type() == Item::COND_ITEM)
  {
    List<Item> *cond_list= ((Item_cond*) cond)->argument_list(); 
    List_iterator_fast<Item> li(*cond_list);
    Item *item;
    while ((item= li++))
      update_const_equal_items(item, tab);
  }
  else if (cond->type() == Item::FUNC_ITEM && 
           ((Item_cond*) cond)->functype() == Item_func::MULT_EQUAL_FUNC)
  {
    Item_equal *item_equal= (Item_equal *) cond;
    bool contained_const= item_equal->get_const() != NULL;
    item_equal->update_const();
    if (!contained_const && item_equal->get_const())
    {
      /* Update keys for range analysis */
      Item_equal_iterator it(*item_equal);
      Item_field *item_field;
      while ((item_field= it++))
      {
        Field *field= item_field->field;
        JOIN_TAB *stat= field->table->reginfo.join_tab;
        key_map possible_keys= field->key_start;
        possible_keys.intersect(field->table->keys_in_use_for_query);
        stat[0].const_keys.merge(possible_keys);

        /*
          For each field in the multiple equality (for which we know that it 
          is a constant) we have to find its corresponding key part, and set 
          that key part in const_key_parts.
        */  
        if (!possible_keys.is_clear_all())
        {
          TABLE *tab= field->table;
          Key_use *use;
          for (use= stat->keyuse; use && use->table == tab; use++)
            if (possible_keys.is_set(use->key) && 
                tab->key_info[use->key].key_part[use->keypart].field ==
                field)
              tab->const_key_parts[use->key]|= use->keypart_map;
        }
      }
    }
  }
}

/**
  For some reason, e.g. due to an impossible WHERE clause, the tables cannot
  possibly contain any rows that will be in the result. This function
  is used to return with a result based on no matching rows (i.e., an
  empty result or one row with aggregates calculated without using
  rows in the case of implicit grouping) before the execution of
  nested loop join.

  This function may evaluate the HAVING clause and is only meant for
  result sets that are empty due to an impossible HAVING clause. Do
  not use it if HAVING has already been evaluated.

  @param join    The join that does not produce a row
  @param fields  Fields in result
*/
static void
return_zero_rows(JOIN *join, List<Item> &fields)
{
  DBUG_ENTER("return_zero_rows");

  join->join_free();

  if (!(join->result->send_result_set_metadata(fields,
                                               Protocol::SEND_NUM_ROWS | 
                                               Protocol::SEND_EOF)))
  {
    bool send_error= FALSE;
    if (join->send_row_on_empty_set())
    {
      // Mark tables as containing only NULL values
      for (TABLE_LIST *table= join->select_lex->leaf_tables; table;
           table= table->next_leaf)
        mark_as_null_row(table->table);

      // Calculate aggregate functions for no rows
      List_iterator_fast<Item> it(fields);
      Item *item;
      while ((item= it++))
        item->no_rows_in_result();

      if (!join->having || join->having->val_int())
        send_error= join->result->send_data(fields);
    }
    if (!send_error)
      join->result->send_eof();                 // Should be safe
  }
  /* Update results for FOUND_ROWS */
  join->thd->set_examined_row_count(0);
  join->thd->limit_found_rows= 0;
  DBUG_VOID_RETURN;
}

/**
  @details
  Rows produced by a join sweep may end up in a temporary table or be sent
  to a client. Setup the function of the nested loop join algorithm which
  handles final fully constructed and matched records.

  @param join   join to setup the function for.

  @return
    end_select function to use. This function can't fail.
*/

static Next_select_func setup_end_select_func(JOIN *join)
{
  TABLE *table= join->tmp_table;
  TMP_TABLE_PARAM *tmp_tbl= &join->tmp_table_param;
  Next_select_func end_select;

  /* Set up select_end */
  if (table)
  {
    if (table->group && tmp_tbl->sum_func_count && 
        !tmp_tbl->precomputed_group_by)
    {
      if (table->s->keys)
      {
	DBUG_PRINT("info",("Using end_update"));
	end_select=end_update;
      }
      else
      {
	DBUG_PRINT("info",("Using end_unique_update"));
	end_select=end_unique_update;
      }
    }
    else if (join->sort_and_group && !tmp_tbl->precomputed_group_by)
    {
      DBUG_PRINT("info",("Using end_write_group"));
      end_select=end_write_group;
    }
    else
    {
      DBUG_PRINT("info",("Using end_write"));
      end_select=end_write;
      if (tmp_tbl->precomputed_group_by)
      {
        /*
          A preceding call to create_tmp_table in the case when loose
          index scan is used guarantees that
          TMP_TABLE_PARAM::items_to_copy has enough space for the group
          by functions. It is OK here to use memcpy since we copy
          Item_sum pointers into an array of Item pointers.
        */
        memcpy(tmp_tbl->items_to_copy + tmp_tbl->func_count,
               join->sum_funcs,
               sizeof(Item*)*tmp_tbl->sum_func_count);
        tmp_tbl->items_to_copy[tmp_tbl->func_count+tmp_tbl->sum_func_count]= 0;
      }
    }
  }
  else
  {
    /* 
       Choose method for presenting result to user. Use end_send_group
       if the query requires grouping (has a GROUP BY clause and/or one or
       more aggregate functions). Use end_send if the query should not
       be grouped.
     */
    if ((join->sort_and_group ||
         (join->procedure && join->procedure->flags & PROC_GROUP)) &&
        !tmp_tbl->precomputed_group_by)
    {
      DBUG_PRINT("info",("Using end_send_group"));
      end_select= end_send_group;
    }
    else
    {
      DBUG_PRINT("info",("Using end_send"));
      end_select= end_send;
    }
  }
  return end_select;
}


/**
  Make a join of all tables and write it on socket or to table.

  @retval
    0  if ok
  @retval
    1  if error is sent
  @retval
    -1  if error should be sent
*/

static int
do_select(JOIN *join,List<Item> *fields,TABLE *table,Procedure *procedure)
{
  int rc= 0;
  enum_nested_loop_state error= NESTED_LOOP_OK;
  JOIN_TAB *join_tab= NULL;
  DBUG_ENTER("do_select");
  
  join->procedure=procedure;
  join->tmp_table= table;			/* Save for easy recursion */
  join->fields= fields;

  if (table)
  {
    (void) table->file->extra(HA_EXTRA_WRITE_CACHE);
    empty_record(table);
    if (table->group && join->tmp_table_param.sum_func_count &&
        table->s->keys && !table->file->inited)
    {
      if ((rc= table->file->ha_index_init(0, 0)))
      {
        table->file->print_error(rc, MYF(0));
        DBUG_RETURN(-1);
      }
    }
  }
  /* Set up select_end */
  Next_select_func end_select= setup_end_select_func(join);
  if (join->tables)
  {
    join->join_tab[join->tables-1].next_select= end_select;

    join_tab=join->join_tab+join->const_tables;
  }
  join->send_records=0;
  if (join->tables == join->const_tables)
  {
    /*
      HAVING will be checked after processing aggregate functions,
      But WHERE should checkd here (we alredy have read tables)

      @todo: consider calling end_select instead of duplicating code
    */
    if (!join->conds || join->conds->val_int())
    {
      // HAVING will be checked by end_select
      error= (*end_select)(join, 0, 0);
      if (error == NESTED_LOOP_OK || error == NESTED_LOOP_QUERY_LIMIT)
	error= (*end_select)(join, 0, 1);

      /*
        If we don't go through evaluate_join_record(), do the counting
        here.  join->send_records is increased on success in end_send(),
        so we don't touch it here.
      */
      join->examined_rows++;
      DBUG_ASSERT(join->examined_rows <= 1);
    }
    else if (join->send_row_on_empty_set())
    {
      table_map save_nullinfo= 0;
      /*
        If this is a subquery, we need to save and later restore
        the const table NULL info before clearing the tables
        because the following executions of the subquery do not
        reevaluate constant fields. @see save_const_null_info
        and restore_const_null_info
      */
      if (join->select_lex->master_unit()->item && join->const_tables)
        save_const_null_info(join, &save_nullinfo);

      // Mark tables as containing only NULL values
      join->clear();

      // Calculate aggregate functions for no rows
      List<Item> *columns_list= (procedure ? &join->procedure_fields_list :
                                 fields);
      List_iterator_fast<Item> it(*columns_list);
      Item *item;
      while ((item= it++))
        item->no_rows_in_result();

      if (!join->having || join->having->val_int())
        rc= join->result->send_data(*columns_list);

      if (save_nullinfo)
        restore_const_null_info(join, save_nullinfo);
    }
    /*
      An error can happen when evaluating the conds 
      (the join condition and piece of where clause 
      relevant to this join table).
    */
    if (join->thd->is_error())
      error= NESTED_LOOP_ERROR;
  }
  else
  {
    DBUG_ASSERT(join->tables);
    error= join->first_select(join,join_tab,0);
    if (error == NESTED_LOOP_OK || error == NESTED_LOOP_NO_MORE_ROWS)
      error= join->first_select(join,join_tab,1);
    if (error == NESTED_LOOP_QUERY_LIMIT)
      error= NESTED_LOOP_OK;                    /* select_limit used */
  }
  if (error == NESTED_LOOP_NO_MORE_ROWS)
    error= NESTED_LOOP_OK;


  if (table)
  {
    int tmp, new_errno= 0;
    if ((tmp=table->file->extra(HA_EXTRA_NO_CACHE)))
    {
      DBUG_PRINT("error",("extra(HA_EXTRA_NO_CACHE) failed"));
      new_errno= tmp;
    }
    if ((tmp=table->file->ha_index_or_rnd_end()))
    {
      DBUG_PRINT("error",("ha_index_or_rnd_end() failed"));
      new_errno= tmp;
    }
    if (new_errno)
      table->file->print_error(new_errno,MYF(0));
  }
  else
  {
    /*
      The following will unlock all cursors if the command wasn't an
      update command
    */
    join->join_free();			// Unlock all cursors
  }
  if (error == NESTED_LOOP_OK)
  {
    /*
      Sic: this branch works even if rc != 0, e.g. when
      send_data above returns an error.
    */
    if (!table)					// If sending data to client
    {
      if (join->result->send_eof())
	rc= 1;                                  // Don't send error
    }
    DBUG_PRINT("info",("%ld records output", (long) join->send_records));
  }
  else
    rc= -1;
#ifndef DBUG_OFF
  if (rc)
  {
    DBUG_PRINT("error",("Error: do_select() failed"));
  }
#endif
  rc= join->thd->is_error() ? -1 : rc;
  DBUG_RETURN(rc);
}


static int rr_sequential_and_unpack(READ_RECORD *info)
{
  int error;
  if ((error= rr_sequential(info)))
    return error;
  
  for (Copy_field *cp= info->copy_field; cp != info->copy_field_end; cp++)
    (*cp->do_copy)(cp);

  return error;
}


/*
  Semi-join materialization join function

  SYNOPSIS
    sub_select_sjm()
      join            The join
      join_tab        The first table in the materialization nest
      end_of_records  FALSE <=> This call is made to pass another record 
                                combination
                      TRUE  <=> EOF

  DESCRIPTION
    This is a join execution function that does materialization of a join
    suborder before joining it to the rest of the join.

    The table pointed by join_tab is the first of the materialized tables.
    This function first creates the materialized table and then switches to
    joining the materialized table with the rest of the join.

    The materialized table can be accessed in two ways:
     - index lookups
     - full table scan

  RETURN
    One of enum_nested_loop_state values
*/

enum_nested_loop_state
sub_select_sjm(JOIN *join, JOIN_TAB *join_tab, bool end_of_records)
{
  int res;
  enum_nested_loop_state rc;

  DBUG_ENTER("sub_select_sjm");

  if (!join_tab->emb_sj_nest)
  {
    /*
      We're handling GROUP BY/ORDER BY, this is the first table, and we've
      actually executed the join already and now we're just reading the
      result of the join from the temporary table.
      Bypass to regular join handling.
      Yes, it would be nicer if sub_select_sjm wasn't called at all in this
      case but there's no easy way to arrange this.
    */
    rc= sub_select(join, join_tab, end_of_records);
    DBUG_RETURN(rc);
  }

  Semijoin_mat_exec *const sjm= join_tab->emb_sj_nest->sj_mat_exec;

  // Cache a pointer to the last of the materialized inner tables:
  JOIN_TAB *const last_tab= join_tab + (sjm->table_count - 1);

  if (end_of_records)
  {
    rc= (*last_tab->next_select)
          (join, join_tab + sjm->table_count, end_of_records);
    DBUG_RETURN(rc);
  }
  if (!sjm->materialized)
  {
    /*
      Do the materialization. First, put end_sj_materialize after the last
      inner table so we can catch record combinations of sj-inner tables.
    */
    const Next_select_func next_func= last_tab->next_select;
    last_tab->next_select= end_sj_materialize;
    /*
      Now run the join for the inner tables. The first call is to run the
      join, the second one is to signal EOF (this is essential for some
      join strategies, e.g. it will make join buffering flush the records)
    */
    if ((rc= sub_select(join, join_tab, FALSE)) < 0 ||
        (rc= sub_select(join, join_tab, TRUE/*EOF*/)) < 0)
    {
      last_tab->next_select= next_func;
      DBUG_RETURN(rc); /* it's NESTED_LOOP_(ERROR|KILLED)*/
    }
    last_tab->next_select= next_func;

    sjm->materialized= true;
  }

  if (sjm->is_scan)
  {
    /*
      Perform a full scan over the materialized table.
      Reuse the join tab of the last inner table for the materialized table.
    */

    // Save contents of join tab for possible repeated materializations:
    const READ_RECORD saved_access= last_tab->read_record;
    const READ_RECORD::Setup_func saved_rfr= last_tab->read_first_record;
    st_join_table *const saved_last_inner= last_tab->last_inner;

    // Initialize full scan
    if (init_read_record(&last_tab->read_record, join->thd,
                         sjm->table, NULL, TRUE, TRUE, FALSE))
      DBUG_RETURN(NESTED_LOOP_ERROR);

    last_tab->read_first_record= join_read_record_no_init;
    last_tab->read_record.copy_field= sjm->copy_field;
    last_tab->read_record.copy_field_end= sjm->copy_field +
                                          sjm->table_cols.elements;
    last_tab->read_record.read_record= rr_sequential_and_unpack;
    DBUG_ASSERT(last_tab->read_record.unlock_row == rr_unlock_row);

    // Clear possible outer join information from earlier use of this join tab
    last_tab->last_inner= NULL;
    last_tab->first_unmatched= NULL;

    Item *const save_cond= last_tab->condition();
    last_tab->set_condition(sjm->join_cond, __LINE__);
    rc= sub_select(join, last_tab, end_of_records);
    end_read_record(&last_tab->read_record);

    // Restore access method used for materialization
    last_tab->set_condition(save_cond, __LINE__);
    last_tab->read_record= saved_access;
    last_tab->read_first_record= saved_rfr;
    last_tab->last_inner= saved_last_inner;
  }
  else
  {
    /* Do index lookup in the materialized table */
    if ((res= join_read_key2(join_tab, sjm->table, sjm->tab_ref)) == 1)
      DBUG_RETURN(NESTED_LOOP_ERROR); /* purecov: inspected */
    if (res || !sjm->in_equality->val_int())
      DBUG_RETURN(NESTED_LOOP_OK);
    rc= (*last_tab->next_select)
      (join, join_tab + sjm->table_count, end_of_records);
  }
  DBUG_RETURN(rc);
}


/*
  Fill the join buffer with partial records, retrieve all full  matches for them

  SYNOPSIS
    sub_select_cache()
      join     pointer to the structure providing all context info for the query
      join_tab the first next table of the execution plan to be retrieved
      end_records  true when we need to perform final steps of the retrieval

  DESCRIPTION
    For a given table Ti= join_tab from the sequence of tables of the chosen
    execution plan T1,...,Ti,...,Tn the function just put the partial record
    t1,...,t[i-1] into the join buffer associated with table Ti unless this
    is the last record added into the buffer. In this case,  the function
    additionally finds all matching full records for all partial
    records accumulated in the buffer, after which it cleans the buffer up.
    If a partial join record t1,...,ti is extended utilizing a dynamic
    range scan then it is not put into the join buffer. Rather all matching
    records are found for it at once by the function sub_select.

  NOTES
    The function implements the algorithmic schema for both Blocked Nested
    Loop Join and Batched Key Access Join. The difference can be seen only at
    the level of of the implementation of the put_record and join_records
    virtual methods for the cache object associated with the join_tab.
    The put_record method accumulates records in the cache, while the
    join_records method builds all matching join records and send them into
    the output stream.

  RETURN
    return one of enum_nested_loop_state, except NESTED_LOOP_NO_MORE_ROWS.
*/

enum_nested_loop_state
sub_select_cache(JOIN *join, JOIN_TAB *join_tab, bool end_of_records)
{
  enum_nested_loop_state rc;
  JOIN_CACHE *cache= join_tab->cache;

  /* This function cannot be called if join_tab has no associated join buffer */
  DBUG_ASSERT(cache != NULL);

  cache->reset_join(join);

  DBUG_ENTER("sub_select_cache");

  if (end_of_records)
  {
    rc= cache->join_records(FALSE);
    if (rc == NESTED_LOOP_OK || rc == NESTED_LOOP_NO_MORE_ROWS)
      rc= sub_select(join, join_tab, end_of_records);
    DBUG_RETURN(rc);
  }
  if (join->thd->killed)
  {
    /* The user has aborted the execution of the query */
    join->thd->send_kill_message();
    DBUG_RETURN(NESTED_LOOP_KILLED);
  }
  /* Materialize table prior to reading it */
  if (join_tab->materialize_table &&
      !join_tab->table->pos_in_table_list->materialized)
  {
    if ((*join_tab->materialize_table)(join_tab))
      DBUG_RETURN(NESTED_LOOP_ERROR);
    // Bind to the rowid buffer managed by the TABLE object.
    if (join_tab->copy_current_rowid)
      join_tab->copy_current_rowid->bind_buffer(join_tab->table->file->ref);
  }
  if (!test_if_use_dynamic_range_scan(join_tab))
  {
    if (!cache->put_record())
      DBUG_RETURN(NESTED_LOOP_OK);
    /*
      We has decided that after the record we've just put into the buffer
      won't add any more records. Now try to find all the matching
      extensions for all records in the buffer.
    */
    rc= cache->join_records(FALSE);
    DBUG_RETURN(rc);
  }
  /*
     TODO: Check whether we really need the call below and we can't do
           without it. If it's not the case remove it.
     @note This branch is currently dead because setup_join_buffering()
     disables join buffering if QS_DYNAMIC_RANGE is enabled.
  */
  rc= cache->join_records(TRUE);
  if (rc == NESTED_LOOP_OK || rc == NESTED_LOOP_NO_MORE_ROWS)
    rc= sub_select(join, join_tab, end_of_records);
  DBUG_RETURN(rc);
}


/**
  Retrieve records ends with a given beginning from the result of a join.

  SYNPOSIS
    sub_select()
    join      pointer to the structure providing all context info for the query
    join_tab  the first next table of the execution plan to be retrieved
    end_records  true when we need to perform final steps of retrival   

  DESCRIPTION
    For a given partial join record consisting of records from the tables 
    preceding the table join_tab in the execution plan, the function
    retrieves all matching full records from the result set and
    send them to the result set stream. 

  @note
    The function effectively implements the  final (n-k) nested loops
    of nested loops join algorithm, where k is the ordinal number of
    the join_tab table and n is the total number of tables in the join query.
    It performs nested loops joins with all conjunctive predicates from
    the where condition pushed as low to the tables as possible.
    E.g. for the query
    @code
      SELECT * FROM t1,t2,t3
      WHERE t1.a=t2.a AND t2.b=t3.b AND t1.a BETWEEN 5 AND 9
    @endcode
    the predicate (t1.a BETWEEN 5 AND 9) will be pushed to table t1,
    given the selected plan prescribes to nest retrievals of the
    joined tables in the following order: t1,t2,t3.
    A pushed down predicate are attached to the table which it pushed to,
    at the field join_tab->cond.
    When executing a nested loop of level k the function runs through
    the rows of 'join_tab' and for each row checks the pushed condition
    attached to the table.
    If it is false the function moves to the next row of the
    table. If the condition is true the function recursively executes (n-k-1)
    remaining embedded nested loops.
    The situation becomes more complicated if outer joins are involved in
    the execution plan. In this case the pushed down predicates can be
    checked only at certain conditions.
    Suppose for the query
    @code
      SELECT * FROM t1 LEFT JOIN (t2,t3) ON t3.a=t1.a
      WHERE t1>2 AND (t2.b>5 OR t2.b IS NULL)
    @endcode
    the optimizer has chosen a plan with the table order t1,t2,t3.
    The predicate P1=t1>2 will be pushed down to the table t1, while the
    predicate P2=(t2.b>5 OR t2.b IS NULL) will be attached to the table
    t2. But the second predicate can not be unconditionally tested right
    after a row from t2 has been read. This can be done only after the
    first row with t3.a=t1.a has been encountered.
    Thus, the second predicate P2 is supplied with a guarded value that are
    stored in the field 'found' of the first inner table for the outer join
    (table t2). When the first row with t3.a=t1.a for the  current row 
    of table t1  appears, the value becomes true. For now on the predicate
    is evaluated immediately after the row of table t2 has been read.
    When the first row with t3.a=t1.a has been encountered all
    conditions attached to the inner tables t2,t3 must be evaluated.
    Only when all of them are true the row is sent to the output stream.
    If not, the function returns to the lowest nest level that has a false
    attached condition.
    The predicates from on expressions are also pushed down. If in the 
    the above example the on expression were (t3.a=t1.a AND t2.a=t1.a),
    then t1.a=t2.a would be pushed down to table t2, and without any
    guard.
    If after the run through all rows of table t2, the first inner table
    for the outer join operation, it turns out that no matches are
    found for the current row of t1, then current row from table t1
    is complemented by nulls  for t2 and t3. Then the pushed down predicates
    are checked for the composed row almost in the same way as it had
    been done for the first row with a match. The only difference is
    the predicates from on expressions are not checked. 

  @par
  @b IMPLEMENTATION
  @par
    The function forms output rows for a current partial join of k
    tables tables recursively.
    For each partial join record ending with a certain row from
    join_tab it calls sub_select that builds all possible matching
    tails from the result set.
    To be able  check predicates conditionally items of the class
    Item_func_trig_cond are employed.
    An object of  this class is constructed from an item of class COND
    and a pointer to a guarding boolean variable.
    When the value of the guard variable is true the value of the object
    is the same as the value of the predicate, otherwise it's just returns
    true. 
    To carry out a return to a nested loop level of join table t the pointer 
    to t is remembered in the field 'return_tab' of the join structure.
    Consider the following query:
    @code
        SELECT * FROM t1,
                      LEFT JOIN
                      (t2, t3 LEFT JOIN (t4,t5) ON t5.a=t3.a)
                      ON t4.a=t2.a
           WHERE (t2.b=5 OR t2.b IS NULL) AND (t4.b=2 OR t4.b IS NULL)
    @endcode
    Suppose the chosen execution plan dictates the order t1,t2,t3,t4,t5
    and suppose for a given joined rows from tables t1,t2,t3 there are
    no rows in the result set yet.
    When first row from t5 that satisfies the on condition
    t5.a=t3.a is found, the pushed down predicate t4.b=2 OR t4.b IS NULL
    becomes 'activated', as well the predicate t4.a=t2.a. But
    the predicate (t2.b=5 OR t2.b IS NULL) can not be checked until
    t4.a=t2.a becomes true. 
    In order not to re-evaluate the predicates that were already evaluated
    as attached pushed down predicates, a pointer to the the first
    most inner unmatched table is maintained in join_tab->first_unmatched.
    Thus, when the first row from t5 with t5.a=t3.a is found
    this pointer for t5 is changed from t4 to t2.             

    @par
    @b STRUCTURE @b NOTES
    @par
    join_tab->first_unmatched points always backwards to the first inner
    table of the embedding nested join, if any.

  @param join      pointer to the structure providing all context info for
                   the query
  @param join_tab  the first next table of the execution plan to be retrieved
  @param end_records  true when we need to perform final steps of retrival   

  @return
    return one of enum_nested_loop_state, except NESTED_LOOP_NO_MORE_ROWS.
*/

enum_nested_loop_state
sub_select(JOIN *join,JOIN_TAB *join_tab,bool end_of_records)
{
  DBUG_ENTER("sub_select");

  join_tab->table->null_row=0;
  if (end_of_records)
  {
    enum_nested_loop_state nls=
      (*join_tab->next_select)(join,join_tab+1,end_of_records);
    DBUG_RETURN(nls);
  }
  int error= 0;
  enum_nested_loop_state rc;
  READ_RECORD *info= &join_tab->read_record;

  if (join_tab->flush_weedout_table)
  {
    do_sj_reset(join_tab->flush_weedout_table);
  }

  join->return_tab= join_tab;
  join_tab->not_null_compl= true;
  join_tab->found_match= false;

  if (join_tab->last_inner)
  {
    /* join_tab is the first inner table for an outer join operation. */

    /* Set initial state of guard variables for this table.*/
    join_tab->found=0;

    /* Set first_unmatched for the last inner table of this group */
    join_tab->last_inner->first_unmatched= join_tab;
  }
  if (join_tab->loosescan_match_tab)
  {
    /*
      join_tab is the first table of a LooseScan range. Reset the LooseScan
      matching for this round of execution.
    */
    join_tab->loosescan_match_tab->found_match= false;
  }

  join->thd->get_stmt_da()->reset_current_row_for_warning();

  /* Materialize table prior reading it */
  if (join_tab->materialize_table &&
      !join_tab->table->pos_in_table_list->materialized)
  {
    error= (*join_tab->materialize_table)(join_tab);
    // Bind to the rowid buffer managed by the TABLE object.
    if (join_tab->copy_current_rowid)
      join_tab->copy_current_rowid->bind_buffer(join_tab->table->file->ref);
  }

  if (!error)
    error= (*join_tab->read_first_record)(join_tab);

  if (join_tab->keep_current_rowid)
    join_tab->table->file->position(join_tab->table->record[0]);
  
  rc= evaluate_join_record(join, join_tab, error);
  
  /* 
    Note: psergey has added the 2nd part of the following condition; the 
    change should probably be made in 5.1, too.
  */
  while (rc == NESTED_LOOP_OK && join->return_tab >= join_tab)
  {
    error= info->read_record(info);

    if (join_tab->keep_current_rowid)
      join_tab->table->file->position(join_tab->table->record[0]);
    
    rc= evaluate_join_record(join, join_tab, error);
  }

  if (rc == NESTED_LOOP_NO_MORE_ROWS &&
      join_tab->last_inner && !join_tab->found)
    rc= evaluate_null_complemented_join_record(join, join_tab);

  if (rc == NESTED_LOOP_NO_MORE_ROWS)
    rc= NESTED_LOOP_OK;
  DBUG_RETURN(rc);
}


/**
  SemiJoinDuplicateElimination: Weed out duplicate row combinations

  SYNPOSIS
    do_sj_dups_weedout()
      thd    Thread handle
      sjtbl  Duplicate weedout table

  DESCRIPTION
    Try storing current record combination of outer tables (i.e. their
    rowids) in the temporary table. This records the fact that we've seen 
    this record combination and also tells us if we've seen it before.

  RETURN
    -1  Error
    1   The row combination is a duplicate (discard it)
    0   The row combination is not a duplicate (continue)
*/

int do_sj_dups_weedout(THD *thd, SJ_TMP_TABLE *sjtbl) 
{
  int error;
  SJ_TMP_TABLE::TAB *tab= sjtbl->tabs;
  SJ_TMP_TABLE::TAB *tab_end= sjtbl->tabs_end;

  DBUG_ENTER("do_sj_dups_weedout");

  if (sjtbl->is_confluent)
  {
    if (sjtbl->have_confluent_row) 
      DBUG_RETURN(1);
    else
    {
      sjtbl->have_confluent_row= TRUE;
      DBUG_RETURN(0);
    }
  }

  uchar *ptr= sjtbl->tmp_table->record[0] + 1;
  uchar *nulls_ptr= ptr;
  /* Put the the rowids tuple into table->record[0]: */
  // 1. Store the length 
  if (((Field_varstring*)(sjtbl->tmp_table->field[0]))->length_bytes == 1)
  {
    *ptr= (uchar)(sjtbl->rowid_len + sjtbl->null_bytes);
    ptr++;
  }
  else
  {
    int2store(ptr, sjtbl->rowid_len + sjtbl->null_bytes);
    ptr += 2;
  }

  // 2. Zero the null bytes 
  if (sjtbl->null_bytes)
  {
    memset(ptr, 0, sjtbl->null_bytes);
    ptr += sjtbl->null_bytes; 
  }

  // 3. Put the rowids
  for (uint i=0; tab != tab_end; tab++, i++)
  {
    handler *h= tab->join_tab->table->file;
    if (tab->join_tab->table->maybe_null && tab->join_tab->table->null_row)
    {
      /* It's a NULL-complemented row */
      *(nulls_ptr + tab->null_byte) |= tab->null_bit;
      memset(ptr + tab->rowid_offset, 0, h->ref_length);
    }
    else
    {
      /* Copy the rowid value */
      memcpy(ptr + tab->rowid_offset, h->ref, h->ref_length);
    }
  }

  error= sjtbl->tmp_table->file->ha_write_row(sjtbl->tmp_table->record[0]);
  if (error)
  {
    /* If this is a duplicate error, return immediately */
    if (!sjtbl->tmp_table->file->is_fatal_error(error, HA_CHECK_DUP))
      DBUG_RETURN(1);
    /*
      Other error than duplicate error: Attempt to create a temporary table.
    */
    bool is_duplicate;
    if (create_myisam_from_heap(thd, sjtbl->tmp_table,
                                sjtbl->start_recinfo, &sjtbl->recinfo,
                                error, TRUE, &is_duplicate))
      DBUG_RETURN(-1);
    DBUG_RETURN(is_duplicate ? 1 : 0);
  }
  DBUG_RETURN(0);
}


/**
  SemiJoinDuplicateElimination: Reset the temporary table
*/

static int do_sj_reset(SJ_TMP_TABLE *sj_tbl)
{
  DBUG_ENTER("do_sj_reset");
  if (sj_tbl->tmp_table)
  {
    int rc= sj_tbl->tmp_table->file->ha_delete_all_rows();
    DBUG_RETURN(rc);
  }
  sj_tbl->have_confluent_row= FALSE;
  DBUG_RETURN(0);
}

/**
  @brief Process one row of the nested loop join.

  This function will evaluate parts of WHERE/ON clauses that are
  applicable to the partial row on hand and in case of success
  submit this row to the next level of the nested loop.

  @param  join     - The join object
  @param  join_tab - The most inner join_tab being processed
  @param  error > 0: Error, terminate processing
                = 0: (Partial) row is available
                < 0: No more rows available at this level
  @return Nested loop state (Ok, No_more_rows, Error, Killed)
*/

static enum_nested_loop_state
evaluate_join_record(JOIN *join, JOIN_TAB *join_tab,
                     int error)
{
  bool not_used_in_distinct=join_tab->not_used_in_distinct;
  ha_rows found_records=join->found_records;
  Item *condition= join_tab->condition();
  bool found= TRUE;

  DBUG_ENTER("evaluate_join_record");

  DBUG_PRINT("enter",
             ("join: %p join_tab index: %d table: %s cond: %p error: %d",
              join, static_cast<int>(join_tab - join_tab->join->join_tab),
              join_tab->table->alias, condition, error));
  if (error > 0 || (join->thd->is_error()))     // Fatal error
    DBUG_RETURN(NESTED_LOOP_ERROR);
  if (error < 0)
    DBUG_RETURN(NESTED_LOOP_NO_MORE_ROWS);
  DBUG_EXECUTE_IF("bug13822652_1", join->thd->killed= THD::KILL_QUERY;);
  if (join->thd->killed)			// Aborted by user
  {
    join->thd->send_kill_message();
    DBUG_RETURN(NESTED_LOOP_KILLED);            /* purecov: inspected */
  }
  DBUG_PRINT("info", ("condition %p", condition));

  if (condition)
  {
    found= test(condition->val_int());

    /* check for errors evaluating the condition */
    if (join->thd->is_error())
      DBUG_RETURN(NESTED_LOOP_ERROR);
  }
  if (found)
  {
    /*
      There is no condition on this join_tab or the attached pushed down
      condition is true => a match is found.
    */
    while (join_tab->first_unmatched && found)
    {
      /*
        The while condition is always false if join_tab is not
        the last inner join table of an outer join operation.
      */
      JOIN_TAB *first_unmatched= join_tab->first_unmatched;
      /*
        Mark that a match for current outer table is found.
        This activates push down conditional predicates attached
        to the all inner tables of the outer join.
      */
      first_unmatched->found= 1;
      for (JOIN_TAB *tab= first_unmatched; tab <= join_tab; tab++)
      {
        /* Check all predicates that has just been activated. */
        /*
          Actually all predicates non-guarded by first_unmatched->found
          will be re-evaluated again. It could be fixed, but, probably,
          it's not worth doing now.
        */
        /*
          not_exists_optimize has been created from a
          condition containing 'is_null'. This 'is_null'
          predicate is still present on any 'tab' with
          'not_exists_optimize'. Furthermore, the usual rules
          for condition guards also applies for
          'not_exists_optimize' -> When 'is_null==false' we
          know all cond. guards are open and we can apply
          the 'not_exists_optimize'.
        */
        DBUG_ASSERT(!(tab->table->reginfo.not_exists_optimize &&
                     !tab->condition()));

        if (tab->condition() && !tab->condition()->val_int())
        {
          /* The condition attached to table tab is false */

          if (tab->table->reginfo.not_exists_optimize)
          {
            /*
              When not_exists_optimizer is set and a matching row is found, the
              outer row should be excluded from the result set: no need to
              explore this record and other records of 'tab', so we return "no
              records". But as we set 'found' above, evaluate_join_record() at
              the upper level will not yield a NULL-complemented record.
            */
            DBUG_RETURN(NESTED_LOOP_NO_MORE_ROWS);
          }

          if (tab == join_tab)
            found= 0;
          else
          {
            /*
              Set a return point if rejected predicate is attached
              not to the last table of the current nest level.
            */
            join->return_tab= tab;
            DBUG_RETURN(NESTED_LOOP_OK);
          }
        }
      }
      /*
        Check whether join_tab is not the last inner table
        for another embedding outer join.
      */
      if ((first_unmatched= first_unmatched->first_upper) &&
          first_unmatched->last_inner != join_tab)
        first_unmatched= 0;
      join_tab->first_unmatched= first_unmatched;
    }

    JOIN_TAB *return_tab= join->return_tab;

    if (join_tab->check_weed_out_table && found)
    {
      int res= do_sj_dups_weedout(join->thd, join_tab->check_weed_out_table);
      if (res == -1)
        DBUG_RETURN(NESTED_LOOP_ERROR);
      else if (res == 1)
        found= FALSE;
    }
    else if (join_tab->loosescan_match_tab && 
             join_tab->loosescan_match_tab->found_match)
    { 
      /* 
         Previous row combination for duplicate-generating range,
         generated a match.  Compare keys of this row and previous row
         to determine if this is a duplicate that should be skipped.
       */
      if (key_cmp(join_tab->table->key_info[join_tab->index].key_part,
                  join_tab->loosescan_buf, join_tab->loosescan_key_len))
        /* 
           Keys do not match.  
           Reset found_match for last table of duplicate-generating range, 
           to avoid comparing keys until a new match has been found.
        */
        join_tab->loosescan_match_tab->found_match= FALSE;
      else
        found= FALSE;
    }
    else if (join_tab->do_firstmatch)
    {
      /* 
        We should return to the join_tab->do_firstmatch after we have 
        enumerated all the suffixes for current prefix row combination
      */
      return_tab= join_tab->do_firstmatch;
    }

    join_tab->found_match= TRUE;

    /*
      It was not just a return to lower loop level when one
      of the newly activated predicates is evaluated as false
      (See above join->return_tab= tab).
    */
    join->examined_rows++;
    DBUG_PRINT("counts", ("evaluate_join_record join->examined_rows++: %lu",
                          (ulong) join->examined_rows));

    if (found)
    {
      enum enum_nested_loop_state rc;
      /* A match from join_tab is found for the current partial join. */
      rc= (*join_tab->next_select)(join, join_tab+1, 0);
      join->thd->get_stmt_da()->inc_current_row_for_warning();
      if (rc != NESTED_LOOP_OK && rc != NESTED_LOOP_NO_MORE_ROWS)
        DBUG_RETURN(rc);

      if (join_tab->loosescan_match_tab && 
          join_tab->loosescan_match_tab->found_match)
      {
        /* 
           A match was found for a duplicate-generating range of a semijoin. 
           Copy key to be able to determine whether subsequent rows
           will give duplicates that should be skipped.
        */
        KEY *key= join_tab->table->key_info + join_tab->index;
        key_copy(join_tab->loosescan_buf, join_tab->read_record.record, key, 
                 join_tab->loosescan_key_len);
      }

      if (return_tab < join->return_tab)
        join->return_tab= return_tab;

      if (join->return_tab < join_tab)
        DBUG_RETURN(NESTED_LOOP_OK);
      /*
        Test if this was a SELECT DISTINCT query on a table that
        was not in the field list;  In this case we can abort if
        we found a row, as no new rows can be added to the result.
      */
      if (not_used_in_distinct && found_records != join->found_records)
        DBUG_RETURN(NESTED_LOOP_NO_MORE_ROWS);
    }
    else
    {
      join->thd->get_stmt_da()->inc_current_row_for_warning();
      if (join_tab->not_null_compl)
      {
        /* a NULL-complemented row is not in a table so cannot be locked */
        join_tab->read_record.unlock_row(join_tab);
      }
    }
  }
  else
  {
    /*
      The condition pushed down to the table join_tab rejects all rows
      with the beginning coinciding with the current partial join.
    */
    join->examined_rows++;
    join->thd->get_stmt_da()->inc_current_row_for_warning();
    if (join_tab->not_null_compl)
      join_tab->read_record.unlock_row(join_tab);
  }
  DBUG_RETURN(NESTED_LOOP_OK);
}


/**

  @details
    Construct a NULL complimented partial join record and feed it to the next
    level of the nested loop. This function is used in case we have
    an OUTER join and no matching record was found.
*/

static enum_nested_loop_state
evaluate_null_complemented_join_record(JOIN *join, JOIN_TAB *join_tab)
{
  /*
    The table join_tab is the first inner table of a outer join operation
    and no matches has been found for the current outer row.
  */
  JOIN_TAB *last_inner_tab= join_tab->last_inner;

  DBUG_ENTER("evaluate_null_complemented_join_record");

  for ( ; join_tab <= last_inner_tab ; join_tab++)
  {
    /* Change the the values of guard predicate variables. */
    join_tab->found= 1;
    join_tab->not_null_compl= 0;
    /* The outer row is complemented by nulls for each inner tables */
    restore_record(join_tab->table,s->default_values);  // Make empty record
    mark_as_null_row(join_tab->table);       // For group by without error
    /* Check all attached conditions for inner table rows. */
    if (join_tab->condition() && !join_tab->condition()->val_int())
      DBUG_RETURN(NESTED_LOOP_OK);
  }
  join_tab= last_inner_tab;
  /*
    From the point of view of the rest of execution, this record matches
    (it has been built and satisfies conditions, no need to do more evaluation
    on it). See similar code in evaluate_join_record().
  */
  JOIN_TAB *first_unmatched= join_tab->first_unmatched->first_upper;
  if (first_unmatched != NULL &&
      first_unmatched->last_inner != join_tab)
    first_unmatched= NULL;
  join_tab->first_unmatched= first_unmatched;
  /*
    The row complemented by nulls satisfies all conditions
    attached to inner tables.
    Finish evaluation of record and send it to be joined with
    remaining tables.
    Note that evaluate_join_record will re-evaluate the condition attached
    to the last inner table of the current outer join. This is not deemed to
    have a significant performance impact.
  */
  const enum_nested_loop_state rc= evaluate_join_record(join, join_tab, 0);
  DBUG_RETURN(rc);
}


/*****************************************************************************
  The different ways to read a record
  Returns -1 if row was not found, 0 if row was found and 1 on errors
*****************************************************************************/

/** Help function when we get some an error from the table handler. */

int report_error(TABLE *table, int error)
{
  if (error == HA_ERR_END_OF_FILE || error == HA_ERR_KEY_NOT_FOUND)
  {
    table->status= STATUS_GARBAGE;
    return -1;					// key not found; ok
  }
  /*
    Locking reads can legally return also these errors, do not
    print them to the .err log
  */
  if (error != HA_ERR_LOCK_DEADLOCK && error != HA_ERR_LOCK_WAIT_TIMEOUT)
    sql_print_error("Got error %d when reading table '%s'",
		    error, table->s->path.str);
  table->file->print_error(error,MYF(0));
  return 1;
}


int safe_index_read(JOIN_TAB *tab)
{
  int error;
  TABLE *table= tab->table;
  if ((error=table->file->ha_index_read_map(table->record[0],
                                            tab->ref.key_buff,
                                            make_prev_keypart_map(tab->ref.key_parts),
                                            HA_READ_KEY_EXACT)))
    return report_error(table, error);
  return 0;
}


static int
test_if_quick_select(JOIN_TAB *tab)
{
  tab->select->set_quick(NULL);
  return tab->select->test_quick_select(tab->join->thd, 
                                        tab->keys,
                                        0,          // empty table map
                                        HA_POS_ERROR, 
                                        false,      // don't force quick range
                                        ORDER::ORDER_NOT_RELEVANT);
}


/**
   Reads content of constant table
   @param tab  table
   @param pos  position of table in query plan
   @retval 0   ok, one row was found or one NULL-complemented row was created
   @retval -1  ok, no row was found and no NULL-complemented row was created
   @retval 1   error
*/

int
join_read_const_table(JOIN_TAB *tab, POSITION *pos)
{
  int error;
  DBUG_ENTER("join_read_const_table");
  TABLE *table=tab->table;
  table->const_table=1;
  table->null_row=0;
  table->status= STATUS_GARBAGE | STATUS_NOT_FOUND;

  MY_BITMAP * const save_read_set= table->read_set;
  bool restore_read_set= false;
  if (table->reginfo.lock_type >= TL_WRITE_ALLOW_WRITE)
  {
    const enum_sql_command sql_command= tab->join->thd->lex->sql_command;
    if (sql_command == SQLCOM_UPDATE_MULTI ||
        sql_command == SQLCOM_DELETE_MULTI)
    {
      /*
        In a multi-UPDATE, if we represent "depends on" with "->", we have:
        "what columns to read (read_set)" ->
        "whether table will be updated on-the-fly or with tmp table" ->
        "whether to-be-updated columns are used by access path"
        "access path to table (range, ref, scan...)" ->
        "query execution plan" ->
        "what tables are const" ->
        "reading const tables" ->
        "what columns to read (read_set)".
        To break this loop, we always read all columns of a constant table if
        it is going to be updated.
        Another case is in multi-UPDATE and multi-DELETE, when the table has a
        trigger: bits of columns needed by the trigger are turned on in
        result->initialize_tables(), which has not yet been called when we do
        the reading now, so we must read all columns.
      */
      table->column_bitmaps_set(&table->s->all_set, table->write_set);
      restore_read_set= true;
    }
  }

  if (tab->type == JT_SYSTEM)
  {
    if ((error=join_read_system(tab)))
    {						// Info for DESCRIBE
      tab->info= ET_CONST_ROW_NOT_FOUND;
      /* Mark for EXPLAIN that the row was not found */
      pos->records_read=0.0;
      pos->ref_depend_map= 0;
      if (!table->pos_in_table_list->outer_join || error > 0)
      {
        if (restore_read_set)
          table->column_bitmaps_set(save_read_set, table->write_set);
	DBUG_RETURN(error);
      }
    }
  }
  else
  {
    if (!table->key_read && table->covering_keys.is_set(tab->ref.key) &&
	!table->no_keyread &&
        (int) table->reginfo.lock_type <= (int) TL_READ_HIGH_PRIORITY)
    {
      table->set_keyread(TRUE);
      tab->index= tab->ref.key;
    }
    error=join_read_const(tab);
    table->set_keyread(FALSE);
    if (error)
    {
      tab->info= ET_UNIQUE_ROW_NOT_FOUND;
      /* Mark for EXPLAIN that the row was not found */
      pos->records_read=0.0;
      pos->ref_depend_map= 0;
      if (!table->pos_in_table_list->outer_join || error > 0)
      {
        if (restore_read_set)
          table->column_bitmaps_set(save_read_set, table->write_set);
	DBUG_RETURN(error);
      }
    }
  }

  if (*tab->on_expr_ref && !table->null_row)
  {
    // We cannot handle outer-joined tables with expensive join conditions here:
    DBUG_ASSERT(!(*tab->on_expr_ref)->is_expensive());
    if ((table->null_row= test((*tab->on_expr_ref)->val_int() == 0)))
      mark_as_null_row(table);  
  }
  if (!table->null_row)
    table->maybe_null=0;

  /* Check appearance of new constant items in Item_equal objects */
  JOIN *join= tab->join;
  if (join->conds)
    update_const_equal_items(join->conds, tab);
  TABLE_LIST *tbl;
  for (tbl= join->select_lex->leaf_tables; tbl; tbl= tbl->next_leaf)
  {
    TABLE_LIST *embedded;
    TABLE_LIST *embedding= tbl;
    do
    {
      embedded= embedding;
      if (embedded->join_cond())
        update_const_equal_items(embedded->join_cond(), tab);
      embedding= embedded->embedding;
    }
    while (embedding &&
           embedding->nested_join->join_list.head() == embedded);
  }

  if (restore_read_set)
    table->column_bitmaps_set(save_read_set, table->write_set);
  DBUG_RETURN(0);
}


/**
  Read a constant table when there is at most one matching row, using a table
  scan.

  @param tab			Table to read

  @retval  0  Row was found
  @retval  -1 Row was not found
  @retval  1  Got an error (other than row not found) during read
*/
static int
join_read_system(JOIN_TAB *tab)
{
  TABLE *table= tab->table;
  int error;
  if (table->status & STATUS_GARBAGE)		// If first read
  {
    if ((error=table->file->read_first_row(table->record[0],
					   table->s->primary_key)))
    {
      if (error != HA_ERR_END_OF_FILE)
	return report_error(table, error);
      mark_as_null_row(tab->table);
      empty_record(table);			// Make empty record
      return -1;
    }
    store_record(table,record[1]);
  }
  else if (!table->status)			// Only happens with left join
    restore_record(table,record[1]);			// restore old record
  table->null_row=0;
  return table->status ? -1 : 0;
}


/**
  Read a constant table when there is at most one matching row, using an
  index lookup.

  @param tab			Table to read

  @retval 0  Row was found
  @retval -1 Row was not found
  @retval 1  Got an error (other than row not found) during read
*/

static int
join_read_const(JOIN_TAB *tab)
{
  int error;
  TABLE *table= tab->table;
  DBUG_ENTER("join_read_const");

  if (table->status & STATUS_GARBAGE)		// If first read
  {
    table->status= 0;
    if (cp_buffer_from_ref(tab->join->thd, table, &tab->ref))
      error=HA_ERR_KEY_NOT_FOUND;
    else
    {
      error=table->file->ha_index_read_idx_map(table->record[0],tab->ref.key,
                                               (uchar*) tab->ref.key_buff,
                                               make_prev_keypart_map(tab->ref.key_parts),
                                               HA_READ_KEY_EXACT);
    }
    if (error)
    {
      table->status= STATUS_NOT_FOUND;
      mark_as_null_row(tab->table);
      empty_record(table);
      if (error != HA_ERR_KEY_NOT_FOUND && error != HA_ERR_END_OF_FILE)
      {
        const int ret= report_error(table, error);
        DBUG_RETURN(ret);
      }
      DBUG_RETURN(-1);
    }
    store_record(table,record[1]);
  }
  else if (!(table->status & ~STATUS_NULL_ROW))	// Only happens with left join
  {
    table->status=0;
    restore_record(table,record[1]);			// restore old record
  }
  table->null_row=0;
  DBUG_RETURN(table->status ? -1 : 0);
}


/*
  eq_ref access method implementation: "read_first" function

  SYNOPSIS
    join_read_key()
      tab  JOIN_TAB of the accessed table

  DESCRIPTION
    This is "read_fist" function for the eq_ref access method. The difference
    from ref access function is that is that it has a one-element lookup 
    cache (see cmp_buffer_with_ref)

  RETURN
    0  - Ok
   -1  - Row not found 
    1  - Error
*/

static int
join_read_key(JOIN_TAB *tab)
{
  return join_read_key2(tab, tab->table, &tab->ref);
}


/* 
  eq_ref access handler but generalized a bit to support TABLE and TABLE_REF
  not from the join_tab. See join_read_key for detailed synopsis.
*/
static int
join_read_key2(JOIN_TAB *tab, TABLE *table, TABLE_REF *table_ref)
{
  int error;
  if (!table->file->inited)
  {
    DBUG_ASSERT(!tab->sorted);  // Don't expect sort req. for single row.
    if ((error= table->file->ha_index_init(table_ref->key, tab->sorted)))
    {
      (void) report_error(table, error);
      return 1;
    }
  }

  /*
    We needn't do "Late NULLs Filtering" because eq_ref is restricted to
    indices on NOT NULL columns (see create_ref_for_key()).
  */
  if (cmp_buffer_with_ref(tab->join->thd, table, table_ref) ||
      (table->status & (STATUS_GARBAGE | STATUS_NULL_ROW)))
  {
    if (table_ref->key_err)
    {
      table->status=STATUS_NOT_FOUND;
      return -1;
    }
    /*
      Moving away from the current record. Unlock the row
      in the handler if it did not match the partial WHERE.
    */
    if (table_ref->has_record && table_ref->use_count == 0)
    {
      table->file->unlock_row();
      table_ref->has_record= FALSE;
    }
    error= table->file->ha_index_read_map(table->record[0],
                                          table_ref->key_buff,
                                          make_prev_keypart_map(table_ref->key_parts),
                                          HA_READ_KEY_EXACT);
    if (error && error != HA_ERR_KEY_NOT_FOUND && error != HA_ERR_END_OF_FILE)
      return report_error(table, error);

    if (! error)
    {
      table_ref->has_record= TRUE;
      table_ref->use_count= 1;
    }
  }
  else if (table->status == 0)
  {
    DBUG_ASSERT(table_ref->has_record);
    table_ref->use_count++;
  }
  table->null_row=0;
  return table->status ? -1 : 0;
}

/**
  Since join_read_key may buffer a record, do not unlock
  it if it was not used in this invocation of join_read_key().
  Only count locks, thus remembering if the record was left unused,
  and unlock already when pruning the current value of
  TABLE_REF buffer.
  @sa join_read_key()
*/

void
join_read_key_unlock_row(st_join_table *tab)
{
  DBUG_ASSERT(tab->ref.use_count);
  if (tab->ref.use_count)
    tab->ref.use_count--;
}

<<<<<<< HEAD
#ifndef MCP_WL4784
=======
>>>>>>> 7ab0b27e
/**
  Read a table *assumed* to be included in execution of a pushed join.
  This is the counterpart of join_read_key() / join_read_always_key()
  for child tables in a pushed join.

<<<<<<< HEAD
    When the table access is performed as part of the pushed join,
    all 'linked' child colums are prefetched together with the parent row.
    The handler will then only format the row as required by MySQL and set
    'table->status' accordingly.

    However, there may be situations where the prepared pushed join was not
    executed as assumed. It is the responsibility of the handler to handle
    these situation by letting ::index_read_pushed() then effectively do a 
    plain old' index_read_map(..., HA_READ_KEY_EXACT);
=======
  When the table access is performed as part of the pushed join,
  all 'linked' child colums are prefetched together with the parent row.
  The handler will then only format the row as required by MySQL and set
  'table->status' accordingly.

  However, there may be situations where the prepared pushed join was not
  executed as assumed. It is the responsibility of the handler to handle
  these situation by letting ::index_read_pushed() then effectively do a 
  plain old' index_read_map(..., HA_READ_KEY_EXACT);
>>>>>>> 7ab0b27e
  
  @param tab			Table to read

  @retval
    0	Row was found
  @retval
    -1   Row was not found
  @retval
    1   Got an error (other than row not found) during read
*/
static int
join_read_linked_first(JOIN_TAB *tab)
{
  TABLE *table= tab->table;
  DBUG_ENTER("join_read_linked_first");

  DBUG_ASSERT(!tab->sorted); // Pushed child can't be sorted
  if (!table->file->inited)
    table->file->ha_index_init(tab->ref.key, tab->sorted);

  if (cp_buffer_from_ref(tab->join->thd, table, &tab->ref))
  {
    table->status=STATUS_NOT_FOUND;
    DBUG_RETURN(-1);
  }

  // 'read' itself is a NOOP: 
  //  handler::index_read_pushed() only unpack the prefetched row and set 'status'
  int error=table->file->index_read_pushed(table->record[0],
                                      tab->ref.key_buff,
                                      make_prev_keypart_map(tab->ref.key_parts));
  if (unlikely(error && error != HA_ERR_KEY_NOT_FOUND && error != HA_ERR_END_OF_FILE))
    DBUG_RETURN(report_error(table, error));

  table->null_row=0;
  int rc= table->status ? -1 : 0;
  DBUG_RETURN(rc);
}

<<<<<<< HEAD

=======
>>>>>>> 7ab0b27e
static int
join_read_linked_next(READ_RECORD *info)
{
  TABLE *table= info->table;
  DBUG_ENTER("join_read_linked_next");

  int error=table->file->index_next_pushed(table->record[0]);
  if (error)
  {
    if (unlikely(error != HA_ERR_END_OF_FILE))
      DBUG_RETURN(report_error(table, error));
    table->status= STATUS_GARBAGE;
    DBUG_RETURN(-1);
  }
  DBUG_RETURN(error);
}
<<<<<<< HEAD
#endif
=======
>>>>>>> 7ab0b27e

/*
  ref access method implementation: "read_first" function

  SYNOPSIS
    join_read_always_key()
      tab  JOIN_TAB of the accessed table

  DESCRIPTION
    This is "read_fist" function for the "ref" access method.
   
    The functon must leave the index initialized when it returns.
    ref_or_null access implementation depends on that.

  RETURN
    0  - Ok
   -1  - Row not found 
    1  - Error
*/

static int
join_read_always_key(JOIN_TAB *tab)
{
  int error;
  TABLE *table= tab->table;

  /* Initialize the index first */
  if (!table->file->inited &&
      (error= table->file->ha_index_init(tab->ref.key, tab->sorted)))
  {
    (void) report_error(table, error);
    return 1;
  }

  /* Perform "Late NULLs Filtering" (see internals manual for explanations) */
  TABLE_REF *ref= &tab->ref;
  if (ref->impossible_null_ref())
  {
    DBUG_PRINT("info", ("join_read_always_key null_rejected"));
    return -1;
  }

  if (cp_buffer_from_ref(tab->join->thd, table, ref))
    return -1;
  if ((error= table->file->ha_index_read_map(table->record[0],
                                             tab->ref.key_buff,
                                             make_prev_keypart_map(tab->ref.key_parts),
                                             HA_READ_KEY_EXACT)))
  {
    if (error != HA_ERR_KEY_NOT_FOUND && error != HA_ERR_END_OF_FILE)
      return report_error(table, error);
    return -1; /* purecov: inspected */
  }
  return 0;
}


/**
  This function is used when optimizing away ORDER BY in 
  SELECT * FROM t1 WHERE a=1 ORDER BY a DESC,b DESC.
*/
  
int
join_read_last_key(JOIN_TAB *tab)
{
  int error;
  TABLE *table= tab->table;

  if (!table->file->inited &&
      (error= table->file->ha_index_init(tab->ref.key, tab->sorted)))
  {
    (void) report_error(table, error);
    return 1;
  }
  if (cp_buffer_from_ref(tab->join->thd, table, &tab->ref))
    return -1;
  if ((error=table->file->index_read_last_map(table->record[0],
                                              tab->ref.key_buff,
                                              make_prev_keypart_map(tab->ref.key_parts))))
  {
    if (error != HA_ERR_KEY_NOT_FOUND && error != HA_ERR_END_OF_FILE)
      return report_error(table, error);
    return -1; /* purecov: inspected */
  }
  return 0;
}


	/* ARGSUSED */
static int
join_no_more_records(READ_RECORD *info __attribute__((unused)))
{
  return -1;
}


static int
join_read_next_same(READ_RECORD *info)
{
  int error;
  TABLE *table= info->table;
  JOIN_TAB *tab=table->reginfo.join_tab;

  if ((error= table->file->ha_index_next_same(table->record[0],
                                              tab->ref.key_buff,
                                              tab->ref.key_length)))
  {
    if (error != HA_ERR_END_OF_FILE)
      return report_error(table, error);
    table->status= STATUS_GARBAGE;
    return -1;
  }
  return 0;
}


int
join_read_prev_same(READ_RECORD *info)
{
  int error;
  TABLE *table= info->table;
  JOIN_TAB *tab=table->reginfo.join_tab;

  if ((error= table->file->ha_index_prev(table->record[0])))
    return report_error(table, error);
  if (key_cmp_if_same(table, tab->ref.key_buff, tab->ref.key,
                      tab->ref.key_length))
  {
    table->status=STATUS_NOT_FOUND;
    error= -1;
  }
  return error;
}


int
join_init_quick_read_record(JOIN_TAB *tab)
{
  /*
    This is for QS_DYNAMIC_RANGE, i.e., "Range checked for each
    record". The trace for the range analysis below this point will
    be printed with different ranges for every record to the left of
    this table in the join.
  */

#ifdef OPTIMIZER_TRACE
  Opt_trace_context * const trace= &tab->join->thd->opt_trace;
  const bool disable_trace=
    tab->select->traced_before &&
    !trace->feature_enabled(Opt_trace_context::DYNAMIC_RANGE);
  Opt_trace_disable_I_S disable_trace_wrapper(trace, disable_trace);

  tab->select->traced_before= true;

  Opt_trace_object wrapper(trace);
  Opt_trace_object trace_table(trace, "rows_estimation_per_outer_row");
  trace_table.add_utf8_table(tab->table);
#endif

  if (test_if_quick_select(tab) == -1)
    return -1;					/* No possible records */
  return join_init_read_record(tab);
}


int read_first_record_seq(JOIN_TAB *tab)
{
  if (tab->read_record.table->file->ha_rnd_init(1))
    return 1;
  return (*tab->read_record.read_record)(&tab->read_record);
}


static 
bool test_if_use_dynamic_range_scan(JOIN_TAB *join_tab)
{
    return (join_tab->use_quick == QS_DYNAMIC_RANGE && 
            test_if_quick_select(join_tab) > 0);
}

int join_init_read_record(JOIN_TAB *tab)
{
  int error; 
  if (tab->select && tab->select->quick && (error= tab->select->quick->reset()))
  {
    /* Ensures error status is propageted back to client */
    report_error(tab->table, error);
    return 1;
  }
  if (init_read_record(&tab->read_record, tab->join->thd, tab->table,
                       tab->select, 1, 1, FALSE))
    return 1;
  /*
    set keyread to TRUE if quick index is covering.
    @todo: Call set_keyread only from access functions. Currently this is
    also done in make_join_readinfo.
  */
  if (tab->select && tab->select->quick)
  {
    TABLE *table= tab->table;
    if(!table->no_keyread && tab->select->quick->index != MAX_KEY //not index merge
       && table->covering_keys.is_set(tab->select->quick->index))
      table->set_keyread(true);
  }
  return (*tab->read_record.read_record)(&tab->read_record);
}

/*
  This helper function materializes derived table/view and then calls
  read_first_record function to set up access to the materialized table.
*/

int
join_materialize_table(JOIN_TAB *tab)
{
  TABLE_LIST *derived= tab->table->pos_in_table_list;
  DBUG_ASSERT(derived->uses_materialization() &&
              !derived->materialized);
  bool res= mysql_handle_single_derived(tab->table->in_use->lex,
                                        derived, &mysql_derived_materialize);
  if (!tab->table->in_use->lex->describe)
    mysql_handle_single_derived(tab->table->in_use->lex,
                                derived, &mysql_derived_cleanup);
  return res ? NESTED_LOOP_ERROR : NESTED_LOOP_OK;
}


static int
join_read_record_no_init(JOIN_TAB *tab)
{
  return (*tab->read_record.read_record)(&tab->read_record);
}

int
join_read_first(JOIN_TAB *tab)
{
  int error;
  TABLE *table=tab->table;
  if (table->covering_keys.is_set(tab->index) && !table->no_keyread)
    table->set_keyread(TRUE);
  tab->table->status=0;
  tab->read_record.table=table;
  tab->read_record.index=tab->index;
  tab->read_record.record=table->record[0];
  tab->read_record.read_record=join_read_next;

  if (!table->file->inited &&
      (error= table->file->ha_index_init(tab->index, tab->sorted)))
  {
    (void) report_error(table, error);
    return 1;
  }
  if ((error= tab->table->file->ha_index_first(tab->table->record[0])))
  {
    if (error != HA_ERR_KEY_NOT_FOUND && error != HA_ERR_END_OF_FILE)
      report_error(table, error);
    return -1;
  }
  return 0;
}


static int
join_read_next(READ_RECORD *info)
{
  int error;
  if ((error= info->table->file->ha_index_next(info->record)))
    return report_error(info->table, error);
  return 0;
}


int
join_read_last(JOIN_TAB *tab)
{
  TABLE *table=tab->table;
  int error;
  if (table->covering_keys.is_set(tab->index) && !table->no_keyread)
    table->set_keyread(TRUE);
  tab->table->status=0;
  tab->read_record.read_record=join_read_prev;
  tab->read_record.table=table;
  tab->read_record.index=tab->index;
  tab->read_record.record=table->record[0];
  if (!table->file->inited &&
      (error= table->file->ha_index_init(tab->index, tab->sorted)))
  {
    (void) report_error(table, error);
    return 1;
  }
  if ((error= tab->table->file->ha_index_last(tab->table->record[0])))
    return report_error(table, error);
  return 0;
}


static int
join_read_prev(READ_RECORD *info)
{
  int error;
  if ((error= info->table->file->ha_index_prev(info->record)))
    return report_error(info->table, error);
  return 0;
}


static int
join_ft_read_first(JOIN_TAB *tab)
{
  int error;
  TABLE *table= tab->table;

  if (!table->file->inited &&
      (error= table->file->ha_index_init(tab->ref.key, tab->sorted)))
  {
    (void) report_error(table, error);
    return 1;
  }
  table->file->ft_init();

  if ((error= table->file->ft_read(table->record[0])))
    return report_error(table, error);
  return 0;
}

static int
join_ft_read_next(READ_RECORD *info)
{
  int error;
  if ((error= info->table->file->ft_read(info->table->record[0])))
    return report_error(info->table, error);
  return 0;
}


/**
  Reading of key with key reference and one part that may be NULL.
*/

static int
join_read_always_key_or_null(JOIN_TAB *tab)
{
  int res;

  /* First read according to key which is NOT NULL */
  *tab->ref.null_ref_key= 0;			// Clear null byte
  if ((res= join_read_always_key(tab)) >= 0)
    return res;

  /* Then read key with null value */
  *tab->ref.null_ref_key= 1;			// Set null byte
  return safe_index_read(tab);
}


static int
join_read_next_same_or_null(READ_RECORD *info)
{
  int error;
  if ((error= join_read_next_same(info)) >= 0)
    return error;
  JOIN_TAB *tab= info->table->reginfo.join_tab;

  /* Test if we have already done a read after null key */
  if (*tab->ref.null_ref_key)
    return -1;					// All keys read
  *tab->ref.null_ref_key= 1;			// Set null byte
  return safe_index_read(tab);			// then read null keys
}


/**
  Pick the appropriate access method functions

  Sets the functions for the selected table access method

  @param      tab               Table reference to put access method
*/

void
pick_table_access_method(JOIN_TAB *tab)
{
<<<<<<< HEAD

#ifndef MCP_WL4784
  uint pushed_joins= tab->table->file->number_of_pushed_joins();

  /**
    Set up modified access function for pushed joins.
  */
=======
  /**
    Set up modified access function for pushed joins.
  */
  uint pushed_joins= tab->table->file->number_of_pushed_joins();
>>>>>>> 7ab0b27e
  if (pushed_joins > 0)
  {
    if (tab->table->file->root_of_pushed_join() != tab->table)
    {
      /*
        Is child of a pushed join operation:
        Replace access functions with its linked counterpart.
        ... Which is effectively a NOOP as the row is already fetched 
        together with the root of the linked operation.
      */
      DBUG_ASSERT(tab->type != JT_REF_OR_NULL);
      tab->read_first_record= join_read_linked_first;
      tab->read_record.read_record= join_read_linked_next;
      tab->read_record.unlock_row= rr_unlock_row;
      return;
    }
  }

<<<<<<< HEAD
  /*
=======
  /**
>>>>>>> 7ab0b27e
    Already set to some non-default value in sql_select.cc
    TODO: Move these settings into pick_table_access_method() also
  */
  else if (tab->read_first_record != NULL)
    return;  

  // Fall through to set default access functions:
<<<<<<< HEAD

#endif // MCP_WL4784

=======
>>>>>>> 7ab0b27e
  switch (tab->type) 
  {
  case JT_REF:
    tab->read_first_record= join_read_always_key;
    tab->read_record.read_record= join_read_next_same;
    tab->read_record.unlock_row= rr_unlock_row;
    break;

  case JT_REF_OR_NULL:
    tab->read_first_record= join_read_always_key_or_null;
    tab->read_record.read_record= join_read_next_same_or_null;
    tab->read_record.unlock_row= rr_unlock_row;
    break;

  case JT_CONST:
    tab->read_first_record= join_read_const;
    tab->read_record.read_record= join_no_more_records;
    tab->read_record.unlock_row= rr_unlock_row;
    break;

  case JT_EQ_REF:
    tab->read_first_record= join_read_key;
    tab->read_record.read_record= join_no_more_records;
    tab->read_record.unlock_row= join_read_key_unlock_row;
    break;

  case JT_FT:
    tab->read_first_record= join_ft_read_first;
    tab->read_record.read_record= join_ft_read_next;
    tab->read_record.unlock_row= rr_unlock_row;
    break;

  case JT_SYSTEM:
    tab->read_first_record= join_read_system;
    tab->read_record.read_record= join_no_more_records;
    tab->read_record.unlock_row= rr_unlock_row;
    break;

  default:
    tab->read_record.unlock_row= rr_unlock_row;
    break;  
  }
}


/*****************************************************************************
  DESCRIPTION
    Functions that end one nested loop iteration. Different functions
    are used to support GROUP BY clause and to redirect records
    to a table (e.g. in case of SELECT into a temporary table) or to the
    network client.

  RETURN VALUES
    NESTED_LOOP_OK           - the record has been successfully handled
    NESTED_LOOP_ERROR        - a fatal error (like table corruption)
                               was detected
    NESTED_LOOP_KILLED       - thread shutdown was requested while processing
                               the record
    NESTED_LOOP_QUERY_LIMIT  - the record has been successfully handled;
                               additionally, the nested loop produced the
                               number of rows specified in the LIMIT clause
                               for the query
    NESTED_LOOP_CURSOR_LIMIT - the record has been successfully handled;
                               additionally, there is a cursor and the nested
                               loop algorithm produced the number of rows
                               that is specified for current cursor fetch
                               operation.
   All return values except NESTED_LOOP_OK abort the nested loop.
*****************************************************************************/

/* ARGSUSED */
static enum_nested_loop_state
end_send(JOIN *join, JOIN_TAB *join_tab __attribute__((unused)),
	 bool end_of_records)
{
  DBUG_ENTER("end_send");
  if (!end_of_records)
  {
    int error;
    if (join->tables &&
        join->join_tab->is_using_loose_index_scan())
    {
      /* Copy non-aggregated fields when loose index scan is used. */
      copy_fields(&join->tmp_table_param);
    }
    if (join->having && join->having->val_int() == 0)
      DBUG_RETURN(NESTED_LOOP_OK);               // Didn't match having
    if (join->procedure)
    {
      if (join->procedure->send_row(join->procedure_fields_list))
        DBUG_RETURN(NESTED_LOOP_ERROR);
      DBUG_RETURN(NESTED_LOOP_OK);
    }
    error=0;
    if (join->do_send_rows)
      error=join->result->send_data(*join->fields);
    if (error)
      DBUG_RETURN(NESTED_LOOP_ERROR); /* purecov: inspected */

    ++join->send_records;
    if (join->send_records >= join->unit->select_limit_cnt &&
        !join->do_send_rows)
    {
      /*
        If filesort is used for sorting, stop after select_limit_cnt+1
        records are read. Because of optimization in some cases it can
        provide only select_limit_cnt+1 records.
      */
      if (join->order &&
          join->sortorder &&
          join->select_options & OPTION_FOUND_ROWS)
      {
        DBUG_PRINT("info", ("filesort NESTED_LOOP_QUERY_LIMIT"));
        DBUG_RETURN(NESTED_LOOP_QUERY_LIMIT);
      }
    }
    if (join->send_records >= join->unit->select_limit_cnt &&
        join->do_send_rows)
    {
      if (join->select_options & OPTION_FOUND_ROWS)
      {
	JOIN_TAB *jt=join->join_tab;
	if ((join->tables == 1) &&
            !join->tmp_table &&
            !join->sort_and_group &&
            !join->send_group_parts &&
            !join->having &&
            !jt->condition() &&
            !(jt->select && jt->select->quick) &&
	    (jt->table->file->ha_table_flags() & HA_STATS_RECORDS_IS_EXACT) &&
            (jt->ref.key < 0))
	{
	  /* Join over all rows in table;  Return number of found rows */
	  TABLE *table=jt->table;

	  join->select_options ^= OPTION_FOUND_ROWS;
	  if (table->sort.record_pointers ||
	      (table->sort.io_cache && my_b_inited(table->sort.io_cache)))
	  {
	    /* Using filesort */
	    join->send_records= table->sort.found_records;
	  }
	  else
	  {
	    table->file->info(HA_STATUS_VARIABLE);
	    join->send_records= table->file->stats.records;
	  }
	}
	else 
	{
	  join->do_send_rows= 0;
	  if (join->unit->fake_select_lex)
	    join->unit->fake_select_lex->select_limit= 0;
	  DBUG_RETURN(NESTED_LOOP_OK);
	}
      }
      DBUG_RETURN(NESTED_LOOP_QUERY_LIMIT);      // Abort nicely
    }
    else if (join->send_records >= join->fetch_limit)
    {
      /*
        There is a server side cursor and all rows for
        this fetch request are sent.
      */
      DBUG_RETURN(NESTED_LOOP_CURSOR_LIMIT);
    }
  }
  else
  {
    if (join->procedure && join->procedure->end_of_records())
      DBUG_RETURN(NESTED_LOOP_ERROR);
  }
  DBUG_RETURN(NESTED_LOOP_OK);
}


	/* ARGSUSED */
enum_nested_loop_state
end_send_group(JOIN *join, JOIN_TAB *join_tab __attribute__((unused)),
	       bool end_of_records)
{
  int idx= -1;
  enum_nested_loop_state ok_code= NESTED_LOOP_OK;
  DBUG_ENTER("end_send_group");

  if (!join->first_record || end_of_records ||
      (idx=test_if_item_cache_changed(join->group_fields)) >= 0)
  {
    if (join->first_record || 
        (end_of_records && !join->group && !join->group_optimized_away))
    {
      if (join->procedure)
	join->procedure->end_group();
      if (idx < (int) join->send_group_parts)
      {
	int error=0;
	if (join->procedure)
	{
	  if (join->having && join->having->val_int() == 0)
	    error= -1;				// Didn't satisfy having
 	  else
	  {
	    if (join->do_send_rows)
	      error=join->procedure->send_row(*join->fields) ? 1 : 0;
	    join->send_records++;
	  }
	  if (end_of_records && join->procedure->end_of_records())
	    error= 1;				// Fatal error
	}
	else
	{
          table_map save_nullinfo= 0;
          if (!join->first_record)
          {
            /*
              If this is a subquery, we need to save and later restore
              the const table NULL info before clearing the tables
              because the following executions of the subquery do not
              reevaluate constant fields. @see save_const_null_info
              and restore_const_null_info
            */
            if (join->select_lex->master_unit()->item && join->const_tables)
              save_const_null_info(join, &save_nullinfo);

            // Mark tables as containing only NULL values
            join->clear();

            // Calculate aggregate functions for no rows
            List_iterator_fast<Item> it(*join->fields);
            Item *item;

            while ((item= it++))
              item->no_rows_in_result();
	  }
	  if (join->having && join->having->val_int() == 0)
	    error= -1;				// Didn't satisfy having
	  else
	  {
	    if (join->do_send_rows)
	      error=join->result->send_data(*join->fields) ? 1 : 0;
	    join->send_records++;
	  }
	  if (join->rollup.state != ROLLUP::STATE_NONE && error <= 0)
	  {
	    if (join->rollup_send_data((uint) (idx+1)))
	      error= 1;
	  }
          if (save_nullinfo)
            restore_const_null_info(join, save_nullinfo);

	}
	if (error > 0)
          DBUG_RETURN(NESTED_LOOP_ERROR);        /* purecov: inspected */
	if (end_of_records)
	  DBUG_RETURN(NESTED_LOOP_OK);
	if (join->send_records >= join->unit->select_limit_cnt &&
	    join->do_send_rows)
	{
	  if (!(join->select_options & OPTION_FOUND_ROWS))
	    DBUG_RETURN(NESTED_LOOP_QUERY_LIMIT); // Abort nicely
	  join->do_send_rows=0;
	  join->unit->select_limit_cnt = HA_POS_ERROR;
        }
        else if (join->send_records >= join->fetch_limit)
        {
          /*
            There is a server side cursor and all rows
            for this fetch request are sent.
          */
          /*
            Preventing code duplication. When finished with the group reset
            the group functions and copy_fields. We fall through. bug #11904
          */
          ok_code= NESTED_LOOP_CURSOR_LIMIT;
        }
      }
    }
    else
    {
      if (end_of_records)
	DBUG_RETURN(NESTED_LOOP_OK);
      join->first_record=1;
      (void)(test_if_item_cache_changed(join->group_fields));
    }
    if (idx < (int) join->send_group_parts)
    {
      /*
        This branch is executed also for cursors which have finished their
        fetch limit - the reason for ok_code.
      */
      copy_fields(&join->tmp_table_param);
      if (init_sum_functions(join->sum_funcs, join->sum_funcs_end[idx+1]))
	DBUG_RETURN(NESTED_LOOP_ERROR);
      if (join->procedure)
	join->procedure->add();
      DBUG_RETURN(ok_code);
    }
  }
  if (update_sum_func(join->sum_funcs))
    DBUG_RETURN(NESTED_LOOP_ERROR);
  if (join->procedure)
    join->procedure->add();
  DBUG_RETURN(NESTED_LOOP_OK);
}


	/* ARGSUSED */
static enum_nested_loop_state
end_write(JOIN *join, JOIN_TAB *join_tab __attribute__((unused)),
	  bool end_of_records)
{
  TABLE *table=join->tmp_table;
  DBUG_ENTER("end_write");

  if (join->thd->killed)			// Aborted by user
  {
    join->thd->send_kill_message();
    DBUG_RETURN(NESTED_LOOP_KILLED);             /* purecov: inspected */
  }
  if (!end_of_records)
  {
    copy_fields(&join->tmp_table_param);
    if (copy_funcs(join->tmp_table_param.items_to_copy, join->thd))
      DBUG_RETURN(NESTED_LOOP_ERROR);           /* purecov: inspected */

    if (!join->having || join->having->val_int())
    {
      int error;
      join->found_records++;
      if ((error=table->file->ha_write_row(table->record[0])))
      {
        if (!table->file->is_fatal_error(error, HA_CHECK_DUP))
	  goto end;
	if (create_myisam_from_heap(join->thd, table,
                                    join->tmp_table_param.start_recinfo,
                                    &join->tmp_table_param.recinfo,
				    error, TRUE, NULL))
	  DBUG_RETURN(NESTED_LOOP_ERROR);        // Not a table_is_full error
	table->s->uniques=0;			// To ensure rows are the same
      }
      if (++join->send_records >= join->tmp_table_param.end_write_records &&
	  join->do_send_rows)
      {
	if (!(join->select_options & OPTION_FOUND_ROWS))
	  DBUG_RETURN(NESTED_LOOP_QUERY_LIMIT);
	join->do_send_rows=0;
	join->unit->select_limit_cnt = HA_POS_ERROR;
	DBUG_RETURN(NESTED_LOOP_OK);
      }
    }
  }
end:
  DBUG_RETURN(NESTED_LOOP_OK);
}

/* ARGSUSED */
/** Group by searching after group record and updating it if possible. */

static enum_nested_loop_state
end_update(JOIN *join, JOIN_TAB *join_tab __attribute__((unused)),
	   bool end_of_records)
{
  TABLE *table=join->tmp_table;
  ORDER   *group;
  int	  error;
  DBUG_ENTER("end_update");

  if (end_of_records)
    DBUG_RETURN(NESTED_LOOP_OK);
  if (join->thd->killed)			// Aborted by user
  {
    join->thd->send_kill_message();
    DBUG_RETURN(NESTED_LOOP_KILLED);             /* purecov: inspected */
  }

  join->found_records++;
  copy_fields(&join->tmp_table_param);		// Groups are copied twice.
  /* Make a key of group index */
  for (group=table->group ; group ; group=group->next)
  {
    Item *item= *group->item;
    item->save_org_in_field(group->field);
    /* Store in the used key if the field was 0 */
    if (item->maybe_null)
      group->buff[-1]= (char) group->field->is_null();
  }
  if (!table->file->ha_index_read_map(table->record[1],
                                      join->tmp_table_param.group_buff,
                                      HA_WHOLE_KEY,
                                      HA_READ_KEY_EXACT))
  {						/* Update old record */
    restore_record(table,record[1]);
    update_tmptable_sum_func(join->sum_funcs,table);
    if ((error=table->file->ha_update_row(table->record[1],
                                          table->record[0])))
    {
      table->file->print_error(error,MYF(0));	/* purecov: inspected */
      DBUG_RETURN(NESTED_LOOP_ERROR);            /* purecov: inspected */
    }
    DBUG_RETURN(NESTED_LOOP_OK);
  }

  /*
    Copy null bits from group key to table
    We can't copy all data as the key may have different format
    as the row data (for example as with VARCHAR keys)
  */
  KEY_PART_INFO *key_part;
  for (group=table->group,key_part=table->key_info[0].key_part;
       group ;
       group=group->next,key_part++)
  {
    if (key_part->null_bit)
      memcpy(table->record[0]+key_part->offset, group->buff, 1);
  }
  init_tmptable_sum_functions(join->sum_funcs);
  if (copy_funcs(join->tmp_table_param.items_to_copy, join->thd))
    DBUG_RETURN(NESTED_LOOP_ERROR);           /* purecov: inspected */
  if ((error=table->file->ha_write_row(table->record[0])))
  {
    if (create_myisam_from_heap(join->thd, table,
                                join->tmp_table_param.start_recinfo,
                                &join->tmp_table_param.recinfo,
				error, FALSE, NULL))
      DBUG_RETURN(NESTED_LOOP_ERROR);            // Not a table_is_full error
    /* Change method to update rows */
    if ((error= table->file->ha_index_init(0, 0)))
    {
      table->file->print_error(error, MYF(0));
      DBUG_RETURN(NESTED_LOOP_ERROR);
    }
    join->join_tab[join->tables-1].next_select=end_unique_update;
  }
  join->send_records++;
  DBUG_RETURN(NESTED_LOOP_OK);
}


/** Like end_update, but this is done with unique constraints instead of keys.  */

static enum_nested_loop_state
end_unique_update(JOIN *join, JOIN_TAB *join_tab __attribute__((unused)),
		  bool end_of_records)
{
  TABLE *table=join->tmp_table;
  int	  error;
  DBUG_ENTER("end_unique_update");

  if (end_of_records)
    DBUG_RETURN(NESTED_LOOP_OK);
  if (join->thd->killed)			// Aborted by user
  {
    join->thd->send_kill_message();
    DBUG_RETURN(NESTED_LOOP_KILLED);             /* purecov: inspected */
  }

  init_tmptable_sum_functions(join->sum_funcs);
  copy_fields(&join->tmp_table_param);		// Groups are copied twice.
  if (copy_funcs(join->tmp_table_param.items_to_copy, join->thd))
    DBUG_RETURN(NESTED_LOOP_ERROR);           /* purecov: inspected */

  if (!(error=table->file->ha_write_row(table->record[0])))
    join->send_records++;			// New group
  else
  {
    if ((int) table->file->get_dup_key(error) < 0)
    {
      table->file->print_error(error,MYF(0));	/* purecov: inspected */
      DBUG_RETURN(NESTED_LOOP_ERROR);            /* purecov: inspected */
    }
    if (table->file->ha_rnd_pos(table->record[1], table->file->dup_ref))
    {
      table->file->print_error(error,MYF(0));	/* purecov: inspected */
      DBUG_RETURN(NESTED_LOOP_ERROR);            /* purecov: inspected */
    }
    restore_record(table,record[1]);
    update_tmptable_sum_func(join->sum_funcs,table);
    if ((error=table->file->ha_update_row(table->record[1],
                                          table->record[0])))
    {
      table->file->print_error(error,MYF(0));	/* purecov: inspected */
      DBUG_RETURN(NESTED_LOOP_ERROR);            /* purecov: inspected */
    }
  }
  DBUG_RETURN(NESTED_LOOP_OK);
}


	/* ARGSUSED */
enum_nested_loop_state
end_write_group(JOIN *join, JOIN_TAB *join_tab __attribute__((unused)),
		bool end_of_records)
{
  TABLE *table=join->tmp_table;
  int	  idx= -1;
  DBUG_ENTER("end_write_group");

  if (join->thd->killed)
  {						// Aborted by user
    join->thd->send_kill_message();
    DBUG_RETURN(NESTED_LOOP_KILLED);             /* purecov: inspected */
  }
  if (!join->first_record || end_of_records ||
      (idx=test_if_item_cache_changed(join->group_fields)) >= 0)
  {
    if (join->first_record || (end_of_records && !join->group))
    {
      if (join->procedure)
	join->procedure->end_group();
      int send_group_parts= join->send_group_parts;
      if (idx < send_group_parts)
      {
        table_map save_nullinfo= 0;
        if (!join->first_record)
        {
          // Dead code or we need a test case for this branch
          DBUG_ASSERT(false);
          /*
            If this is a subquery, we need to save and later restore
            the const table NULL info before clearing the tables
            because the following executions of the subquery do not
            reevaluate constant fields. @see save_const_null_info
            and restore_const_null_info
          */
          if (join->select_lex->master_unit()->item && join->const_tables)
            save_const_null_info(join, &save_nullinfo);

          // Mark tables as containing only NULL values
          join->clear();

          // Calculate aggregate functions for no rows
          List<Item> *columns_list= (join->procedure ?
                                     &join->procedure_fields_list :
                                     join->fields);
          List_iterator_fast<Item> it(*columns_list);
          Item *item;
          while ((item= it++))
            item->no_rows_in_result();

        }
        copy_sum_funcs(join->sum_funcs,
                       join->sum_funcs_end[send_group_parts]);
	if (!join->having || join->having->val_int())
	{
          int error= table->file->ha_write_row(table->record[0]);
          if (error &&
              create_myisam_from_heap(join->thd, table,
                                      join->tmp_table_param.start_recinfo,
                                      &join->tmp_table_param.recinfo,
                                      error, FALSE, NULL))
	    DBUG_RETURN(NESTED_LOOP_ERROR);
        }
        if (join->rollup.state != ROLLUP::STATE_NONE)
	{
	  if (join->rollup_write_data((uint) (idx+1), table))
	    DBUG_RETURN(NESTED_LOOP_ERROR);
	}
        if (save_nullinfo)
          restore_const_null_info(join, save_nullinfo);

	if (end_of_records)
	  DBUG_RETURN(NESTED_LOOP_OK);
      }
    }
    else
    {
      if (end_of_records)
	DBUG_RETURN(NESTED_LOOP_OK);
      join->first_record=1;
      (void)(test_if_item_cache_changed(join->group_fields));
    }
    if (idx < (int) join->send_group_parts)
    {
      copy_fields(&join->tmp_table_param);
      if (copy_funcs(join->tmp_table_param.items_to_copy, join->thd))
	DBUG_RETURN(NESTED_LOOP_ERROR);
      if (init_sum_functions(join->sum_funcs, join->sum_funcs_end[idx+1]))
	DBUG_RETURN(NESTED_LOOP_ERROR);
      if (join->procedure)
	join->procedure->add();
      DBUG_RETURN(NESTED_LOOP_OK);
    }
  }
  if (update_sum_func(join->sum_funcs))
    DBUG_RETURN(NESTED_LOOP_ERROR);
  if (join->procedure)
    join->procedure->add();
  DBUG_RETURN(NESTED_LOOP_OK);
}


/*
  If not selecting by given key, create an index how records should be read

  SYNOPSIS
   create_sort_index()
     thd		Thread handler
     join		Join with table to sort
     order		How table should be sorted
     filesort_limit	Max number of rows that needs to be sorted
     select_limit	Max number of rows in final output
		        Used to decide if we should use index or not
     is_order_by        true if we are sorting on ORDER BY, false if GROUP BY
                        Used to decide if we should use index or not     


  IMPLEMENTATION
   - If there is an index that can be used, the first non-const join_tab in
     'join' is modified to use this index.
   - If no index, create with filesort() an index file that can be used to
     retrieve rows in order (should be done with 'read_record').
     The sorted data is stored in tab->table and will be freed when calling
     free_io_cache(tab->table).

  RETURN VALUES
    0		ok
    -1		Some fatal error
    1		No records
*/

static int
create_sort_index(THD *thd, JOIN *join, ORDER *order,
		  ha_rows filesort_limit, ha_rows select_limit,
                  bool is_order_by)
{
  uint length= 0;
  ha_rows examined_rows;
  ha_rows found_rows;
  ha_rows filesort_retval= HA_POS_ERROR;
  TABLE *table;
  SQL_SELECT *select;
  JOIN_TAB *tab;
  DBUG_ENTER("create_sort_index");

  if (join->tables == join->const_tables)
    DBUG_RETURN(0);				// One row, no need to sort
  tab=    join->join_tab + join->const_tables;
  table=  tab->table;
  select= tab->select;

  /* 
    If we have a select->quick object that is created outside of
    create_sort_index() and this is part of a subquery that
    potentially can be executed multiple times then we should not
    delete the quick object on exit from this function.
  */
  bool keep_quick= select && select->quick && join->join_tab_save;

  /*
    JOIN::optimize may have prepared an access path which makes
    either the GROUP BY or ORDER BY sorting obsolete by using an
    ordered index for the access. If the requested 'order' match
    the prepared 'ordered_index_usage', we don't have to build 
    a temporary sort index now.
  */
  {
    DBUG_ASSERT((is_order_by) == (order == join->order));  // Obsolete arg !
    const bool is_skippable= (is_order_by) ?
      ( join->simple_order &&
        join->ordered_index_usage == JOIN::ordered_index_order_by )
      :
      ( join->simple_group &&
        join->ordered_index_usage == JOIN::ordered_index_group_by );

    if (is_skippable)
      DBUG_RETURN(0);
  }

  for (ORDER *ord= join->order; ord; ord= ord->next)
    length++;
  if (!(join->sortorder= 
        make_unireg_sortorder(order, &length, join->sortorder)))
    goto err;				/* purecov: inspected */

  table->sort.io_cache=(IO_CACHE*) my_malloc(sizeof(IO_CACHE),
                                             MYF(MY_WME | MY_ZEROFILL));
  table->status=0;				// May be wrong if quick_select

  // If table has a range, move it to select
  if (select && !select->quick && tab->ref.key >= 0)
  {
    if (tab->quick)
    {
      select->quick=tab->quick;
      tab->quick=0;
      /* 
        We can only use 'Only index' if quick key is same as ref_key
        and in index_merge 'Only index' cannot be used
      */
      if (((uint) tab->ref.key != select->quick->index))
        table->set_keyread(FALSE);
    }
    else
    {
      /*
	We have a ref on a const;  Change this to a range that filesort
	can use.
	For impossible ranges (like when doing a lookup on NULL on a NOT NULL
	field, quick will contain an empty record set.
      */
      if (!(select->quick= (tab->type == JT_FT ?
			    get_ft_select(thd, table, tab->ref.key) :
			    get_quick_select_for_ref(thd, table, &tab->ref, 
                                                     tab->found_records))))
	goto err;
      DBUG_ASSERT(!keep_quick);
    }
  }

  /* Fill schema tables with data before filesort if it's necessary */
  if ((join->select_lex->options & OPTION_SCHEMA_TABLE) &&
      get_schema_tables_result(join, PROCESSED_BY_CREATE_SORT_INDEX))
    goto err;

  {
    TABLE_LIST *derived= table->pos_in_table_list;
    // Fill derived table prior to sorting.
    if (derived && derived->uses_materialization() &&
        (mysql_handle_single_derived(thd->lex, derived,
                                     &mysql_derived_create) ||
         mysql_handle_single_derived(thd->lex, derived,
                                     &mysql_derived_materialize)))
      goto err;
  }

  if (table->s->tmp_table)
    table->file->info(HA_STATUS_VARIABLE);	// Get record count
  filesort_retval= filesort(thd, table, join->sortorder, length,
                            select, filesort_limit, tab->keep_current_rowid,
                            &examined_rows, &found_rows);
  table->sort.found_records= filesort_retval;
  tab->records= found_rows;                     // For SQL_CALC_ROWS
  if (select)
  {
    /*
      We need to preserve tablesort's output resultset here, because
      QUICK_INDEX_MERGE_SELECT::~QUICK_INDEX_MERGE_SELECT (called by
      SQL_SELECT::cleanup()) may free it assuming it's the result of the quick
      select operation that we no longer need. Note that all the other parts of
      this data structure are cleaned up when
      QUICK_INDEX_MERGE_SELECT::get_next encounters end of data, so the next
      SQL_SELECT::cleanup() call changes sort.io_cache alone.
    */
    IO_CACHE *tablesort_result_cache;

    tablesort_result_cache= table->sort.io_cache;
    table->sort.io_cache= NULL;

    /*
      If a quick object was created outside of create_sort_index()
      that might be reused, then do not call select->cleanup() since
      it will delete the quick object.
    */
    if (!keep_quick)
    {
      select->cleanup();
      /*
        The select object should now be ready for the next use. If it
        is re-used then there exists a backup copy of this join tab
        which has the pointer to it. The join tab will be restored in
        JOIN::reset(). So here we just delete the pointer to it.
      */
      tab->select= NULL;
      // If we deleted the quick select object we need to clear quick_keys
      table->quick_keys.clear_all();
    }
    // Restore the output resultset
    table->sort.io_cache= tablesort_result_cache;
  }
  tab->set_condition(NULL, __LINE__);
  tab->last_inner= 0;
  tab->first_unmatched= 0;
  tab->type=JT_ALL;				// Read with normal read_record
  tab->read_first_record= join_init_read_record;
  tab->join->examined_rows+=examined_rows;
  table->set_keyread(FALSE); // Restore if we used indexes
  DBUG_RETURN(filesort_retval == HA_POS_ERROR);
err:
  DBUG_RETURN(-1);
}


/*****************************************************************************
  Remove duplicates from tmp table
  This should be recoded to add a unique index to the table and remove
  duplicates
  Table is a locked single thread table
  fields is the number of fields to check (from the end)
*****************************************************************************/

static bool compare_record(TABLE *table, Field **ptr)
{
  for (; *ptr ; ptr++)
  {
    if ((*ptr)->cmp_offset(table->s->rec_buff_length))
      return 1;
  }
  return 0;
}

static bool copy_blobs(Field **ptr)
{
  for (; *ptr ; ptr++)
  {
    if ((*ptr)->flags & BLOB_FLAG)
      if (((Field_blob *) (*ptr))->copy())
	return 1;				// Error
  }
  return 0;
}

static void free_blobs(Field **ptr)
{
  for (; *ptr ; ptr++)
  {
    if ((*ptr)->flags & BLOB_FLAG)
      ((Field_blob *) (*ptr))->free();
  }
}


static int
remove_duplicates(JOIN *join, TABLE *entry,List<Item> &fields, Item *having)
{
  int error;
  ulong reclength,offset;
  uint field_count;
  THD *thd= join->thd;
  DBUG_ENTER("remove_duplicates");

  entry->reginfo.lock_type=TL_WRITE;

  /* Calculate how many saved fields there is in list */
  field_count=0;
  List_iterator<Item> it(fields);
  Item *item;
  while ((item=it++))
  {
    if (item->get_tmp_table_field() && ! item->const_item())
      field_count++;
  }

  if (!field_count && !(join->select_options & OPTION_FOUND_ROWS) && !having) 
  {                    // only const items with no OPTION_FOUND_ROWS
    join->unit->select_limit_cnt= 1;		// Only send first row
    DBUG_RETURN(0);
  }
  Field **first_field=entry->field+entry->s->fields - field_count;
  offset= (field_count ? 
           entry->field[entry->s->fields - field_count]->
           offset(entry->record[0]) : 0);
  reclength=entry->s->reclength-offset;

  free_io_cache(entry);				// Safety
  entry->file->info(HA_STATUS_VARIABLE);
  if (entry->s->db_type() == heap_hton ||
      (!entry->s->blob_fields &&
       ((ALIGN_SIZE(reclength) + HASH_OVERHEAD) * entry->file->stats.records <
	thd->variables.sortbuff_size)))
    error=remove_dup_with_hash_index(join->thd, entry,
				     field_count, first_field,
				     reclength, having);
  else
    error=remove_dup_with_compare(join->thd, entry, first_field, offset,
				  having);

  free_blobs(first_field);
  DBUG_RETURN(error);
}


static int remove_dup_with_compare(THD *thd, TABLE *table, Field **first_field,
				   ulong offset, Item *having)
{
  handler *file=table->file;
  char *org_record,*new_record;
  uchar *record;
  int error;
  ulong reclength= table->s->reclength-offset;
  DBUG_ENTER("remove_dup_with_compare");

  org_record=(char*) (record=table->record[0])+offset;
  new_record=(char*) table->record[1]+offset;

  if ((error= file->ha_rnd_init(1)))
    goto err;
  error=file->ha_rnd_next(record);
  for (;;)
  {
    if (thd->killed)
    {
      thd->send_kill_message();
      error=0;
      goto err;
    }
    if (error)
    {
      if (error == HA_ERR_RECORD_DELETED)
      {
        error= file->ha_rnd_next(record);
        continue;
      }
      if (error == HA_ERR_END_OF_FILE)
	break;
      goto err;
    }
    if (having && !having->val_int())
    {
      if ((error=file->ha_delete_row(record)))
	goto err;
      error=file->ha_rnd_next(record);
      continue;
    }
    if (copy_blobs(first_field))
    {
      my_message(ER_OUTOFMEMORY, ER(ER_OUTOFMEMORY), MYF(0));
      error=0;
      goto err;
    }
    memcpy(new_record,org_record,reclength);

    /* Read through rest of file and mark duplicated rows deleted */
    bool found=0;
    for (;;)
    {
      if ((error=file->ha_rnd_next(record)))
      {
	if (error == HA_ERR_RECORD_DELETED)
	  continue;
	if (error == HA_ERR_END_OF_FILE)
	  break;
	goto err;
      }
      if (compare_record(table, first_field) == 0)
      {
	if ((error=file->ha_delete_row(record)))
	  goto err;
      }
      else if (!found)
      {
	found=1;
	file->position(record);	// Remember position
      }
    }
    if (!found)
      break;					// End of file
    /* Restart search on next row */
    error=file->restart_rnd_next(record,file->ref);
  }

  file->extra(HA_EXTRA_NO_CACHE);
  DBUG_RETURN(0);
err:
  file->extra(HA_EXTRA_NO_CACHE);
  if (error)
    file->print_error(error,MYF(0));
  DBUG_RETURN(1);
}


/**
  Generate a hash index for each row to quickly find duplicate rows.

  @note
    Note that this will not work on tables with blobs!
*/

static int remove_dup_with_hash_index(THD *thd, TABLE *table,
				      uint field_count,
				      Field **first_field,
				      ulong key_length,
				      Item *having)
{
  uchar *key_buffer, *key_pos, *record=table->record[0];
  int error;
  handler *file= table->file;
  ulong extra_length= ALIGN_SIZE(key_length)-key_length;
  uint *field_lengths,*field_length;
  HASH hash;
  DBUG_ENTER("remove_dup_with_hash_index");

  if (!my_multi_malloc(MYF(MY_WME),
		       &key_buffer,
		       (uint) ((key_length + extra_length) *
			       (long) file->stats.records),
		       &field_lengths,
		       (uint) (field_count*sizeof(*field_lengths)),
		       NullS))
    DBUG_RETURN(1);

  {
    Field **ptr;
    ulong total_length= 0;
    for (ptr= first_field, field_length=field_lengths ; *ptr ; ptr++)
    {
      uint length= (*ptr)->sort_length();
      (*field_length++)= length;
      total_length+= length;
    }
    DBUG_PRINT("info",("field_count: %u  key_length: %lu  total_length: %lu",
                       field_count, key_length, total_length));
    DBUG_ASSERT(total_length <= key_length);
    key_length= total_length;
    extra_length= ALIGN_SIZE(key_length)-key_length;
  }

  if (my_hash_init(&hash, &my_charset_bin, (uint) file->stats.records, 0, 
                   key_length, (my_hash_get_key) 0, 0, 0))
  {
    my_free(key_buffer);
    DBUG_RETURN(1);
  }

  if ((error= file->ha_rnd_init(1)))
    goto err;
  key_pos=key_buffer;
  for (;;)
  {
    uchar *org_key_pos;
    if (thd->killed)
    {
      thd->send_kill_message();
      error=0;
      goto err;
    }
    if ((error=file->ha_rnd_next(record)))
    {
      if (error == HA_ERR_RECORD_DELETED)
	continue;
      if (error == HA_ERR_END_OF_FILE)
	break;
      goto err;
    }
    if (having && !having->val_int())
    {
      if ((error=file->ha_delete_row(record)))
	goto err;
      continue;
    }

    /* copy fields to key buffer */
    org_key_pos= key_pos;
    field_length=field_lengths;
    for (Field **ptr= first_field ; *ptr ; ptr++)
    {
      (*ptr)->sort_string(key_pos,*field_length);
      key_pos+= *field_length++;
    }
    /* Check if it exists before */
    if (my_hash_search(&hash, org_key_pos, key_length))
    {
      /* Duplicated found ; Remove the row */
      if ((error=file->ha_delete_row(record)))
	goto err;
    }
    else
    {
      if (my_hash_insert(&hash, org_key_pos))
        goto err;
    }
    key_pos+=extra_length;
  }
  my_free(key_buffer);
  my_hash_free(&hash);
  file->extra(HA_EXTRA_NO_CACHE);
  (void) file->ha_rnd_end();
  DBUG_RETURN(0);

err:
  my_free(key_buffer);
  my_hash_free(&hash);
  file->extra(HA_EXTRA_NO_CACHE);
  if (file->inited)
    (void) file->ha_rnd_end();
  if (error)
    file->print_error(error,MYF(0));
  DBUG_RETURN(1);
}


SORT_FIELD *make_unireg_sortorder(ORDER *order, uint *length,
                                  SORT_FIELD *sortorder)
{
  uint count;
  SORT_FIELD *sort,*pos;
  DBUG_ENTER("make_unireg_sortorder");

  count=0;
  for (ORDER *tmp = order; tmp; tmp=tmp->next)
    count++;
  if (!sortorder)
    sortorder= (SORT_FIELD*) sql_alloc(sizeof(SORT_FIELD) *
                                       (max(count, *length) + 1));
  pos= sort= sortorder;

  if (!pos)
    DBUG_RETURN(0);

  for (;order;order=order->next,pos++)
  {
    Item *item= order->item[0]->real_item();
    pos->field= 0; pos->item= 0;
    if (item->type() == Item::FIELD_ITEM)
      pos->field= ((Item_field*) item)->field;
    else if (item->type() == Item::SUM_FUNC_ITEM && !item->const_item())
      pos->field= ((Item_sum*) item)->get_tmp_table_field();
    else if (item->type() == Item::COPY_STR_ITEM)
    {						// Blob patch
      pos->item= ((Item_copy*) item)->get_item();
    }
    else
      pos->item= *order->item;
    pos->reverse= (order->direction == ORDER::ORDER_DESC);
    DBUG_ASSERT(pos->field != NULL || pos->item != NULL);
  }
  *length=count;
  DBUG_RETURN(sort);
}


/*
  eq_ref: Create the lookup key and check if it is the same as saved key

  SYNOPSIS
    cmp_buffer_with_ref()
      tab      Join tab of the accessed table
      table    The table to read.  This is usually tab->table, except for 
               semi-join when we might need to make a lookup in a temptable
               instead.
      tab_ref  The structure with methods to collect index lookup tuple. 
               This is usually table->ref, except for the case of when we're 
               doing lookup into semi-join materialization table.

  DESCRIPTION 
    Used by eq_ref access method: create the index lookup key and check if 
    we've used this key at previous lookup (If yes, we don't need to repeat
    the lookup - the record has been already fetched)

  RETURN 
    TRUE   No cached record for the key, or failed to create the key (due to
           out-of-domain error)
    FALSE  The created key is the same as the previous one (and the record 
           is already in table->record)
*/

static bool
cmp_buffer_with_ref(THD *thd, TABLE *table, TABLE_REF *tab_ref)
{
  bool no_prev_key;
  if (!tab_ref->disable_cache)
  {
    if (!(no_prev_key= tab_ref->key_err))
    {
      /* Previous access found a row. Copy its key */
      memcpy(tab_ref->key_buff2, tab_ref->key_buff, tab_ref->key_length);
    }
  }
  else 
    no_prev_key= TRUE;
  if ((tab_ref->key_err= cp_buffer_from_ref(thd, table, tab_ref)) ||
      no_prev_key)
    return 1;
  return memcmp(tab_ref->key_buff2, tab_ref->key_buff, tab_ref->key_length)
    != 0;
}


bool
cp_buffer_from_ref(THD *thd, TABLE *table, TABLE_REF *ref)
{
  enum enum_check_fields save_count_cuted_fields= thd->count_cuted_fields;
  thd->count_cuted_fields= CHECK_FIELD_IGNORE;
  my_bitmap_map *old_map= dbug_tmp_use_all_columns(table, table->write_set);
  bool result= 0;

  for (uint part_no= 0; part_no < ref->key_parts; part_no++)
  {
    store_key *s_key= ref->key_copy[part_no];
    if (!s_key)
      continue;

    if (s_key->copy() & 1)
    {
      result= 1;
      break;
    }
  }
  thd->count_cuted_fields= save_count_cuted_fields;
  dbug_tmp_restore_column_map(table->write_set, old_map);
  return result;
}


/**
  allocate group fields or take prepared (cached).

  @param main_join   join of current select
  @param curr_join   current join (join of current select or temporary copy
                     of it)

  @retval
    0   ok
  @retval
    1   failed
*/

static bool
make_group_fields(JOIN *main_join, JOIN *curr_join)
{
  if (main_join->group_fields_cache.elements)
  {
    curr_join->group_fields= main_join->group_fields_cache;
    curr_join->sort_and_group= 1;
  }
  else
  {
    if (alloc_group_fields(curr_join, curr_join->group_list))
      return (1);
    main_join->group_fields_cache= curr_join->group_fields;
  }
  return (0);
}


/**
  Get a list of buffers for saveing last group.

  Groups are saved in reverse order for easyer check loop.
*/

static bool
alloc_group_fields(JOIN *join,ORDER *group)
{
  if (group)
  {
    for (; group ; group=group->next)
    {
      Cached_item *tmp=new_Cached_item(join->thd, *group->item, FALSE);
      if (!tmp || join->group_fields.push_front(tmp))
	return TRUE;
    }
  }
  join->sort_and_group=1;			/* Mark for do_select */
  return FALSE;
}


/*
  Test if a single-row cache of items changed, and update the cache.

  @details Test if a list of items that typically represents a result
  row has changed. If the value of some item changed, update the cached
  value for this item.
  
  @param list list of <item, cached_value> pairs stored as Cached_item.

  @return -1 if no item changed
  @return index of the first item that changed
*/

int test_if_item_cache_changed(List<Cached_item> &list)
{
  DBUG_ENTER("test_if_item_cache_changed");
  List_iterator<Cached_item> li(list);
  int idx= -1,i;
  Cached_item *buff;

  for (i=(int) list.elements-1 ; (buff=li++) ; i--)
  {
    if (buff->cmp())
      idx=i;
  }
  DBUG_PRINT("info", ("idx: %d", idx));
  DBUG_RETURN(idx);
}


/**
  Setup copy_fields to save fields at start of new group.

  Setup copy_fields to save fields at start of new group

  Only FIELD_ITEM:s and FUNC_ITEM:s needs to be saved between groups.
  Change old item_field to use a new field with points at saved fieldvalue
  This function is only called before use of send_result_set_metadata.

  @param thd                   THD pointer
  @param param                 temporary table parameters
  @param ref_pointer_array     array of pointers to top elements of filed list
  @param res_selected_fields   new list of items of select item list
  @param res_all_fields        new list of all items
  @param elements              number of elements in select item list
  @param all_fields            all fields list

  @todo
    In most cases this result will be sent to the user.
    This should be changed to use copy_int or copy_real depending
    on how the value is to be used: In some cases this may be an
    argument in a group function, like: IF(ISNULL(col),0,COUNT(*))

  @retval
    0     ok
  @retval
    !=0   error
*/

static bool
setup_copy_fields(THD *thd, TMP_TABLE_PARAM *param,
		  Ref_ptr_array ref_pointer_array,
		  List<Item> &res_selected_fields, List<Item> &res_all_fields,
		  uint elements, List<Item> &all_fields)
{
  Item *pos;
  List_iterator_fast<Item> li(all_fields);
  Copy_field *copy= NULL;
  Copy_field *copy_start __attribute__((unused));
  res_selected_fields.empty();
  res_all_fields.empty();
  List_iterator_fast<Item> itr(res_all_fields);
  List<Item> extra_funcs;
  uint i, border= all_fields.elements - elements;
  DBUG_ENTER("setup_copy_fields");

  if (param->field_count && 
      !(copy=param->copy_field= new Copy_field[param->field_count]))
    goto err2;

  param->copy_funcs.empty();
  copy_start= copy;
  for (i= 0; (pos= li++); i++)
  {
    Field *field;
    uchar *tmp;
    Item *real_pos= pos->real_item();
    /*
      Aggregate functions can be substituted for fields (by e.g. temp tables).
      We need to filter those substituted fields out.
    */
    if (real_pos->type() == Item::FIELD_ITEM &&
        !(real_pos != pos &&
          ((Item_ref *)pos)->ref_type() == Item_ref::AGGREGATE_REF))
    {
      Item_field *item;
      if (!(item= new Item_field(thd, ((Item_field*) real_pos))))
	goto err;
      if (pos->type() == Item::REF_ITEM)
      {
        /* preserve the names of the ref when dereferncing */
        Item_ref *ref= (Item_ref *) pos;
        item->db_name= ref->db_name;
        item->table_name= ref->table_name;
        item->item_name= ref->item_name;
      }
      pos= item;
      if (item->field->flags & BLOB_FLAG)
      {
	if (!(pos= Item_copy::create(pos)))
	  goto err;
       /*
         Item_copy_string::copy for function can call 
         Item_copy_string::val_int for blob via Item_ref.
         But if Item_copy_string::copy for blob isn't called before,
         it's value will be wrong
         so let's insert Item_copy_string for blobs in the beginning of 
         copy_funcs
         (to see full test case look at having.test, BUG #4358) 
       */
	if (param->copy_funcs.push_front(pos))
	  goto err;
      }
      else
      {
	/* 
	   set up save buffer and change result_field to point at 
	   saved value
	*/
	field= item->field;
	item->result_field=field->new_field(thd->mem_root,field->table, 1);
        /*
          We need to allocate one extra byte for null handling and
          another extra byte to not get warnings from purify in
          Field_string::val_int
        */
	if (!(tmp= (uchar*) sql_alloc(field->pack_length()+2)))
	  goto err;
        if (copy)
        {
          DBUG_ASSERT (param->field_count > (uint) (copy - copy_start));
          copy->set(tmp, item->result_field);
          item->result_field->move_field(copy->to_ptr,copy->to_null_ptr,1);
#ifdef HAVE_purify
          copy->to_ptr[copy->from_length]= 0;
#endif
          copy++;
        }
      }
    }
    else if ((real_pos->type() == Item::FUNC_ITEM ||
	      real_pos->type() == Item::SUBSELECT_ITEM ||
	      real_pos->type() == Item::CACHE_ITEM ||
	      real_pos->type() == Item::COND_ITEM) &&
	     !real_pos->with_sum_func)
    {						// Save for send fields
      pos= real_pos;
      /* TODO:
	 In most cases this result will be sent to the user.
	 This should be changed to use copy_int or copy_real depending
	 on how the value is to be used: In some cases this may be an
	 argument in a group function, like: IF(ISNULL(col),0,COUNT(*))
      */
      if (!(pos= Item_copy::create(pos)))
	goto err;
      if (i < border)                           // HAVING, ORDER and GROUP BY
      {
        if (extra_funcs.push_back(pos))
          goto err;
      }
      else if (param->copy_funcs.push_back(pos))
	goto err;
    }
    res_all_fields.push_back(pos);
    ref_pointer_array[((i < border)? all_fields.elements-i-1 : i-border)]=
      pos;
  }
  param->copy_field_end= copy;

  for (i= 0; i < border; i++)
    itr++;
  itr.sublist(res_selected_fields, elements);
  /*
    Put elements from HAVING, ORDER BY and GROUP BY last to ensure that any
    reference used in these will resolve to a item that is already calculated
  */
  param->copy_funcs.concat(&extra_funcs);

  DBUG_RETURN(0);

 err:
  if (copy)
    delete [] param->copy_field;			// This is never 0
  param->copy_field=0;
err2:
  DBUG_RETURN(TRUE);
}


/**
  Make a copy of all simple SELECT'ed items.

  This is done at the start of a new group so that we can retrieve
  these later when the group changes.
*/

void
copy_fields(TMP_TABLE_PARAM *param)
{
  Copy_field *ptr=param->copy_field;
  Copy_field *end=param->copy_field_end;

  DBUG_ASSERT((ptr != NULL && end >= ptr) || (ptr == NULL && end == NULL));

  for (; ptr < end; ptr++)
    (*ptr->do_copy)(ptr);

  List_iterator_fast<Item> it(param->copy_funcs);
  Item_copy *item;
  while ((item = (Item_copy*) it++))
    item->copy();
}


/**
  Change all funcs and sum_funcs to fields in tmp table, and create
  new list of all items.

  @param thd                   THD pointer
  @param ref_pointer_array     array of pointers to top elements of filed list
  @param res_selected_fields   new list of items of select item list
  @param res_all_fields        new list of all items
  @param elements              number of elements in select item list
  @param all_fields            all fields list

  @retval
    0     ok
  @retval
    !=0   error
*/

static bool
change_to_use_tmp_fields(THD *thd, Ref_ptr_array ref_pointer_array,
			 List<Item> &res_selected_fields,
			 List<Item> &res_all_fields,
			 uint elements, List<Item> &all_fields)
{
  List_iterator_fast<Item> it(all_fields);
  Item *item_field,*item;
  DBUG_ENTER("change_to_use_tmp_fields");

  res_selected_fields.empty();
  res_all_fields.empty();

  uint border= all_fields.elements - elements;
  for (uint i= 0; (item= it++); i++)
  {
    Field *field;
    if (item->with_sum_func && item->type() != Item::SUM_FUNC_ITEM)
      item_field= item;
    else if (item->type() == Item::FIELD_ITEM)
      item_field= item->get_tmp_table_item(thd);
    else if (item->type() == Item::FUNC_ITEM &&
             ((Item_func*)item)->functype() == Item_func::SUSERVAR_FUNC)
    {
      field= item->get_tmp_table_field();
      if (field != NULL)
      {
        /*
          Replace "@:=<expression>" with "@:=<tmp table column>". Otherwise, we
          would re-evaluate <expression>, and if expression were a subquery, this
          would access already-unlocked tables.
        */
        Item_func_set_user_var* suv=
          new Item_func_set_user_var(thd, (Item_func_set_user_var*) item);
        Item_field *new_field= new Item_field(field);
        if (!suv || !new_field)
          DBUG_RETURN(true);                  // Fatal error
        /*
          We are replacing the argument of Item_func_set_user_var after its value
          has been read. The argument's null_value should be set by now, so we
          must set it explicitly for the replacement argument since the
          null_value may be read without any preceeding call to val_*().
        */
        new_field->update_null_value();
        List<Item> list;
        list.push_back(new_field);
        suv->set_arguments(list);
        item_field= suv;
      }
      else
        item_field= item;
    }
    else if ((field= item->get_tmp_table_field()))
    {
      if (item->type() == Item::SUM_FUNC_ITEM && field->table->group)
        item_field= ((Item_sum*) item)->result_item(field);
      else
        item_field= (Item*) new Item_field(field);
      if (!item_field)
        DBUG_RETURN(true);                    // Fatal error

      if (item->real_item()->type() != Item::FIELD_ITEM)
        field->orig_table= 0;
      item_field->item_name= item->item_name;
      if (item->type() == Item::REF_ITEM)
      {
        Item_field *ifield= (Item_field *) item_field;
        Item_ref *iref= (Item_ref *) item;
        ifield->table_name= iref->table_name;
        ifield->db_name= iref->db_name;
      }
#ifndef DBUG_OFF
      if (!item_field->item_name.is_set())
      {
        char buff[256];
        String str(buff,sizeof(buff),&my_charset_bin);
        str.length(0);
        item->print(&str, QT_ORDINARY);
        item_field->item_name.copy(str.ptr(), str.length());
      }
#endif
    }
    else
      item_field= item;

    res_all_fields.push_back(item_field);
    ref_pointer_array[((i < border)? all_fields.elements-i-1 : i-border)]=
      item_field;
  }

  List_iterator_fast<Item> itr(res_all_fields);
  for (uint i= 0; i < border; i++)
    itr++;
  itr.sublist(res_selected_fields, elements);
  DBUG_RETURN(false);
}


/**
  Change all sum_func refs to fields to point at fields in tmp table.
  Change all funcs to be fields in tmp table.

  @param thd                   THD pointer
  @param ref_pointer_array     array of pointers to top elements of filed list
  @param res_selected_fields   new list of items of select item list
  @param res_all_fields        new list of all items
  @param elements              number of elements in select item list
  @param all_fields            all fields list

  @retval
    0	ok
  @retval
    1	error
*/

static bool
change_refs_to_tmp_fields(THD *thd, Ref_ptr_array ref_pointer_array,
			  List<Item> &res_selected_fields,
			  List<Item> &res_all_fields, uint elements,
			  List<Item> &all_fields)
{
  List_iterator_fast<Item> it(all_fields);
  Item *item, *new_item;
  res_selected_fields.empty();
  res_all_fields.empty();

  uint i, border= all_fields.elements - elements;
  for (i= 0; (item= it++); i++)
  {
    res_all_fields.push_back(new_item= item->get_tmp_table_item(thd));
    ref_pointer_array[((i < border)? all_fields.elements-i-1 : i-border)]=
      new_item;
  }

  List_iterator_fast<Item> itr(res_all_fields);
  for (i= 0; i < border; i++)
    itr++;
  itr.sublist(res_selected_fields, elements);

  return thd->is_fatal_error;
}


/**
  Save NULL-row info for constant tables. Used in conjunction with
  restore_const_null_info() to restore constant table null_row and
  status values after temporarily marking rows as NULL. This is only
  done for const tables in subqueries because these values are not
  recalculated on next execution of the subquery.

  @param join               The join for which const tables are about to be
                            marked as containing only NULL values
  @param[out] save_nullinfo Const tables that have null_row=false and
                            STATUS_NULL_ROW set are tagged in this
                            table_map so that the value can be
                            restored by restore_const_null_info()

  @see mark_as_null_row
  @see restore_const_null_info
*/
static void save_const_null_info(JOIN *join, table_map *save_nullinfo)
{
  DBUG_ASSERT(join->const_tables);

  for (uint tableno= 0; tableno < join->const_tables; tableno++)
  {
    TABLE *tbl= (join->join_tab+tableno)->table;
    /*
      tbl->status and tbl->null_row must be in sync: either both set
      or none set. Otherwise, an additional table_map parameter is
      needed to save/restore_const_null_info() these separately
    */
    DBUG_ASSERT(tbl->null_row ? (tbl->status & STATUS_NULL_ROW) :
                               !(tbl->status & STATUS_NULL_ROW));

    if (!tbl->null_row)
      *save_nullinfo|= tbl->map;
  }
}

/**
  Restore NULL-row info for constant tables. Used in conjunction with
  save_const_null_info() to restore constant table null_row and status
  values after temporarily marking rows as NULL. This is only done for
  const tables in subqueries because these values are not recalculated
  on next execution of the subquery.

  @param join            The join for which const tables have been
                         marked as containing only NULL values
  @param save_nullinfo   Const tables that had null_row=false and
                         STATUS_NULL_ROW set when
                         save_const_null_info() was called

  @see mark_as_null_row
  @see save_const_null_info
*/
static void restore_const_null_info(JOIN *join, table_map save_nullinfo)
{
  DBUG_ASSERT(join->const_tables && save_nullinfo);

  for (uint tableno= 0; tableno < join->const_tables; tableno++)
  {
    TABLE *tbl= (join->join_tab+tableno)->table;
    if ((save_nullinfo & tbl->map))
    {
      /*
        The table had null_row=false and STATUS_NULL_ROW set when
        save_const_null_info was called
      */
      tbl->null_row= false;
      tbl->status&= ~STATUS_NULL_ROW;
    }
  }
}


/**
  @} (end of group Query_Executor)
*/
<|MERGE_RESOLUTION|>--- conflicted
+++ resolved
@@ -81,15 +81,8 @@
 static int join_read_always_key_or_null(JOIN_TAB *tab);
 static int join_read_next_same_or_null(READ_RECORD *info);
 static int join_read_record_no_init(JOIN_TAB *tab);
-<<<<<<< HEAD
-#ifndef MCP_WL4784
 static int join_read_linked_first(JOIN_TAB *tab);
 static int join_read_linked_next(READ_RECORD *info);
-#endif
-=======
-static int join_read_linked_first(JOIN_TAB *tab);
-static int join_read_linked_next(READ_RECORD *info);
->>>>>>> 7ab0b27e
 // Create list for using with tempory table
 static bool change_to_use_tmp_fields(THD *thd, Ref_ptr_array ref_pointer_array,
 				     List<Item> &new_list1,
@@ -2981,26 +2974,11 @@
     tab->ref.use_count--;
 }
 
-<<<<<<< HEAD
-#ifndef MCP_WL4784
-=======
->>>>>>> 7ab0b27e
 /**
   Read a table *assumed* to be included in execution of a pushed join.
   This is the counterpart of join_read_key() / join_read_always_key()
   for child tables in a pushed join.
 
-<<<<<<< HEAD
-    When the table access is performed as part of the pushed join,
-    all 'linked' child colums are prefetched together with the parent row.
-    The handler will then only format the row as required by MySQL and set
-    'table->status' accordingly.
-
-    However, there may be situations where the prepared pushed join was not
-    executed as assumed. It is the responsibility of the handler to handle
-    these situation by letting ::index_read_pushed() then effectively do a 
-    plain old' index_read_map(..., HA_READ_KEY_EXACT);
-=======
   When the table access is performed as part of the pushed join,
   all 'linked' child colums are prefetched together with the parent row.
   The handler will then only format the row as required by MySQL and set
@@ -3010,7 +2988,6 @@
   executed as assumed. It is the responsibility of the handler to handle
   these situation by letting ::index_read_pushed() then effectively do a 
   plain old' index_read_map(..., HA_READ_KEY_EXACT);
->>>>>>> 7ab0b27e
   
   @param tab			Table to read
 
@@ -3050,10 +3027,6 @@
   DBUG_RETURN(rc);
 }
 
-<<<<<<< HEAD
-
-=======
->>>>>>> 7ab0b27e
 static int
 join_read_linked_next(READ_RECORD *info)
 {
@@ -3070,10 +3043,6 @@
   }
   DBUG_RETURN(error);
 }
-<<<<<<< HEAD
-#endif
-=======
->>>>>>> 7ab0b27e
 
 /*
   ref access method implementation: "read_first" function
@@ -3456,20 +3425,10 @@
 void
 pick_table_access_method(JOIN_TAB *tab)
 {
-<<<<<<< HEAD
-
-#ifndef MCP_WL4784
-  uint pushed_joins= tab->table->file->number_of_pushed_joins();
-
-  /**
-    Set up modified access function for pushed joins.
-  */
-=======
   /**
     Set up modified access function for pushed joins.
   */
   uint pushed_joins= tab->table->file->number_of_pushed_joins();
->>>>>>> 7ab0b27e
   if (pushed_joins > 0)
   {
     if (tab->table->file->root_of_pushed_join() != tab->table)
@@ -3488,11 +3447,7 @@
     }
   }
 
-<<<<<<< HEAD
-  /*
-=======
   /**
->>>>>>> 7ab0b27e
     Already set to some non-default value in sql_select.cc
     TODO: Move these settings into pick_table_access_method() also
   */
@@ -3500,12 +3455,6 @@
     return;  
 
   // Fall through to set default access functions:
-<<<<<<< HEAD
-
-#endif // MCP_WL4784
-
-=======
->>>>>>> 7ab0b27e
   switch (tab->type) 
   {
   case JT_REF:
