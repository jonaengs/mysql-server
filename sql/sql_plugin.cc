--- conflicted
+++ resolved
@@ -1,9 +1,5 @@
 /*
-<<<<<<< HEAD
-   Copyright (c) 2005, 2016, Oracle and/or its affiliates. All rights reserved.
-=======
    Copyright (c) 2005, 2017, Oracle and/or its affiliates. All rights reserved.
->>>>>>> 9e1035c6
 
    This program is free software; you can redistribute it and/or modify
    it under the terms of the GNU General Public License as published by
@@ -1974,16 +1970,8 @@
 
   if (!table->key_info)
   {
-<<<<<<< HEAD
-    my_error(ER_TABLE_CORRUPT, MYF(0), table->s->db.str,
+    my_error(ER_MISSING_KEY, MYF(0), table->s->db.str,
              table->s->table_name.str);
-=======
-    my_printf_error(ER_UNKNOWN_ERROR,
-                    "The table '%s.%s' does not have the necessary key(s) "
-                    "defined on it. Please check the table definition and "
-                    "create index(s) accordingly.", MYF(0),
-                    table->s->db.str, table->s->table_name.str);
->>>>>>> 9e1035c6
     DBUG_RETURN(TRUE);
   }
 
