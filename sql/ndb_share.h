/*
   Copyright (c) 2011, 2017, Oracle and/or its affiliates. All rights reserved.

   This program is free software; you can redistribute it and/or modify
   it under the terms of the GNU General Public License as published by
   the Free Software Foundation; version 2 of the License.

   This program is distributed in the hope that it will be useful,
   but WITHOUT ANY WARRANTY; without even the implied warranty of
   MERCHANTABILITY or FITNESS FOR A PARTICULAR PURPOSE.  See the
   GNU General Public License for more details.

   You should have received a copy of the GNU General Public License
   along with this program; if not, write to the Free Software
   Foundation, Inc., 51 Franklin St, Fifth Floor, Boston, MA 02110-1301  USA
*/

#ifndef NDB_SHARE_H
#define NDB_SHARE_H

#include <my_global.h>
#include <my_alloc.h>        // MEM_ROOT
#include <thr_lock.h>        // THR_LOCK
#include <my_bitmap.h>       // MY_BITMAP
#include <mysql/psi/mysql_thread.h>

#include <ndbapi/Ndb.hpp>    // Ndb::TupleIdRange

enum NDB_SHARE_STATE {
  NSS_INITIAL= 0,
  NSS_DROPPED,
  NSS_ALTERED 
};

#ifdef HAVE_NDB_BINLOG
enum Ndb_binlog_type
{
  NBT_DEFAULT                   = 0
  ,NBT_NO_LOGGING               = 1
  ,NBT_UPDATED_ONLY             = 2
  ,NBT_FULL                     = 3
  ,NBT_USE_UPDATE               = 4
  ,NBT_UPDATED_ONLY_USE_UPDATE  = 6
  ,NBT_FULL_USE_UPDATE          = 7
  ,NBT_UPDATED_ONLY_MINIMAL     = 8
  ,NBT_UPDATED_FULL_MINIMAL     = 9
};
#endif


/*
  Stats that can be retrieved from ndb
*/
struct Ndb_statistics {
  Uint64 row_count;
  Uint64 commit_count;
  ulong row_size;
  Uint64 fragment_memory;
  Uint64 fragment_extent_space; 
  Uint64 fragment_extent_free_space;
};


struct NDB_SHARE {
  MY_BITMAP stored_columns;
  NDB_SHARE_STATE state;
  THR_LOCK lock;
  mysql_mutex_t mutex;
  struct NDB_SHARE_KEY* key;
  uint use_count;
  uint commit_count_lock;
  ulonglong commit_count;
  char *db;
  char *table_name;
  Ndb::TupleIdRange tuple_id_range;
  struct Ndb_statistics stat;
  struct Ndb_index_stat* index_stat_list;
  bool util_thread; // if opened by util thread
  uint32 flags;
#ifdef HAVE_NDB_BINLOG
  struct NDB_CONFLICT_FN_SHARE *m_cfn_share;
#endif
  class Ndb_event_data *event_data; // Place holder before NdbEventOperation is created
  class NdbEventOperation *op;
  class NdbEventOperation *new_op;

  static NDB_SHARE* create(const char* key,
                         struct TABLE* table);
  static void destroy(NDB_SHARE* share);

  class Ndb_event_data* get_event_data_ptr() const;
  void set_binlog_flags_for_table(struct TABLE *);
  void print(const char* where, FILE* file = stderr) const;

  /*
    Returns true if this share need to subscribe to
    events from the table.
  */
  bool need_events(bool default_on) const;

  // Functions for working with the opaque NDB_SHARE_KEY
  static struct NDB_SHARE_KEY* create_key(const char *new_key);
  static void free_key(struct NDB_SHARE_KEY*);

  static const uchar* key_get_key(struct NDB_SHARE_KEY*);
  static size_t key_get_length(struct NDB_SHARE_KEY*);
  static char* key_get_db_name(struct NDB_SHARE_KEY*);
  static char* key_get_table_name(struct NDB_SHARE_KEY*);

  size_t key_length() const;
  const char* key_string() const;

};


inline
NDB_SHARE_STATE
get_ndb_share_state(NDB_SHARE *share)
{
  NDB_SHARE_STATE state;
  mysql_mutex_lock(&share->mutex);
  state= share->state;
  mysql_mutex_unlock(&share->mutex);
  return state;
}


inline
void
set_ndb_share_state(NDB_SHARE *share, NDB_SHARE_STATE state)
{
  mysql_mutex_lock(&share->mutex);
  share->state= state;
  mysql_mutex_unlock(&share->mutex);
}


/* NDB_SHARE.flags */
#define NSF_HIDDEN_PK   1u /* table has hidden primary key */
#define NSF_BLOB_FLAG   2u /* table has blob attributes */
#define NSF_NO_BINLOG   4u /* table should not be binlogged */
#define NSF_BINLOG_FULL 8u /* table should be binlogged with full rows */
#define NSF_BINLOG_USE_UPDATE 16u  /* table update should be binlogged using
                                     update log event */
#define NSF_BINLOG_MINIMAL_UPDATE 32u  /* table update should be binlogged using
                              minimal format: before(PK):after(changed cols) */
inline void set_binlog_logging(NDB_SHARE *share)
{
  DBUG_PRINT("info", ("set_binlog_logging"));
  share->flags&= ~NSF_NO_BINLOG;
}
inline void set_binlog_nologging(NDB_SHARE *share)
{
  DBUG_PRINT("info", ("set_binlog_nologging"));
  share->flags|= NSF_NO_BINLOG;
}
inline my_bool get_binlog_nologging(NDB_SHARE *share)
{ return (share->flags & NSF_NO_BINLOG) != 0; }
inline void set_binlog_updated_only(NDB_SHARE *share)
{
  DBUG_PRINT("info", ("set_binlog_updated_only"));
  share->flags&= ~NSF_BINLOG_FULL;
}
inline void set_binlog_full(NDB_SHARE *share)
{
  DBUG_PRINT("info", ("set_binlog_full"));
  share->flags|= NSF_BINLOG_FULL;
}
inline my_bool get_binlog_full(NDB_SHARE *share)
{ return (share->flags & NSF_BINLOG_FULL) != 0; }
inline void set_binlog_use_write(NDB_SHARE *share)
{
  DBUG_PRINT("info", ("set_binlog_use_write"));
  share->flags&= ~NSF_BINLOG_USE_UPDATE;
}
inline void set_binlog_use_update(NDB_SHARE *share)
{
  DBUG_PRINT("info", ("set_binlog_use_update"));
  share->flags|= NSF_BINLOG_USE_UPDATE;
}
inline my_bool get_binlog_use_update(NDB_SHARE *share)
{ return (share->flags & NSF_BINLOG_USE_UPDATE) != 0; }

static inline void set_binlog_update_minimal(NDB_SHARE *share)
{
  DBUG_PRINT("info", ("set_binlog_update_minimal"));
  share->flags|= NSF_BINLOG_MINIMAL_UPDATE;
}

static inline bool get_binlog_update_minimal(const NDB_SHARE *share)
{
  return (share->flags & NSF_BINLOG_MINIMAL_UPDATE) != 0;
}

NDB_SHARE *ndbcluster_get_share(const char *key,
                                struct TABLE *table,
                                bool create_if_not_exists,
                                bool have_lock);
NDB_SHARE *ndbcluster_get_share(NDB_SHARE *share);
void ndbcluster_free_share(NDB_SHARE **share, bool have_lock);
void ndbcluster_real_free_share(NDB_SHARE **share);
int ndbcluster_rename_share(THD *thd,
                            NDB_SHARE *share,
                            struct NDB_SHARE_KEY* new_key);
void ndbcluster_mark_share_dropped(NDB_SHARE** share);
inline NDB_SHARE *get_share(const char *key,
                            struct TABLE *table,
                            bool create_if_not_exists= TRUE,
                            bool have_lock= FALSE)
{
  return ndbcluster_get_share(key, table, create_if_not_exists, have_lock);
}

inline NDB_SHARE *get_share(NDB_SHARE *share)
{
  return ndbcluster_get_share(share);
}

inline void free_share(NDB_SHARE **share, bool have_lock= FALSE)
{
  ndbcluster_free_share(share, have_lock);
}

<<<<<<< HEAD
/**
   @brief Utility class for working with a temporary
          NDB_SHARE* references RAII style

          The class will automatically "get" a NDB_SHARE*
          reference and release it when going out of scope.
 */
class Ndb_share_temp_ref {
  NDB_SHARE* m_share;

  Ndb_share_temp_ref(const Ndb_share_temp_ref&); // prevent
  Ndb_share_temp_ref& operator=(const Ndb_share_temp_ref&); // prevent
public:
  Ndb_share_temp_ref(const char* key)
  {
    m_share= get_share(key, NULL, FALSE);
     // Should always exist
    assert(m_share);
     // already existed + this temp ref
    assert(m_share->use_count >= 2);

    DBUG_PRINT("NDB_SHARE", ("%s temporary  use_count: %u",
                             m_share->key_string(), m_share->use_count));
  }

  ~Ndb_share_temp_ref()
  {
    /* release the temporary reference */
    assert(m_share);
    // at least  this temp ref
    assert(m_share->use_count > 0);

    /* ndb_share reference temporary free */
    DBUG_PRINT("NDB_SHARE", ("%s temporary free  use_count: %u",
                             m_share->key_string(), m_share->use_count));

    free_share(&m_share);
  }

  // Return the NDB_SHARE* by type conversion operator
  operator NDB_SHARE*() const
  {
    assert(m_share);
    return m_share;
  }

  // Return the NDB_SHARE* when using pointer operator
  const NDB_SHARE* operator->() const
  {
    assert(m_share);
    return m_share;
  }
};


#define dbug_print_share(t, s)                  \
  DBUG_LOCK_FILE;                               \
  DBUG_EXECUTE("info",                          \
               (s)->print((t), DBUG_FILE););    \
  DBUG_UNLOCK_FILE;
=======
// Utility class for locking access to shared auto_increment prefetch range
class Ndb_tuple_id_range_guard {
  NDB_SHARE* m_share;
public:
  Ndb_tuple_id_range_guard(NDB_SHARE* share) :
    m_share(share),
    range(share->tuple_id_range)
  {
    pthread_mutex_lock(&m_share->mutex);
  }
  ~Ndb_tuple_id_range_guard()
  {
    pthread_mutex_unlock(&m_share->mutex);
  }
  Ndb::TupleIdRange& range;
};

inline void reset_tuple_id_range(NDB_SHARE* share)
{
  Ndb_tuple_id_range_guard g(share);
  g.range.reset();
}
>>>>>>> 84be8895

#endif<|MERGE_RESOLUTION|>--- conflicted
+++ resolved
@@ -221,7 +221,6 @@
   ndbcluster_free_share(share, have_lock);
 }
 
-<<<<<<< HEAD
 /**
    @brief Utility class for working with a temporary
           NDB_SHARE* references RAII style
@@ -282,7 +281,7 @@
   DBUG_EXECUTE("info",                          \
                (s)->print((t), DBUG_FILE););    \
   DBUG_UNLOCK_FILE;
-=======
+
 // Utility class for locking access to shared auto_increment prefetch range
 class Ndb_tuple_id_range_guard {
   NDB_SHARE* m_share;
@@ -291,11 +290,11 @@
     m_share(share),
     range(share->tuple_id_range)
   {
-    pthread_mutex_lock(&m_share->mutex);
+    mysql_mutex_lock(&m_share->mutex);
   }
   ~Ndb_tuple_id_range_guard()
   {
-    pthread_mutex_unlock(&m_share->mutex);
+    mysql_mutex_unlock(&m_share->mutex);
   }
   Ndb::TupleIdRange& range;
 };
@@ -305,6 +304,5 @@
   Ndb_tuple_id_range_guard g(share);
   g.range.reset();
 }
->>>>>>> 84be8895
 
 #endif