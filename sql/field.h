--- conflicted
+++ resolved
@@ -675,36 +675,20 @@
   const char	**table_name, *field_name;
   LEX_STRING	comment;
   /* Field is part of the following keys */
-<<<<<<< HEAD
   Key_map key_start;                /* Keys that starts with this field */
   Key_map part_of_key;              /* All keys that includes this field */
-  Key_map part_of_key_not_clustered;/* ^ but only for non-clustered keys */
   Key_map part_of_sortkey;          /* ^ but only keys usable for sorting */
+  /**
+    All keys that include this field, but not extended by the storage engine to
+    include primary key columns.
+  */
+  Key_map part_of_key_not_extended;
 
   /**
     Flags for Proto_field::auto_flags / Create_field::auto_flags bitmaps.
 
     @note NEXT_NUMBER and DEFAULT_NOW/ON_UPDATE_NOW flags are
           never set at the same time.
-=======
-  key_map key_start;                /* Keys that starts with this field */
-  /// Indexes which contain this field entirely (not only a prefix)
-  key_map part_of_key;
-  key_map part_of_sortkey;          /* ^ but only keys usable for sorting */
-  /**
-    All keys that include this field, but not extended by the storage engine to
-    include primary key columns.
-  */
-  key_map part_of_key_not_extended;
-
-  /* 
-    We use three additional unireg types for TIMESTAMP to overcome limitation 
-    of current binary format of .frm file. We'd like to be able to support 
-    NOW() as default and on update value for such fields but unable to hold 
-    this info anywhere except unireg_check field. This issue will be resolved
-    in more clean way with transition to new text based .frm format.
-    See also comment for Field_timestamp::Field_timestamp().
->>>>>>> ce24f3f8
   */
   enum enum_auto_flags { NONE= 0,
                          NEXT_NUMBER= 1,    // AUTO_INCREMENT
@@ -1618,8 +1602,6 @@
 */
   virtual bool is_updatable() const { return FALSE; }
 
-<<<<<<< HEAD
-=======
   /**
     Check whether field is part of the index taking the index extensions flag
     into account.
@@ -1633,9 +1615,6 @@
   */
   bool is_part_of_actual_key(THD *thd, uint cur_index);
 
-  friend int cre_myisam(char * name, TABLE *form, uint options,
-			ulonglong auto_increment_value);
->>>>>>> ce24f3f8
   friend class Copy_field;
   friend class Item_avg_field;
   friend class Item_std_field;
