/* Copyright (c) 2000, 2015, Oracle and/or its affiliates. All rights reserved.

   This program is free software; you can redistribute it and/or modify
   it under the terms of the GNU General Public License as published by
   the Free Software Foundation; version 2 of the License.

   This program is distributed in the hope that it will be useful,
   but WITHOUT ANY WARRANTY; without even the implied warranty of
   MERCHANTABILITY or FITNESS FOR A PARTICULAR PURPOSE.  See the
   GNU General Public License for more details.

   You should have received a copy of the GNU General Public License
   along with this program; if not, write to the Free Software Foundation,
   Inc., 51 Franklin Street, Suite 500, Boston, MA 02110-1335 USA */

/** @file handler.cc

    @brief
  Handler-calling-functions
*/

#include "handler.h"

#include "my_bit.h"                   // my_count_bits
#include "myisam.h"                   // TT_FOR_UPGRADE
#include "mysql_version.h"            // MYSQL_VERSION_ID

#include "binlog.h"                   // mysql_bin_log
#include "current_thd.h"
#include "dd_table_share.h"           // open_table_def
#include "debug_sync.h"               // DEBUG_SYNC
#include "derror.h"                   // ER_DEFAULT
#include "lock.h"                     // MYSQL_LOCK
#include "log.h"                      // sql_print_error
#include "log_event.h"                // Write_rows_log_event
#include "mysqld.h"                   // global_system_variables heap_hton ..
#include "my_bitmap.h"                // MY_BITMAP
#include "probes_mysql.h"             // MYSQL_HANDLER_WRLOCK_START
#include "opt_costconstantcache.h"    // reload_optimizer_cost_constants
#include "psi_memory_key.h"
#include "rpl_handler.h"              // RUN_HOOK
#include "sdi_utils.h"                // import_serialized_meta_data
#include "sql_base.h"                 // free_io_cache
#include "sql_parse.h"                // check_stack_overrun
#include "sql_plugin.h"               // plugin_foreach
#include "sql_table.h"                // build_table_filename
#include "transaction.h"              // trans_commit_implicit
#include "trigger_def.h"              // TRG_EXT
#include "sql_select.h"               // actual_key_parts
#include "rpl_write_set_handler.h"    // add_pke
#include "auth_common.h"              // check_readonly() and SUPER_ACL

#include "dd/dictionary.h"            // dd:acquire_shared_table_mdl

#include "pfs_file_provider.h"
#include "mysql/psi/mysql_file.h"

#include <pfs_table_provider.h>
#include <mysql/psi/mysql_table.h>

#include <pfs_transaction_provider.h>
#include <mysql/psi/mysql_transaction.h>
#include "opt_hints.h"

#include <list>
#include <cstring>
#include <string>
#include <boost/foreach.hpp>
#include <boost/tokenizer.hpp>
#include <boost/algorithm/string.hpp>

/**
  @def MYSQL_TABLE_IO_WAIT
  Instrumentation helper for table io_waits.
  Note that this helper is intended to be used from
  within the handler class only, as it uses members
  from @c handler
  Performance schema events are instrumented as follows:
  - in non batch mode, one event is generated per call
  - in batch mode, the number of rows affected is saved
  in @c m_psi_numrows, so that @c end_psi_batch_mode()
  generates a single event for the batch.
  @param OP the table operation to be performed
  @param INDEX the table index used if any, or MAX_KEY.
  @param RESULT the result of the table operation performed
  @param PAYLOAD instrumented code to execute
  @sa handler::end_psi_batch_mode.
*/
#ifdef HAVE_PSI_TABLE_INTERFACE
  #define MYSQL_TABLE_IO_WAIT(OP, INDEX, RESULT, PAYLOAD)     \
    {                                                         \
      if (m_psi != NULL)                                      \
      {                                                       \
        switch (m_psi_batch_mode)                             \
        {                                                     \
          case PSI_BATCH_MODE_NONE:                           \
          {                                                   \
            PSI_table_locker *sub_locker= NULL;               \
            sub_locker= PSI_TABLE_CALL(start_table_io_wait)   \
              (& m_psi_locker_state, m_psi, OP, INDEX,        \
               __FILE__, __LINE__);                           \
            PAYLOAD                                           \
            if (sub_locker != NULL)                           \
              PSI_TABLE_CALL(end_table_io_wait)               \
                (sub_locker, 1);                              \
            break;                                            \
          }                                                   \
          case PSI_BATCH_MODE_STARTING:                       \
          {                                                   \
            m_psi_locker= PSI_TABLE_CALL(start_table_io_wait) \
              (& m_psi_locker_state, m_psi, OP, INDEX,        \
               __FILE__, __LINE__);                           \
            PAYLOAD                                           \
            if (!RESULT)                                      \
              m_psi_numrows++;                                \
            m_psi_batch_mode= PSI_BATCH_MODE_STARTED;         \
            break;                                            \
          }                                                   \
          case PSI_BATCH_MODE_STARTED:                        \
          default:                                            \
          {                                                   \
            DBUG_ASSERT(m_psi_batch_mode                      \
                        == PSI_BATCH_MODE_STARTED);           \
            PAYLOAD                                           \
            if (!RESULT)                                      \
              m_psi_numrows++;                                \
            break;                                            \
          }                                                   \
        }                                                     \
      }                                                       \
      else                                                    \
      {                                                       \
        PAYLOAD                                               \
      }                                                       \
    }
#else
  #define MYSQL_TABLE_IO_WAIT(OP, INDEX, RESULT, PAYLOAD) \
    PAYLOAD
#endif

/**
  @def MYSQL_TABLE_LOCK_WAIT
  Instrumentation helper for table io_waits.
  @param OP the table operation to be performed
  @param FLAGS per table operation flags.
  @param PAYLOAD the code to instrument.
  @sa MYSQL_END_TABLE_WAIT.
*/
#ifdef HAVE_PSI_TABLE_INTERFACE
  #define MYSQL_TABLE_LOCK_WAIT(OP, FLAGS, PAYLOAD)    \
    {                                                  \
      if (m_psi != NULL)                               \
      {                                                \
        PSI_table_locker *locker;                      \
        PSI_table_locker_state state;                  \
        locker= PSI_TABLE_CALL(start_table_lock_wait)  \
          (& state, m_psi, OP, FLAGS,                  \
          __FILE__, __LINE__);                         \
        PAYLOAD                                        \
        if (locker != NULL)                            \
          PSI_TABLE_CALL(end_table_lock_wait)(locker); \
      }                                                \
      else                                             \
      {                                                \
        PAYLOAD                                        \
      }                                                \
    }
#else
  #define MYSQL_TABLE_LOCK_WAIT(OP, FLAGS, PAYLOAD) \
    PAYLOAD
#endif

using std::min;
using std::max;
using std::list;

// This is a temporary backporting fix.
#ifndef HAVE_LOG2
/*
  This will be slightly slower and perhaps a tiny bit less accurate than
  doing it the IEEE754 way but log2() should be available on C99 systems.
*/
inline double log2(double x)
{
  return (log(x) / M_LN2);
}
#endif

/**
  While we have legacy_db_type, we have this array to
  check for dups and to find handlerton from legacy_db_type.
  Remove when legacy_db_type is finally gone
*/
static
Prealloced_array<st_plugin_int*, PREALLOC_NUM_HA, true>
se_plugin_array(PSI_NOT_INSTRUMENTED);

/**
  Array allowing to check if handlerton is builtin without
  acquiring LOCK_plugin.
*/
static
Prealloced_array<bool, PREALLOC_NUM_HA, true>
builtin_htons(PSI_NOT_INSTRUMENTED);

st_plugin_int *hton2plugin(uint slot)
{
  return se_plugin_array[slot];
}

size_t num_hton2plugins()
{
  return se_plugin_array.size();
}

st_plugin_int *insert_hton2plugin(uint slot, st_plugin_int* plugin)
{
  if (se_plugin_array.assign_at(slot, plugin))
    return NULL;
  return se_plugin_array[slot];
}

st_plugin_int *remove_hton2plugin(uint slot)
{
  st_plugin_int *retval= se_plugin_array[slot];
  se_plugin_array[slot]= NULL;
  return retval;
}


const char *ha_resolve_storage_engine_name(const handlerton *db_type)
{
  return db_type == NULL ? "UNKNOWN" : hton2plugin(db_type->slot)->name.str;
}

static handlerton *installed_htons[128];

KEY_CREATE_INFO default_key_create_info=
  { HA_KEY_ALG_SE_SPECIFIC, false, 0, {NullS, 0}, {NullS, 0}, true };

/* number of storage engines (from installed_htons[]) that support 2pc */
ulong total_ha_2pc= 0;
/* size of savepoint storage area (see ha_init) */
ulong savepoint_alloc_size= 0;

static const LEX_STRING sys_table_aliases[]=
{
  { C_STRING_WITH_LEN("INNOBASE") },  { C_STRING_WITH_LEN("INNODB") },
  { C_STRING_WITH_LEN("NDB") },       { C_STRING_WITH_LEN("NDBCLUSTER") },
  { C_STRING_WITH_LEN("HEAP") },      { C_STRING_WITH_LEN("MEMORY") },
  { C_STRING_WITH_LEN("MERGE") },     { C_STRING_WITH_LEN("MRG_MYISAM") },
  {NullS, 0}
};

const char *ha_row_type[] = {
  "", "FIXED", "DYNAMIC", "COMPRESSED", "REDUNDANT", "COMPACT",
  /* Reserved to be "PAGE" in future versions */ "?",
  "?","?","?"
};

const char *tx_isolation_names[] =
{ "READ-UNCOMMITTED", "READ-COMMITTED", "REPEATABLE-READ", "SERIALIZABLE",
  NullS};
TYPELIB tx_isolation_typelib= {array_elements(tx_isolation_names)-1,"",
			       tx_isolation_names, NULL};

/**
  Database name that hold most of mysqld system tables.
  Current code assumes that, there exists only some
  specific "database name" designated as system database.
*/
static const char* mysqld_system_database= "mysql";

// System tables that belong to mysqld_system_database.
st_handler_tablename mysqld_system_tables[]= {
  {mysqld_system_database, "db"},
  {mysqld_system_database, "user"},
  {mysqld_system_database, "host"},
  {mysqld_system_database, "func"},
  {mysqld_system_database, "proc"},
  {mysqld_system_database, "event"},
  {mysqld_system_database, "plugin"},
  {mysqld_system_database, "servers"},
  {mysqld_system_database, "procs_priv"},
  {mysqld_system_database, "tables_priv"},
  {mysqld_system_database, "proxies_priv"},
  {mysqld_system_database, "columns_priv"},
  {mysqld_system_database, "time_zone"},
  {mysqld_system_database, "time_zone_name"},
  {mysqld_system_database, "time_zone_leap_second"},
  {mysqld_system_database, "time_zone_transition"},
  {mysqld_system_database, "time_zone_transition_type"},
  {mysqld_system_database, "help_category"},
  {mysqld_system_database, "help_keyword"},
  {mysqld_system_database, "help_relation"},
  {mysqld_system_database, "help_topic"},
  {(const char *)NULL, (const char *)NULL} /* This must be at the end */
};

/**
  This static pointer holds list of system databases from SQL layer and
  various SE's. The required memory is allocated once, and never freed.
*/
static const char **known_system_databases= NULL;
static const char **ha_known_system_databases();

// Called for each SE to get SE specific system database.
static my_bool system_databases_handlerton(THD *unused, plugin_ref plugin,
                                           void *arg);

// Called for each SE to check if given db.table_name is a system table.
static my_bool check_engine_system_table_handlerton(THD *unused,
                                                    plugin_ref plugin,
                                                    void *arg);

static int ha_discover(THD *thd, const char *db, const char *name,
                       uchar **frmblob, size_t *frmlen);

/**
  Structure used by SE during check for system table.
  This structure is passed to each SE handlerton and the status (OUT param)
  is collected.
*/
struct st_sys_tbl_chk_params
{
  const char *db;                             // IN param
  const char *table_name;                     // IN param
  bool is_sql_layer_system_table;             // IN param
  legacy_db_type db_type;                     // IN param

  enum enum_sys_tbl_chk_status
  {
    // db.table_name is not a supported system table.
    NOT_KNOWN_SYSTEM_TABLE,
    /*
      db.table_name is a system table,
      but may not be supported by SE.
    */
    KNOWN_SYSTEM_TABLE,
    /*
      db.table_name is a system table,
      and is supported by SE.
    */
    SUPPORTED_SYSTEM_TABLE
  } status;                                    // OUT param
};


static plugin_ref ha_default_plugin(THD *thd)
{
  if (thd->variables.table_plugin)
    return thd->variables.table_plugin;
  return my_plugin_lock(thd, &global_system_variables.table_plugin);
}


/** @brief
  Return the default storage engine handlerton used for non-temp tables 
  for thread

  SYNOPSIS
    ha_default_handlerton(thd)
    thd         current thread

  RETURN
    pointer to handlerton
*/
handlerton *ha_default_handlerton(THD *thd)
{
  plugin_ref plugin= ha_default_plugin(thd);
  DBUG_ASSERT(plugin);
  handlerton *hton= plugin_data<handlerton*>(plugin);
  DBUG_ASSERT(hton);
  return hton;
}


static plugin_ref ha_default_temp_plugin(THD *thd)
{
  if (thd->variables.temp_table_plugin)
    return thd->variables.temp_table_plugin;
  return my_plugin_lock(thd, &global_system_variables.temp_table_plugin);
}


/** @brief
  Return the default storage engine handlerton used for explicitly 
  created temp tables for a thread

  SYNOPSIS
    ha_default_temp_handlerton(thd)
    thd         current thread

  RETURN
    pointer to handlerton
*/
handlerton *ha_default_temp_handlerton(THD *thd)
{
  plugin_ref plugin= ha_default_temp_plugin(thd);
  DBUG_ASSERT(plugin);
  handlerton *hton= plugin_data<handlerton*>(plugin);
  DBUG_ASSERT(hton);
  return hton;
}


/**
  Resolve handlerton plugin by name, without checking for "DEFAULT" or
  HTON_NOT_USER_SELECTABLE.

  @param thd  Thread context.
  @param name Plugin name.

  @return plugin or NULL if not found.
*/
plugin_ref ha_resolve_by_name_raw(THD *thd, const LEX_CSTRING &name)
{
  return plugin_lock_by_name(thd, name, MYSQL_STORAGE_ENGINE_PLUGIN);
}


/**
  Resolve handlerton plugin by name, without checking for "DEFAULT" or
  HTON_NOT_USER_SELECTABLE.

  @param thd  Thread context.
  @param name Plugin name.

  @return plugin or NULL if not found.
*/
plugin_ref ha_resolve_by_name_raw(THD *thd, const  std::string &name)
{
  LEX_CSTRING se_name;
  se_name.str= name.c_str();
  se_name.length= name.length();

  return ha_resolve_by_name_raw(thd, se_name);
}


/** @brief
  Return the storage engine handlerton for the supplied name
  
  SYNOPSIS
    ha_resolve_by_name(thd, name)
    thd         current thread
    name        name of storage engine
  
  RETURN
    pointer to storage engine plugin handle
*/
plugin_ref ha_resolve_by_name(THD *thd, const LEX_STRING *name, 
                              bool is_temp_table)
{
  const LEX_STRING *table_alias;
  plugin_ref plugin;

redo:
  /* my_strnncoll is a macro and gcc doesn't do early expansion of macro */
  if (thd && !my_charset_latin1.coll->strnncoll(&my_charset_latin1,
                           (const uchar *)name->str, name->length,
                           (const uchar *)STRING_WITH_LEN("DEFAULT"), 0))
    return is_temp_table ? 
      ha_default_plugin(thd) : ha_default_temp_plugin(thd);

  LEX_CSTRING cstring_name= {name->str, name->length};
  if ((plugin= ha_resolve_by_name_raw(thd, cstring_name)))
  {
    handlerton *hton= plugin_data<handlerton*>(plugin);
    if (!(hton->flags & HTON_NOT_USER_SELECTABLE))
      return plugin;
      
    /*
      unlocking plugin immediately after locking is relatively low cost.
    */
    plugin_unlock(thd, plugin);
  }

  /*
    We check for the historical aliases.
  */
  for (table_alias= sys_table_aliases; table_alias->str; table_alias+= 2)
  {
    if (!my_strnncoll(&my_charset_latin1,
                      (const uchar *)name->str, name->length,
                      (const uchar *)table_alias->str, table_alias->length))
    {
      name= table_alias + 1;
      goto redo;
    }
  }

  return NULL;
}

std::string normalized_se_str= "";

/*
  Parse comma separated list of disabled storage engine names
  and create a normalized string by appending storage names that
  have aliases. This normalized string is used to disallow
  table/tablespace creation under the storage engines specified.
*/
void ha_set_normalized_disabled_se_str(const std::string &disabled_se)
{
  boost::char_separator<char> sep(",");
  boost::tokenizer< boost::char_separator<char> > tokens(disabled_se, sep);
  normalized_se_str.append(",");
  BOOST_FOREACH (std::string se_name, tokens)
  {
    const LEX_STRING *table_alias;
    boost::algorithm::to_upper(se_name);
    for (table_alias= sys_table_aliases; table_alias->str; table_alias+= 2)
    {
      if (!native_strcasecmp(se_name.c_str(), table_alias->str) ||
          !native_strcasecmp(se_name.c_str(), (table_alias+1)->str))
      {
        normalized_se_str.append(std::string(table_alias->str) + "," +
                                 std::string((table_alias+1)->str) + ",");
        break;
      }
    }

    if (table_alias->str == NULL)
      normalized_se_str.append(se_name+",");
  }
}

// Check if storage engine is disabled for table/tablespace creation.
bool ha_is_storage_engine_disabled(handlerton *se_handle)
{
  if (normalized_se_str.size())
  {
    std::string se_name(",");
    se_name.append(ha_resolve_storage_engine_name(se_handle));
    se_name.append(",");
    boost::algorithm::to_upper(se_name);
    if(strstr(normalized_se_str.c_str(), se_name.c_str()))
      return true;
  }
  return false;
}


plugin_ref ha_lock_engine(THD *thd, const handlerton *hton)
{
  if (hton)
  {
    st_plugin_int **plugin= &se_plugin_array[hton->slot];

#ifdef DBUG_OFF
    /*
      Take a shortcut for builtin engines -- return pointer to plugin
      without acquiring LOCK_plugin mutex. This is safe safe since such
      plugins are not deleted until shutdown and we don't do reference
      counting in non-debug builds for them.

      Since we have reference to handlerton on our hands, this method
      can't be called concurrently to non-builtin handlerton initialization/
      deinitialization. So it is safe to access builtin_htons[] without
      additional locking.
     */
    if (builtin_htons[hton->slot])
      return *plugin;

    return my_plugin_lock(thd, plugin);
#else
    /*
      We can't take shortcut in debug builds.
      At least assert that builtin_htons[slot] is set correctly.
    */
    DBUG_ASSERT(builtin_htons[hton->slot] == (plugin[0]->plugin_dl == NULL));
    return my_plugin_lock(thd, &plugin);
#endif
  }
  return NULL;
}


handlerton *ha_resolve_by_legacy_type(THD *thd, enum legacy_db_type db_type)
{
  plugin_ref plugin;
  switch (db_type) {
  case DB_TYPE_DEFAULT:
    return ha_default_handlerton(thd);
  default:
    if (db_type > DB_TYPE_UNKNOWN && db_type < DB_TYPE_DEFAULT &&
        (plugin= ha_lock_engine(thd, installed_htons[db_type])))
      return plugin_data<handlerton*>(plugin);
    /* fall through */
  case DB_TYPE_UNKNOWN:
    return NULL;
  }
}


/**
  Use other database handler if databasehandler is not compiled in.
*/
handlerton *ha_checktype(THD *thd, enum legacy_db_type database_type,
                          bool no_substitute, bool report_error)
{
  handlerton *hton= ha_resolve_by_legacy_type(thd, database_type);
  if (ha_storage_engine_is_enabled(hton))
    return hton;

  if (no_substitute)
  {
    if (report_error)
    {
      const char *engine_name= ha_resolve_storage_engine_name(hton);
      my_error(ER_FEATURE_DISABLED,MYF(0),engine_name,engine_name);
    }
    return NULL;
  }

  (void) RUN_HOOK(transaction, after_rollback, (thd, FALSE));

  switch (database_type) {
  case DB_TYPE_MRG_ISAM:
    return ha_resolve_by_legacy_type(thd, DB_TYPE_MRG_MYISAM);
  default:
    break;
  }

  return ha_default_handlerton(thd);
} /* ha_checktype */


handler *get_new_handler(TABLE_SHARE *share, MEM_ROOT *alloc,
                         handlerton *db_type)
{
  handler *file;
  DBUG_ENTER("get_new_handler");
  DBUG_PRINT("enter", ("alloc: 0x%lx", (long) alloc));

  if (db_type && db_type->state == SHOW_OPTION_YES && db_type->create)
  {
    if ((file= db_type->create(db_type, share, alloc)))
      file->init();
    DBUG_RETURN(file);
  }
  /*
    Try the default table type
    Here the call to current_thd() is ok as we call this function a lot of
    times but we enter this branch very seldom.
  */
  DBUG_RETURN(get_new_handler(share, alloc, ha_default_handlerton(current_thd)));
}


static const char **handler_errmsgs;

C_MODE_START
static const char *get_handler_errmsg(int nr)
{
  return handler_errmsgs[nr - HA_ERR_FIRST];
}
C_MODE_END


/**
  Register handler error messages for use with my_error().

  @retval
    0           OK
  @retval
    !=0         Error
*/

int ha_init_errors(void)
{
#define SETMSG(nr, msg) handler_errmsgs[(nr) - HA_ERR_FIRST]= (msg)

  /* Allocate a pointer array for the error message strings. */
  /* Zerofill it to avoid uninitialized gaps. */
  if (! (handler_errmsgs= (const char**) my_malloc(key_memory_handler_errmsgs,
                                                   HA_ERR_ERRORS * sizeof(char*),
                                                   MYF(MY_WME | MY_ZEROFILL))))
    return 1;

  /* Set the dedicated error messages. */
  SETMSG(HA_ERR_KEY_NOT_FOUND,          ER_DEFAULT(ER_KEY_NOT_FOUND));
  SETMSG(HA_ERR_FOUND_DUPP_KEY,         ER_DEFAULT(ER_DUP_KEY));
  SETMSG(HA_ERR_RECORD_CHANGED,         "Update wich is recoverable");
  SETMSG(HA_ERR_WRONG_INDEX,            "Wrong index given to function");
  SETMSG(HA_ERR_CRASHED,                ER_DEFAULT(ER_NOT_KEYFILE));
  SETMSG(HA_ERR_WRONG_IN_RECORD,        ER_DEFAULT(ER_CRASHED_ON_USAGE));
  SETMSG(HA_ERR_OUT_OF_MEM,             "Table handler out of memory");
  SETMSG(HA_ERR_NOT_A_TABLE,            "Incorrect file format '%.64s'");
  SETMSG(HA_ERR_WRONG_COMMAND,          "Command not supported");
  SETMSG(HA_ERR_OLD_FILE,               ER_DEFAULT(ER_OLD_KEYFILE));
  SETMSG(HA_ERR_NO_ACTIVE_RECORD,       "No record read in update");
  SETMSG(HA_ERR_RECORD_DELETED,         "Intern record deleted");
  SETMSG(HA_ERR_RECORD_FILE_FULL,       ER_DEFAULT(ER_RECORD_FILE_FULL));
  SETMSG(HA_ERR_INDEX_FILE_FULL,        "No more room in index file '%.64s'");
  SETMSG(HA_ERR_END_OF_FILE,            "End in next/prev/first/last");
  SETMSG(HA_ERR_UNSUPPORTED,            ER_DEFAULT(ER_ILLEGAL_HA));
  SETMSG(HA_ERR_TOO_BIG_ROW,            "Too big row");
  SETMSG(HA_WRONG_CREATE_OPTION,        "Wrong create option");
  SETMSG(HA_ERR_FOUND_DUPP_UNIQUE,      ER_DEFAULT(ER_DUP_UNIQUE));
  SETMSG(HA_ERR_UNKNOWN_CHARSET,        "Can't open charset");
  SETMSG(HA_ERR_WRONG_MRG_TABLE_DEF,    ER_DEFAULT(ER_WRONG_MRG_TABLE));
  SETMSG(HA_ERR_CRASHED_ON_REPAIR,      ER_DEFAULT(ER_CRASHED_ON_REPAIR));
  SETMSG(HA_ERR_CRASHED_ON_USAGE,       ER_DEFAULT(ER_CRASHED_ON_USAGE));
  SETMSG(HA_ERR_LOCK_WAIT_TIMEOUT,      ER_DEFAULT(ER_LOCK_WAIT_TIMEOUT));
  SETMSG(HA_ERR_LOCK_TABLE_FULL,        ER_DEFAULT(ER_LOCK_TABLE_FULL));
  SETMSG(HA_ERR_READ_ONLY_TRANSACTION,  ER_DEFAULT(ER_READ_ONLY_TRANSACTION));
  SETMSG(HA_ERR_LOCK_DEADLOCK,          ER_DEFAULT(ER_LOCK_DEADLOCK));
  SETMSG(HA_ERR_CANNOT_ADD_FOREIGN,     ER_DEFAULT(ER_CANNOT_ADD_FOREIGN));
  SETMSG(HA_ERR_NO_REFERENCED_ROW,      ER_DEFAULT(ER_NO_REFERENCED_ROW_2));
  SETMSG(HA_ERR_ROW_IS_REFERENCED,      ER_DEFAULT(ER_ROW_IS_REFERENCED_2));
  SETMSG(HA_ERR_NO_SAVEPOINT,           "No savepoint with that name");
  SETMSG(HA_ERR_NON_UNIQUE_BLOCK_SIZE,  "Non unique key block size");
  SETMSG(HA_ERR_NO_SUCH_TABLE,          "No such table: '%.64s'");
  SETMSG(HA_ERR_TABLE_EXIST,            ER_DEFAULT(ER_TABLE_EXISTS_ERROR));
  SETMSG(HA_ERR_NO_CONNECTION,          "Could not connect to storage engine");
  SETMSG(HA_ERR_TABLE_DEF_CHANGED,      ER_DEFAULT(ER_TABLE_DEF_CHANGED));
  SETMSG(HA_ERR_FOREIGN_DUPLICATE_KEY,  "FK constraint would lead to duplicate key");
  SETMSG(HA_ERR_TABLE_NEEDS_UPGRADE,    ER_DEFAULT(ER_TABLE_NEEDS_UPGRADE));
  SETMSG(HA_ERR_TABLE_READONLY,         ER_DEFAULT(ER_OPEN_AS_READONLY));
  SETMSG(HA_ERR_AUTOINC_READ_FAILED,    ER_DEFAULT(ER_AUTOINC_READ_FAILED));
  SETMSG(HA_ERR_AUTOINC_ERANGE,         ER_DEFAULT(ER_WARN_DATA_OUT_OF_RANGE));
  SETMSG(HA_ERR_TOO_MANY_CONCURRENT_TRXS, ER_DEFAULT(ER_TOO_MANY_CONCURRENT_TRXS));
  SETMSG(HA_ERR_INDEX_COL_TOO_LONG,     ER_DEFAULT(ER_INDEX_COLUMN_TOO_LONG));
  SETMSG(HA_ERR_INDEX_CORRUPT,          ER_DEFAULT(ER_INDEX_CORRUPT));
  SETMSG(HA_FTS_INVALID_DOCID,          "Invalid InnoDB FTS Doc ID");
  SETMSG(HA_ERR_TABLE_IN_FK_CHECK,	ER_DEFAULT(ER_TABLE_IN_FK_CHECK));
  SETMSG(HA_ERR_TABLESPACE_EXISTS,      "Tablespace already exists");
  SETMSG(HA_ERR_TABLESPACE_MISSING,     ER_DEFAULT(ER_TABLESPACE_MISSING));
  SETMSG(HA_ERR_FTS_EXCEED_RESULT_CACHE_LIMIT,  "FTS query exceeds result cache limit");
  SETMSG(HA_ERR_TEMP_FILE_WRITE_FAILURE,	ER_DEFAULT(ER_TEMP_FILE_WRITE_FAILURE));
  SETMSG(HA_ERR_INNODB_FORCED_RECOVERY,	ER_DEFAULT(ER_INNODB_FORCED_RECOVERY));
  SETMSG(HA_ERR_FTS_TOO_MANY_WORDS_IN_PHRASE,  "Too many words in a FTS phrase or proximity search");
  SETMSG(HA_ERR_TABLE_CORRUPT,		ER_DEFAULT(ER_TABLE_CORRUPT));
  SETMSG(HA_ERR_TABLESPACE_MISSING,	ER_DEFAULT(ER_TABLESPACE_MISSING));
  SETMSG(HA_ERR_TABLESPACE_IS_NOT_EMPTY,	ER_DEFAULT(ER_TABLESPACE_IS_NOT_EMPTY));
  SETMSG(HA_ERR_WRONG_FILE_NAME,		ER_DEFAULT(ER_WRONG_FILE_NAME));
  SETMSG(HA_ERR_NOT_ALLOWED_COMMAND,		ER_DEFAULT(ER_NOT_ALLOWED_COMMAND));
  SETMSG(HA_ERR_COMPUTE_FAILED,		"Compute virtual column value failed");
  /* Register the error messages for use with my_error(). */
  return my_error_register(get_handler_errmsg, HA_ERR_FIRST, HA_ERR_LAST);
}


int ha_finalize_handlerton(st_plugin_int *plugin)
{
  handlerton *hton= (handlerton *)plugin->data;
  DBUG_ENTER("ha_finalize_handlerton");

  /* hton can be NULL here, if ha_initialize_handlerton() failed. */
  if (!hton)
    goto end;

  switch (hton->state)
  {
  case SHOW_OPTION_NO:
  case SHOW_OPTION_DISABLED:
    break;
  case SHOW_OPTION_YES:
    if (installed_htons[hton->db_type] == hton)
      installed_htons[hton->db_type]= NULL;
    break;
  };

  if (hton->panic)
    hton->panic(hton, HA_PANIC_CLOSE);

  if (plugin->plugin->deinit)
  {
    /*
      Today we have no defined/special behavior for uninstalling
      engine plugins.
    */
    DBUG_PRINT("info", ("Deinitializing plugin: '%s'", plugin->name.str));
    if (plugin->plugin->deinit(NULL))
    {
      DBUG_PRINT("warning", ("Plugin '%s' deinit function returned error.",
                             plugin->name.str));
    }
  }

  /*
    In case a plugin is uninstalled and re-installed later, it should
    reuse an array slot. Otherwise the number of uninstall/install
    cycles would be limited.
  */
  if (hton->slot != HA_SLOT_UNDEF)
  {
    /* Make sure we are not unpluging another plugin */
    DBUG_ASSERT(se_plugin_array[hton->slot] == plugin);
    DBUG_ASSERT(hton->slot < se_plugin_array.size());
    se_plugin_array[hton->slot]= NULL;
    builtin_htons[hton->slot]= false; /* Extra correctness. */
  }

  my_free(hton);

 end:
  DBUG_RETURN(0);
}


int ha_initialize_handlerton(st_plugin_int *plugin)
{
  handlerton *hton;
  DBUG_ENTER("ha_initialize_handlerton");
  DBUG_PRINT("plugin", ("initialize plugin: '%s'", plugin->name.str));

  hton= (handlerton *)my_malloc(key_memory_handlerton,
                                sizeof(handlerton),
                                MYF(MY_WME | MY_ZEROFILL));

  if (hton == NULL)
  {
    sql_print_error("Unable to allocate memory for plugin '%s' handlerton.",
                    plugin->name.str);
    goto err_no_hton_memory;
  }

  hton->slot= HA_SLOT_UNDEF;
  /* Historical Requirement */
  plugin->data= hton; // shortcut for the future
  if (plugin->plugin->init && plugin->plugin->init(hton))
  {
    sql_print_error("Plugin '%s' init function returned error.",
                    plugin->name.str);
    goto err;  
  }

  /*
    the switch below and hton->state should be removed when
    command-line options for plugins will be implemented
  */
  DBUG_PRINT("info", ("hton->state=%d", hton->state));
  switch (hton->state) {
  case SHOW_OPTION_NO:
    break;
  case SHOW_OPTION_YES:
    {
      uint tmp;
      ulong fslot;
      /* now check the db_type for conflict */
      if (hton->db_type <= DB_TYPE_UNKNOWN ||
          hton->db_type >= DB_TYPE_DEFAULT ||
          installed_htons[hton->db_type])
      {
        int idx= (int) DB_TYPE_FIRST_DYNAMIC;

        while (idx < (int) DB_TYPE_DEFAULT && installed_htons[idx])
          idx++;

        if (idx == (int) DB_TYPE_DEFAULT)
        {
          sql_print_warning("Too many storage engines!");
          goto err_deinit;
        }
        if (hton->db_type != DB_TYPE_UNKNOWN)
          sql_print_warning("Storage engine '%s' has conflicting typecode. "
                            "Assigning value %d.", plugin->plugin->name, idx);
        hton->db_type= (enum legacy_db_type) idx;
      }

      /*
        In case a plugin is uninstalled and re-installed later, it should
        reuse an array slot. Otherwise the number of uninstall/install
        cycles would be limited. So look for a free slot.
      */
      DBUG_PRINT("plugin", ("total_ha: %lu",
                            static_cast<ulong>(se_plugin_array.size())));
      for (fslot= 0; fslot < se_plugin_array.size(); fslot++)
      {
        if (!se_plugin_array[fslot])
          break;
      }
      if (fslot < se_plugin_array.size())
        hton->slot= fslot;
      else
      {
        hton->slot= se_plugin_array.size();
      }
      if (se_plugin_array.assign_at(hton->slot, plugin) ||
          builtin_htons.assign_at(hton->slot, (plugin->plugin_dl == NULL)))
        goto err_deinit;

      installed_htons[hton->db_type]= hton;
      tmp= hton->savepoint_offset;
      hton->savepoint_offset= savepoint_alloc_size;
      savepoint_alloc_size+= tmp;
      if (hton->prepare)
        total_ha_2pc++;
      break;
    }
    /* fall through */
  default:
    hton->state= SHOW_OPTION_DISABLED;
    break;
  }
  
  /* 
    This is entirely for legacy. We will create a new "disk based" hton and a 
    "memory" hton which will be configurable longterm. We should be able to 
    remove partition and myisammrg.
  */
  switch (hton->db_type) {
  case DB_TYPE_HEAP:
    heap_hton= hton;
    break;
  case DB_TYPE_MYISAM:
    myisam_hton= hton;
    break;
  case DB_TYPE_INNODB:
    innodb_hton= hton;
    break;
  default:
    break;
  };

  /*
    Re-load the optimizer cost constants since this storage engine can
    have non-default cost constants.
  */
  reload_optimizer_cost_constants();

  DBUG_RETURN(0);

err_deinit:
  /* 
    Let plugin do its inner deinitialization as plugin->init() 
    was successfully called before.
  */
  if (plugin->plugin->deinit)
    (void) plugin->plugin->deinit(NULL);
          
err:
  my_free(hton);
err_no_hton_memory:
  plugin->data= NULL;
  DBUG_RETURN(1);
}

int ha_init()
{
  int error= 0;
  DBUG_ENTER("ha_init");

  /*
    Check if there is a transaction-capable storage engine besides the
    binary log.
  */
  opt_using_transactions=
    se_plugin_array.size() > static_cast<ulong>(opt_bin_log);
  savepoint_alloc_size+= sizeof(SAVEPOINT);

  /*
    Initialize system database name cache.
    This cache is used to do a quick check if a given
    db.tablename is a system table.
  */
  known_system_databases= ha_known_system_databases();

  DBUG_RETURN(error);
}

void ha_end()
{
  // Unregister handler error messages.
  my_error_unregister(HA_ERR_FIRST, HA_ERR_LAST);
  my_free(handler_errmsgs);
}

static my_bool dropdb_handlerton(THD *unused1, plugin_ref plugin,
                                 void *path)
{
  handlerton *hton= plugin_data<handlerton*>(plugin);
  if (hton->state == SHOW_OPTION_YES && hton->drop_database)
    hton->drop_database(hton, (char *)path);
  return FALSE;
}


void ha_drop_database(char* path)
{
  plugin_foreach(NULL, dropdb_handlerton, MYSQL_STORAGE_ENGINE_PLUGIN, path);
}


static my_bool closecon_handlerton(THD *thd, plugin_ref plugin,
                                   void *unused)
{
  handlerton *hton= plugin_data<handlerton*>(plugin);
  /*
    there's no need to rollback here as all transactions must
    be rolled back already
  */
  if (hton->state == SHOW_OPTION_YES && thd_get_ha_data(thd, hton))
  {
    if (hton->close_connection)
      hton->close_connection(hton, thd);
    /* make sure ha_data is reset and ha_data_lock is released */
    thd_set_ha_data(thd, hton, NULL);
  }
  return FALSE;
}


/**
  @note
    don't bother to rollback here, it's done already
*/
void ha_close_connection(THD* thd)
{
  plugin_foreach(thd, closecon_handlerton, MYSQL_STORAGE_ENGINE_PLUGIN, 0);
}


static my_bool kill_handlerton(THD *thd, plugin_ref plugin, void *)
{
  handlerton *hton= plugin_data<handlerton*>(plugin);

  if (hton->state == SHOW_OPTION_YES && hton->kill_connection)
  {
    if (thd_get_ha_data(thd, hton))
      hton->kill_connection(hton, thd);
  }

  return FALSE;
}

void ha_kill_connection(THD *thd)
{
  plugin_foreach(thd, kill_handlerton, MYSQL_STORAGE_ENGINE_PLUGIN, 0);
}


/** Invoke handlerton::pre_dd_shutdown() on a plugin.
@param plugin	storage engine plugin
@retval FALSE (always) */
static my_bool pre_dd_shutdown_handlerton(THD *, plugin_ref plugin, void *)
{
  handlerton *hton= plugin_data<handlerton*>(plugin);
  if (hton->state == SHOW_OPTION_YES && hton->pre_dd_shutdown)
    hton->pre_dd_shutdown(hton);
  return FALSE;
}


/** Invoke handlerton::pre_dd_shutdown() on every storage engine plugin. */
void ha_pre_dd_shutdown(void)
{
  plugin_foreach(NULL, pre_dd_shutdown_handlerton,
                 MYSQL_STORAGE_ENGINE_PLUGIN, 0);
}

/* ========================================================================
 ======================= TRANSACTIONS ===================================*/

/**
  Transaction handling in the server
  ==================================

  In each client connection, MySQL maintains two transactional
  states:
  - a statement transaction,
  - a standard, also called normal transaction.

  Historical note
  ---------------
  "Statement transaction" is a non-standard term that comes
  from the times when MySQL supported BerkeleyDB storage engine.

  First of all, it should be said that in BerkeleyDB auto-commit
  mode auto-commits operations that are atomic to the storage
  engine itself, such as a write of a record, and are too
  high-granular to be atomic from the application perspective
  (MySQL). One SQL statement could involve many BerkeleyDB
  auto-committed operations and thus BerkeleyDB auto-commit was of
  little use to MySQL.

  Secondly, instead of SQL standard savepoints, BerkeleyDB
  provided the concept of "nested transactions". In a nutshell,
  transactions could be arbitrarily nested, but when the parent
  transaction was committed or aborted, all its child (nested)
  transactions were handled committed or aborted as well.
  Commit of a nested transaction, in turn, made its changes
  visible, but not durable: it destroyed the nested transaction,
  all its changes would become available to the parent and
  currently active nested transactions of this parent.

  So the mechanism of nested transactions was employed to
  provide "all or nothing" guarantee of SQL statements
  required by the standard.
  A nested transaction would be created at start of each SQL
  statement, and destroyed (committed or aborted) at statement
  end. Such nested transaction was internally referred to as
  a "statement transaction" and gave birth to the term.

  (Historical note ends)

  Since then a statement transaction is started for each statement
  that accesses transactional tables or uses the binary log.  If
  the statement succeeds, the statement transaction is committed.
  If the statement fails, the transaction is rolled back. Commits
  of statement transactions are not durable -- each such
  transaction is nested in the normal transaction, and if the
  normal transaction is rolled back, the effects of all enclosed
  statement transactions are undone as well.  Technically,
  a statement transaction can be viewed as a savepoint which is
  maintained automatically in order to make effects of one
  statement atomic.

  The normal transaction is started by the user and is ended
  usually upon a user request as well. The normal transaction
  encloses transactions of all statements issued between
  its beginning and its end.
  In autocommit mode, the normal transaction is equivalent
  to the statement transaction.

  Since MySQL supports PSEA (pluggable storage engine
  architecture), more than one transactional engine can be
  active at a time. Hence transactions, from the server
  point of view, are always distributed. In particular,
  transactional state is maintained independently for each
  engine. In order to commit a transaction the two phase
  commit protocol is employed.

  Not all statements are executed in context of a transaction.
  Administrative and status information statements do not modify
  engine data, and thus do not start a statement transaction and
  also have no effect on the normal transaction. Examples of such
  statements are SHOW STATUS and RESET SLAVE.

  Similarly DDL statements are not transactional,
  and therefore a transaction is [almost] never started for a DDL
  statement. The difference between a DDL statement and a purely
  administrative statement though is that a DDL statement always
  commits the current transaction before proceeding, if there is
  any.

  At last, SQL statements that work with non-transactional
  engines also have no effect on the transaction state of the
  connection. Even though they are written to the binary log,
  and the binary log is, overall, transactional, the writes
  are done in "write-through" mode, directly to the binlog
  file, followed with a OS cache sync, in other words,
  bypassing the binlog undo log (translog).
  They do not commit the current normal transaction.
  A failure of a statement that uses non-transactional tables
  would cause a rollback of the statement transaction, but
  in case there no non-transactional tables are used,
  no statement transaction is started.

  Data layout
  -----------

  The server stores its transaction-related data in
  thd->transaction. This structure has two members of type
  THD_TRANS. These members correspond to the statement and
  normal transactions respectively:

  - thd->transaction.stmt contains a list of engines
  that are participating in the given statement
  - thd->transaction.all contains a list of engines that
  have participated in any of the statement transactions started
  within the context of the normal transaction.
  Each element of the list contains a pointer to the storage
  engine, engine-specific transactional data, and engine-specific
  transaction flags.

  In autocommit mode thd->transaction.all is empty.
  Instead, data of thd->transaction.stmt is
  used to commit/rollback the normal transaction.

  The list of registered engines has a few important properties:
  - no engine is registered in the list twice
  - engines are present in the list a reverse temporal order --
  new participants are always added to the beginning of the list.

  Transaction life cycle
  ----------------------

  When a new connection is established, thd->transaction
  members are initialized to an empty state.
  If a statement uses any tables, all affected engines
  are registered in the statement engine list. In
  non-autocommit mode, the same engines are registered in
  the normal transaction list.
  At the end of the statement, the server issues a commit
  or a roll back for all engines in the statement list.
  At this point transaction flags of an engine, if any, are
  propagated from the statement list to the list of the normal
  transaction.
  When commit/rollback is finished, the statement list is
  cleared. It will be filled in again by the next statement,
  and emptied again at the next statement's end.

  The normal transaction is committed in a similar way
  (by going over all engines in thd->transaction.all list)
  but at different times:
  - upon COMMIT SQL statement is issued by the user
  - implicitly, by the server, at the beginning of a DDL statement
  or SET AUTOCOMMIT={0|1} statement.

  The normal transaction can be rolled back as well:
  - if the user has requested so, by issuing ROLLBACK SQL
  statement
  - if one of the storage engines requested a rollback
  by setting thd->transaction_rollback_request. This may
  happen in case, e.g., when the transaction in the engine was
  chosen a victim of the internal deadlock resolution algorithm
  and rolled back internally. When such a situation happens, there
  is little the server can do and the only option is to rollback
  transactions in all other participating engines.  In this case
  the rollback is accompanied by an error sent to the user.

  As follows from the use cases above, the normal transaction
  is never committed when there is an outstanding statement
  transaction. In most cases there is no conflict, since
  commits of the normal transaction are issued by a stand-alone
  administrative or DDL statement, thus no outstanding statement
  transaction of the previous statement exists. Besides,
  all statements that manipulate with the normal transaction
  are prohibited in stored functions and triggers, therefore
  no conflicting situation can occur in a sub-statement either.
  The remaining rare cases when the server explicitly has
  to commit the statement transaction prior to committing the normal
  one cover error-handling scenarios (see for example
  SQLCOM_LOCK_TABLES).

  When committing a statement or a normal transaction, the server
  either uses the two-phase commit protocol, or issues a commit
  in each engine independently. The two-phase commit protocol
  is used only if:
  - all participating engines support two-phase commit (provide
    handlerton::prepare PSEA API call) and
  - transactions in at least two engines modify data (i.e. are
  not read-only).

  Note that the two phase commit is used for
  statement transactions, even though they are not durable anyway.
  This is done to ensure logical consistency of data in a multiple-
  engine transaction.
  For example, imagine that some day MySQL supports unique
  constraint checks deferred till the end of statement. In such
  case a commit in one of the engines may yield ER_DUP_KEY,
  and MySQL should be able to gracefully abort statement
  transactions of other participants.

  After the normal transaction has been committed,
  thd->transaction.all list is cleared.

  When a connection is closed, the current normal transaction, if
  any, is rolled back.

  Roles and responsibilities
  --------------------------

  The server has no way to know that an engine participates in
  the statement and a transaction has been started
  in it unless the engine says so. Thus, in order to be
  a part of a transaction, the engine must "register" itself.
  This is done by invoking trans_register_ha() server call.
  Normally the engine registers itself whenever handler::external_lock()
  is called. trans_register_ha() can be invoked many times: if
  an engine is already registered, the call does nothing.
  In case autocommit is not set, the engine must register itself
  twice -- both in the statement list and in the normal transaction
  list.
  In which list to register is a parameter of trans_register_ha().

  Note, that although the registration interface in itself is
  fairly clear, the current usage practice often leads to undesired
  effects. E.g. since a call to trans_register_ha() in most engines
  is embedded into implementation of handler::external_lock(), some
  DDL statements start a transaction (at least from the server
  point of view) even though they are not expected to. E.g.
  CREATE TABLE does not start a transaction, since
  handler::external_lock() is never called during CREATE TABLE. But
  CREATE TABLE ... SELECT does, since handler::external_lock() is
  called for the table that is being selected from. This has no
  practical effects currently, but must be kept in mind
  nevertheless.

  Once an engine is registered, the server will do the rest
  of the work.

  During statement execution, whenever any of data-modifying
  PSEA API methods is used, e.g. handler::write_row() or
  handler::update_row(), the read-write flag is raised in the
  statement transaction for the involved engine.
  Currently All PSEA calls are "traced", and the data can not be
  changed in a way other than issuing a PSEA call. Important:
  unless this invariant is preserved the server will not know that
  a transaction in a given engine is read-write and will not
  involve the two-phase commit protocol!

  At the end of a statement, server call trans_commit_stmt is
  invoked. This call in turn invokes handlerton::prepare()
  for every involved engine. Prepare is followed by a call
  to handlerton::commit_one_phase() If a one-phase commit
  will suffice, handlerton::prepare() is not invoked and
  the server only calls handlerton::commit_one_phase().
  At statement commit, the statement-related read-write
  engine flag is propagated to the corresponding flag in the
  normal transaction.  When the commit is complete, the list
  of registered engines is cleared.

  Rollback is handled in a similar fashion.

  Additional notes on DDL and the normal transaction.
  ---------------------------------------------------

  DDLs and operations with non-transactional engines
  do not "register" in thd->transaction lists, and thus do not
  modify the transaction state. Besides, each DDL in
  MySQL is prefixed with an implicit normal transaction commit
  (a call to trans_commit_implicit()), and thus leaves nothing
  to modify.
  However, as it has been pointed out with CREATE TABLE .. SELECT,
  some DDL statements can start a *new* transaction.

  Behaviour of the server in this case is currently badly
  defined.
  DDL statements use a form of "semantic" logging
  to maintain atomicity: if CREATE TABLE .. SELECT failed,
  the newly created table is deleted.
  In addition, some DDL statements issue interim transaction
  commits: e.g. ALTER TABLE issues a commit after data is copied
  from the original table to the internal temporary table. Other
  statements, e.g. CREATE TABLE ... SELECT do not always commit
  after itself.
  And finally there is a group of DDL statements such as
  RENAME/DROP TABLE that doesn't start a new transaction
  and doesn't commit.

  This diversity makes it hard to say what will happen if
  by chance a stored function is invoked during a DDL --
  whether any modifications it makes will be committed or not
  is not clear. Fortunately, SQL grammar of few DDLs allows
  invocation of a stored function.

  A consistent behaviour is perhaps to always commit the normal
  transaction after all DDLs, just like the statement transaction
  is always committed at the end of all statements.
*/

/**
  Register a storage engine for a transaction.

  Every storage engine MUST call this function when it starts
  a transaction or a statement (that is it must be called both for the
  "beginning of transaction" and "beginning of statement").
  Only storage engines registered for the transaction/statement
  will know when to commit/rollback it.

  @note
    trans_register_ha is idempotent - storage engine may register many
    times per transaction.

*/
void trans_register_ha(THD *thd, bool all, handlerton *ht_arg,
                       const ulonglong *trxid)
{
  Ha_trx_info *ha_info;
  Transaction_ctx *trn_ctx= thd->get_transaction();
  Transaction_ctx::enum_trx_scope trx_scope=
    all ? Transaction_ctx::SESSION : Transaction_ctx::STMT;

  DBUG_ENTER("trans_register_ha");
  DBUG_PRINT("enter",("%s", all ? "all" : "stmt"));

  if (all)
  {
    thd->server_status|= SERVER_STATUS_IN_TRANS;
    if (thd->tx_read_only)
      thd->server_status|= SERVER_STATUS_IN_TRANS_READONLY;
    DBUG_PRINT("info", ("setting SERVER_STATUS_IN_TRANS"));
  }

  ha_info= thd->get_ha_data(ht_arg->slot)->ha_info + (all ? 1 : 0);

  if (ha_info->is_started())
  {
    DBUG_ASSERT(trn_ctx->ha_trx_info(trx_scope));
    DBUG_VOID_RETURN; /* already registered, return */
  }

  trn_ctx->register_ha(trx_scope, ha_info, ht_arg);
  trn_ctx->set_ha_trx_info(trx_scope, ha_info);

  if (ht_arg->prepare == 0)
    trn_ctx->set_no_2pc(trx_scope, true);

  trn_ctx->xid_state()->set_query_id(thd->query_id);
/*
  Register transaction start in performance schema if not done already.
  By doing this, we handle cases when the transaction is started implicitly in
  autocommit=0 mode, and cases when we are in normal autocommit=1 mode and the
  executed statement is a single-statement transaction.

  Explicitly started transactions are handled in trans_begin().

  Do not register transactions in which binary log is the only participating
  transactional storage engine.
*/
#ifdef HAVE_PSI_TRANSACTION_INTERFACE
  if (thd->m_transaction_psi == NULL &&
      ht_arg->db_type != DB_TYPE_BINLOG)
  {
    const XID *xid= trn_ctx->xid_state()->get_xid();
    my_bool autocommit= !thd->in_multi_stmt_transaction_mode();
    thd->m_transaction_psi= MYSQL_START_TRANSACTION(&thd->m_transaction_state,
                                         xid, trxid, thd->tx_isolation,
                                         thd->tx_read_only, autocommit);
    DEBUG_SYNC(thd, "after_set_transaction_psi_before_set_transaction_gtid");
    gtid_set_performance_schema_values(thd);
  }
#endif
  DBUG_VOID_RETURN;
}

/**
  @retval
    0   ok
  @retval
    1   error, transaction was rolled back
*/
int ha_prepare(THD *thd)
{
  int error=0;
  Transaction_ctx *trn_ctx= thd->get_transaction();
  DBUG_ENTER("ha_prepare");

  if (trn_ctx->is_active(Transaction_ctx::SESSION))
  {
    const Ha_trx_info *ha_info= trn_ctx->ha_trx_info(
      Transaction_ctx::SESSION);

    while (ha_info)
    {
      handlerton *ht= ha_info->ht();
      thd->status_var.ha_prepare_count++;
      if (ht->prepare)
      {
        DBUG_EXECUTE_IF("simulate_xa_failure_prepare", {
          ha_rollback_trans(thd, true);
          DBUG_RETURN(1);
        });
        if (ht->prepare(ht, thd, true))
        {
          ha_rollback_trans(thd, true);
          error=1;
          break;
        }
      }
      else
      {
        push_warning_printf(thd, Sql_condition::SL_WARNING,
                            ER_ILLEGAL_HA, ER_THD(thd, ER_ILLEGAL_HA),
                            ha_resolve_storage_engine_name(ht));
      }
      ha_info= ha_info->next();
    }
  }

  DBUG_RETURN(error);
}

/**
  Check if we can skip the two-phase commit.

  A helper function to evaluate if two-phase commit is mandatory.
  As a side effect, propagates the read-only/read-write flags
  of the statement transaction to its enclosing normal transaction.
  
  If we have at least two engines with read-write changes we must
  run a two-phase commit. Otherwise we can run several independent
  commits as the only transactional engine has read-write changes
  and others are read-only.

  @retval   0   All engines are read-only.
  @retval   1   We have the only engine with read-write changes.
  @retval   >1  More than one engine have read-write changes.
                Note: return value might NOT be the exact number of
                engines with read-write changes.
*/

static
uint
ha_check_and_coalesce_trx_read_only(THD *thd, Ha_trx_info *ha_list,
                                    bool all)
{
  /* The number of storage engines that have actual changes. */
  unsigned rw_ha_count= 0;
  Ha_trx_info *ha_info;

  for (ha_info= ha_list; ha_info; ha_info= ha_info->next())
  {
    if (ha_info->is_trx_read_write())
      ++rw_ha_count;

    if (! all)
    {
      Ha_trx_info *ha_info_all= &thd->get_ha_data(ha_info->ht()->slot)->ha_info[1];
      DBUG_ASSERT(ha_info != ha_info_all);
      /*
        Merge read-only/read-write information about statement
        transaction to its enclosing normal transaction. Do this
        only if in a real transaction -- that is, if we know
        that ha_info_all is registered in thd->transaction.all.
        Since otherwise we only clutter the normal transaction flags.
      */
      if (ha_info_all->is_started()) /* FALSE if autocommit. */
        ha_info_all->coalesce_trx_with(ha_info);
    }
    else if (rw_ha_count > 1)
    {
      /*
        It is a normal transaction, so we don't need to merge read/write
        information up, and the need for two-phase commit has been
        already established. Break the loop prematurely.
      */
      break;
    }
  }
  return rw_ha_count;
}


/**
  @param[in] ignore_global_read_lock   Allow commit to complete even if a
                                       global read lock is active. This can be
                                       used to allow changes to internal tables
                                       (e.g. slave status tables).

  @retval
    0   ok
  @retval
    1   transaction was rolled back
  @retval
    2   error during commit, data may be inconsistent

  @todo
    Since we don't support nested statement transactions in 5.0,
    we can't commit or rollback stmt transactions while we are inside
    stored functions or triggers. So we simply do nothing now.
    TODO: This should be fixed in later ( >= 5.1) releases.
*/

int ha_commit_trans(THD *thd, bool all, bool ignore_global_read_lock)
{
  int error= 0;
  bool need_clear_owned_gtid= false;
  /*
    Save transaction owned gtid into table before transaction prepare
    if binlog is disabled, or binlog is enabled and log_slave_updates
    is disabled with slave SQL thread or slave worker thread.
  */
  if ((!opt_bin_log || (thd->slave_thread && !opt_log_slave_updates)) &&
      (all || !thd->in_multi_stmt_transaction_mode()) &&
      thd->owned_gtid.sidno > 0 &&
      !thd->is_operating_gtid_table_implicitly &&
      !thd->is_operating_substatement_implicitly)
  {
    error= gtid_state->save(thd);
    need_clear_owned_gtid= true;
  }

  /*
    'all' means that this is either an explicit commit issued by
    user, or an implicit commit issued by a DDL.
  */
  Transaction_ctx *trn_ctx= thd->get_transaction();
  Transaction_ctx::enum_trx_scope trx_scope=
    all ? Transaction_ctx::SESSION : Transaction_ctx::STMT;

  /*
    "real" is a nick name for a transaction for which a commit will
    make persistent changes. E.g. a 'stmt' transaction inside a 'all'
    transation is not 'real': even though it's possible to commit it,
    the changes are not durable as they might be rolled back if the
    enclosing 'all' transaction is rolled back.
  */
  bool is_real_trans=
    all || !trn_ctx->is_active(Transaction_ctx::SESSION);

  Ha_trx_info *ha_info= trn_ctx->ha_trx_info(trx_scope);
  XID_STATE *xid_state= trn_ctx->xid_state();

  DBUG_ENTER("ha_commit_trans");

  DBUG_PRINT("info", ("all=%d thd->in_sub_stmt=%d ha_info=%p is_real_trans=%d",
                      all, thd->in_sub_stmt, ha_info, is_real_trans));
  /*
    We must not commit the normal transaction if a statement
    transaction is pending. Otherwise statement transaction
    flags will not get propagated to its normal transaction's
    counterpart.
  */
  DBUG_ASSERT(!trn_ctx->is_active(Transaction_ctx::STMT) ||
              !all);

  if (thd->in_sub_stmt)
  {
    DBUG_ASSERT(0);
    /*
      Since we don't support nested statement transactions in 5.0,
      we can't commit or rollback stmt transactions while we are inside
      stored functions or triggers. So we simply do nothing now.
      TODO: This should be fixed in later ( >= 5.1) releases.
    */
    if (!all)
      DBUG_RETURN(0);
    /*
      We assume that all statements which commit or rollback main transaction
      are prohibited inside of stored functions or triggers. So they should
      bail out with error even before ha_commit_trans() call. To be 100% safe
      let us throw error in non-debug builds.
    */
    my_error(ER_COMMIT_NOT_ALLOWED_IN_SF_OR_TRG, MYF(0));
    DBUG_RETURN(2);
  }

  MDL_request mdl_request;
  bool release_mdl= false;
  if (ha_info)
  {
    uint rw_ha_count;
    bool rw_trans;

    DBUG_EXECUTE_IF("crash_commit_before", DBUG_SUICIDE(););

    rw_ha_count= ha_check_and_coalesce_trx_read_only(thd, ha_info, all);
    trn_ctx->set_rw_ha_count(trx_scope, rw_ha_count);
    /* rw_trans is TRUE when we in a transaction changing data */
    rw_trans= is_real_trans && (rw_ha_count > 0);

    DBUG_EXECUTE_IF("dbug.enabled_commit",
                    {
                      const char act[]= "now signal Reached wait_for signal.commit_continue";
                      DBUG_ASSERT(!debug_sync_set_action(thd,
                                                         STRING_WITH_LEN(act)));
                    };);
    if (rw_trans && !ignore_global_read_lock)
    {
      /*
        Acquire a metadata lock which will ensure that COMMIT is blocked
        by an active FLUSH TABLES WITH READ LOCK (and vice versa:
        COMMIT in progress blocks FTWRL).

        We allow the owner of FTWRL to COMMIT; we assume that it knows
        what it does.
      */
      MDL_REQUEST_INIT(&mdl_request,
                       MDL_key::COMMIT, "", "", MDL_INTENTION_EXCLUSIVE,
                       MDL_EXPLICIT);

      DBUG_PRINT("debug", ("Acquire MDL commit lock"));
      if (thd->mdl_context.acquire_lock(&mdl_request,
                                        thd->variables.lock_wait_timeout))
      {
        ha_rollback_trans(thd, all);
        DBUG_RETURN(1);
      }
      release_mdl= true;

      DEBUG_SYNC(thd, "ha_commit_trans_after_acquire_commit_lock");
    }

    if (rw_trans && check_readonly(thd, true))
    {
      ha_rollback_trans(thd, all);
      error= 1;
      goto end;
    }

    if (!trn_ctx->no_2pc(trx_scope) && (trn_ctx->rw_ha_count(trx_scope) > 1))
      error= tc_log->prepare(thd, all);
  }
  /*
    The state of XA transaction is changed to Prepared, intermediately.
    It's going to change to the regular NOTR at the end.
    The fact of the Prepared state is of interest to binary logger.
  */
  if (!error && all && xid_state->has_state(XID_STATE::XA_IDLE))
  {
    DBUG_ASSERT(thd->lex->sql_command == SQLCOM_XA_COMMIT &&
                static_cast<Sql_cmd_xa_commit*>(thd->lex->m_sql_cmd)->
                get_xa_opt() == XA_ONE_PHASE);

    xid_state->set_state(XID_STATE::XA_PREPARED);
  }
  if (error || (error= tc_log->commit(thd, all)))
  {
    ha_rollback_trans(thd, all);
    error= 1;
    goto end;
  }
/*
  Mark multi-statement (any autocommit mode) or single-statement
  (autocommit=1) transaction as rolled back
*/
#ifdef HAVE_PSI_TRANSACTION_INTERFACE
  if (is_real_trans && thd->m_transaction_psi != NULL)
  {
    MYSQL_COMMIT_TRANSACTION(thd->m_transaction_psi);
    thd->m_transaction_psi= NULL;
  }
#endif
  DBUG_EXECUTE_IF("crash_commit_after",
                  if (!thd->is_operating_gtid_table_implicitly)
                    DBUG_SUICIDE(););
end:
  if (release_mdl && mdl_request.ticket)
  {
    /*
      We do not always immediately release transactional locks
      after ha_commit_trans() (see uses of ha_enable_transaction()),
      thus we release the commit blocker lock as soon as it's
      not needed.
    */
    DBUG_PRINT("debug", ("Releasing MDL commit lock"));
    thd->mdl_context.release_lock(mdl_request.ticket);
  }
  /* Free resources and perform other cleanup even for 'empty' transactions. */
  if (is_real_trans)
  {
    trn_ctx->cleanup();
    thd->tx_priority= 0;
  }

  if (need_clear_owned_gtid)
  {
    thd->server_status&= ~SERVER_STATUS_IN_TRANS;
    /*
      Release the owned GTID when binlog is disabled, or binlog is
      enabled and log_slave_updates is disabled with slave SQL thread
      or slave worker thread.
    */
    if (error)
      gtid_state->update_on_rollback(thd);
    else
      gtid_state->update_on_commit(thd);
  }

  DBUG_RETURN(error);
}

/**
  Commit the sessions outstanding transaction.

  @pre thd->transaction.flags.commit_low == true
  @post thd->transaction.flags.commit_low == false

  @note This function does not care about global read lock; the caller
  should.

  @param[in]  all  Is set in case of explicit commit
                   (COMMIT statement), or implicit commit
                   issued by DDL. Is not set when called
                   at the end of statement, even if
                   autocommit=1.
  @param[in]  run_after_commit
                   True by default, otherwise, does not execute
                   the after_commit hook in the function.
*/

int ha_commit_low(THD *thd, bool all, bool run_after_commit)
{
  int error=0;
  Transaction_ctx *trn_ctx= thd->get_transaction();
  Transaction_ctx::enum_trx_scope trx_scope=
    all ? Transaction_ctx::SESSION : Transaction_ctx::STMT;
  Ha_trx_info *ha_info= trn_ctx->ha_trx_info(trx_scope), *ha_info_next;
  bool restore_backup_trx= false;

  DBUG_ENTER("ha_commit_low");

  if (ha_info)
  {
    /*
      binlog applier thread can execute XA COMMIT and it would
      have to restore its local thread native transaction
      context, previously saved at XA START.
    */
    if (thd->variables.pseudo_slave_mode &&
        thd->lex->sql_command == SQLCOM_XA_COMMIT)
    {
      DBUG_ASSERT(static_cast<Sql_cmd_xa_commit*>(thd->lex->m_sql_cmd)->
                  get_xa_opt() == XA_ONE_PHASE);
      restore_backup_trx= true;
    }

    for (; ha_info; ha_info= ha_info_next)
    {
      int err;
      handlerton *ht= ha_info->ht();
      if ((err= ht->commit(ht, thd, all)))
      {
        my_error(ER_ERROR_DURING_COMMIT, MYF(0), err);
        error=1;
      }
      thd->status_var.ha_commit_count++;
      ha_info_next= ha_info->next();

      if (restore_backup_trx && ht->replace_native_transaction_in_thd)
      {
        void **trx_backup= &thd->get_ha_data(ht->slot)->ha_ptr_backup;

        ht->replace_native_transaction_in_thd(thd, *trx_backup, NULL);
        *trx_backup= NULL;
      }
      ha_info->reset(); /* keep it conveniently zero-filled */
    }
    trn_ctx->reset_scope(trx_scope);
    if (all)
    {
      trn_ctx->invalidate_changed_tables_in_cache(thd);
    }
  }
  /* Free resources and perform other cleanup even for 'empty' transactions. */
  if (all)
    trn_ctx->cleanup();
  /*
    When the transaction has been committed, we clear the commit_low
    flag. This allow other parts of the system to check if commit_low
    was called.
  */
  trn_ctx->m_flags.commit_low= false;
  if (run_after_commit && thd->get_transaction()->m_flags.run_hooks)
  {
    /*
       If commit succeeded, we call the after_commit hook.

       TODO: Investigate if this can be refactored so that there is
             only one invocation of this hook in the code (in
             MYSQL_LOG_BIN::finish_commit).
    */
    if (!error)
      (void) RUN_HOOK(transaction, after_commit, (thd, all));
    trn_ctx->m_flags.run_hooks= false;
  }
  DBUG_RETURN(error);
}


int ha_rollback_low(THD *thd, bool all)
{
  Transaction_ctx *trn_ctx= thd->get_transaction();
  int error= 0;
  Transaction_ctx::enum_trx_scope trx_scope=
    all ? Transaction_ctx::SESSION : Transaction_ctx::STMT;
  Ha_trx_info *ha_info= trn_ctx->ha_trx_info(trx_scope), *ha_info_next;

  (void) RUN_HOOK(transaction, before_rollback, (thd, all));

  if (ha_info)
  {
    for (; ha_info; ha_info= ha_info_next)
    {
      int err;
      handlerton *ht= ha_info->ht();
      if ((err= ht->rollback(ht, thd, all)))
      { // cannot happen
        my_error(ER_ERROR_DURING_ROLLBACK, MYF(0), err);
        error= 1;
      }
      thd->status_var.ha_rollback_count++;
      ha_info_next= ha_info->next();
      ha_info->reset(); /* keep it conveniently zero-filled */
    }
    trn_ctx->reset_scope(trx_scope);
  }

  /*
    Thanks to possibility of MDL deadlock rollback request can come even if
    transaction hasn't been started in any transactional storage engine.
  */
  if (all && thd->transaction_rollback_request)
    trn_ctx->xid_state()->set_error(thd);

  (void) RUN_HOOK(transaction, after_rollback, (thd, all));
  return error;
}


int ha_rollback_trans(THD *thd, bool all)
{
  int error=0;
  Transaction_ctx *trn_ctx= thd->get_transaction();
  bool is_xa_rollback= trn_ctx->xid_state()->has_state(XID_STATE::XA_PREPARED);

  /*
    "real" is a nick name for a transaction for which a commit will
    make persistent changes. E.g. a 'stmt' transaction inside a 'all'
    transaction is not 'real': even though it's possible to commit it,
    the changes are not durable as they might be rolled back if the
    enclosing 'all' transaction is rolled back.
    We establish the value of 'is_real_trans' by checking
    if it's an explicit COMMIT or BEGIN statement, or implicit
    commit issued by DDL (in these cases all == TRUE),
    or if we're running in autocommit mode (it's only in the autocommit mode
    ha_commit_one_phase() is called with an empty
    transaction.all.ha_list, see why in trans_register_ha()).
  */
  bool is_real_trans=
    all || !trn_ctx->is_active(Transaction_ctx::SESSION);

  DBUG_ENTER("ha_rollback_trans");

  /*
    We must not rollback the normal transaction if a statement
    transaction is pending.
  */
  DBUG_ASSERT(!trn_ctx->is_active(Transaction_ctx::STMT) ||
              !all);

  if (thd->in_sub_stmt)
  {
    DBUG_ASSERT(0);
    /*
      If we are inside stored function or trigger we should not commit or
      rollback current statement transaction. See comment in ha_commit_trans()
      call for more information.
    */
    if (!all)
      DBUG_RETURN(0);
    my_error(ER_COMMIT_NOT_ALLOWED_IN_SF_OR_TRG, MYF(0));
    DBUG_RETURN(1);
  }

  if (tc_log)
    error= tc_log->rollback(thd, all);
  /*
    Mark multi-statement (any autocommit mode) or single-statement
    (autocommit=1) transaction as rolled back
  */
#ifdef HAVE_PSI_TRANSACTION_INTERFACE
  if (all || !thd->in_active_multi_stmt_transaction())
  {
    MYSQL_ROLLBACK_TRANSACTION(thd->m_transaction_psi);
    thd->m_transaction_psi= NULL;
  }
#endif

  /* Always cleanup. Even if nht==0. There may be savepoints. */
  if (is_real_trans)
  {
    trn_ctx->cleanup();
    thd->tx_priority= 0;
  }

  if (all)
    thd->transaction_rollback_request= FALSE;

  /*
    Only call gtid_rollback(THD*), which will purge thd->owned_gtid, if
    complete transaction is being rollback or autocommit=1.
    Notice, XA rollback has just invoked update_on_commit() through
    tc_log->*rollback* stack.
  */
  if (is_real_trans && !is_xa_rollback)
    gtid_state->update_on_rollback(thd);

  /*
    If the transaction cannot be rolled back safely, warn; don't warn if this
    is a slave thread (because when a slave thread executes a ROLLBACK, it has
    been read from the binary log, so it's 100% sure and normal to produce
    error ER_WARNING_NOT_COMPLETE_ROLLBACK. If we sent the warning to the
    slave SQL thread, it would not stop the thread but just be printed in
    the error log; but we don't want users to wonder why they have this
    message in the error log, so we don't send it.
  */
  if (is_real_trans &&
      trn_ctx->cannot_safely_rollback(
        Transaction_ctx::SESSION) &&
      !thd->slave_thread && thd->killed != THD::KILL_CONNECTION)
    trn_ctx->push_unsafe_rollback_warnings(thd);

  DBUG_RETURN(error);
}


/**
  Commit the attachable transaction in storage engines.

  @note This is slimmed down version of ha_commit_trans()/ha_commit_low()
        which commits attachable transaction but skips code which is
        unnecessary and unsafe for them (like dealing with GTIDs).
        Since attachable transactions are read-only their commit only
        needs to release resources and cleanup state in SE.

  @param thd     Current thread

  @retval 0      - Success
  @retval non-0  - Failure
*/
int ha_commit_attachable(THD *thd)
{
  int error= 0;
  Transaction_ctx *trn_ctx= thd->get_transaction();
  Ha_trx_info *ha_info= trn_ctx->ha_trx_info(Transaction_ctx::STMT);
  Ha_trx_info *ha_info_next;

  /* This function only handles attachable transactions. */
  DBUG_ASSERT(thd->is_attachable_transaction_active());
  /*
    Since the attachable transaction is AUTOCOMMIT we only need
    to care about statement transaction.
  */
  DBUG_ASSERT(! trn_ctx->is_active(Transaction_ctx::SESSION));

  if (ha_info)
  {
    for (; ha_info; ha_info= ha_info_next)
    {
      /* Attachable transaction is not supposed to modify anything. */
      DBUG_ASSERT(! ha_info->is_trx_read_write());

      handlerton *ht= ha_info->ht();
      if (ht->commit(ht, thd, false))
      {
        /*
          In theory this should not happen since attachable transactions
          are read only and therefore commit is supposed to only release
          resources/cleanup state. Even if this happens we will simply
          continue committing attachable transaction in other SEs.
        */
        DBUG_ASSERT(false);
        error= 1;
      }
      thd->status_var.ha_commit_count++;
      ha_info_next= ha_info->next();

      ha_info->reset(); /* keep it conveniently zero-filled */
    }
    trn_ctx->reset_scope(Transaction_ctx::STMT);
  }

  /*
    Mark transaction as commited in PSI.
  */
#ifdef HAVE_PSI_TRANSACTION_INTERFACE
  if (thd->m_transaction_psi != NULL)
  {
    MYSQL_COMMIT_TRANSACTION(thd->m_transaction_psi);
    thd->m_transaction_psi= NULL;
  }
#endif

  /* Free resources and perform other cleanup even for 'empty' transactions. */
  trn_ctx->cleanup();

  return (error);
}


/**
  @details
  This function should be called when MySQL sends rows of a SELECT result set
  or the EOF mark to the client. It releases a possible adaptive hash index
  S-latch held by thd in InnoDB and also releases a possible InnoDB query
  FIFO ticket to enter InnoDB. To save CPU time, InnoDB allows a thd to
  keep them over several calls of the InnoDB handler interface when a join
  is executed. But when we let the control to pass to the client they have
  to be released because if the application program uses mysql_use_result(),
  it may deadlock on the S-latch if the application on another connection
  performs another SQL query. In MySQL-4.1 this is even more important because
  there a connection can have several SELECT queries open at the same time.

  @param thd           the thread handle of the current connection

  @return
    always 0
*/

int ha_release_temporary_latches(THD *thd)
{
  const Ha_trx_info *info;
  Transaction_ctx *trn_ctx= thd->get_transaction();

  /*
    Note that below we assume that only transactional storage engines
    may need release_temporary_latches(). If this will ever become false,
    we could iterate on thd->open_tables instead (and remove duplicates
    as if (!seen[hton->slot]) { seen[hton->slot]=1; ... }).
  */
  for (info= trn_ctx->ha_trx_info(Transaction_ctx::STMT);
       info; info= info->next())
  {
    handlerton *hton= info->ht();
    if (hton && hton->release_temporary_latches)
        hton->release_temporary_latches(hton, thd);
  }
  return 0;
}

/**
  Check if all storage engines used in transaction agree that after
  rollback to savepoint it is safe to release MDL locks acquired after
  savepoint creation.

  @param thd   The client thread that executes the transaction.

  @return true  - It is safe to release MDL locks.
          false - If it is not.
*/
bool ha_rollback_to_savepoint_can_release_mdl(THD *thd)
{
  Ha_trx_info *ha_info;
  Transaction_ctx *trn_ctx= thd->get_transaction();
  Transaction_ctx::enum_trx_scope trx_scope=
    thd->in_sub_stmt ? Transaction_ctx::STMT : Transaction_ctx::SESSION;

  DBUG_ENTER("ha_rollback_to_savepoint_can_release_mdl");

  /**
    Checking whether it is safe to release metadata locks after rollback to
    savepoint in all the storage engines that are part of the transaction.
  */
  for (ha_info= trn_ctx->ha_trx_info(trx_scope);
       ha_info; ha_info= ha_info->next())
  {
    handlerton *ht= ha_info->ht();
    DBUG_ASSERT(ht);

    if (ht->savepoint_rollback_can_release_mdl == 0 ||
        ht->savepoint_rollback_can_release_mdl(ht, thd) == false)
      DBUG_RETURN(false);
  }

  DBUG_RETURN(true);
}

int ha_rollback_to_savepoint(THD *thd, SAVEPOINT *sv)
{
  int error=0;
  Transaction_ctx *trn_ctx= thd->get_transaction();
  Transaction_ctx::enum_trx_scope trx_scope=
    !thd->in_sub_stmt ? Transaction_ctx::SESSION : Transaction_ctx::STMT;

  Ha_trx_info *ha_info, *ha_info_next;

  DBUG_ENTER("ha_rollback_to_savepoint");

  trn_ctx->set_rw_ha_count(trx_scope, 0);
  trn_ctx->set_no_2pc(trx_scope, 0);
  /*
    rolling back to savepoint in all storage engines that were part of the
    transaction when the savepoint was set
  */
  for (ha_info= sv->ha_list; ha_info; ha_info= ha_info->next())
  {
    int err;
    handlerton *ht= ha_info->ht();
    DBUG_ASSERT(ht);
    DBUG_ASSERT(ht->savepoint_set != 0);
    if ((err= ht->savepoint_rollback(ht, thd,
                                     (uchar *)(sv+1)+ht->savepoint_offset)))
    { // cannot happen
      my_error(ER_ERROR_DURING_ROLLBACK, MYF(0), err);
      error=1;
    }
    thd->status_var.ha_savepoint_rollback_count++;
    if (ht->prepare == 0)
      trn_ctx->set_no_2pc(trx_scope, true);
  }

  /*
    rolling back the transaction in all storage engines that were not part of
    the transaction when the savepoint was set
  */
  for (ha_info= trn_ctx->ha_trx_info(trx_scope); ha_info != sv->ha_list;
       ha_info= ha_info_next)
  {
    int err;
    handlerton *ht= ha_info->ht();
    if ((err= ht->rollback(ht, thd, !thd->in_sub_stmt)))
    { // cannot happen
      my_error(ER_ERROR_DURING_ROLLBACK, MYF(0), err);
      error=1;
    }
    thd->status_var.ha_rollback_count++;
    ha_info_next= ha_info->next();
    ha_info->reset(); /* keep it conveniently zero-filled */
  }
  trn_ctx->set_ha_trx_info(trx_scope, sv->ha_list);

#ifdef HAVE_PSI_TRANSACTION_INTERFACE
  if (thd->m_transaction_psi != NULL)
    MYSQL_INC_TRANSACTION_ROLLBACK_TO_SAVEPOINT(thd->m_transaction_psi, 1);
#endif

  DBUG_RETURN(error);
}

int ha_prepare_low(THD *thd, bool all)
{
  int error= 0;
  Transaction_ctx::enum_trx_scope trx_scope=
    all ? Transaction_ctx::SESSION : Transaction_ctx::STMT;
  Ha_trx_info *ha_info= thd->get_transaction()->ha_trx_info(trx_scope);

  DBUG_ENTER("ha_prepare_low");

  if (ha_info)
  {
    for (; ha_info && !error; ha_info= ha_info->next())
    {
      int err= 0;
      handlerton *ht= ha_info->ht();
      /*
        Do not call two-phase commit if this particular
        transaction is read-only. This allows for simpler
        implementation in engines that are always read-only.
      */
      if (!ha_info->is_trx_read_write())
        continue;
      if ((err= ht->prepare(ht, thd, all)))
      {
        my_error(ER_ERROR_DURING_COMMIT, MYF(0), err);
        error= 1;
      }
      thd->status_var.ha_prepare_count++;
    }
    DBUG_EXECUTE_IF("crash_commit_after_prepare", DBUG_SUICIDE(););
  }

  DBUG_RETURN(error);
}

/**
  @note
  according to the sql standard (ISO/IEC 9075-2:2003)
  section "4.33.4 SQL-statements and transaction states",
  SAVEPOINT is *not* transaction-initiating SQL-statement
*/
int ha_savepoint(THD *thd, SAVEPOINT *sv)
{
  int error=0;
  Transaction_ctx::enum_trx_scope trx_scope=
    !thd->in_sub_stmt ? Transaction_ctx::SESSION : Transaction_ctx::STMT;
  Ha_trx_info *ha_info= thd->get_transaction()->ha_trx_info(trx_scope);
  Ha_trx_info *begin_ha_info= ha_info;

  DBUG_ENTER("ha_savepoint");

  for (; ha_info; ha_info= ha_info->next())
  {
    int err;
    handlerton *ht= ha_info->ht();
    DBUG_ASSERT(ht);
    if (! ht->savepoint_set)
    {
      my_error(ER_CHECK_NOT_IMPLEMENTED, MYF(0), "SAVEPOINT");
      error=1;
      break;
    }
    if ((err= ht->savepoint_set(ht, thd, (uchar *)(sv+1)+ht->savepoint_offset)))
    { // cannot happen
      my_error(ER_GET_ERRNO, MYF(0), err);
      error=1;
    }
    thd->status_var.ha_savepoint_count++;
  }
  /*
    Remember the list of registered storage engines. All new
    engines are prepended to the beginning of the list.
  */
  sv->ha_list= begin_ha_info;

#ifdef HAVE_PSI_TRANSACTION_INTERFACE
  if (!error && thd->m_transaction_psi != NULL)
    MYSQL_INC_TRANSACTION_SAVEPOINTS(thd->m_transaction_psi, 1);
#endif

  DBUG_RETURN(error);
}

int ha_release_savepoint(THD *thd, SAVEPOINT *sv)
{
  int error=0;
  Ha_trx_info *ha_info= sv->ha_list;
  DBUG_ENTER("ha_release_savepoint");

  for (; ha_info; ha_info= ha_info->next())
  {
    int err;
    handlerton *ht= ha_info->ht();
    /* Savepoint life time is enclosed into transaction life time. */
    DBUG_ASSERT(ht);
    if (!ht->savepoint_release)
      continue;
    if ((err= ht->savepoint_release(ht, thd,
                                    (uchar *)(sv+1) + ht->savepoint_offset)))
    { // cannot happen
      my_error(ER_GET_ERRNO, MYF(0), err);
      error=1;
    }
  }

#ifdef HAVE_PSI_TRANSACTION_INTERFACE
  if (thd->m_transaction_psi != NULL)
    MYSQL_INC_TRANSACTION_RELEASE_SAVEPOINT(thd->m_transaction_psi, 1);
#endif
  DBUG_RETURN(error);
}


static my_bool snapshot_handlerton(THD *thd, plugin_ref plugin,
                                   void *arg)
{
  handlerton *hton= plugin_data<handlerton*>(plugin);
  if (hton->state == SHOW_OPTION_YES &&
      hton->start_consistent_snapshot)
  {
    hton->start_consistent_snapshot(hton, thd);
    *((bool *)arg)= false;
  }
  return FALSE;
}

int ha_start_consistent_snapshot(THD *thd)
{
  bool warn= true;

  plugin_foreach(thd, snapshot_handlerton, MYSQL_STORAGE_ENGINE_PLUGIN, &warn);

  /*
    Same idea as when one wants to CREATE TABLE in one engine which does not
    exist:
  */
  if (warn)
    push_warning(thd, Sql_condition::SL_WARNING, ER_UNKNOWN_ERROR,
                 "This MySQL server does not support any "
                 "consistent-read capable storage engine");
  return 0;
}


static my_bool flush_handlerton(THD *thd, plugin_ref plugin,
                                void *arg)
{
  handlerton *hton= plugin_data<handlerton*>(plugin);
  if (hton->state == SHOW_OPTION_YES && hton->flush_logs &&
      hton->flush_logs(hton, *(static_cast<bool *>(arg))))
    return TRUE;
  return FALSE;
}


bool ha_flush_logs(handlerton *db_type, bool binlog_group_flush)
{
  if (db_type == NULL)
  {
    if (plugin_foreach(NULL, flush_handlerton,
                       MYSQL_STORAGE_ENGINE_PLUGIN,
                       static_cast<void *>(&binlog_group_flush)))
      return TRUE;
  }
  else
  {
    if (db_type->state != SHOW_OPTION_YES ||
        (db_type->flush_logs &&
         db_type->flush_logs(db_type, binlog_group_flush)))
      return TRUE;
  }
  return FALSE;
}


/**
  @brief make canonical filename

  @param[in]  file     table handler
  @param[in]  path     original path
  @param[out] tmp_path buffer for canonized path

  @details Lower case db name and table name path parts for
           non file based tables when lower_case_table_names
           is 2 (store as is, compare in lower case).
           Filesystem path prefix (mysql_data_home or tmpdir)
           is left intact.

  @note tmp_path may be left intact if no conversion was
        performed.

  @retval canonized path

  @todo This may be done more efficiently when table path
        gets built. Convert this function to something like
        ASSERT_CANONICAL_FILENAME.
*/
const char *get_canonical_filename(handler *file, const char *path,
                                   char *tmp_path)
{
  uint i;
  if (lower_case_table_names != 2 || (file->ha_table_flags() & HA_FILE_BASED))
    return path;

  for (i= 0; i <= mysql_tmpdir_list.max; i++)
  {
    if (is_prefix(path, mysql_tmpdir_list.list[i]))
      return path;
  }

  /* Ensure that table handler get path in lower case */
  if (tmp_path != path)
    my_stpcpy(tmp_path, path);

  /*
    we only should turn into lowercase database/table part
    so start the process after homedirectory
  */
  my_casedn_str(files_charset_info, tmp_path + mysql_data_home_len);
  return tmp_path;
}


class Ha_delete_table_error_handler: public Internal_error_handler
{
public:
  virtual bool handle_condition(THD *thd,
                                uint sql_errno,
                                const char* sqlstate,
                                Sql_condition::enum_severity_level *level,
                                const char* msg)
  {
    /* Downgrade errors to warnings. */
    if (*level == Sql_condition::SL_ERROR)
      *level= Sql_condition::SL_WARNING;
    return false;
  }
};


/** @brief
  This should return ENOENT if the file doesn't exists.
  The .frm file will be deleted only if we return 0 or ENOENT
*/
int ha_delete_table(THD *thd, handlerton *table_type, const char *path,
                    const char *db, const char *alias, bool generate_warning)
{
  handler *file;
  char tmp_path[FN_REFLEN];
  int error;
  TABLE dummy_table;
  TABLE_SHARE dummy_share;
  DBUG_ENTER("ha_delete_table");

  memset(&dummy_table, 0, sizeof(dummy_table));
  memset(&dummy_share, 0, sizeof(dummy_share));
  dummy_table.s= &dummy_share;

  /* DB_TYPE_UNKNOWN is used in ALTER TABLE when renaming only .frm files */
  if (table_type == NULL ||
      ! (file=get_new_handler((TABLE_SHARE*)0, thd->mem_root, table_type)))
    DBUG_RETURN(ENOENT);

  path= get_canonical_filename(file, path, tmp_path);
  if ((error= file->ha_delete_table(path)) && generate_warning)
  {
    /*
      Because file->print_error() use my_error() to generate the error message
      we use an internal error handler to intercept it and store the text
      in a temporary buffer. Later the message will be presented to user
      as a warning.
    */
    Ha_delete_table_error_handler ha_delete_table_error_handler;

    /* Fill up strucutures that print_error may need */
    dummy_share.path.str= (char*) path;
    dummy_share.path.length= strlen(path);
    dummy_share.db.str= (char*) db;
    dummy_share.db.length= strlen(db);
    dummy_share.table_name.str= (char*) alias;
    dummy_share.table_name.length= strlen(alias);
    dummy_table.alias= alias;

    file->change_table_ptr(&dummy_table, &dummy_share);

    /*
      XXX: should we convert *all* errors to warnings here?
      What if the error is fatal?
    */
    thd->push_internal_handler(&ha_delete_table_error_handler);
    file->print_error(error, 0);

    thd->pop_internal_handler();
  }
  delete file;

#ifdef HAVE_PSI_TABLE_INTERFACE
  if (likely(error == 0))
  {
    my_bool temp_table= (my_bool)is_prefix(alias, tmp_file_prefix);
    PSI_TABLE_CALL(drop_table_share)
      (temp_table, db, strlen(db), alias, strlen(alias));
  }
#endif

  DBUG_RETURN(error);
}

/****************************************************************************
** General handler functions
****************************************************************************/
handler *handler::clone(const char *name, MEM_ROOT *mem_root)
{
  DBUG_ENTER("handler::clone");
  handler *new_handler= get_new_handler(table->s, mem_root, ht);

  if (!new_handler)
    DBUG_RETURN(NULL);
  if (new_handler->set_ha_share_ref(ha_share))
    goto err;

  /*
    Allocate handler->ref here because otherwise ha_open will allocate it
    on this->table->mem_root and we will not be able to reclaim that memory 
    when the clone handler object is destroyed.
  */
  if (!(new_handler->ref= (uchar*) alloc_root(mem_root,
                                              ALIGN_SIZE(ref_length)*2)))
    goto err;
  /*
    TODO: Implement a more efficient way to have more than one index open for
    the same table instance. The ha_open call is not cachable for clone.
  */
  if (new_handler->ha_open(table, name, table->db_stat,
                           HA_OPEN_IGNORE_IF_LOCKED))
    goto err;

  DBUG_RETURN(new_handler);

err:
  delete new_handler;
  DBUG_RETURN(NULL);
}


void handler::ha_statistic_increment(ulonglong System_status_var::*offset) const
{
  (table->in_use->status_var.*offset)++;
}


THD *handler::ha_thd(void) const
{
  DBUG_ASSERT(!table || !table->in_use || table->in_use == current_thd);
  return (table && table->in_use) ? table->in_use : current_thd;
}

void handler::unbind_psi()
{
#ifdef HAVE_PSI_TABLE_INTERFACE
  DBUG_ASSERT(m_lock_type == F_UNLCK);
  DBUG_ASSERT(inited == NONE);
  /*
    Notify the instrumentation that this table is not owned
    by this thread any more.
  */
  PSI_TABLE_CALL(unbind_table)(m_psi);
#endif
}

void handler::rebind_psi()
{
#ifdef HAVE_PSI_TABLE_INTERFACE
  DBUG_ASSERT(m_lock_type == F_UNLCK);
  DBUG_ASSERT(inited == NONE);
  /*
    Notify the instrumentation that this table is now owned
    by this thread.
  */
  PSI_table_share *share_psi= ha_table_share_psi(table_share);
  m_psi= PSI_TABLE_CALL(rebind_table)(share_psi, this, m_psi);
#endif
}

void handler::start_psi_batch_mode()
{
#ifdef HAVE_PSI_TABLE_INTERFACE
  DBUG_ASSERT(m_psi_batch_mode == PSI_BATCH_MODE_NONE);
  DBUG_ASSERT(m_psi_locker == NULL);
  m_psi_batch_mode= PSI_BATCH_MODE_STARTING;
  m_psi_numrows= 0;
#endif
}

void handler::end_psi_batch_mode()
{
#ifdef HAVE_PSI_TABLE_INTERFACE
  DBUG_ASSERT(m_psi_batch_mode != PSI_BATCH_MODE_NONE);
  if (m_psi_locker != NULL)
  {
    DBUG_ASSERT(m_psi_batch_mode == PSI_BATCH_MODE_STARTED);
    PSI_TABLE_CALL(end_table_io_wait)(m_psi_locker, m_psi_numrows);
    m_psi_locker= NULL;
  }
  m_psi_batch_mode= PSI_BATCH_MODE_NONE;
#endif
}

PSI_table_share *handler::ha_table_share_psi(const TABLE_SHARE *share) const
{
  return share->m_psi;
}

/** @brief
  Open database-handler.

  IMPLEMENTATION
    Try O_RDONLY if cannot open as O_RDWR
    Don't wait for locks if not HA_OPEN_WAIT_IF_LOCKED is set
*/
int handler::ha_open(TABLE *table_arg, const char *name, int mode,
                     int test_if_locked)
{
  int error;
  DBUG_ENTER("handler::ha_open");
  DBUG_PRINT("enter",
             ("name: %s  db_type: %d  db_stat: %d  mode: %d  lock_test: %d",
              name, ht->db_type, table_arg->db_stat, mode,
              test_if_locked));

  table= table_arg;
  DBUG_ASSERT(table->s == table_share);
  DBUG_ASSERT(m_lock_type == F_UNLCK);
  DBUG_PRINT("info", ("old m_lock_type: %d F_UNLCK %d", m_lock_type, F_UNLCK));
  DBUG_ASSERT(alloc_root_inited(&table->mem_root));

  if ((error=open(name,mode,test_if_locked)))
  {
    if ((error == EACCES || error == EROFS) && mode == O_RDWR &&
	(table->db_stat & HA_TRY_READ_ONLY))
    {
      table->db_stat|=HA_READ_ONLY;
      error=open(name,O_RDONLY,test_if_locked);
    }
  }
  if (error)
  {
    set_my_errno(error);                            /* Safeguard */
    DBUG_PRINT("error",("error: %d  errno: %d",error,errno));
  }
  else
  {
    DBUG_ASSERT(m_psi == NULL);
    DBUG_ASSERT(table_share != NULL);
#ifdef HAVE_PSI_TABLE_INTERFACE
    /*
      Do not call this for partitions handlers, since it may take too much
      resources.
      So only use the m_psi on table level, not for individual partitions.
    */
    if (!(test_if_locked & HA_OPEN_NO_PSI_CALL))
    {
      PSI_table_share *share_psi= ha_table_share_psi(table_share);
      m_psi= PSI_TABLE_CALL(open_table)(share_psi, this);
    }
#endif

    if (table->s->db_options_in_use & HA_OPTION_READ_ONLY_DATA)
      table->db_stat|=HA_READ_ONLY;
    (void) extra(HA_EXTRA_NO_READCHECK);	// Not needed in SQL

    /* ref is already allocated for us if we're called from handler::clone() */
    if (!ref && !(ref= (uchar*) alloc_root(&table->mem_root, 
                                          ALIGN_SIZE(ref_length)*2)))
    {
      ha_close();
      error=HA_ERR_OUT_OF_MEM;
    }
    else
      dup_ref=ref+ALIGN_SIZE(ref_length);
    cached_table_flags= table_flags();
  }
  DBUG_RETURN(error);
}


/**
  Close handler.
*/

int handler::ha_close(void)
{
  DBUG_ENTER("handler::ha_close");
#ifdef HAVE_PSI_TABLE_INTERFACE
  PSI_TABLE_CALL(close_table)(table_share, m_psi);
  m_psi= NULL; /* instrumentation handle, invalid after close_table() */
  DBUG_ASSERT(m_psi_batch_mode == PSI_BATCH_MODE_NONE);
  DBUG_ASSERT(m_psi_locker == NULL);
#endif
  // TODO: set table= NULL to mark the handler as closed?
  DBUG_ASSERT(m_psi == NULL);
  DBUG_ASSERT(m_lock_type == F_UNLCK);
  DBUG_ASSERT(inited == NONE);
  DBUG_RETURN(close());
}


/**
  Initialize use of index.

  @param idx     Index to use
  @param sorted  Use sorted order

  @return Operation status
    @retval 0     Success
    @retval != 0  Error (error code returned)
*/

int handler::ha_index_init(uint idx, bool sorted)
{
  DBUG_EXECUTE_IF("ha_index_init_fail", return HA_ERR_TABLE_DEF_CHANGED;);
  int result;
  DBUG_ENTER("ha_index_init");
  DBUG_ASSERT(table_share->tmp_table != NO_TMP_TABLE ||
              m_lock_type != F_UNLCK);
  DBUG_ASSERT(inited == NONE);
  if (!(result= index_init(idx, sorted)))
    inited= INDEX;
  end_range= NULL;
  DBUG_RETURN(result);
}


/**
  End use of index.

  @return Operation status
    @retval 0     Success
    @retval != 0  Error (error code returned)
*/

int handler::ha_index_end()
{
  DBUG_ENTER("ha_index_end");
  /* SQL HANDLER function can call this without having it locked. */
  DBUG_ASSERT(table->open_by_handler ||
              table_share->tmp_table != NO_TMP_TABLE ||
              m_lock_type != F_UNLCK);
  DBUG_ASSERT(inited == INDEX);
  inited= NONE;
  end_range= NULL;
  DBUG_RETURN(index_end());
}


/**
  Initialize table for random read or scan.

  @param scan  if true: Initialize for random scans through rnd_next()
               if false: Initialize for random reads through rnd_pos()

  @return Operation status
    @retval 0     Success
    @retval != 0  Error (error code returned)
*/

int handler::ha_rnd_init(bool scan)
{
  DBUG_EXECUTE_IF("ha_rnd_init_fail", return HA_ERR_TABLE_DEF_CHANGED;);
  int result;
  DBUG_ENTER("ha_rnd_init");
  DBUG_ASSERT(table_share->tmp_table != NO_TMP_TABLE ||
              m_lock_type != F_UNLCK);
  DBUG_ASSERT(inited == NONE || (inited == RND && scan));
  inited= (result= rnd_init(scan)) ? NONE : RND;
  end_range= NULL;
  DBUG_RETURN(result);
}


/**
  End use of random access.

  @return Operation status
    @retval 0     Success
    @retval != 0  Error (error code returned)
*/

int handler::ha_rnd_end()
{
  DBUG_ENTER("ha_rnd_end");
  /* SQL HANDLER function can call this without having it locked. */
  DBUG_ASSERT(table->open_by_handler ||
              table_share->tmp_table != NO_TMP_TABLE ||
              m_lock_type != F_UNLCK);
  DBUG_ASSERT(inited == RND);
  inited= NONE;
  end_range= NULL;
  DBUG_RETURN(rnd_end());
}


/**
  Read next row via random scan.

  @param buf  Buffer to read the row into

  @return Operation status
    @retval 0     Success
    @retval != 0  Error (error code returned)
*/

int handler::ha_rnd_next(uchar *buf)
{
  int result;
  DBUG_EXECUTE_IF("ha_rnd_next_deadlock", return HA_ERR_LOCK_DEADLOCK;);
  DBUG_ENTER("handler::ha_rnd_next");
  DBUG_ASSERT(table_share->tmp_table != NO_TMP_TABLE ||
              m_lock_type != F_UNLCK);
  DBUG_ASSERT(inited == RND);

  // Set status for the need to update generated fields
  m_update_generated_read_fields= table->has_gcol();

  MYSQL_TABLE_IO_WAIT(PSI_TABLE_FETCH_ROW, MAX_KEY, result,
    { result= rnd_next(buf); })
  if (!result && m_update_generated_read_fields)
  {
    result= update_generated_read_fields(buf, table);
    m_update_generated_read_fields= false;
  }
  DBUG_RETURN(result);
}


/**
  Read row via random scan from position.

  @param[out] buf  Buffer to read the row into
  @param      pos  Position from position() call

  @return Operation status
    @retval 0     Success
    @retval != 0  Error (error code returned)
*/

int handler::ha_rnd_pos(uchar *buf, uchar *pos)
{
  int result;
  DBUG_ENTER("handler::ha_rnd_pos");
  DBUG_ASSERT(table_share->tmp_table != NO_TMP_TABLE ||
              m_lock_type != F_UNLCK);
  /* TODO: Find out how to solve ha_rnd_pos when finding duplicate update. */
  /* DBUG_ASSERT(inited == RND); */

  // Set status for the need to update generated fields
  m_update_generated_read_fields= table->has_gcol();

  MYSQL_TABLE_IO_WAIT(PSI_TABLE_FETCH_ROW, MAX_KEY, result,
    { result= rnd_pos(buf, pos); })
  if (!result && m_update_generated_read_fields)
  {
    result= update_generated_read_fields(buf, table);
    m_update_generated_read_fields= false;
  }
  DBUG_RETURN(result);
}


/**
  Read [part of] row via [part of] index.
  @param[out] buf          buffer where store the data
  @param      key          Key to search for
  @param      keypart_map  Which part of key to use
  @param      find_flag    Direction/condition on key usage

  @returns Operation status
    @retval  0                   Success (found a record, and function has
                                 set table->status to 0)
    @retval  HA_ERR_END_OF_FILE  Row not found (function has set table->status
                                 to STATUS_NOT_FOUND). End of index passed.
    @retval  HA_ERR_KEY_NOT_FOUND Row not found (function has set table->status
                                 to STATUS_NOT_FOUND). Index cursor positioned.
    @retval  != 0                Error

  @note Positions an index cursor to the index specified in the handle.
  Fetches the row if available. If the key value is null,
  begin at the first key of the index.
  ha_index_read_map can be restarted without calling index_end on the previous
  index scan and without calling ha_index_init. In this case the
  ha_index_read_map is on the same index as the previous ha_index_scan.
  This is particularly used in conjunction with multi read ranges.
*/

int handler::ha_index_read_map(uchar *buf, const uchar *key,
                               key_part_map keypart_map,
                               enum ha_rkey_function find_flag)
{
  int result;
  DBUG_ENTER("handler::ha_index_read_map");
  DBUG_ASSERT(table_share->tmp_table != NO_TMP_TABLE ||
              m_lock_type != F_UNLCK);
  DBUG_ASSERT(inited == INDEX);
  DBUG_ASSERT(!pushed_idx_cond || buf == table->record[0]);

  // Set status for the need to update generated fields
  m_update_generated_read_fields= table->has_gcol();

  MYSQL_TABLE_IO_WAIT(PSI_TABLE_FETCH_ROW, active_index, result,
    { result= index_read_map(buf, key, keypart_map, find_flag); })
  if (!result && m_update_generated_read_fields)
  {
    result= update_generated_read_fields(buf, table, active_index);
    m_update_generated_read_fields= false;
  }
  DBUG_RETURN(result);
}

int handler::ha_index_read_last_map(uchar *buf, const uchar *key,
                                    key_part_map keypart_map)
{
  int result;
  DBUG_ENTER("handler::ha_index_read_last_map");
  DBUG_ASSERT(table_share->tmp_table != NO_TMP_TABLE ||
              m_lock_type != F_UNLCK);
  DBUG_ASSERT(inited == INDEX);
  DBUG_ASSERT(!pushed_idx_cond || buf == table->record[0]);

  // Set status for the need to update generated fields
  m_update_generated_read_fields= table->has_gcol();

  MYSQL_TABLE_IO_WAIT(PSI_TABLE_FETCH_ROW, active_index, result,
    { result= index_read_last_map(buf, key, keypart_map); })
  if (!result && m_update_generated_read_fields)
  {
    result= update_generated_read_fields(buf, table, active_index);
    m_update_generated_read_fields= false;
  }
  DBUG_RETURN(result);
}

/**
  Initializes an index and read it.

  @see handler::ha_index_read_map.
*/

int handler::ha_index_read_idx_map(uchar *buf, uint index, const uchar *key,
                                   key_part_map keypart_map,
                                   enum ha_rkey_function find_flag)
{
  int result;
  DBUG_ASSERT(table_share->tmp_table != NO_TMP_TABLE ||
              m_lock_type != F_UNLCK);
  DBUG_ASSERT(end_range == NULL);
  DBUG_ASSERT(!pushed_idx_cond || buf == table->record[0]);

  // Set status for the need to update generated fields
  m_update_generated_read_fields= table->has_gcol();

  MYSQL_TABLE_IO_WAIT(PSI_TABLE_FETCH_ROW, index, result,
    { result= index_read_idx_map(buf, index, key, keypart_map, find_flag); })
  if (!result && m_update_generated_read_fields)
  {
    result= update_generated_read_fields(buf, table, index);
    m_update_generated_read_fields= false;
  }
  return result;
}


/**
  Reads the next row via index.

  @param[out] buf  Row data

  @return Operation status.
    @retval  0                   Success
    @retval  HA_ERR_END_OF_FILE  Row not found
    @retval  != 0                Error
*/

int handler::ha_index_next(uchar * buf)
{
  int result;
  DBUG_ENTER("handler::ha_index_next");
  DBUG_ASSERT(table_share->tmp_table != NO_TMP_TABLE ||
              m_lock_type != F_UNLCK);
  DBUG_ASSERT(inited == INDEX);
  DBUG_ASSERT(!pushed_idx_cond || buf == table->record[0]);

  // Set status for the need to update generated fields
  m_update_generated_read_fields= table->has_gcol();

  MYSQL_TABLE_IO_WAIT(PSI_TABLE_FETCH_ROW, active_index, result,
    { result= index_next(buf); })
  if (!result && m_update_generated_read_fields)
  {
    result= update_generated_read_fields(buf, table, active_index);
    m_update_generated_read_fields= false;
  }
  DBUG_RETURN(result);
}


/**
  Reads the previous row via index.

  @param[out] buf  Row data

  @return Operation status.
    @retval  0                   Success
    @retval  HA_ERR_END_OF_FILE  Row not found
    @retval  != 0                Error
*/

int handler::ha_index_prev(uchar * buf)
{
  int result;
  DBUG_ENTER("handler::ha_index_prev");
  DBUG_ASSERT(table_share->tmp_table != NO_TMP_TABLE ||
              m_lock_type != F_UNLCK);
  DBUG_ASSERT(inited == INDEX);
  DBUG_ASSERT(!pushed_idx_cond || buf == table->record[0]);

  // Set status for the need to update generated fields
  m_update_generated_read_fields= table->has_gcol();

  MYSQL_TABLE_IO_WAIT(PSI_TABLE_FETCH_ROW, active_index, result,
    { result= index_prev(buf); })
  if (!result && m_update_generated_read_fields)
  {
    result= update_generated_read_fields(buf, table, active_index);
    m_update_generated_read_fields= false;
  }
  DBUG_RETURN(result);
}


/**
  Reads the first row via index.

  @param[out] buf  Row data

  @return Operation status.
    @retval  0                   Success
    @retval  HA_ERR_END_OF_FILE  Row not found
    @retval  != 0                Error
*/

int handler::ha_index_first(uchar * buf)
{
  int result;
  DBUG_ENTER("handler::ha_index_first");
  DBUG_ASSERT(table_share->tmp_table != NO_TMP_TABLE ||
              m_lock_type != F_UNLCK);
  DBUG_ASSERT(inited == INDEX);
  DBUG_ASSERT(!pushed_idx_cond || buf == table->record[0]);

  // Set status for the need to update generated fields
  m_update_generated_read_fields= table->has_gcol();

  MYSQL_TABLE_IO_WAIT(PSI_TABLE_FETCH_ROW, active_index, result,
    { result= index_first(buf); })
  if (!result && m_update_generated_read_fields)
  {
    result= update_generated_read_fields(buf, table, active_index);
    m_update_generated_read_fields= false;
  }
  DBUG_RETURN(result);
}


/**
  Reads the last row via index.

  @param[out] buf  Row data

  @return Operation status.
    @retval  0                   Success
    @retval  HA_ERR_END_OF_FILE  Row not found
    @retval  != 0                Error
*/

int handler::ha_index_last(uchar * buf)
{
  int result;
  DBUG_ENTER("handler::ha_index_last");
  DBUG_ASSERT(table_share->tmp_table != NO_TMP_TABLE ||
              m_lock_type != F_UNLCK);
  DBUG_ASSERT(inited == INDEX);
  DBUG_ASSERT(!pushed_idx_cond || buf == table->record[0]);

  // Set status for the need to update generated fields
  m_update_generated_read_fields= table->has_gcol();

  MYSQL_TABLE_IO_WAIT(PSI_TABLE_FETCH_ROW, active_index, result,
    { result= index_last(buf); })
  if (!result && m_update_generated_read_fields)
  {
    result= update_generated_read_fields(buf, table, active_index);
    m_update_generated_read_fields= false;
  }
  DBUG_RETURN(result);
}


/**
  Reads the next same row via index.

  @param[out] buf     Row data
  @param      key     Key to search for
  @param      keylen  Length of key

  @return Operation status.
    @retval  0                   Success
    @retval  HA_ERR_END_OF_FILE  Row not found
    @retval  != 0                Error
*/

int handler::ha_index_next_same(uchar *buf, const uchar *key, uint keylen)
{
  int result;
  DBUG_ENTER("handler::ha_index_next_same");
  DBUG_ASSERT(table_share->tmp_table != NO_TMP_TABLE ||
              m_lock_type != F_UNLCK);
  DBUG_ASSERT(inited == INDEX);
  DBUG_ASSERT(!pushed_idx_cond || buf == table->record[0]);

  // Set status for the need to update generated fields
  m_update_generated_read_fields= table->has_gcol();

  MYSQL_TABLE_IO_WAIT(PSI_TABLE_FETCH_ROW, active_index, result,
    { result= index_next_same(buf, key, keylen); })
  if (!result && m_update_generated_read_fields)
  {
    result= update_generated_read_fields(buf, table, active_index);
    m_update_generated_read_fields= false;
  }
  DBUG_RETURN(result);
}


/**
  Read first row (only) from a table.

  This is never called for InnoDB tables, as these table types
  has the HA_STATS_RECORDS_IS_EXACT set.
*/
int handler::read_first_row(uchar * buf, uint primary_key)
{
  int error;
  DBUG_ENTER("handler::read_first_row");

  ha_statistic_increment(&System_status_var::ha_read_first_count);

  /*
    If there is very few deleted rows in the table, find the first row by
    scanning the table.
    TODO remove the test for HA_READ_ORDER
  */
  if (stats.deleted < 10 || primary_key >= MAX_KEY ||
      !(index_flags(primary_key, 0, 0) & HA_READ_ORDER))
  {
    if (!(error= ha_rnd_init(1)))
    {
      while ((error= ha_rnd_next(buf)) == HA_ERR_RECORD_DELETED)
        /* skip deleted row */;
      const int end_error= ha_rnd_end();
      if (!error)
        error= end_error;
    }
  }
  else
  {
    /* Find the first row through the primary key */
    if (!(error= ha_index_init(primary_key, 0)))
    {
      error= ha_index_first(buf);
      const int end_error= ha_index_end();
      if (!error)
        error= end_error;
    }
  }
  DBUG_RETURN(error);
}

/**
  Generate the next auto-increment number based on increment and offset.
  computes the lowest number
  - strictly greater than "nr"
  - of the form: auto_increment_offset + N * auto_increment_increment
  If overflow happened then return MAX_ULONGLONG value as an
  indication of overflow.
  In most cases increment= offset= 1, in which case we get:
  @verbatim 1,2,3,4,5,... @endverbatim
    If increment=10 and offset=5 and previous number is 1, we get:
  @verbatim 1,5,15,25,35,... @endverbatim
*/
inline ulonglong
compute_next_insert_id(ulonglong nr,struct System_variables *variables)
{
  const ulonglong save_nr= nr;

  if (variables->auto_increment_increment == 1)
    nr= nr + 1; // optimization of the formula below
  else
  {
    nr= (((nr+ variables->auto_increment_increment -
           variables->auto_increment_offset)) /
         (ulonglong) variables->auto_increment_increment);
    nr= (nr* (ulonglong) variables->auto_increment_increment +
         variables->auto_increment_offset);
  }

  if (unlikely(nr <= save_nr))
    return ULLONG_MAX;

  return nr;
}


void handler::adjust_next_insert_id_after_explicit_value(ulonglong nr)
{
  /*
    If we have set THD::next_insert_id previously and plan to insert an
    explicitely-specified value larger than this, we need to increase
    THD::next_insert_id to be greater than the explicit value.
  */
  if ((next_insert_id > 0) && (nr >= next_insert_id))
    set_next_insert_id(compute_next_insert_id(nr, &table->in_use->variables));
}


/** @brief
  Computes the largest number X:
  - smaller than or equal to "nr"
  - of the form: auto_increment_offset + N * auto_increment_increment
  where N>=0.

  SYNOPSIS
    prev_insert_id
      nr            Number to "round down"
      variables     variables struct containing auto_increment_increment and
                    auto_increment_offset

  RETURN
    The number X if it exists, "nr" otherwise.
*/
inline ulonglong
prev_insert_id(ulonglong nr, struct System_variables *variables)
{
  if (unlikely(nr < variables->auto_increment_offset))
  {
    /*
      There's nothing good we can do here. That is a pathological case, where
      the offset is larger than the column's max possible value, i.e. not even
      the first sequence value may be inserted. User will receive warning.
    */
    DBUG_PRINT("info",("auto_increment: nr: %lu cannot honour "
                       "auto_increment_offset: %lu",
                       (ulong) nr, variables->auto_increment_offset));
    return nr;
  }
  if (variables->auto_increment_increment == 1)
    return nr; // optimization of the formula below
  nr= (((nr - variables->auto_increment_offset)) /
       (ulonglong) variables->auto_increment_increment);
  return (nr * (ulonglong) variables->auto_increment_increment +
          variables->auto_increment_offset);
}


/**
  Update the auto_increment field if necessary.

  Updates columns with type NEXT_NUMBER if:

  - If column value is set to NULL (in which case
    auto_increment_field_not_null is 0)
  - If column is set to 0 and (sql_mode & MODE_NO_AUTO_VALUE_ON_ZERO) is not
    set. In the future we will only set NEXT_NUMBER fields if one sets them
    to NULL (or they are not included in the insert list).

    In those cases, we check if the currently reserved interval still has
    values we have not used. If yes, we pick the smallest one and use it.
    Otherwise:

  - If a list of intervals has been provided to the statement via SET
    INSERT_ID or via an Intvar_log_event (in a replication slave), we pick the
    first unused interval from this list, consider it as reserved.

  - Otherwise we set the column for the first row to the value
    next_insert_id(get_auto_increment(column))) which is usually
    max-used-column-value+1.
    We call get_auto_increment() for the first row in a multi-row
    statement. get_auto_increment() will tell us the interval of values it
    reserved for us.

  - In both cases, for the following rows we use those reserved values without
    calling the handler again (we just progress in the interval, computing
    each new value from the previous one). Until we have exhausted them, then
    we either take the next provided interval or call get_auto_increment()
    again to reserve a new interval.

  - In both cases, the reserved intervals are remembered in
    thd->auto_inc_intervals_in_cur_stmt_for_binlog if statement-based
    binlogging; the last reserved interval is remembered in
    auto_inc_interval_for_cur_row. The number of reserved intervals is
    remembered in auto_inc_intervals_count. It differs from the number of
    elements in thd->auto_inc_intervals_in_cur_stmt_for_binlog() because the
    latter list is cumulative over all statements forming one binlog event
    (when stored functions and triggers are used), and collapses two
    contiguous intervals in one (see its append() method).

    The idea is that generated auto_increment values are predictable and
    independent of the column values in the table.  This is needed to be
    able to replicate into a table that already has rows with a higher
    auto-increment value than the one that is inserted.

    After we have already generated an auto-increment number and the user
    inserts a column with a higher value than the last used one, we will
    start counting from the inserted value.

    This function's "outputs" are: the table's auto_increment field is filled
    with a value, thd->next_insert_id is filled with the value to use for the
    next row, if a value was autogenerated for the current row it is stored in
    thd->insert_id_for_cur_row, if get_auto_increment() was called
    thd->auto_inc_interval_for_cur_row is modified, if that interval is not
    present in thd->auto_inc_intervals_in_cur_stmt_for_binlog it is added to
    this list.

  @todo
    Replace all references to "next number" or NEXT_NUMBER to
    "auto_increment", everywhere (see below: there is
    table->auto_increment_field_not_null, and there also exists
    table->next_number_field, it's not consistent).

  @retval
    0	ok
  @retval
    HA_ERR_AUTOINC_READ_FAILED  get_auto_increment() was called and
    returned ~(ulonglong) 0
  @retval
    HA_ERR_AUTOINC_ERANGE storing value in field caused strict mode
    failure.
*/

#define AUTO_INC_DEFAULT_NB_ROWS 1 // Some prefer 1024 here
#define AUTO_INC_DEFAULT_NB_MAX_BITS 16
#define AUTO_INC_DEFAULT_NB_MAX ((1 << AUTO_INC_DEFAULT_NB_MAX_BITS) - 1)

int handler::update_auto_increment()
{
  ulonglong nr, nb_reserved_values= 0;
  bool append= FALSE;
  THD *thd= table->in_use;
  struct System_variables *variables= &thd->variables;
  DBUG_ASSERT(table_share->tmp_table != NO_TMP_TABLE ||
              m_lock_type != F_UNLCK);
  DBUG_ENTER("handler::update_auto_increment");

  /*
    next_insert_id is a "cursor" into the reserved interval, it may go greater
    than the interval, but not smaller.
  */
  DBUG_ASSERT(next_insert_id >= auto_inc_interval_for_cur_row.minimum());

  if ((nr= table->next_number_field->val_int()) != 0 ||
      (table->auto_increment_field_not_null &&
      thd->variables.sql_mode & MODE_NO_AUTO_VALUE_ON_ZERO))
  {
    /*
      Update next_insert_id if we had already generated a value in this
      statement (case of INSERT VALUES(null),(3763),(null):
      the last NULL needs to insert 3764, not the value of the first NULL plus
      1).
      Also we should take into account the the sign of the value.
      Since auto_increment value can't have negative value we should update
      next_insert_id only in case when we INSERTing explicit positive value.
      It means that for a table that has SIGNED INTEGER column when we execute
      the following statement
      INSERT INTO t1 VALUES( NULL), (-1), (NULL)
      we shouldn't call adjust_next_insert_id_after_explicit_value()
      and the result row will be (1, -1, 2) (for new opened connection
      to the server). On the other hand, for the statement
      INSERT INTO t1 VALUES( NULL), (333), (NULL)
      we should call adjust_next_insert_id_after_explicit_value()
      and result row will be (1, 333, 334).
    */
    if (((Field_num*)table->next_number_field)->unsigned_flag ||
        ((longlong)nr) > 0)
      adjust_next_insert_id_after_explicit_value(nr);

    insert_id_for_cur_row= 0; // didn't generate anything
    DBUG_RETURN(0);
  }

  if (next_insert_id > table->next_number_field->get_max_int_value())
    DBUG_RETURN(HA_ERR_AUTOINC_READ_FAILED);

  if ((nr= next_insert_id) >= auto_inc_interval_for_cur_row.maximum())
  {
    /* next_insert_id is beyond what is reserved, so we reserve more. */
    const Discrete_interval *forced=
      thd->auto_inc_intervals_forced.get_next();
    if (forced != NULL)
    {
      nr= forced->minimum();
      /*
        In a multi insert statement when the number of affected rows is known
        then reserve those many number of auto increment values. So that
        interval will be starting value to starting value + number of affected
        rows * increment of auto increment.
       */
      nb_reserved_values= (estimation_rows_to_insert > 0) ?
        estimation_rows_to_insert : forced->values();
    }
    else
    {
      /*
        handler::estimation_rows_to_insert was set by
        handler::ha_start_bulk_insert(); if 0 it means "unknown".
      */
      ulonglong nb_desired_values;
      /*
        If an estimation was given to the engine:
        - use it.
        - if we already reserved numbers, it means the estimation was
        not accurate, then we'll reserve 2*AUTO_INC_DEFAULT_NB_ROWS the 2nd
        time, twice that the 3rd time etc.
        If no estimation was given, use those increasing defaults from the
        start, starting from AUTO_INC_DEFAULT_NB_ROWS.
        Don't go beyond a max to not reserve "way too much" (because
        reservation means potentially losing unused values).
        Note that in prelocked mode no estimation is given.
      */

      if ((auto_inc_intervals_count == 0) && (estimation_rows_to_insert > 0))
        nb_desired_values= estimation_rows_to_insert;
      else if ((auto_inc_intervals_count == 0) &&
               (thd->lex->bulk_insert_row_cnt > 0))
      {
        /*
          For multi-row inserts, if the bulk inserts cannot be started, the
          handler::estimation_rows_to_insert will not be set. But we still
          want to reserve the autoinc values.
        */
        nb_desired_values= thd->lex->bulk_insert_row_cnt;
      }
      else /* go with the increasing defaults */
      {
        /* avoid overflow in formula, with this if() */
        if (auto_inc_intervals_count <= AUTO_INC_DEFAULT_NB_MAX_BITS)
        {
          nb_desired_values= AUTO_INC_DEFAULT_NB_ROWS *
            (1 << auto_inc_intervals_count);
          set_if_smaller(nb_desired_values, AUTO_INC_DEFAULT_NB_MAX);
        }
        else
          nb_desired_values= AUTO_INC_DEFAULT_NB_MAX;
      }
      /* This call ignores all its parameters but nr, currently */
      get_auto_increment(variables->auto_increment_offset,
                         variables->auto_increment_increment,
                         nb_desired_values, &nr,
                         &nb_reserved_values);
      if (nr == ULLONG_MAX)
        DBUG_RETURN(HA_ERR_AUTOINC_READ_FAILED);  // Mark failure

      /*
        That rounding below should not be needed when all engines actually
        respect offset and increment in get_auto_increment(). But they don't
        so we still do it. Wonder if for the not-first-in-index we should do
        it. Hope that this rounding didn't push us out of the interval; even
        if it did we cannot do anything about it (calling the engine again
        will not help as we inserted no row).
      */
      nr= compute_next_insert_id(nr-1, variables);
    }

    if (table->s->next_number_keypart == 0)
    {
      /* We must defer the appending until "nr" has been possibly truncated */
      append= TRUE;
    }
    else
    {
      /*
        For such auto_increment there is no notion of interval, just a
        singleton. The interval is not even stored in
        thd->auto_inc_interval_for_cur_row, so we are sure to call the engine
        for next row.
      */
      DBUG_PRINT("info",("auto_increment: special not-first-in-index"));
    }
  }

  if (unlikely(nr == ULLONG_MAX))
      DBUG_RETURN(HA_ERR_AUTOINC_ERANGE); 

  DBUG_PRINT("info",("auto_increment: %lu", (ulong) nr));

  if (unlikely(table->next_number_field->store((longlong) nr, TRUE)))
  {
    /*
      first test if the query was aborted due to strict mode constraints
    */
    if (thd->is_error() &&
        thd->get_stmt_da()->mysql_errno() == ER_WARN_DATA_OUT_OF_RANGE)
      DBUG_RETURN(HA_ERR_AUTOINC_ERANGE);

    /*
      field refused this value (overflow) and truncated it, use the result of
      the truncation (which is going to be inserted); however we try to
      decrease it to honour auto_increment_* variables.
      That will shift the left bound of the reserved interval, we don't
      bother shifting the right bound (anyway any other value from this
      interval will cause a duplicate key).
    */
    nr= prev_insert_id(table->next_number_field->val_int(), variables);
    if (unlikely(table->next_number_field->store((longlong) nr, TRUE)))
      nr= table->next_number_field->val_int();
  }
  if (append)
  {
    auto_inc_interval_for_cur_row.replace(nr, nb_reserved_values,
                                          variables->auto_increment_increment);
    auto_inc_intervals_count++;
    /* Row-based replication does not need to store intervals in binlog */
    if (mysql_bin_log.is_open() && !thd->is_current_stmt_binlog_format_row())
        thd->auto_inc_intervals_in_cur_stmt_for_binlog.append(auto_inc_interval_for_cur_row.minimum(),
                                                              auto_inc_interval_for_cur_row.values(),
                                                              variables->auto_increment_increment);
  }

  /*
    Record this autogenerated value. If the caller then
    succeeds to insert this value, it will call
    record_first_successful_insert_id_in_cur_stmt()
    which will set first_successful_insert_id_in_cur_stmt if it's not
    already set.
  */
  insert_id_for_cur_row= nr;
  /*
    Set next insert id to point to next auto-increment value to be able to
    handle multi-row statements.
  */
  set_next_insert_id(compute_next_insert_id(nr, variables));

  DBUG_RETURN(0);
}


/** @brief
  MySQL signal that it changed the column bitmap

  USAGE
    This is for handlers that needs to setup their own column bitmaps.
    Normally the handler should set up their own column bitmaps in
    index_init() or rnd_init() and in any column_bitmaps_signal() call after
    this.

    The handler is allowd to do changes to the bitmap after a index_init or
    rnd_init() call is made as after this, MySQL will not use the bitmap
    for any program logic checking.
*/
void handler::column_bitmaps_signal()
{
  DBUG_ENTER("column_bitmaps_signal");
  DBUG_PRINT("info", ("read_set: 0x%lx  write_set: 0x%lx", (long) table->read_set,
                      (long)table->write_set));
  DBUG_VOID_RETURN;
}


/**
  Reserves an interval of auto_increment values from the handler.

  @param       offset              offset (modulus increment)
  @param       increment           increment between calls
  @param       nb_desired_values   how many values we want
  @param[out]  first_value         the first value reserved by the handler
  @param[out]  nb_reserved_values  how many values the handler reserved

  offset and increment means that we want values to be of the form
  offset + N * increment, where N>=0 is integer.
  If the function sets *first_value to ULLONG_MAX it means an error.
  If the function sets *nb_reserved_values to ULLONG_MAX it means it has
  reserved to "positive infinite".
*/

void handler::get_auto_increment(ulonglong offset, ulonglong increment,
                                 ulonglong nb_desired_values,
                                 ulonglong *first_value,
                                 ulonglong *nb_reserved_values)
{
  ulonglong nr;
  int error;
  DBUG_ENTER("handler::get_auto_increment");

  (void) extra(HA_EXTRA_KEYREAD);
  table->mark_columns_used_by_index_no_reset(table->s->next_number_index,
                                        table->read_set);
  column_bitmaps_signal();

  if (ha_index_init(table->s->next_number_index, 1))
  {
    /* This should never happen, assert in debug, and fail in release build */
    DBUG_ASSERT(0);
    *first_value= ULLONG_MAX;
    DBUG_VOID_RETURN;
  }

  if (table->s->next_number_keypart == 0)
  {						// Autoincrement at key-start
    error= ha_index_last(table->record[1]);
    /*
      MySQL implicitely assumes such method does locking (as MySQL decides to
      use nr+increment without checking again with the handler, in
      handler::update_auto_increment()), so reserves to infinite.
    */
    *nb_reserved_values= ULLONG_MAX;
  }
  else
  {
    uchar key[MAX_KEY_LENGTH];
    key_copy(key, table->record[0],
             table->key_info + table->s->next_number_index,
             table->s->next_number_key_offset);
    error= ha_index_read_map(table->record[1], key,
                             make_prev_keypart_map(table->s->next_number_keypart),
                             HA_READ_PREFIX_LAST);
    /*
      MySQL needs to call us for next row: assume we are inserting ("a",null)
      here, we return 3, and next this statement will want to insert
      ("b",null): there is no reason why ("b",3+1) would be the good row to
      insert: maybe it already exists, maybe 3+1 is too large...
    */
    *nb_reserved_values= 1;
  }

  if (error)
  {
    if (error == HA_ERR_END_OF_FILE || error == HA_ERR_KEY_NOT_FOUND)
    {
      /* No entry found, start with 1. */
      nr= 1;
    }
    else
    {
      DBUG_ASSERT(0);
      nr= ULLONG_MAX;
    }
  }
  else
    nr= ((ulonglong) table->next_number_field->
         val_int_offset(table->s->rec_buff_length)+1);
  ha_index_end();
  (void) extra(HA_EXTRA_NO_KEYREAD);
  *first_value= nr;
  DBUG_VOID_RETURN;
}


void handler::ha_release_auto_increment()
{
  DBUG_ASSERT(table_share->tmp_table != NO_TMP_TABLE ||
              m_lock_type != F_UNLCK ||
              (!next_insert_id && !insert_id_for_cur_row));
  DEBUG_SYNC(ha_thd(), "release_auto_increment");
  release_auto_increment();
  insert_id_for_cur_row= 0;
  auto_inc_interval_for_cur_row.replace(0, 0, 0);
  auto_inc_intervals_count= 0;
  if (next_insert_id > 0)
  {
    next_insert_id= 0;
    /*
      this statement used forced auto_increment values if there were some,
      wipe them away for other statements.
    */
    table->in_use->auto_inc_intervals_forced.empty();
  }
}


const char *table_case_name(const HA_CREATE_INFO *info, const char *name)
{
  return ((lower_case_table_names == 2 && info->alias) ? info->alias : name);
}


/**
  Construct and emit duplicate key error message using information
  from table's record buffer.

  @param table    TABLE object which record buffer should be used as
                  source for column values.
  @param key      Key description.
  @param msg      Error message template to which key value should be
                  added.
  @param errflag  Flags for my_error() call.
*/

void print_keydup_error(TABLE *table, KEY *key, const char *msg, myf errflag)
{
  /* Write the duplicated key in the error message */
  char key_buff[MAX_KEY_LENGTH];
  String str(key_buff,sizeof(key_buff),system_charset_info);

  if (key == NULL)
  {
    /* Key is unknown */
    str.copy("", 0, system_charset_info);
    my_printf_error(ER_DUP_ENTRY, msg, errflag, str.c_ptr(), "*UNKNOWN*");
  }
  else
  {
    /* Table is opened and defined at this point */
    key_unpack(&str,table, key);
    size_t max_length= MYSQL_ERRMSG_SIZE - strlen(msg);
    if (str.length() >= max_length)
    {
      str.length(max_length-4);
      str.append(STRING_WITH_LEN("..."));
    }
    my_printf_error(ER_DUP_ENTRY, msg, errflag, str.c_ptr_safe(), key->name);
  }
}


/**
  Construct and emit duplicate key error message using information
  from table's record buffer.

  @sa print_keydup_error(table, key, msg, errflag).
*/

void print_keydup_error(TABLE *table, KEY *key, myf errflag)
{
  print_keydup_error(table, key,
                     ER_THD(current_thd, ER_DUP_ENTRY_WITH_KEY_NAME), errflag);
}


/**
  This method is used to analyse the error to see whether the error
  is ignorable or not. Further comments in header file.
*/

bool handler::is_ignorable_error(int error)
{
  DBUG_ENTER("is_ignorable_error");

  // Catch errors that are ignorable
  switch (error)
  {
    // Error code 0 is not an error.
    case 0:
    // Dup key errors may be explicitly ignored.
    case HA_ERR_FOUND_DUPP_KEY:
    case HA_ERR_FOUND_DUPP_UNIQUE:
    // Foreign key constraint violations are ignorable.
    case HA_ERR_ROW_IS_REFERENCED:
    case HA_ERR_NO_REFERENCED_ROW:
      DBUG_RETURN(true);
  }

  // Default is that an error is not ignorable.
  DBUG_RETURN(false);
}


/**
  This method is used to analyse the error to see whether the error
  is fatal or not. Further comments in header file.
*/

bool handler::is_fatal_error(int error)
{
  DBUG_ENTER("is_fatal_error");

  // No ignorable errors are fatal
  if (is_ignorable_error(error))
    DBUG_RETURN(false);

  // Catch errors that are not fatal
  switch (error)
  {
    /*
      Deadlock and lock timeout cause transaction/statement rollback so that
      THD::is_fatal_sub_stmt_error will be set. This means that they will not
      be possible to handle by stored program handlers inside stored functions
      and triggers even if non-fatal.
    */
    case HA_ERR_LOCK_WAIT_TIMEOUT:
    case HA_ERR_LOCK_DEADLOCK:
      DBUG_RETURN(false);

    case HA_ERR_NULL_IN_SPATIAL:
      DBUG_RETURN(false);
  }

  // Default is that an error is fatal
  DBUG_RETURN(true);
}


/**
  Print error that we got from handler function.

  @note
    In case of delete table it's only safe to use the following parts of
    the 'table' structure:
    - table->s->path
    - table->alias
*/
void handler::print_error(int error, myf errflag)
{
  DBUG_ENTER("handler::print_error");
  DBUG_PRINT("enter",("error: %d",error));

  int textno=ER_GET_ERRNO;
  switch (error) {
  case EACCES:
    textno=ER_OPEN_AS_READONLY;
    break;
  case EAGAIN:
    textno=ER_FILE_USED;
    break;
  case ENOENT:
    {
      char errbuf[MYSYS_STRERROR_SIZE];
      textno=ER_FILE_NOT_FOUND;
      my_error(textno, errflag, table_share->table_name.str,
               error, my_strerror(errbuf, sizeof(errbuf), error));
    }
    break;
  case HA_ERR_KEY_NOT_FOUND:
  case HA_ERR_NO_ACTIVE_RECORD:
  case HA_ERR_RECORD_DELETED:
  case HA_ERR_END_OF_FILE:
    textno=ER_KEY_NOT_FOUND;
    break;
  case HA_ERR_WRONG_MRG_TABLE_DEF:
    textno=ER_WRONG_MRG_TABLE;
    break;
  case HA_ERR_FOUND_DUPP_KEY:
  {
    uint key_nr= table ? get_dup_key(error) : -1;
    if ((int) key_nr >= 0)
    {
      print_keydup_error(table,
                         key_nr == MAX_KEY ? NULL : &table->key_info[key_nr],
                         errflag);
      DBUG_VOID_RETURN;
    }
    textno=ER_DUP_KEY;
    break;
  }
  case HA_ERR_FOREIGN_DUPLICATE_KEY:
  {
    DBUG_ASSERT(table_share->tmp_table != NO_TMP_TABLE ||
                m_lock_type != F_UNLCK);

    char rec_buf[MAX_KEY_LENGTH];
    String rec(rec_buf, sizeof(rec_buf), system_charset_info);
    /* Table is opened and defined at this point */

    /*
      Just print the subset of fields that are part of the first index,
      printing the whole row from there is not easy.
    */
    key_unpack(&rec, table, &table->key_info[0]);

    char child_table_name[NAME_LEN + 1];
    char child_key_name[NAME_LEN + 1];
    if (get_foreign_dup_key(child_table_name, sizeof(child_table_name),
                            child_key_name, sizeof(child_key_name)))
    {
      my_error(ER_FOREIGN_DUPLICATE_KEY_WITH_CHILD_INFO, errflag,
               table_share->table_name.str, rec.c_ptr_safe(),
               child_table_name, child_key_name);
    }
    else
    {
      my_error(ER_FOREIGN_DUPLICATE_KEY_WITHOUT_CHILD_INFO, errflag,
               table_share->table_name.str, rec.c_ptr_safe());
    }
    DBUG_VOID_RETURN;
  }
  case HA_ERR_NULL_IN_SPATIAL:
    my_error(ER_CANT_CREATE_GEOMETRY_OBJECT, errflag);
    DBUG_VOID_RETURN;
  case HA_ERR_FOUND_DUPP_UNIQUE:
    textno=ER_DUP_UNIQUE;
    break;
  case HA_ERR_RECORD_CHANGED:
    textno=ER_CHECKREAD;
    break;
  case HA_ERR_CRASHED:
    textno=ER_NOT_KEYFILE;
    break;
  case HA_ERR_WRONG_IN_RECORD:
    textno= ER_CRASHED_ON_USAGE;
    break;
  case HA_ERR_CRASHED_ON_USAGE:
    textno=ER_CRASHED_ON_USAGE;
    break;
  case HA_ERR_NOT_A_TABLE:
    textno= error;
    break;
  case HA_ERR_CRASHED_ON_REPAIR:
    textno=ER_CRASHED_ON_REPAIR;
    break;
  case HA_ERR_OUT_OF_MEM:
    textno=ER_OUT_OF_RESOURCES;
    break;
  case HA_ERR_SE_OUT_OF_MEMORY:
    my_error(ER_ENGINE_OUT_OF_MEMORY, errflag,
             table->file->table_type());
    DBUG_VOID_RETURN;
  case HA_ERR_WRONG_COMMAND:
    textno=ER_ILLEGAL_HA;
    break;
  case HA_ERR_OLD_FILE:
    textno=ER_OLD_KEYFILE;
    break;
  case HA_ERR_UNSUPPORTED:
    textno=ER_UNSUPPORTED_EXTENSION;
    break;
  case HA_ERR_RECORD_FILE_FULL:
  case HA_ERR_INDEX_FILE_FULL:
  {
    textno=ER_RECORD_FILE_FULL;
    /* Write the error message to error log */
    errflag|= ME_ERRORLOG;
    break;
  }
  case HA_ERR_LOCK_WAIT_TIMEOUT:
    textno=ER_LOCK_WAIT_TIMEOUT;
    break;
  case HA_ERR_LOCK_TABLE_FULL:
    textno=ER_LOCK_TABLE_FULL;
    break;
  case HA_ERR_LOCK_DEADLOCK:
    textno=ER_LOCK_DEADLOCK;
    break;
  case HA_ERR_READ_ONLY_TRANSACTION:
    textno=ER_READ_ONLY_TRANSACTION;
    break;
  case HA_ERR_CANNOT_ADD_FOREIGN:
    textno=ER_CANNOT_ADD_FOREIGN;
    break;
  case HA_ERR_ROW_IS_REFERENCED:
  {
    String str;
    get_error_message(error, &str);
    my_error(ER_ROW_IS_REFERENCED_2, errflag, str.c_ptr_safe());
    DBUG_VOID_RETURN;
  }
  case HA_ERR_NO_REFERENCED_ROW:
  {
    String str;
    get_error_message(error, &str);
    my_error(ER_NO_REFERENCED_ROW_2, errflag, str.c_ptr_safe());
    DBUG_VOID_RETURN;
  }
  case HA_ERR_TABLE_DEF_CHANGED:
    textno=ER_TABLE_DEF_CHANGED;
    break;
  case HA_ERR_NO_SUCH_TABLE:
    my_error(ER_NO_SUCH_TABLE, errflag, table_share->db.str,
             table_share->table_name.str);
    DBUG_VOID_RETURN;
  case HA_ERR_RBR_LOGGING_FAILED:
    textno= ER_BINLOG_ROW_LOGGING_FAILED;
    break;
  case HA_ERR_DROP_INDEX_FK:
  {
    const char *ptr= "???";
    uint key_nr= table ? get_dup_key(error) : -1;
    if ((int) key_nr >= 0 && key_nr != MAX_KEY)
      ptr= table->key_info[key_nr].name;
    my_error(ER_DROP_INDEX_FK, errflag, ptr);
    DBUG_VOID_RETURN;
  }
  case HA_ERR_TABLE_NEEDS_UPGRADE:
    textno=ER_TABLE_NEEDS_UPGRADE;
    break;
  case HA_ERR_NO_PARTITION_FOUND:
    textno=ER_WRONG_PARTITION_NAME;
    break;
  case HA_ERR_TABLE_READONLY:
    textno= ER_OPEN_AS_READONLY;
    break;
  case HA_ERR_AUTOINC_READ_FAILED:
    textno= ER_AUTOINC_READ_FAILED;
    break;
  case HA_ERR_AUTOINC_ERANGE:
    textno= ER_WARN_DATA_OUT_OF_RANGE;
    break;
  case HA_ERR_TOO_MANY_CONCURRENT_TRXS:
    textno= ER_TOO_MANY_CONCURRENT_TRXS;
    break;
  case HA_ERR_INDEX_COL_TOO_LONG:
    textno= ER_INDEX_COLUMN_TOO_LONG;
    break;
  case HA_ERR_NOT_IN_LOCK_PARTITIONS:
    textno=ER_ROW_DOES_NOT_MATCH_GIVEN_PARTITION_SET;
    break;
  case HA_ERR_INDEX_CORRUPT:
    textno= ER_INDEX_CORRUPT;
    break;
  case HA_ERR_UNDO_REC_TOO_BIG:
    textno= ER_UNDO_RECORD_TOO_BIG;
    break;
  case HA_ERR_TABLE_IN_FK_CHECK:
    textno= ER_TABLE_IN_FK_CHECK;
    break;
  case HA_WRONG_CREATE_OPTION:
    textno= ER_ILLEGAL_HA;
    break;
  case HA_MISSING_CREATE_OPTION:
  {
    const char* engine= table_type();
    my_error(ER_MISSING_HA_CREATE_OPTION, errflag, engine);
    DBUG_VOID_RETURN;
  }
  case HA_ERR_TOO_MANY_FIELDS:
    textno= ER_TOO_MANY_FIELDS;
    break;
  case HA_ERR_INNODB_READ_ONLY:
    textno= ER_INNODB_READ_ONLY;
    break;
  case HA_ERR_TEMP_FILE_WRITE_FAILURE:
    textno= ER_TEMP_FILE_WRITE_FAILURE;
    break;
  case HA_ERR_INNODB_FORCED_RECOVERY:
    textno= ER_INNODB_FORCED_RECOVERY;
    break;
  case HA_ERR_TABLE_CORRUPT:
    my_error(ER_TABLE_CORRUPT, errflag, table_share->db.str,
             table_share->table_name.str);
    DBUG_VOID_RETURN;
  case HA_ERR_QUERY_INTERRUPTED:
    textno= ER_QUERY_INTERRUPTED;
    break;
  case HA_ERR_TABLESPACE_MISSING:
  {
    char errbuf[MYSYS_STRERROR_SIZE];
    my_snprintf(errbuf, MYSYS_STRERROR_SIZE, "`%s`.`%s`", table_share->db.str,
    table_share->table_name.str);
    my_error(ER_TABLESPACE_MISSING, errflag, errbuf, error);
    DBUG_VOID_RETURN;
  }
  case HA_ERR_TABLESPACE_IS_NOT_EMPTY:
    my_error(ER_TABLESPACE_IS_NOT_EMPTY, errflag, table_share->db.str,
             table_share->table_name.str);
    DBUG_VOID_RETURN;
  case HA_ERR_WRONG_FILE_NAME:
    my_error(ER_WRONG_FILE_NAME, errflag, table_share->table_name.str);
    DBUG_VOID_RETURN;
  case HA_ERR_NOT_ALLOWED_COMMAND:
    textno=ER_NOT_ALLOWED_COMMAND;
    break;
  default:
    {
      /* The error was "unknown" to this function.
	 Ask handler if it has got a message for this error */
      String str;
      bool temporary= get_error_message(error, &str);
      if (!str.is_empty())
      {
	const char* engine= table_type();
	if (temporary)
	  my_error(ER_GET_TEMPORARY_ERRMSG, errflag, error, str.ptr(), engine);
	else
	  my_error(ER_GET_ERRMSG, errflag, error, str.ptr(), engine);
      }
      else
	my_error(ER_GET_ERRNO,errflag,error);
      DBUG_VOID_RETURN;
    }
  }
  if (textno != ER_FILE_NOT_FOUND)
    my_error(textno, errflag, table_share->table_name.str, error);
  DBUG_VOID_RETURN;
}


/**
  Return an error message specific to this handler.

  @param error  error code previously returned by handler
  @param buf    pointer to String where to add error message

  @return
    Returns true if this is a temporary error
*/
bool handler::get_error_message(int error, String* buf)
{
  return FALSE;
}


/**
  Check for incompatible collation changes.
   
  @retval
    HA_ADMIN_NEEDS_UPGRADE   Table may have data requiring upgrade.
  @retval
    0                        No upgrade required.
*/

int handler::check_collation_compatibility()
{
  ulong mysql_version= table->s->mysql_version;

  if (mysql_version < 50124)
  {
    KEY *key= table->key_info;
    KEY *key_end= key + table->s->keys;
    for (; key < key_end; key++)
    {
      KEY_PART_INFO *key_part= key->key_part;
      KEY_PART_INFO *key_part_end= key_part + key->user_defined_key_parts;
      for (; key_part < key_part_end; key_part++)
      {
        if (!key_part->fieldnr)
          continue;
        Field *field= table->field[key_part->fieldnr - 1];
        uint cs_number= field->charset()->number;
        if ((mysql_version < 50048 &&
             (cs_number == 11 || /* ascii_general_ci - bug #29499, bug #27562 */
              cs_number == 41 || /* latin7_general_ci - bug #29461 */
              cs_number == 42 || /* latin7_general_cs - bug #29461 */
              cs_number == 20 || /* latin7_estonian_cs - bug #29461 */
              cs_number == 21 || /* latin2_hungarian_ci - bug #29461 */
              cs_number == 22 || /* koi8u_general_ci - bug #29461 */
              cs_number == 23 || /* cp1251_ukrainian_ci - bug #29461 */
              cs_number == 26)) || /* cp1250_general_ci - bug #29461 */
             (mysql_version < 50124 &&
             (cs_number == 33 || /* utf8_general_ci - bug #27877 */
              cs_number == 35))) /* ucs2_general_ci - bug #27877 */
          return HA_ADMIN_NEEDS_UPGRADE;
      }  
    }  
  }  
  return 0;
}


int handler::ha_check_for_upgrade(HA_CHECK_OPT *check_opt)
{
  int error;
  KEY *keyinfo, *keyend;
  KEY_PART_INFO *keypart, *keypartend;

  if (!table->s->mysql_version)
  {
    /* check for blob-in-key error */
    keyinfo= table->key_info;
    keyend= table->key_info + table->s->keys;
    for (; keyinfo < keyend; keyinfo++)
    {
      keypart= keyinfo->key_part;
      keypartend= keypart + keyinfo->user_defined_key_parts;
      for (; keypart < keypartend; keypart++)
      {
        if (!keypart->fieldnr)
          continue;
        Field *field= table->field[keypart->fieldnr-1];
        if (field->type() == MYSQL_TYPE_BLOB)
        {
          if (check_opt->sql_flags & TT_FOR_UPGRADE)
            check_opt->flags= T_MEDIUM;
          return HA_ADMIN_NEEDS_CHECK;
        }
      }
    }
  }
  if (table->s->frm_version != FRM_VER_TRUE_VARCHAR)
    return HA_ADMIN_NEEDS_ALTER;

  if ((error= check_collation_compatibility()))
    return error;
    
  return check_for_upgrade(check_opt);
}


int handler::check_old_types()
{
  Field** field;

  for (field= table->field; (*field); field++)
  {
    if (table->s->mysql_version == 0) // prior to MySQL 5.0
    {
      /* check for bad DECIMAL field */
      if ((*field)->type() == MYSQL_TYPE_NEWDECIMAL) // TODO: error? MYSQL_TYPE_DECIMAL?
      {
        return HA_ADMIN_NEEDS_ALTER;
      }
      if ((*field)->type() == MYSQL_TYPE_VAR_STRING)
      {
        return HA_ADMIN_NEEDS_ALTER;
      }
    }
    if ((*field)->type() == MYSQL_TYPE_YEAR && (*field)->field_length == 2)
      return HA_ADMIN_NEEDS_ALTER; // obsolete YEAR(2) type

    //Check for old temporal format if avoid_temporal_upgrade is disabled.
    mysql_mutex_lock(&LOCK_global_system_variables);
    bool check_temporal_upgrade= !avoid_temporal_upgrade;
    mysql_mutex_unlock(&LOCK_global_system_variables);

    if (check_temporal_upgrade)
    {
      if (((*field)->real_type() == MYSQL_TYPE_TIME) ||
          ((*field)->real_type() == MYSQL_TYPE_DATETIME) ||
          ((*field)->real_type() == MYSQL_TYPE_TIMESTAMP))
        return HA_ADMIN_NEEDS_ALTER;
    }
  }
  return 0;
}


/**
  @return
    key if error because of duplicated keys
*/
uint handler::get_dup_key(int error)
{
  DBUG_ASSERT(table_share->tmp_table != NO_TMP_TABLE ||
              m_lock_type != F_UNLCK);
  DBUG_ENTER("handler::get_dup_key");
  table->file->errkey  = (uint) -1;
  if (error == HA_ERR_FOUND_DUPP_KEY ||
      error == HA_ERR_FOUND_DUPP_UNIQUE || error == HA_ERR_NULL_IN_SPATIAL ||
      error == HA_ERR_DROP_INDEX_FK)
    table->file->info(HA_STATUS_ERRKEY | HA_STATUS_NO_LOCK);
  DBUG_RETURN(table->file->errkey);
}


/**
  Delete all files with extension from handlerton::file_extensions.

  @param name		Base name of table

  @note
    We assume that the handler may return more extensions than
    was actually used for the file.

  @retval
    0   If we successfully deleted at least one file from base_ext and
    didn't get any other errors than ENOENT
  @retval
    !0  Error
*/
int handler::delete_table(const char *name)
{
  int saved_error= 0;
  int error= 0;
  int enoent_or_zero= ENOENT;                   // Error if no file was deleted
  char buff[FN_REFLEN];
  const char **start_ext;

  DBUG_ASSERT(m_lock_type == F_UNLCK);

  if (! (start_ext= ht->file_extensions))
    return 0;
  for (const char **ext= start_ext; *ext ; ext++)
  {
    fn_format(buff, name, "", *ext, MY_UNPACK_FILENAME|MY_APPEND_EXT);
    if (mysql_file_delete_with_symlink(key_file_misc, buff, MYF(0)))
    {
      if (my_errno() != ENOENT)
      {
        /*
          If error on the first existing file, return the error.
          Otherwise delete as much as possible.
        */
        if (enoent_or_zero)
          return my_errno();
	saved_error= my_errno();
      }
    }
    else
      enoent_or_zero= 0;                        // No error for ENOENT
    error= enoent_or_zero;
  }
  return saved_error ? saved_error : error;
}


int handler::rename_table(const char * from, const char * to)
{
  int error= 0;
  const char **ext, **start_ext;

  if (! (start_ext= ht->file_extensions))
    return 0;
  for (ext= start_ext; *ext ; ext++)
  {
    if (rename_file_ext(from, to, *ext))
    {
      error= my_errno();
      if (error != ENOENT)
	break;
      error= 0;
    }
  }
  if (error)
  {
    /* Try to revert the rename. Ignore errors. */
    for (; ext >= start_ext; ext--)
      rename_file_ext(to, from, *ext);
  }
  return error;
}


void handler::drop_table(const char *name)
{
  close();
  delete_table(name);
}


/**
  Performs checks upon the table.

  @param thd                thread doing CHECK TABLE operation
  @param check_opt          options from the parser

  @retval
    HA_ADMIN_OK               Successful upgrade
  @retval
    HA_ADMIN_NEEDS_UPGRADE    Table has structures requiring upgrade
  @retval
    HA_ADMIN_NEEDS_ALTER      Table has structures requiring ALTER TABLE
  @retval
    HA_ADMIN_NOT_IMPLEMENTED
*/
int handler::ha_check(THD *thd, HA_CHECK_OPT *check_opt)
{
  int error;
  DBUG_ASSERT(table_share->tmp_table != NO_TMP_TABLE ||
              m_lock_type != F_UNLCK);

  if ((table->s->mysql_version >= MYSQL_VERSION_ID) &&
      (check_opt->sql_flags & TT_FOR_UPGRADE))
    return 0;

  if (table->s->mysql_version < MYSQL_VERSION_ID)
  {
    if ((error= check_old_types()))
      return error;
    error= ha_check_for_upgrade(check_opt);
    if (error && (error != HA_ADMIN_NEEDS_CHECK))
      return error;
    if (!error && (check_opt->sql_flags & TT_FOR_UPGRADE))
      return 0;
  }
  return check(thd, check_opt);
}

/**
  A helper function to mark a transaction read-write,
  if it is started.
*/

void
handler::mark_trx_read_write()
{
  Ha_trx_info *ha_info= &ha_thd()->get_ha_data(ht->slot)->ha_info[0];
  /*
    When a storage engine method is called, the transaction must
    have been started, unless it's a DDL call, for which the
    storage engine starts the transaction internally, and commits
    it internally, without registering in the ha_list.
    Unfortunately here we can't know know for sure if the engine
    has registered the transaction or not, so we must check.
  */
  if (ha_info->is_started())
  {
    DBUG_ASSERT(has_transactions());
    /*
      table_share can be NULL in ha_delete_table(). See implementation
      of standalone function ha_delete_table() in sql_base.cc.
    */
    if (table_share == NULL || table_share->tmp_table == NO_TMP_TABLE)
      ha_info->set_trx_read_write();
  }
}


/**
  Repair table: public interface.

  @sa handler::repair()
*/

int handler::ha_repair(THD* thd, HA_CHECK_OPT* check_opt)
{
  int result;
  mark_trx_read_write();

  result= repair(thd, check_opt);
  DBUG_ASSERT(result == HA_ADMIN_NOT_IMPLEMENTED ||
              ha_table_flags() & HA_CAN_REPAIR);

  // TODO: Check if table version in DD needs to be updated.
  // Previously we checked/updated FRM version here.
  return result;
}


/**
  Start bulk insert.

  Allow the handler to optimize for multiple row insert.

  @param rows  Estimated rows to insert
*/

void handler::ha_start_bulk_insert(ha_rows rows)
{
  DBUG_ENTER("handler::ha_start_bulk_insert");
  DBUG_ASSERT(table_share->tmp_table != NO_TMP_TABLE ||
              m_lock_type == F_WRLCK);
  estimation_rows_to_insert= rows;
  start_bulk_insert(rows);
  DBUG_VOID_RETURN;
}


/**
  End bulk insert.

  @return Operation status
    @retval 0     Success
    @retval != 0  Failure (error code returned)
*/

int handler::ha_end_bulk_insert()
{
  DBUG_ENTER("handler::ha_end_bulk_insert");
  DBUG_ASSERT(table_share->tmp_table != NO_TMP_TABLE ||
              m_lock_type == F_WRLCK);
  estimation_rows_to_insert= 0;
  DBUG_RETURN(end_bulk_insert());
}


/**
  Bulk update row: public interface.

  @sa handler::bulk_update_row()
*/

int
handler::ha_bulk_update_row(const uchar *old_data, uchar *new_data,
                            uint *dup_key_found)
{
  DBUG_ASSERT(table_share->tmp_table != NO_TMP_TABLE ||
              m_lock_type == F_WRLCK);
  mark_trx_read_write();

  return bulk_update_row(old_data, new_data, dup_key_found);
}


/**
  Delete all rows: public interface.

  @sa handler::delete_all_rows()
*/

int
handler::ha_delete_all_rows()
{
  DBUG_ASSERT(table_share->tmp_table != NO_TMP_TABLE ||
              m_lock_type == F_WRLCK);
  mark_trx_read_write();

  return delete_all_rows();
}


/**
  Truncate table: public interface.

  @sa handler::truncate()
*/

int
handler::ha_truncate()
{
  DBUG_ASSERT(table_share->tmp_table != NO_TMP_TABLE ||
              m_lock_type == F_WRLCK);
  mark_trx_read_write();

  return truncate();
}


/**
  Optimize table: public interface.

  @sa handler::optimize()
*/

int
handler::ha_optimize(THD* thd, HA_CHECK_OPT* check_opt)
{
  DBUG_ASSERT(table_share->tmp_table != NO_TMP_TABLE ||
              m_lock_type == F_WRLCK);
  mark_trx_read_write();

  return optimize(thd, check_opt);
}


/**
  Analyze table: public interface.

  @sa handler::analyze()
*/

int
handler::ha_analyze(THD* thd, HA_CHECK_OPT* check_opt)
{
  DBUG_ASSERT(table_share->tmp_table != NO_TMP_TABLE ||
              m_lock_type != F_UNLCK);
  mark_trx_read_write();

  return analyze(thd, check_opt);
}


/**
  Check and repair table: public interface.

  @sa handler::check_and_repair()
*/

bool
handler::ha_check_and_repair(THD *thd)
{
  DBUG_ASSERT(table_share->tmp_table != NO_TMP_TABLE ||
              m_lock_type == F_UNLCK);
  mark_trx_read_write();

  return check_and_repair(thd);
}


/**
  Disable indexes: public interface.

  @sa handler::disable_indexes()
*/

int
handler::ha_disable_indexes(uint mode)
{
  DBUG_ASSERT(table_share->tmp_table != NO_TMP_TABLE ||
              m_lock_type != F_UNLCK);
  mark_trx_read_write();

  return disable_indexes(mode);
}


/**
  Enable indexes: public interface.

  @sa handler::enable_indexes()
*/

int
handler::ha_enable_indexes(uint mode)
{
  DBUG_ASSERT(table_share->tmp_table != NO_TMP_TABLE ||
              m_lock_type != F_UNLCK);
  mark_trx_read_write();

  return enable_indexes(mode);
}


/**
  Discard or import tablespace: public interface.

  @sa handler::discard_or_import_tablespace()
*/

int
handler::ha_discard_or_import_tablespace(my_bool discard)
{
  DBUG_ASSERT(table_share->tmp_table != NO_TMP_TABLE ||
              m_lock_type == F_WRLCK);
  mark_trx_read_write();

  return discard_or_import_tablespace(discard);
}


bool handler::ha_prepare_inplace_alter_table(TABLE *altered_table,
                                             Alter_inplace_info *ha_alter_info)
{
  DBUG_ASSERT(table_share->tmp_table != NO_TMP_TABLE ||
              m_lock_type != F_UNLCK);
  mark_trx_read_write();

  return prepare_inplace_alter_table(altered_table, ha_alter_info);
}


bool handler::ha_commit_inplace_alter_table(TABLE *altered_table,
                                            Alter_inplace_info *ha_alter_info,
                                            bool commit)
{
   /*
     At this point we should have an exclusive metadata lock on the table.
     The exception is if we're about to roll back changes (commit= false).
     In this case, we might be rolling back after a failed lock upgrade,
     so we could be holding the same lock level as for inplace_alter_table().
   */
   DBUG_ASSERT(ha_thd()->mdl_context.owns_equal_or_stronger_lock(MDL_key::TABLE,
                                       table->s->db.str,
                                       table->s->table_name.str,
                                       MDL_EXCLUSIVE) ||
               !commit);

   return commit_inplace_alter_table(altered_table, ha_alter_info, commit);
}


/*
   Default implementation to support in-place alter table
   and old online add/drop index API
*/

enum_alter_inplace_result
handler::check_if_supported_inplace_alter(TABLE *altered_table,
                                          Alter_inplace_info *ha_alter_info)
{
  DBUG_ENTER("check_if_supported_alter");

  HA_CREATE_INFO *create_info= ha_alter_info->create_info;

  Alter_inplace_info::HA_ALTER_FLAGS inplace_offline_operations=
    Alter_inplace_info::ALTER_COLUMN_EQUAL_PACK_LENGTH |
    Alter_inplace_info::ALTER_COLUMN_NAME |
    Alter_inplace_info::ALTER_COLUMN_DEFAULT |
    Alter_inplace_info::CHANGE_CREATE_OPTION |
    Alter_inplace_info::ALTER_RENAME |
    Alter_inplace_info::RENAME_INDEX |
    Alter_inplace_info::ALTER_INDEX_COMMENT |
    Alter_inplace_info::CHANGE_INDEX_OPTION;

  /* Is there at least one operation that requires copy algorithm? */
  if (ha_alter_info->handler_flags & ~inplace_offline_operations)
    DBUG_RETURN(HA_ALTER_INPLACE_NOT_SUPPORTED);

  /*
    ALTER TABLE tbl_name CONVERT TO CHARACTER SET .. and
    ALTER TABLE table_name DEFAULT CHARSET = .. most likely
    change column charsets and so not supported in-place through
    old API.

    Changing of PACK_KEYS, MAX_ROWS and ROW_FORMAT options were
    not supported as in-place operations in old API either.
  */
  if (create_info->used_fields & (HA_CREATE_USED_CHARSET |
                                  HA_CREATE_USED_DEFAULT_CHARSET |
                                  HA_CREATE_USED_PACK_KEYS |
                                  HA_CREATE_USED_MAX_ROWS) ||
      (table->s->row_type != create_info->row_type))
    DBUG_RETURN(HA_ALTER_INPLACE_NOT_SUPPORTED);

  uint table_changes= (ha_alter_info->handler_flags &
                       Alter_inplace_info::ALTER_COLUMN_EQUAL_PACK_LENGTH) ?
    IS_EQUAL_PACK_LENGTH : IS_EQUAL_YES;
  if (table->file->check_if_incompatible_data(create_info, table_changes)
      == COMPATIBLE_DATA_YES)
    DBUG_RETURN(HA_ALTER_INPLACE_EXCLUSIVE_LOCK);

  DBUG_RETURN(HA_ALTER_INPLACE_NOT_SUPPORTED);
}


/*
   Default implementation to support in-place alter table
   and old online add/drop index API
*/

void handler::notify_table_changed()
{
  ha_create_handler_files(table->s->path.str, NULL, CHF_INDEX_FLAG, NULL);
}


void Alter_inplace_info::report_unsupported_error(const char *not_supported,
                                                  const char *try_instead)
{
  if (unsupported_reason == NULL)
    my_error(ER_ALTER_OPERATION_NOT_SUPPORTED, MYF(0),
             not_supported, try_instead);
  else
    my_error(ER_ALTER_OPERATION_NOT_SUPPORTED_REASON, MYF(0),
             not_supported, unsupported_reason, try_instead);
}


/**
  Rename table: public interface.

  @sa handler::rename_table()
*/

int
handler::ha_rename_table(const char *from, const char *to)
{
  DBUG_ASSERT(m_lock_type == F_UNLCK);
  mark_trx_read_write();

  return rename_table(from, to);
}


/**
  Delete table: public interface.

  @sa handler::delete_table()
*/

int
handler::ha_delete_table(const char *name)
{
  DBUG_ASSERT(m_lock_type == F_UNLCK);
  mark_trx_read_write();

  return delete_table(name);
}


/**
  Drop table in the engine: public interface.

  @sa handler::drop_table()
*/

void
handler::ha_drop_table(const char *name)
{
  DBUG_ASSERT(m_lock_type == F_UNLCK);
  mark_trx_read_write();

  return drop_table(name);
}


/**
  Create a table in the engine: public interface.

  @sa handler::create()
*/

int
handler::ha_create(const char *name, TABLE *form, HA_CREATE_INFO *info)
{
  DBUG_ASSERT(m_lock_type == F_UNLCK);
  mark_trx_read_write();

  return create(name, form, info);
}


/**
  Create handler files for CREATE TABLE: public interface.

  @sa handler::create_handler_files()
*/

int
handler::ha_create_handler_files(const char *name, const char *old_name,
                        int action_flag, HA_CREATE_INFO *info)
{
  /*
    Normally this is done when unlocked, but in fast_alter_partition_table,
    it is done on an already locked handler when preparing to alter/rename
    partitions.
  */
  DBUG_ASSERT(m_lock_type == F_UNLCK ||
              (!old_name && strcmp(name, table_share->path.str)));
  mark_trx_read_write();

  return create_handler_files(name, old_name, action_flag, info);
}


/**
  Tell the storage engine that it is allowed to "disable transaction" in the
  handler. It is a hint that ACID is not required - it is used in NDB for
  ALTER TABLE, for example, when data are copied to temporary table.
  A storage engine may treat this hint any way it likes. NDB for example
  starts to commit every now and then automatically.
  This hint can be safely ignored.
*/
int ha_enable_transaction(THD *thd, bool on)
{
  int error=0;
  DBUG_ENTER("ha_enable_transaction");
  DBUG_PRINT("enter", ("on: %d", (int) on));

  if ((thd->get_transaction()->m_flags.enabled= on))
  {
    /*
      Now all storage engines should have transaction handling enabled.
      But some may have it enabled all the time - "disabling" transactions
      is an optimization hint that storage engine is free to ignore.
      So, let's commit an open transaction (if any) now.
    */
    if (!(error= ha_commit_trans(thd, 0)))
      error= trans_commit_implicit(thd);
  }
  DBUG_RETURN(error);
}

int handler::index_next_same(uchar *buf, const uchar *key, uint keylen)
{
  int error;
  DBUG_ENTER("index_next_same");
  if (!(error=index_next(buf)))
  {
    my_ptrdiff_t ptrdiff= buf - table->record[0];
    uchar *save_record_0= NULL;
    KEY *key_info= NULL;
    KEY_PART_INFO *key_part= NULL;
    KEY_PART_INFO *key_part_end= NULL;

    /*
      key_cmp_if_same() compares table->record[0] against 'key'.
      In parts it uses table->record[0] directly, in parts it uses
      field objects with their local pointers into table->record[0].
      If 'buf' is distinct from table->record[0], we need to move
      all record references. This is table->record[0] itself and
      the field pointers of the fields used in this key.
    */
    if (ptrdiff)
    {
      save_record_0= table->record[0];
      table->record[0]= buf;
      key_info= table->key_info + active_index;
      key_part= key_info->key_part;
      key_part_end= key_part + key_info->user_defined_key_parts;
      for (; key_part < key_part_end; key_part++)
      {
        DBUG_ASSERT(key_part->field);
        key_part->field->move_field_offset(ptrdiff);
      }
    }

    if (key_cmp_if_same(table, key, active_index, keylen))
    {
      table->status=STATUS_NOT_FOUND;
      error=HA_ERR_END_OF_FILE;
    }

    /* Move back if necessary. */
    if (ptrdiff)
    {
      table->record[0]= save_record_0;
      for (key_part= key_info->key_part; key_part < key_part_end; key_part++)
        key_part->field->move_field_offset(-ptrdiff);
    }
  }
  DBUG_RETURN(error);
}

/****************************************************************************
** Some general functions that isn't in the handler class
****************************************************************************/

/**
  Initiates table-file and calls appropriate database-creator.

  @param thd                 Thread context.
  @param path                Path to table file (without extension).
  @param db                  Database name.
  @param table_name          Table name.
  @param create_info         HA_CREATE_INFO describing table.
  @param update_create_info  Indicates that create_info needs to be
                             updated from table share.
  @param is_temp_table       Indicates that this is temporary table (for
                             cases when this info is not available from
                             HA_CREATE_INFO).
  @param table_def           Data-dictionary object describing table to
                             be used for table creation instead of reading
                             information from DD. Currently used only for
                             explicit temporary tables, NULL otherwise.

  @retval
   0  ok
  @retval
   1  error
*/
int ha_create_table(THD *thd, const char *path,
                    const char *db, const char *table_name,
                    HA_CREATE_INFO *create_info,
                    bool update_create_info,
                    bool is_temp_table,
                    const dd::Table *table_def)
{
  int error= 1;
  TABLE table;
  char name_buff[FN_REFLEN];
  const char *name;
  TABLE_SHARE share;
  DBUG_ENTER("ha_create_table");
#ifdef HAVE_PSI_TABLE_INTERFACE
  my_bool temp_table= (my_bool)is_temp_table ||
               (my_bool)is_prefix(table_name, tmp_file_prefix) ||
               (create_info->options & HA_LEX_CREATE_TMP_TABLE ? TRUE : FALSE);
#endif
  
  init_tmp_table_share(thd, &share, db, 0, table_name, path);
  if (open_table_def(thd, &share, false, table_def))
    goto err;

#ifdef HAVE_PSI_TABLE_INTERFACE
  share.m_psi= PSI_TABLE_CALL(get_table_share)(temp_table, &share);
#endif

  if (open_table_from_share(thd, &share, "", 0, (uint) READ_ALL, 0, &table,
                            TRUE))
  {
#ifdef HAVE_PSI_TABLE_INTERFACE
    PSI_TABLE_CALL(drop_table_share)
      (temp_table, db, strlen(db), table_name, strlen(table_name));
#endif
    goto err;
  }

  if (update_create_info)
    update_create_info_from_table(create_info, &table);

  name= get_canonical_filename(table.file, share.path.str, name_buff);

  error= table.file->ha_create(name, &table, create_info);
  if (error)
  {
    table.file->print_error(error, MYF(0));
#ifdef HAVE_PSI_TABLE_INTERFACE
    PSI_TABLE_CALL(drop_table_share)
      (temp_table, db, strlen(db), table_name, strlen(table_name));
#endif
  }
  (void) closefrm(&table, 0);
err:
  free_table_share(&share);
  DBUG_RETURN(error != 0);
}

/**
  Try to discover table from engine.

  @note
    If found, import the serialized dictionary information.

  @retval
  -1    Table did not exists
  @retval
   0    Table created ok
  @retval
   > 0  Error, table existed but could not be created
*/
int ha_create_table_from_engine(THD* thd, const char *db, const char *name)
{
  int error;
  uchar *sdi_blob;
  size_t sdi_len;
  char path[FN_REFLEN + 1];
  HA_CREATE_INFO create_info;
  TABLE table;
  TABLE_SHARE share;
  DBUG_ENTER("ha_create_table_from_engine");
  DBUG_PRINT("enter", ("name '%s'.'%s'", db, name));

  memset(&create_info, 0, sizeof(create_info));
  if ((error= ha_discover(thd, db, name, &sdi_blob, &sdi_len)))
  {
    /* Table could not be discovered and thus not created */
    DBUG_RETURN(error);
  }

  /*
    The table exists in the handler and could be discovered.
    Import the SDI based on the sdi_blob and sdi_len, which are set.
  */

  // Import the SDI
  error= import_serialized_meta_data(sdi_blob, sdi_len, true);
  my_free(sdi_blob);
  if (error)
    DBUG_RETURN(2);

  build_table_filename(path, sizeof(path) - 1, db, name, "", 0);
  init_tmp_table_share(thd, &share, db, 0, name, path);
  if (open_table_def(thd, &share, false, NULL))
  {
    DBUG_RETURN(3);
  }

#ifdef HAVE_PSI_TABLE_INTERFACE
  /*
    Table discovery is not instrumented.
    Once discovered, the table will be opened normally,
    and instrumented normally.
  */
#endif

  if (open_table_from_share(thd, &share, "" ,0, 0, 0, &table, FALSE))
  {
    free_table_share(&share);
    DBUG_RETURN(3);
  }

  update_create_info_from_table(&create_info, &table);
  create_info.table_options|= HA_OPTION_CREATE_FROM_ENGINE;

  get_canonical_filename(table.file, path, path);
  error=table.file->ha_create(path, &table, &create_info);
  (void) closefrm(&table, 1);

  DBUG_RETURN(error != 0);
}


/**
  Try to find a table in a storage engine. 

  @param db   Normalized table schema name
  @param name Normalized table name.
  @param[out] exists Only valid if the function succeeded.

  @retval TRUE   An error is found
  @retval FALSE  Success, check *exists
*/

bool
ha_check_if_table_exists(THD* thd, const char *db, const char *name,
                         bool *exists)
{
  uchar *frmblob= NULL;
  size_t frmlen;
  DBUG_ENTER("ha_check_if_table_exists");

  *exists= ! ha_discover(thd, db, name, &frmblob, &frmlen);
  if (*exists)
    my_free(frmblob);

  DBUG_RETURN(FALSE);
}



/**
  Check if a table specified by name is a system table.

  @param db                    Database name for the table.
  @param table_name            Table name to be checked.
  @param [out] is_sql_layer_system_table  True if a system table belongs to sql_layer.

  @return Operation status
    @retval  true              If the table name is a system table.
    @retval  false             If the table name is a user-level table.
*/

static bool check_if_system_table(const char *db,
                                  const char *table_name,
                                  bool *is_sql_layer_system_table)
{
  st_handler_tablename *systab;
  const char **names;
  bool is_system_database= false;
  const char *found_db_name= NULL;

  // Check if we have a system database name in the command.
  names= known_system_databases;
  while (names && *names)
  {
    if (strcmp(*names, db) == 0)
    {
      /* Used to compare later, will be faster */
      found_db_name= *names;
      is_system_database= true;
      break;
    }
    names++;
  }
  if (!is_system_database)
    return false;

  // Check if this is SQL layer system tables.
  systab= mysqld_system_tables;
  while (systab && systab->db)
  {
    if (systab->db == found_db_name &&
        strcmp(systab->tablename, table_name) == 0)
    {
      *is_sql_layer_system_table= true;
      break;
    }

    systab++;
  }

  return true;
}


/**
  Check if a table specified by name is a sql layer system table.

  @param db                    Database name.
  @param table_name            Table name to be checked.

  @return Operation status
    @retval  true            If the table name is a sql-layer system table.
    @retval  false           If the table name is not a sql-layer system table.
*/

bool check_if_sql_layer_system_table(const char *db,
                                     const char *table_name)
{
  bool is_sql_layer_system_table= false;
  return
    check_if_system_table(db, table_name,
                          &is_sql_layer_system_table) &&
    is_sql_layer_system_table;
}


/**
  @brief Check if a given table is a system table.

  @details The primary purpose of introducing this function is to stop system
  tables to be created or being moved to undesired storage engines.

  @todo There is another function called is_system_table_name() used by
        get_table_category(), which is used to set TABLE_SHARE table_category.
        It checks only a subset of table name like proc, event and time*.
        We cannot use below function in get_table_category(),
        as that affects locking mechanism. If we need to
        unify these functions, we need to fix locking issues generated.

  @param   hton                  Handlerton of new engine.
  @param   db                    Database name.
  @param   table_name            Table name to be checked.

  @return Operation status
    @retval  true                If the table name is a valid system table
                                 or if its a valid user table.

    @retval  false               If the table name is a system table name
                                 and does not belong to engine specified
                                 in the command.
*/

bool ha_check_if_supported_system_table(handlerton *hton, const char *db,
                                        const char *table_name)
{
  DBUG_ENTER("ha_check_if_supported_system_table");
  st_sys_tbl_chk_params check_params;

  check_params.is_sql_layer_system_table= false;
  if (!check_if_system_table(db, table_name,
                             &check_params.is_sql_layer_system_table))
    DBUG_RETURN(true); // It's a user table name

  // Check if this is a system table and if some engine supports it.
  check_params.status= check_params.is_sql_layer_system_table ?
    st_sys_tbl_chk_params::KNOWN_SYSTEM_TABLE :
    st_sys_tbl_chk_params::NOT_KNOWN_SYSTEM_TABLE;
  check_params.db_type= hton->db_type;
  check_params.table_name= table_name;
  check_params.db= db;
  plugin_foreach(NULL, check_engine_system_table_handlerton,
                 MYSQL_STORAGE_ENGINE_PLUGIN, &check_params);

  // SE does not support this system table.
  if (check_params.status == st_sys_tbl_chk_params::KNOWN_SYSTEM_TABLE)
    DBUG_RETURN(false);

  // It's a system table or a valid user table.
  DBUG_RETURN(true);
}

/**
  @brief Called for each SE to check if given db, tablename is a system table.

  @details The primary purpose of introducing this function is to stop system
  tables to be created or being moved to undesired storage engines.

  @param   unused  unused THD*
  @param   plugin  Points to specific SE.
  @param   arg     Is of type struct st_sys_tbl_chk_params.

  @note
    args->status   Indicates OUT param,
                   see struct st_sys_tbl_chk_params definition for more info.

  @return Operation status
    @retval  true  There was a match found.
                   This will stop doing checks with other SE's.

    @retval  false There was no match found.
                   Other SE's will be checked to find a match.
*/
static my_bool check_engine_system_table_handlerton(THD *unused,
                                                    plugin_ref plugin,
                                                    void *arg)
{
  st_sys_tbl_chk_params *check_params= (st_sys_tbl_chk_params*) arg;
  handlerton *hton= plugin_data<handlerton*>(plugin);

  // Do we already know that the table is a system table?
  if (check_params->status == st_sys_tbl_chk_params::KNOWN_SYSTEM_TABLE)
  {
    /*
      If this is the same SE specified in the command, we can
      simply ask the SE if it supports it stop the search regardless.
    */
    if (hton->db_type == check_params->db_type)
    {
      if (hton->is_supported_system_table &&
          hton->is_supported_system_table(check_params->db,
                                       check_params->table_name,
                                       check_params->is_sql_layer_system_table))
        check_params->status= st_sys_tbl_chk_params::SUPPORTED_SYSTEM_TABLE;
      return TRUE;
    }
    /*
      If this is a different SE, there is no point in asking the SE
      since we already know it's a system table and we don't care
      if it is supported or not.
    */
    return FALSE;
  }

  /*
    We don't yet know if the table is a system table or not.
    We therefore must always ask the SE.
  */
  if (hton->is_supported_system_table &&
      hton->is_supported_system_table(check_params->db,
                                      check_params->table_name,
                                      check_params->is_sql_layer_system_table))
  {
    /*
      If this is the same SE specified in the command, we know it's a
      supported system table and can stop the search.
    */
    if (hton->db_type == check_params->db_type)
    {
      check_params->status= st_sys_tbl_chk_params::SUPPORTED_SYSTEM_TABLE;
      return TRUE;
    }
    else
      check_params->status= st_sys_tbl_chk_params::KNOWN_SYSTEM_TABLE;
  }

  return FALSE;
}

/*
  Prepare list of all known system database names
  current we just have 'mysql' as system database name.

  Later ndbcluster, innodb SE's can define some new database
  name which can store system tables specific to SE.
*/
const char** ha_known_system_databases(void)
{
  list<const char*> found_databases;
  const char **databases, **database;

  // Get mysqld system database name.
  found_databases.push_back((char*) mysqld_system_database);

  // Get system database names from every specific storage engine.
  plugin_foreach(NULL, system_databases_handlerton,
                 MYSQL_STORAGE_ENGINE_PLUGIN, &found_databases);

  databases= (const char **) my_once_alloc(sizeof(char *)*
                                     (found_databases.size()+1),
                                     MYF(MY_WME | MY_FAE));
  DBUG_ASSERT(databases != NULL);

  list<const char*>::iterator it;
  database= databases;
  for (it= found_databases.begin(); it != found_databases.end(); it++)
    *database++= *it;
  *database= 0; // Last element.

  return databases;
}

/**
  @brief Fetch system database name specific to SE.

  @details This function is invoked by plugin_foreach() from
           ha_known_system_databases(), for each storage engine.
*/
static my_bool system_databases_handlerton(THD *unused, plugin_ref plugin,
                                           void *arg)
{
  list<const char*> *found_databases= (list<const char*> *) arg;
  const char *db;

  handlerton *hton= plugin_data<handlerton*>(plugin);
  if (hton->system_database)
  {
    db= hton->system_database();
    if (db)
      found_databases->push_back(db);
  }

  return FALSE;
}


static my_bool rm_tmp_tables_handlerton(THD *thd, plugin_ref plugin,
                                        void *files)
{
  handlerton *hton= plugin_data<handlerton*>(plugin);

  if (hton->state == SHOW_OPTION_YES && hton->rm_tmp_tables &&
      hton->rm_tmp_tables(hton, thd, (List<LEX_STRING> *)files))
    return true;

  return false;
}


/**
  Ask all SEs to drop all temporary tables which have been left from
  previous server run. Used on server start-up.

  @param[in]      thd    Thread context.
  @param[in/out]  files  List of files in directories for temporary files
                         which match tmp_file_prefix and thus can belong to
                         temporary tables. If any SE recognizes some file as
                         belonging to temporary table in this SE and deletes
                         the file it is also supposed to remove file from
                         this list.
*/

bool ha_rm_tmp_tables(THD *thd, List<LEX_STRING> *files)
{
  return plugin_foreach(thd, rm_tmp_tables_handlerton,
                        MYSQL_STORAGE_ENGINE_PLUGIN, files);
}


/**
  Default implementation for handlerton::rm_tmp_tables() method which
  simply removes all files from "files" list which have one of SE's
  extensions. This implementation corresponds to default implementation
  of handler::delete_table() method.
*/

bool default_rm_tmp_tables(handlerton *hton, THD *thd, List<LEX_STRING> *files)
{
  List_iterator<LEX_STRING> files_it(*files);
  LEX_STRING *file_path;

  if (! hton->file_extensions)
    return 0;

  while ((file_path= files_it++))
  {
    const char *file_ext= fn_ext(file_path->str);

    for (const char **ext= hton->file_extensions; *ext ; ext++)
    {
      if (strcmp(file_ext, *ext) == 0)
      {
        if (my_is_symlink(file_path->str) &&
            test_if_data_home_dir(file_path->str))
        {
          /*
            For safety reasons, if temporary table file is a symlink pointing
            to a file in the data directory, don't delete the file, delete
            symlink file only. It would be nicer to not delete symlinked files
            at all but MyISAM supports temporary tables with DATA DIRECTORY/INDEX
            DIRECTORY options.
          */
          (void) mysql_file_delete(key_file_misc, file_path->str, MYF(0));
        }
        else
          (void) mysql_file_delete_with_symlink(key_file_misc, file_path->str,
                                                MYF(0));
        files_it.remove();
        break;
      }
    }
  }
  return false;
}


void st_ha_check_opt::init()
{
  flags= sql_flags= 0;
}


/*****************************************************************************
  Key cache handling.

  This code is only relevant for ISAM/MyISAM tables

  key_cache->cache may be 0 only in the case where a key cache is not
  initialized or when we where not able to init the key cache in a previous
  call to ha_init_key_cache() (probably out of memory)
*****************************************************************************/

/**
  Init a key cache if it has not been initied before.
*/
int ha_init_key_cache(const char *name, KEY_CACHE *key_cache)
{
  DBUG_ENTER("ha_init_key_cache");

  if (!key_cache->key_cache_inited)
  {
    mysql_mutex_lock(&LOCK_global_system_variables);
    size_t tmp_buff_size= (size_t) key_cache->param_buff_size;
    ulonglong tmp_block_size= key_cache->param_block_size;
    ulonglong division_limit= key_cache->param_division_limit;
    ulonglong age_threshold=  key_cache->param_age_threshold;
    mysql_mutex_unlock(&LOCK_global_system_variables);
    DBUG_RETURN(!init_key_cache(key_cache,
				tmp_block_size,
				tmp_buff_size,
				division_limit, age_threshold));
  }
  DBUG_RETURN(0);
}


/**
  Resize key cache.
*/
int ha_resize_key_cache(KEY_CACHE *key_cache)
{
  DBUG_ENTER("ha_resize_key_cache");

  if (key_cache->key_cache_inited)
  {
    mysql_mutex_lock(&LOCK_global_system_variables);
    size_t tmp_buff_size= (size_t) key_cache->param_buff_size;
    ulonglong tmp_block_size= key_cache->param_block_size;
    ulonglong division_limit= key_cache->param_division_limit;
    ulonglong age_threshold=  key_cache->param_age_threshold;
    mysql_mutex_unlock(&LOCK_global_system_variables);
    const int retval= resize_key_cache(key_cache,
                                       keycache_thread_var(),
                                       tmp_block_size,
                                       tmp_buff_size,
                                       division_limit, age_threshold);
    DBUG_RETURN(!retval);
  }
  DBUG_RETURN(0);
}


/**
  Move all tables from one key cache to another one.
*/
int ha_change_key_cache(KEY_CACHE *old_key_cache,
			KEY_CACHE *new_key_cache)
{
  mi_change_key_cache(old_key_cache, new_key_cache);
  return 0;
}


/**
  Try to discover one table from handler(s).

  @retval
    -1   Table did not exists
  @retval
    0   OK. In this case *frmblob and *frmlen are set
  @retval
    >0   error.  frmblob and frmlen may not be set
*/
struct st_discover_args
{
  const char *db;
  const char *name;
  uchar **frmblob; 
  size_t *frmlen;
};

static my_bool discover_handlerton(THD *thd, plugin_ref plugin,
                                   void *arg)
{
  st_discover_args *vargs= (st_discover_args *)arg;
  handlerton *hton= plugin_data<handlerton*>(plugin);
  if (hton->state == SHOW_OPTION_YES && hton->discover &&
      (!(hton->discover(hton, thd, vargs->db, vargs->name, 
                        vargs->frmblob, 
                        vargs->frmlen))))
    return TRUE;

  return FALSE;
}


static int ha_discover(THD *thd, const char *db, const char *name,
                       uchar **frmblob, size_t *frmlen)
{
  int error= -1; // Table does not exist in any handler
  DBUG_ENTER("ha_discover");
  DBUG_PRINT("enter", ("db: %s, name: %s", db, name));
  st_discover_args args= {db, name, frmblob, frmlen};

  if (is_prefix(name,tmp_file_prefix)) /* skip temporary tables */
    DBUG_RETURN(error);

  if (plugin_foreach(thd, discover_handlerton,
                 MYSQL_STORAGE_ENGINE_PLUGIN, &args))
    error= 0;

  if (!error)
    thd->status_var.ha_discover_count++;
  DBUG_RETURN(error);
}


/**
  Call this function in order to give the handler the possiblity
  to ask engine if there are any new tables that should be written to disk
  or any dropped tables that need to be removed from disk
*/
struct st_find_files_args
{
  const char *db;
  const char *path;
  const char *wild;
  bool dir;
  List<LEX_STRING> *files;
};

static my_bool find_files_handlerton(THD *thd, plugin_ref plugin,
                                   void *arg)
{
  st_find_files_args *vargs= (st_find_files_args *)arg;
  handlerton *hton= plugin_data<handlerton*>(plugin);


  if (hton->state == SHOW_OPTION_YES && hton->find_files)
      if (hton->find_files(hton, thd, vargs->db, vargs->path, vargs->wild, 
                          vargs->dir, vargs->files))
        return TRUE;

  return FALSE;
}

int
ha_find_files(THD *thd,const char *db,const char *path,
	      const char *wild, bool dir, List<LEX_STRING> *files)
{
  int error= 0;
  DBUG_ENTER("ha_find_files");
  DBUG_PRINT("enter", ("db: '%s'  path: '%s'  wild: '%s'  dir: %d", 
		       db, path, wild ? wild : "NULL", dir));
  st_find_files_args args= {db, path, wild, dir, files};

  plugin_foreach(thd, find_files_handlerton,
                 MYSQL_STORAGE_ENGINE_PLUGIN, &args);
  /* The return value is not currently used */
  DBUG_RETURN(error);
}

/**
  Ask handler if the table exists in engine.
  @retval
    HA_ERR_NO_SUCH_TABLE     Table does not exist
  @retval
    HA_ERR_TABLE_EXIST       Table exists
*/
struct st_table_exists_in_engine_args
{
  const char *db;
  const char *name;
  int err;
};

static my_bool table_exists_in_engine_handlerton(THD *thd, plugin_ref plugin,
                                   void *arg)
{
  st_table_exists_in_engine_args *vargs= (st_table_exists_in_engine_args *)arg;
  handlerton *hton= plugin_data<handlerton*>(plugin);

  int err= HA_ERR_NO_SUCH_TABLE;

  if (hton->state == SHOW_OPTION_YES && hton->table_exists_in_engine)
    err = hton->table_exists_in_engine(hton, thd, vargs->db, vargs->name);

  vargs->err = err;
  if (vargs->err == HA_ERR_TABLE_EXIST)
    return TRUE;

  return FALSE;
}

int ha_table_exists_in_engine(THD* thd, const char* db, const char* name)
{
  DBUG_ENTER("ha_table_exists_in_engine");
  DBUG_PRINT("enter", ("db: %s, name: %s", db, name));
  st_table_exists_in_engine_args args= {db, name, HA_ERR_NO_SUCH_TABLE};
  plugin_foreach(thd, table_exists_in_engine_handlerton,
                 MYSQL_STORAGE_ENGINE_PLUGIN, &args);
  DBUG_PRINT("exit", ("error: %d", args.err));
  DBUG_RETURN(args.err);
}

/**
  Prepare (sub-) sequences of joins in this statement 
  which may be pushed to each storage engine for execution.
*/
struct st_make_pushed_join_args
{
  const AQP::Join_plan* plan; // Query plan provided by optimizer
  int err;                    // Error code to return.
};

static my_bool make_pushed_join_handlerton(THD *thd, plugin_ref plugin,
                                   void *arg)
{
  st_make_pushed_join_args *vargs= (st_make_pushed_join_args *)arg;
  handlerton *hton= plugin_data<handlerton*>(plugin);

  if (hton && hton->make_pushed_join)
  {
    const int error= hton->make_pushed_join(hton, thd, vargs->plan);
    if (unlikely(error))
    {
      vargs->err = error;
      return TRUE;
    }
  }
  return FALSE;
}

int ha_make_pushed_joins(THD *thd, const AQP::Join_plan* plan)
{
  DBUG_ENTER("ha_make_pushed_joins");
  st_make_pushed_join_args args= {plan, 0};
  plugin_foreach(thd, make_pushed_join_handlerton,
                 MYSQL_STORAGE_ENGINE_PLUGIN, &args);
  DBUG_PRINT("exit", ("error: %d", args.err));
  DBUG_RETURN(args.err);
}

/*
  TODO: change this into a dynamic struct
  List<handlerton> does not work as
  1. binlog_end is called when MEM_ROOT is gone
  2. cannot work with thd MEM_ROOT as memory should be freed
*/
#define MAX_HTON_LIST_ST 63
struct hton_list_st
{
  handlerton *hton[MAX_HTON_LIST_ST];
  uint sz;
};

struct binlog_func_st
{
  enum_binlog_func fn;
  void *arg;
};

/** @brief
  Listing handlertons first to avoid recursive calls and deadlock
*/
static my_bool binlog_func_list(THD *thd, plugin_ref plugin, void *arg)
{
  hton_list_st *hton_list= (hton_list_st *)arg;
  handlerton *hton= plugin_data<handlerton*>(plugin);
  if (hton->state == SHOW_OPTION_YES && hton->binlog_func)
  {
    uint sz= hton_list->sz;
    if (sz == MAX_HTON_LIST_ST-1)
    {
      /* list full */
      return FALSE;
    }
    hton_list->hton[sz]= hton;
    hton_list->sz= sz+1;
  }
  return FALSE;
}

static my_bool binlog_func_foreach(THD *thd, binlog_func_st *bfn)
{
  hton_list_st hton_list;
  uint i, sz;

  hton_list.sz= 0;
  plugin_foreach(thd, binlog_func_list,
                 MYSQL_STORAGE_ENGINE_PLUGIN, &hton_list);

  for (i= 0, sz= hton_list.sz; i < sz ; i++)
    hton_list.hton[i]->binlog_func(hton_list.hton[i], thd, bfn->fn, bfn->arg);
  return FALSE;
}


int ha_reset_logs(THD *thd)
{
  binlog_func_st bfn= {BFN_RESET_LOGS, 0};
  binlog_func_foreach(thd, &bfn);
  return 0;
}

void ha_reset_slave(THD* thd)
{
  binlog_func_st bfn= {BFN_RESET_SLAVE, 0};
  binlog_func_foreach(thd, &bfn);
}

void ha_binlog_wait(THD* thd)
{
  binlog_func_st bfn= {BFN_BINLOG_WAIT, 0};
  binlog_func_foreach(thd, &bfn);
}

int ha_binlog_index_purge_file(THD *thd, const char *file)
{
  binlog_func_st bfn= {BFN_BINLOG_PURGE_FILE, (void *)file};
  binlog_func_foreach(thd, &bfn);
  return 0;
}

struct binlog_log_query_st
{
  enum_binlog_command binlog_command;
  const char *query;
  size_t query_length;
  const char *db;
  const char *table_name;
};

static my_bool binlog_log_query_handlerton2(THD *thd,
                                            handlerton *hton,
                                            void *args)
{
  struct binlog_log_query_st *b= (struct binlog_log_query_st*)args;
  if (hton->state == SHOW_OPTION_YES && hton->binlog_log_query)
    hton->binlog_log_query(hton, thd,
                           b->binlog_command,
                           b->query,
                           b->query_length,
                           b->db,
                           b->table_name);
  return FALSE;
}

static my_bool binlog_log_query_handlerton(THD *thd,
                                           plugin_ref plugin,
                                           void *args)
{
  return binlog_log_query_handlerton2(thd,
                                      plugin_data<handlerton*>(plugin), args);
}

void ha_binlog_log_query(THD *thd, handlerton *hton,
                         enum_binlog_command binlog_command,
                         const char *query, size_t query_length,
                         const char *db, const char *table_name)
{
  struct binlog_log_query_st b;
  b.binlog_command= binlog_command;
  b.query= query;
  b.query_length= query_length;
  b.db= db;
  b.table_name= table_name;
  if (hton == 0)
    plugin_foreach(thd, binlog_log_query_handlerton,
                   MYSQL_STORAGE_ENGINE_PLUGIN, &b);
  else
    binlog_log_query_handlerton2(thd, hton, &b);
}

int ha_binlog_end(THD* thd)
{
  binlog_func_st bfn= {BFN_BINLOG_END, 0};
  binlog_func_foreach(thd, &bfn);
  return 0;
}

/**
  Calculate cost of 'index only' scan for given index and number of records

  @param keynr    Index number
  @param records  Estimated number of records to be retrieved

  @note
    It is assumed that we will read trough the whole key range and that all
    key blocks are half full (normally things are much better). It is also
    assumed that each time we read the next key from the index, the handler
    performs a random seek, thus the cost is proportional to the number of
    blocks read.

  @return
    Estimated cost of 'index only' scan
*/

double handler::index_only_read_time(uint keynr, double records)
{
  double read_time;
  uint keys_per_block= (stats.block_size/2/
                        (table_share->key_info[keynr].key_length + ref_length) +
                        1);
  read_time=((double) (records + keys_per_block-1) /
             (double) keys_per_block);
  return read_time;
}


double handler::table_in_memory_estimate() const
{
  DBUG_ASSERT(stats.table_in_mem_estimate == IN_MEMORY_ESTIMATE_UNKNOWN ||
              (stats.table_in_mem_estimate >= 0.0 &&
               stats.table_in_mem_estimate <= 1.0));

  /*
    If the storage engine has supplied information about how much of the
    table that is currently in a memory buffer, then use this estimate.
  */
  if (stats.table_in_mem_estimate != IN_MEMORY_ESTIMATE_UNKNOWN)
    return stats.table_in_mem_estimate;

  /*
    The storage engine has not provided any information about how much of
    this index is in memory, use an heuristic to produce an estimate.
  */
  return estimate_in_memory_buffer(stats.data_file_length);
}


double handler::index_in_memory_estimate(uint keyno) const
{
  const KEY *key= &table->key_info[keyno];

  /*
    If the storage engine has supplied information about how much of the
    index that is currently in a memory buffer, then use this estimate.
  */
  const double est= key->in_memory_estimate();
  if (est != IN_MEMORY_ESTIMATE_UNKNOWN)
    return est;

  /*
    The storage engine has not provided any information about how much of
    this index is in memory, use an heuristic to produce an estimate.
  */
  ulonglong file_length;

  /*
    If the index is a clustered primary index, then use the data file
    size as estimate for how large the index is.
  */
  if (keyno == table->s->primary_key && primary_key_is_clustered())
    file_length= stats.data_file_length;
  else
    file_length= stats.index_file_length;

  return estimate_in_memory_buffer(file_length);
}


double handler::estimate_in_memory_buffer(ulonglong table_index_size) const
{
  /*
    The storage engine has not provided any information about how much of
    the table/index is in memory. In this case we use a heuristic:

    - if the size of the table/index is less than 20 percent (pick any
      number) of the memory buffer, then the entire table/index is likely in
      memory.
    - if the size of the table/index is larger than the memory buffer, then
      assume nothing of the table/index is in memory.
    - if the size of the table/index is larger than 20 percent but less than
      the memory buffer size, then use a linear function of the table/index
      size that goes from 1.0 to 0.0.
  */

  /*
    If the storage engine has information about the size of its
    memory buffer, then use this. Otherwise, assume that at least 100 MB
    of data can be chached in memory.
  */
  longlong memory_buf_size= get_memory_buffer_size();
  if (memory_buf_size <= 0)
    memory_buf_size= 100 * 1024 * 1024;    // 100 MB

  /*
    Upper limit for the relative size of a table to be considered
    entirely available in a memory buffer. If the actual table size is
    less than this we assume it is complete cached in a memory buffer.
  */
  const double table_index_in_memory_limit= 0.2;

  /*
    Estimate for how much of the total memory buffer this table/index
    can occupy.
  */
  const double percent_of_mem= static_cast<double>(table_index_size) /
    memory_buf_size;

  double in_mem_est;

  if (percent_of_mem < table_index_in_memory_limit) // Less than 20 percent
    in_mem_est= 1.0;
  else if (percent_of_mem > 1.0)                // Larger than buffer
    in_mem_est= 0.0;
  else
  {
    /*
      The size of the table/index is larger than
      "table_index_in_memory_limit" * "memory_buf_size" but less than
      the total size of the memory buffer.
    */
    in_mem_est= 1.0 - (percent_of_mem - table_index_in_memory_limit) /
      (1.0 - table_index_in_memory_limit);
  }
  DBUG_ASSERT(in_mem_est >= 0.0 && in_mem_est <= 1.0);

  return in_mem_est;
}


Cost_estimate handler::table_scan_cost()
{
  /*
    This function returns a Cost_estimate object. The function should be
    implemented in a way that allows the compiler to use "return value
    optimization" to avoid creating the temporary object for the return value
    and use of the copy constructor.
  */

  const double io_cost= scan_time() * table->cost_model()->page_read_cost(1.0);
  Cost_estimate cost;
  cost.add_io(io_cost);
  return cost;
}

  
Cost_estimate handler::index_scan_cost(uint index, double ranges, double rows)
{
  /*
    This function returns a Cost_estimate object. The function should be
    implemented in a way that allows the compiler to use "return value
    optimization" to avoid creating the temporary object for the return value
    and use of the copy constructor.
  */

  DBUG_ASSERT(ranges >= 0.0);
  DBUG_ASSERT(rows >= 0.0);

  const double io_cost= index_only_read_time(index, rows) *
    table->cost_model()->page_read_cost_index(index, 1.0);
  Cost_estimate cost;
  cost.add_io(io_cost);
  return cost;
}


Cost_estimate handler::read_cost(uint index, double ranges, double rows)
{
  /*
    This function returns a Cost_estimate object. The function should be
    implemented in a way that allows the compiler to use "return value
    optimization" to avoid creating the temporary object for the return value
    and use of the copy constructor.
  */

  DBUG_ASSERT(ranges >= 0.0);
  DBUG_ASSERT(rows >= 0.0);

  const double io_cost= read_time(index, static_cast<uint>(ranges),
                                  static_cast<ha_rows>(rows)) *
                        table->cost_model()->page_read_cost(1.0);
  Cost_estimate cost;
  cost.add_io(io_cost);
  return cost;
}
  

/**
  Check if key has partially-covered columns

  We can't use DS-MRR to perform range scans when the ranges are over
  partially-covered keys, because we'll not have full key part values
  (we'll have their prefixes from the index) and will not be able to check
  if we've reached the end the range.

  @param keyno  Key to check

  @todo
    Allow use of DS-MRR in cases where the index has partially-covered
    components but they are not used for scanning.

  @retval TRUE   Yes
  @retval FALSE  No
*/

static bool key_uses_partial_cols(TABLE *table, uint keyno)
{
  KEY_PART_INFO *kp= table->key_info[keyno].key_part;
  KEY_PART_INFO *kp_end= kp + table->key_info[keyno].user_defined_key_parts;
  for (; kp != kp_end; kp++)
  {
    if (!kp->field->part_of_key.is_set(keyno))
      return TRUE;
  }
  return FALSE;
}

/****************************************************************************
 * Default MRR implementation (MRR to non-MRR converter)
 ***************************************************************************/

/**
  Get cost and other information about MRR scan over a known list of ranges

  Calculate estimated cost and other information about an MRR scan for given
  sequence of ranges.

  @param keyno           Index number
  @param seq             Range sequence to be traversed
  @param seq_init_param  First parameter for seq->init()
  @param n_ranges_arg    Number of ranges in the sequence, or 0 if the caller
                         can't efficiently determine it
  @param [in,out] bufsz  IN:  Size of the buffer available for use
                         OUT: Size of the buffer that is expected to be actually
                              used, or 0 if buffer is not needed.
  @param [in,out] flags  A combination of HA_MRR_* flags
  @param [out] cost      Estimated cost of MRR access

  @note
    This method (or an overriding one in a derived class) must check for
    \c thd->killed and return HA_POS_ERROR if it is not zero. This is required
    for a user to be able to interrupt the calculation by killing the
    connection/query.

  @retval
    HA_POS_ERROR  Error or the engine is unable to perform the requested
                  scan. Values of OUT parameters are undefined.
  @retval
    other         OK, *cost contains cost of the scan, *bufsz and *flags
                  contain scan parameters.
*/

ha_rows 
handler::multi_range_read_info_const(uint keyno, RANGE_SEQ_IF *seq,
                                     void *seq_init_param, uint n_ranges_arg,
                                     uint *bufsz, uint *flags, 
                                     Cost_estimate *cost)
{
  KEY_MULTI_RANGE range;
  range_seq_t seq_it;
  ha_rows rows, total_rows= 0;
  uint n_ranges=0;
  THD *thd= current_thd;
  
  /* Default MRR implementation doesn't need buffer */
  *bufsz= 0;

  DBUG_EXECUTE_IF("bug13822652_2", thd->killed= THD::KILL_QUERY;);

  seq_it= seq->init(seq_init_param, n_ranges, *flags);
  while (!seq->next(seq_it, &range))
  {
    if (unlikely(thd->killed != 0))
      return HA_POS_ERROR;
    
    n_ranges++;
    key_range *min_endp, *max_endp;
    if (range.range_flag & GEOM_FLAG)
    {
      min_endp= &range.start_key;
      max_endp= NULL;
    }
    else
    {
      min_endp= range.start_key.length? &range.start_key : NULL;
      max_endp= range.end_key.length? &range.end_key : NULL;
    }
    /*
      Get the number of rows in the range. This is done by calling
      records_in_range() unless:

        1) The range is an equality range and the index is unique.
           There cannot be more than one matching row, so 1 is
           assumed. Note that it is possible that the correct number
           is actually 0, so the row estimate may be too high in this
           case. Also note: ranges of the form "x IS NULL" may have more
           than 1 mathing row so records_in_range() is called for these.
        2) a) The range is an equality range but the index is either 
              not unique or all of the keyparts are not used. 
           b) The user has requested that index statistics should be used
              for equality ranges to avoid the incurred overhead of 
              index dives in records_in_range().
           c) Index statistics is available.
           Ranges of the form "x IS NULL" will not use index statistics 
           because the number of rows with this value are likely to be 
           very different than the values in the index statistics.
    */
    int keyparts_used= 0;
    if ((range.range_flag & UNIQUE_RANGE) &&                        // 1)
        !(range.range_flag & NULL_RANGE))
      rows= 1; /* there can be at most one row */
    else if ((range.range_flag & EQ_RANGE) &&                       // 2a)
             (range.range_flag & USE_INDEX_STATISTICS) &&           // 2b)
             (keyparts_used= my_count_bits(range.start_key.keypart_map)) &&
             table->
               key_info[keyno].has_records_per_key(keyparts_used-1) && // 2c)
             !(range.range_flag & NULL_RANGE))
    {
      rows= static_cast<ha_rows>(
        table->key_info[keyno].records_per_key(keyparts_used - 1));
    }
    else
    {
      DBUG_EXECUTE_IF("crash_records_in_range", DBUG_SUICIDE(););
      DBUG_ASSERT(min_endp || max_endp);
      if (HA_POS_ERROR == (rows= this->records_in_range(keyno, min_endp, 
                                                        max_endp)))
      {
        /* Can't scan one range => can't do MRR scan at all */
        total_rows= HA_POS_ERROR;
        break;
      }
    }
    total_rows += rows;
  }
  
  if (total_rows != HA_POS_ERROR)
  {
    const Cost_model_table *const cost_model= table->cost_model();

    /* The following calculation is the same as in multi_range_read_info(): */
    *flags|= HA_MRR_USE_DEFAULT_IMPL;
    *flags|= HA_MRR_SUPPORT_SORTED;

    DBUG_ASSERT(cost->is_zero());
    if (*flags & HA_MRR_INDEX_ONLY)
      *cost= index_scan_cost(keyno, static_cast<double>(n_ranges),
                             static_cast<double>(total_rows));
    else
      *cost= read_cost(keyno, static_cast<double>(n_ranges),
                       static_cast<double>(total_rows));
    cost->add_cpu(cost_model->row_evaluate_cost(
      static_cast<double>(total_rows)) + 0.01);
  }
  return total_rows;
}


/**
  Get cost and other information about MRR scan over some sequence of ranges

  Calculate estimated cost and other information about an MRR scan for some
  sequence of ranges.

  The ranges themselves will be known only at execution phase. When this
  function is called we only know number of ranges and a (rough) E(#records)
  within those ranges.

  Currently this function is only called for "n-keypart singlepoint" ranges,
  i.e. each range is "keypart1=someconst1 AND ... AND keypartN=someconstN"

  The flags parameter is a combination of those flags: HA_MRR_SORTED,
  HA_MRR_INDEX_ONLY, HA_MRR_NO_ASSOCIATION, HA_MRR_LIMITS.

  @param keyno           Index number
  @param n_ranges        Estimated number of ranges (i.e. intervals) in the
                         range sequence.
  @param n_rows          Estimated total number of records contained within all
                         of the ranges
  @param [in,out] bufsz  IN:  Size of the buffer available for use
                         OUT: Size of the buffer that will be actually used, or
                              0 if buffer is not needed.
  @param [in,out] flags  A combination of HA_MRR_* flags
  @param [out] cost      Estimated cost of MRR access

  @retval
    0     OK, *cost contains cost of the scan, *bufsz and *flags contain scan
          parameters.
  @retval
    other Error or can't perform the requested scan
*/

ha_rows handler::multi_range_read_info(uint keyno, uint n_ranges, uint n_rows,
                                       uint *bufsz, uint *flags, 
                                       Cost_estimate *cost)
{
  *bufsz= 0; /* Default implementation doesn't need a buffer */

  *flags|= HA_MRR_USE_DEFAULT_IMPL;
  *flags|= HA_MRR_SUPPORT_SORTED;

  DBUG_ASSERT(cost->is_zero());

  /* Produce the same cost as non-MRR code does */
  if (*flags & HA_MRR_INDEX_ONLY)
    *cost= index_scan_cost(keyno, n_ranges, n_rows);
  else
    *cost= read_cost(keyno, n_ranges, n_rows);
  return 0;
}


/**
  Initialize the MRR scan.

  This function may do heavyweight scan 
  initialization like row prefetching/sorting/etc (NOTE: but better not do
  it here as we may not need it, e.g. if we never satisfy WHERE clause on
  previous tables. For many implementations it would be natural to do such
  initializations in the first multi_read_range_next() call)

  mode is a combination of the following flags: HA_MRR_SORTED,
  HA_MRR_INDEX_ONLY, HA_MRR_NO_ASSOCIATION 

  @param seq_funcs       Range sequence to be traversed
  @param seq_init_param  First parameter for seq->init()
  @param n_ranges        Number of ranges in the sequence
  @param mode            Flags, see the description section for the details
  @param buf             INOUT: memory buffer to be used

  @note
    One must have called index_init() before calling this function. Several
    multi_range_read_init() calls may be made in course of one query.

    Until WL#2623 is done (see its text, section 3.2), the following will 
    also hold:
    The caller will guarantee that if "seq->init == mrr_ranges_array_init"
    then seq_init_param is an array of n_ranges KEY_MULTI_RANGE structures.
    This property will only be used by NDB handler until WL#2623 is done.
     
    Buffer memory management is done according to the following scenario:
    The caller allocates the buffer and provides it to the callee by filling
    the members of HANDLER_BUFFER structure.
    The callee consumes all or some fraction of the provided buffer space, and
    sets the HANDLER_BUFFER members accordingly.
    The callee may use the buffer memory until the next multi_range_read_init()
    call is made, all records have been read, or until index_end() call is
    made, whichever comes first.

  @retval 0  OK
  @retval 1  Error
*/

int
handler::multi_range_read_init(RANGE_SEQ_IF *seq_funcs, void *seq_init_param,
                               uint n_ranges, uint mode, HANDLER_BUFFER *buf)
{
  DBUG_ENTER("handler::multi_range_read_init");
  mrr_iter= seq_funcs->init(seq_init_param, n_ranges, mode);
  mrr_funcs= *seq_funcs;
  mrr_is_output_sorted= MY_TEST(mode & HA_MRR_SORTED);
  mrr_have_range= FALSE;
  DBUG_RETURN(0);
}


/**
  Get next record in MRR scan

  Default MRR implementation: read the next record

  @param range_info  OUT  Undefined if HA_MRR_NO_ASSOCIATION flag is in effect
                          Otherwise, the opaque value associated with the range
                          that contains the returned record.

  @retval 0      OK
  @retval other  Error code
*/

int handler::multi_range_read_next(char **range_info)
{
  int result= HA_ERR_END_OF_FILE;
  int range_res= 0;
  DBUG_ENTER("handler::multi_range_read_next");

  // Set status for the need to update generated fields
  m_update_generated_read_fields= table->has_gcol();

  if (!mrr_have_range)
  {
    mrr_have_range= TRUE;
    goto start;
  }

  do
  {
    /* Save a call if there can be only one row in range. */
    if (mrr_cur_range.range_flag != (UNIQUE_RANGE | EQ_RANGE))
    {
      result= read_range_next();
      /* On success or non-EOF errors jump to the end. */
      if (result != HA_ERR_END_OF_FILE)
        break;
    }
    else
    {
      if (was_semi_consistent_read())
        goto scan_it_again;
    }

start:
    /* Try the next range(s) until one matches a record. */
    while (!(range_res= mrr_funcs.next(mrr_iter, &mrr_cur_range)))
    {
scan_it_again:
      result= read_range_first(mrr_cur_range.start_key.keypart_map ?
                                 &mrr_cur_range.start_key : 0,
                               mrr_cur_range.end_key.keypart_map ?
                                 &mrr_cur_range.end_key : 0,
                               MY_TEST(mrr_cur_range.range_flag & EQ_RANGE),
                               mrr_is_output_sorted);
      if (result != HA_ERR_END_OF_FILE)
        break;
    }
  }
  while ((result == HA_ERR_END_OF_FILE) && !range_res);

  *range_info= mrr_cur_range.ptr;

  /* Update virtual generated fields */
  if (!result && m_update_generated_read_fields)
  {
    result= update_generated_read_fields(table->record[0], table, active_index);
    m_update_generated_read_fields= false;
  }

  DBUG_PRINT("exit",("handler::multi_range_read_next result %d", result));
  DBUG_RETURN(result);
}


/****************************************************************************
 * DS-MRR implementation 
 ***************************************************************************/

/**
  DS-MRR: Initialize and start MRR scan

  Initialize and start the MRR scan. Depending on the mode parameter, this
  may use default or DS-MRR implementation.

  The DS-MRR implementation will use a second handler object (h2) for
  doing scan on the index:
  - on the first call to this function the h2 handler will be created
    and h2 will be opened using the same index as the main handler
    is set to use. The index scan on the main index will be closed
    and it will be re-opened to read records from the table using either 
    no key or the primary key. The h2 handler will be deleted when
    reset() is called (which should happen on the end of the statement).
  - when dsmrr_close() is called the index scan on h2 is closed.
  - on following calls to this function one of the following must be valid:
    a. if dsmrr_close has been called:
       the main handler (h) must be open on an index, h2 will be opened
       using this index, and the index on h will be closed and 
       h will be re-opened to read reads from the table using either
       no key or the primary key.
    b. dsmrr_close has not been called:
       h2 will already be open, the main handler h must be set up
       to read records from the table (handler->inited is RND) either
       using the primary index or using no index at all.

  @param         seq_funcs       Interval sequence enumeration functions
  @param         seq_init_param  Interval sequence enumeration parameter
  @param         n_ranges        Number of ranges in the sequence.
  @param         mode            HA_MRR_* modes to use
  @param[in,out] buf             Buffer to use

  @retval 0     Ok, Scan started.
  @retval other Error
*/

int DsMrr_impl::dsmrr_init(RANGE_SEQ_IF *seq_funcs, void *seq_init_param,
                           uint n_ranges, uint mode, HANDLER_BUFFER *buf)
{
  DBUG_ASSERT(table != NULL);                   // Verify init() called

  uint elem_size;
  int retval= 0;
  DBUG_ENTER("DsMrr_impl::dsmrr_init");
  THD *const thd= table->in_use;                // current THD

  if (!hint_key_state(thd, table, h->active_index,
                      MRR_HINT_ENUM, OPTIMIZER_SWITCH_MRR) ||
      mode & (HA_MRR_USE_DEFAULT_IMPL | HA_MRR_SORTED)) // DS-MRR doesn't sort
  {
    use_default_impl= TRUE;
    retval= h->handler::multi_range_read_init(seq_funcs, seq_init_param,
                                              n_ranges, mode, buf);
    DBUG_RETURN(retval);
  }

  /* 
    This assert will hit if we have pushed an index condition to the
    primary key index and then "change our mind" and use a different
    index for retrieving data with MRR. One of the following criteria
    must be true:
      1. We have not pushed an index conditon on this handler.
      2. We have pushed an index condition and this is on the currently used
         index.
      3. We have pushed an index condition but this is not for the primary key.
      4. We have pushed an index condition and this has been transferred to 
         the clone (h2) of the handler object.
  */
  DBUG_ASSERT(!h->pushed_idx_cond ||
              h->pushed_idx_cond_keyno == h->active_index ||
              h->pushed_idx_cond_keyno != table->s->primary_key ||
              (h2 && h->pushed_idx_cond_keyno == h2->active_index));

  rowids_buf= buf->buffer;

  is_mrr_assoc= !MY_TEST(mode & HA_MRR_NO_ASSOCIATION);

  if (is_mrr_assoc)
    table->in_use->status_var.ha_multi_range_read_init_count++;
 
  rowids_buf_end= buf->buffer_end;
  elem_size= h->ref_length + (int)is_mrr_assoc * sizeof(void*);
  rowids_buf_last= rowids_buf + 
                      ((rowids_buf_end - rowids_buf)/ elem_size)*
                      elem_size;
  rowids_buf_end= rowids_buf_last;

  /*
    The DS-MRR scan uses a second handler object (h2) for doing the
    index scan. Create this by cloning the primary handler
    object. The h2 handler object is deleted when DsMrr_impl::reset()
    is called.
  */
  if (!h2)
  {
    handler *new_h2;
    /*
      ::clone() takes up a lot of stack, especially on 64 bit platforms.
      The constant 5 is an empiric result.
      @todo Is this still the case? Leave it as it is for now but could
            likely be removed?
    */
    if (check_stack_overrun(thd, 5*STACK_MIN_SIZE, (uchar*) &new_h2))
      DBUG_RETURN(1);

    if (!(new_h2= h->clone(table->s->normalized_path.str, thd->mem_root)))
      DBUG_RETURN(1);
    h2= new_h2; /* Ok, now can put it into h2 */
    table->prepare_for_position();
  }

  /*
    Open the index scan on h2 using the key from the primary handler.
  */
  if (h2->active_index == MAX_KEY)
  {
    DBUG_ASSERT(h->active_index != MAX_KEY);
    const uint mrr_keyno= h->active_index;

    if ((retval= h2->ha_external_lock(thd, h->get_lock_type())))
      goto error;

    if ((retval= h2->extra(HA_EXTRA_KEYREAD)))
      goto error;

    if ((retval= h2->ha_index_init(mrr_keyno, false)))
      goto error;

    // Transfer ICP from h to h2
    if (mrr_keyno == h->pushed_idx_cond_keyno)
    {
      if (h2->idx_cond_push(mrr_keyno, h->pushed_idx_cond))
      {
        retval= 1;
        goto error;
      }
    }
    else
    {
      // Cancel any potentially previously pushed index conditions
      h2->cancel_pushed_idx_cond();
    }
  }
  else
  {
    /*
      h2 has already an open index. This happens when the DS-MRR scan
      is re-started without closing it first. In this case the primary
      handler must be used for reading records from the table, ie. it
      must not be opened for doing a new range scan. In this case
      the active_index must either not be set or be the primary key.
    */
    DBUG_ASSERT(h->inited == handler::RND);
    DBUG_ASSERT(h->active_index == MAX_KEY || 
                h->active_index == table->s->primary_key);
  }

  /*
    The index scan is now transferred to h2 and we can close the open
    index scan on the primary handler.
  */
  if (h->inited == handler::INDEX)
  {
    /*
      Calling h->ha_index_end() will invoke dsmrr_close() for this object,
      which will close the index scan on h2. We need to keep it open, so 
      temporarily move h2 out of the DsMrr object.
    */
    handler *save_h2= h2;
    h2= NULL;
    retval= h->ha_index_end();
    h2= save_h2;
    if (retval)
      goto error;
  }

  /*
    Verify consistency between h and h2.
  */
  DBUG_ASSERT(h->inited != handler::INDEX);
  DBUG_ASSERT(h->active_index == MAX_KEY || 
              h->active_index == table->s->primary_key);
  DBUG_ASSERT(h2->inited == handler::INDEX);
  DBUG_ASSERT(h2->active_index != MAX_KEY);
  DBUG_ASSERT(h->get_lock_type() == h2->get_lock_type());

  if ((retval= h2->handler::multi_range_read_init(seq_funcs, seq_init_param, 
                                                  n_ranges, mode, buf)))
    goto error;

  if ((retval= dsmrr_fill_buffer()))
    goto error;

  /*
    If the above call has scanned through all intervals in *seq, then
    adjust *buf to indicate that the remaining buffer space will not be used.
  */
  if (dsmrr_eof) 
    buf->end_of_used_area= rowids_buf_last;

  /*
     h->inited == INDEX may occur when 'range checked for each record' is
     used.
  */
  if ((h->inited != handler::RND) && 
      ((h->inited==handler::INDEX? h->ha_index_end(): FALSE) || 
       (h->ha_rnd_init(FALSE))))
  {
    retval= 1;
    goto error;
  }

  use_default_impl= FALSE;
  h->mrr_funcs= *seq_funcs;
  
  DBUG_RETURN(0);
error:
  h2->ha_index_or_rnd_end();
  h2->ha_external_lock(thd, F_UNLCK);
  h2->ha_close();
  delete h2;
  h2= NULL;
  DBUG_ASSERT(retval != 0);
  DBUG_RETURN(retval);
}


void DsMrr_impl::dsmrr_close()
{
  DBUG_ENTER("DsMrr_impl::dsmrr_close");

  // If there is an open index on h2, then close it
  if (h2 && h2->active_index != MAX_KEY)
  {
    h2->ha_index_or_rnd_end();
    h2->ha_external_lock(current_thd, F_UNLCK);
  }
  use_default_impl= true;
  DBUG_VOID_RETURN;
}


void DsMrr_impl::reset()
{
  DBUG_ENTER("DsMrr_impl::reset");

  if (h2)
  {
    // Close any ongoing DS-MRR scan 
    dsmrr_close();

    // Close and delete the h2 handler
    h2->ha_close();
    delete h2;
    h2= NULL;
  }
  DBUG_VOID_RETURN;
}


static int rowid_cmp(void *h, uchar *a, uchar *b)
{
  return ((handler*)h)->cmp_ref(a, b);
}


/**
  DS-MRR: Fill the buffer with rowids and sort it by rowid

  {This is an internal function of DiskSweep MRR implementation}
  Scan the MRR ranges and collect ROWIDs (or {ROWID, range_id} pairs) into 
  buffer. When the buffer is full or scan is completed, sort the buffer by 
  rowid and return.
  
  The function assumes that rowids buffer is empty when it is invoked. 
  
  @retval 0      OK, the next portion of rowids is in the buffer,
                 properly ordered
  @retval other  Error
*/

int DsMrr_impl::dsmrr_fill_buffer()
{
  char *range_info;
  int res= 0;
  DBUG_ENTER("DsMrr_impl::dsmrr_fill_buffer");
  DBUG_ASSERT(rowids_buf < rowids_buf_end);

  rowids_buf_cur= rowids_buf;
  while ((rowids_buf_cur < rowids_buf_end) && 
         !(res= h2->handler::multi_range_read_next(&range_info)))
  {
    KEY_MULTI_RANGE *curr_range= &h2->handler::mrr_cur_range;
    if (h2->mrr_funcs.skip_index_tuple &&
        h2->mrr_funcs.skip_index_tuple(h2->mrr_iter, curr_range->ptr))
      continue;
    
    /* Put rowid, or {rowid, range_id} pair into the buffer */
    h2->position(table->record[0]);
    memcpy(rowids_buf_cur, h2->ref, h2->ref_length);
    rowids_buf_cur += h2->ref_length;

    if (is_mrr_assoc)
    {
      memcpy(rowids_buf_cur, &range_info, sizeof(void*));
      rowids_buf_cur += sizeof(void*);
    }
  }

  if (res && res != HA_ERR_END_OF_FILE)
    DBUG_RETURN(res); 
  dsmrr_eof= MY_TEST(res == HA_ERR_END_OF_FILE);

  /* Sort the buffer contents by rowid */
  uint elem_size= h->ref_length + (int)is_mrr_assoc * sizeof(void*);
  size_t n_rowids= (rowids_buf_cur - rowids_buf) / elem_size;
  
  my_qsort2(rowids_buf, n_rowids, elem_size, (qsort2_cmp)rowid_cmp,
            (void*)h);
  rowids_buf_last= rowids_buf_cur;
  rowids_buf_cur=  rowids_buf;
  DBUG_RETURN(0);
}


/*
  DS-MRR implementation: multi_range_read_next() function
*/

int DsMrr_impl::dsmrr_next(char **range_info)
{
  int res;
  uchar *cur_range_info= 0;
  uchar *rowid;

  if (use_default_impl)
    return h->handler::multi_range_read_next(range_info);
  
  do
  {
    if (rowids_buf_cur == rowids_buf_last)
    {
      if (dsmrr_eof)
      {
        res= HA_ERR_END_OF_FILE;
        goto end;
      }

      res= dsmrr_fill_buffer();
      if (res)
        goto end;
    }
   
    /* return eof if there are no rowids in the buffer after re-fill attempt */
    if (rowids_buf_cur == rowids_buf_last)
    {
      res= HA_ERR_END_OF_FILE;
      goto end;
    }
    rowid= rowids_buf_cur;

    if (is_mrr_assoc)
      memcpy(&cur_range_info, rowids_buf_cur + h->ref_length, sizeof(uchar*));

    rowids_buf_cur += h->ref_length + sizeof(void*) * MY_TEST(is_mrr_assoc);
    if (h2->mrr_funcs.skip_record &&
	h2->mrr_funcs.skip_record(h2->mrr_iter, (char *) cur_range_info, rowid))
      continue;
    res= h->ha_rnd_pos(table->record[0], rowid);
    break;
  } while (true);
 
  if (is_mrr_assoc)
  {
    memcpy(range_info, rowid + h->ref_length, sizeof(void*));
  }
end:
  return res;
}


/*
  DS-MRR implementation: multi_range_read_info() function
*/
ha_rows DsMrr_impl::dsmrr_info(uint keyno, uint n_ranges, uint rows,
                               uint *bufsz, uint *flags, Cost_estimate *cost)
{
  ha_rows res __attribute__((unused));
  uint def_flags= *flags;
  uint def_bufsz= *bufsz;

  /* Get cost/flags/mem_usage of default MRR implementation */
  res=
    h->handler::multi_range_read_info(keyno, n_ranges, rows, &def_bufsz,
                                      &def_flags, cost);
  DBUG_ASSERT(!res);

  if ((*flags & HA_MRR_USE_DEFAULT_IMPL) || 
      choose_mrr_impl(keyno, rows, flags, bufsz, cost))
  {
    /* Default implementation is choosen */
    DBUG_PRINT("info", ("Default MRR implementation choosen"));
    *flags= def_flags;
    *bufsz= def_bufsz;
    DBUG_ASSERT(*flags & HA_MRR_USE_DEFAULT_IMPL);
  }
  else
  {
    /* *flags and *bufsz were set by choose_mrr_impl */
    DBUG_PRINT("info", ("DS-MRR implementation choosen"));
  }
  return 0;
}


/*
  DS-MRR Implementation: multi_range_read_info_const() function
*/

ha_rows DsMrr_impl::dsmrr_info_const(uint keyno, RANGE_SEQ_IF *seq,
                                 void *seq_init_param, uint n_ranges, 
                                 uint *bufsz, uint *flags, Cost_estimate *cost)
{
  ha_rows rows;
  uint def_flags= *flags;
  uint def_bufsz= *bufsz;
  /* Get cost/flags/mem_usage of default MRR implementation */
  rows= h->handler::multi_range_read_info_const(keyno, seq, seq_init_param,
                                                n_ranges, &def_bufsz, 
                                                &def_flags, cost);
  if (rows == HA_POS_ERROR)
  {
    /* Default implementation can't perform MRR scan => we can't either */
    return rows;
  }

  /*
    If HA_MRR_USE_DEFAULT_IMPL has been passed to us, that is an order to
    use the default MRR implementation (we need it for UPDATE/DELETE).
    Otherwise, make a choice based on cost and mrr* flags of
    @@optimizer_switch.
  */
  if ((*flags & HA_MRR_USE_DEFAULT_IMPL) ||
      choose_mrr_impl(keyno, rows, flags, bufsz, cost))
  {
    DBUG_PRINT("info", ("Default MRR implementation choosen"));
    *flags= def_flags;
    *bufsz= def_bufsz;
    DBUG_ASSERT(*flags & HA_MRR_USE_DEFAULT_IMPL);
  }
  else
  {
    /* *flags and *bufsz were set by choose_mrr_impl */
    DBUG_PRINT("info", ("DS-MRR implementation choosen"));
  }
  return rows;
}


/**
  DS-MRR Internals: Choose between Default MRR implementation and DS-MRR

  Make the choice between using Default MRR implementation and DS-MRR.
  This function contains common functionality factored out of dsmrr_info()
  and dsmrr_info_const(). The function assumes that the default MRR
  implementation's applicability requirements are satisfied.

  @param keyno       Index number
  @param rows        E(full rows to be retrieved)
  @param flags  IN   MRR flags provided by the MRR user
                OUT  If DS-MRR is choosen, flags of DS-MRR implementation
                     else the value is not modified
  @param bufsz  IN   If DS-MRR is choosen, buffer use of DS-MRR implementation
                     else the value is not modified
  @param cost   IN   Cost of default MRR implementation
                OUT  If DS-MRR is choosen, cost of DS-MRR scan
                     else the value is not modified

  @retval TRUE   Default MRR implementation should be used
  @retval FALSE  DS-MRR implementation should be used
*/

bool DsMrr_impl::choose_mrr_impl(uint keyno, ha_rows rows, uint *flags,
                                 uint *bufsz, Cost_estimate *cost)
{
  bool res;
  THD *thd= current_thd;

  const bool mrr_on= hint_key_state(thd, table, keyno, MRR_HINT_ENUM,
                                    OPTIMIZER_SWITCH_MRR);
  const bool force_dsmrr_by_hints=
    hint_key_state(thd, table, keyno, MRR_HINT_ENUM, 0) ||
    hint_table_state(thd, table, BKA_HINT_ENUM, 0);

  if (!(mrr_on || force_dsmrr_by_hints) ||
      *flags & (HA_MRR_INDEX_ONLY | HA_MRR_SORTED) || // Unsupported by DS-MRR
      (keyno == table->s->primary_key && h->primary_key_is_clustered()) ||
       key_uses_partial_cols(table, keyno) ||
       table->s->tmp_table != NO_TMP_TABLE)
  {
    /* Use the default implementation, don't modify args: See comments  */
    return TRUE;
  }

  /*
    If @@optimizer_switch has "mrr_cost_based" on, we should avoid
    using DS-MRR for queries where it is likely that the records are
    stored in memory. Since there is currently no way to determine
    this, we use a heuristic:
    a) if the storage engine has a memory buffer, DS-MRR is only
       considered if the table size is bigger than the buffer.
    b) if the storage engine does not have a memory buffer, DS-MRR is
       only considered if the table size is bigger than 100MB.
    c) Since there is an initial setup cost of DS-MRR, so it is only
       considered if at least 50 records will be read.
  */
  if (thd->optimizer_switch_flag(OPTIMIZER_SWITCH_MRR_COST_BASED) &&
      !force_dsmrr_by_hints)
  {
    /*
      If the storage engine has a database buffer we use this as the
      minimum size the table should have before considering DS-MRR.
    */ 
    longlong min_file_size= table->file->get_memory_buffer_size();
    if (min_file_size == -1)
    {
      // No estimate for database buffer
      min_file_size= 100 * 1024 * 1024;    // 100 MB
    }

    if (table->file->stats.data_file_length < 
        static_cast<ulonglong>(min_file_size) ||
        rows <= 50)
      return true;                 // Use the default implementation 
  }

  Cost_estimate dsmrr_cost;
  if (get_disk_sweep_mrr_cost(keyno, rows, *flags, bufsz, &dsmrr_cost))
    return TRUE;
  
  /* 
    If @@optimizer_switch has "mrr" on and "mrr_cost_based" off, then set cost
    of DS-MRR to be minimum of DS-MRR and Default implementations cost. This
    allows one to force use of DS-MRR whenever it is applicable without
    affecting other cost-based choices. Note that if MRR or BKA hint is
    specified, DS-MRR will be used regardless of cost.
  */
  const bool force_dsmrr=
    (force_dsmrr_by_hints ||
     !thd->optimizer_switch_flag(OPTIMIZER_SWITCH_MRR_COST_BASED));

  if (force_dsmrr && dsmrr_cost.total_cost() > cost->total_cost())
    dsmrr_cost= *cost;

  if (force_dsmrr || (dsmrr_cost.total_cost() <= cost->total_cost()))
  {
    *flags &= ~HA_MRR_USE_DEFAULT_IMPL;  /* Use the DS-MRR implementation */
    *flags &= ~HA_MRR_SUPPORT_SORTED;    /* We can't provide ordered output */
    *cost= dsmrr_cost;
    res= FALSE;
  }
  else
  {
    /* Use the default MRR implementation */
    res= TRUE;
  }
  return res;
}


static void get_sort_and_sweep_cost(TABLE *table, ha_rows nrows, 
                                    Cost_estimate *cost);


/**
  Get cost of DS-MRR scan

  @param keynr              Index to be used
  @param rows               E(Number of rows to be scanned)
  @param flags              Scan parameters (HA_MRR_* flags)
  @param buffer_size INOUT  Buffer size
  @param cost        OUT    The cost

  @retval FALSE  OK
  @retval TRUE   Error, DS-MRR cannot be used (the buffer is too small
                 for even 1 rowid)
*/

bool DsMrr_impl::get_disk_sweep_mrr_cost(uint keynr, ha_rows rows, uint flags,
                                         uint *buffer_size, 
                                         Cost_estimate *cost)
{
  ha_rows rows_in_last_step;
  uint n_full_steps;

  const uint elem_size= h->ref_length + 
                        sizeof(void*) * (!MY_TEST(flags & HA_MRR_NO_ASSOCIATION));
  const ha_rows max_buff_entries= *buffer_size / elem_size;

  if (!max_buff_entries)
    return TRUE; /* Buffer has not enough space for even 1 rowid */

  /* Number of iterations we'll make with full buffer */
  n_full_steps= (uint)floor(rows2double(rows) / max_buff_entries);

  /*
    Get numbers of rows we'll be processing in last iteration, with
    non-full buffer
  */
  rows_in_last_step= rows % max_buff_entries;
  
  DBUG_ASSERT(cost->is_zero());

  if (n_full_steps)
  {
    get_sort_and_sweep_cost(table, max_buff_entries, cost);
    cost->multiply(n_full_steps);
  }
  else
  {
    /* 
      Adjust buffer size since only parts of the buffer will be used:
      1. Adjust record estimate for the last scan to reduce likelyhood
         of needing more than one scan by adding 20 percent to the
         record estimate and by ensuring this is at least 100 records.
      2. If the estimated needed buffer size is lower than suggested by 
         the caller then set it to the estimated buffer size.
    */
    const ha_rows keys_in_buffer=
      max<ha_rows>(static_cast<ha_rows>(1.2 * rows_in_last_step), 100);
    *buffer_size= min<ulong>(*buffer_size,
                             static_cast<ulong>(keys_in_buffer) * elem_size);
  }

  Cost_estimate last_step_cost;
  get_sort_and_sweep_cost(table, rows_in_last_step, &last_step_cost);
  (*cost)+= last_step_cost;

  /*
    Cost of memory is not included in the total_cost() function and
    thus will not be considered when comparing costs. Still, we
    record it in the cost estimate object for future use.
  */
  cost->add_mem(*buffer_size);

  /* Total cost of all index accesses */
  (*cost)+= h->index_scan_cost(keynr, 1, static_cast<double>(rows));

  /*
    Add CPU cost for processing records (see
    @handler::multi_range_read_info_const()).
  */
  cost->add_cpu(table->cost_model()->row_evaluate_cost(
    static_cast<double>(rows)));
  return FALSE;
}


/* 
  Get cost of one sort-and-sweep step

  SYNOPSIS
    get_sort_and_sweep_cost()
      table       Table being accessed
      nrows       Number of rows to be sorted and retrieved
      cost   OUT  The cost

  DESCRIPTION
    Get cost of these operations:
     - sort an array of #nrows ROWIDs using qsort
     - read #nrows records from table in a sweep.
*/

static 
void get_sort_and_sweep_cost(TABLE *table, ha_rows nrows, Cost_estimate *cost)
{
  DBUG_ASSERT(cost->is_zero());
  if (nrows)
  {
    get_sweep_read_cost(table, nrows, FALSE, cost);

    /*
      @todo CostModel: For the old version of the cost model the
      following code should be used. For the new version of the cost
      model Cost_model::key_compare_cost() should be used.  When
      removing support for the old cost model this code should be
      removed. The reason for this is that we should get rid of the
      ROWID_COMPARE_SORT_COST and use key_compare_cost() instead. For
      the current value returned by key_compare_cost() this would
      overestimate the cost for sorting.
    */

    /* 
      Constant for the cost of doing one key compare operation in the
      sort operation. We should have used the value returned by
      key_compare_cost() here but this would make the cost
      estimate of sorting very high for queries accessing many
      records. Until this constant is adjusted we introduce a constant
      that is more realistic. @todo: Replace this with
      key_compare_cost() when this has been given a realistic value.
    */
    const double ROWID_COMPARE_SORT_COST=
      table->cost_model()->key_compare_cost(1.0) / 10;

    /* Add cost of qsort call: n * log2(n) * cost(rowid_comparison) */
    
    // For the old version of the cost model this cost calculations should
    // be used....
    const double cpu_sort= nrows * log2(nrows) * ROWID_COMPARE_SORT_COST;
    // .... For the new cost model something like this should be used...
    // cpu_sort= nrows * log2(nrows) *
    //           table->cost_model()->rowid_compare_cost();
    cost->add_cpu(cpu_sort);
  }
}


/**
  Get cost of reading nrows table records in a "disk sweep"

  A disk sweep read is a sequence of handler->rnd_pos(rowid) calls that made
  for an ordered sequence of rowids.

  We take into account that some of the records might be in a memory
  buffer while others need to be read from a secondary storage
  device. The model for this assumes hard disk IO. A disk read is
  performed as follows:

   1. The disk head is moved to the needed cylinder
   2. The controller waits for the plate to rotate
   3. The data is transferred

  Time to do #3 is insignificant compared to #2+#1.

  Time to move the disk head is proportional to head travel distance.

  Time to wait for the plate to rotate depends on whether the disk head
  was moved or not. 

  If disk head wasn't moved, the wait time is proportional to distance
  between the previous block and the block we're reading.

  If the head was moved, we don't know how much we'll need to wait for the
  plate to rotate. We assume the wait time to be a variate with a mean of
  0.5 of full rotation time.

  Our cost units are "random disk seeks". The cost of random disk seek is
  actually not a constant, it depends one range of cylinders we're going
  to access. We make it constant by introducing a fuzzy concept of "typical 
  datafile length" (it's fuzzy as it's hard to tell whether it should
  include index file, temp.tables etc). Then random seek cost is:

    1 = half_rotation_cost + move_cost * 1/3 * typical_data_file_length

  We define half_rotation_cost as disk_seek_base_cost() (see
  Cost_model_server::disk_seek_base_cost()).

  @param      table        Table to be accessed
  @param      nrows        Number of rows to retrieve
  @param      interrupted  true <=> Assume that the disk sweep will be
                           interrupted by other disk IO. false - otherwise.
  @param[out] cost         the cost
*/

void get_sweep_read_cost(TABLE *table, ha_rows nrows, bool interrupted, 
                         Cost_estimate *cost)
{
  DBUG_ENTER("get_sweep_read_cost");

  DBUG_ASSERT(cost->is_zero());
  if(nrows > 0)
  {
    const Cost_model_table *const cost_model= table->cost_model();

    // The total number of blocks used by this table
    double n_blocks=
      ceil(ulonglong2double(table->file->stats.data_file_length) / IO_SIZE);
    if (n_blocks < 1.0)                         // When data_file_length is 0
      n_blocks= 1.0;

    /*
      The number of blocks that in average need to be read given that
      the records are uniformly distribution over the table.
    */
    double busy_blocks=
      n_blocks * (1.0 - pow(1.0 - 1.0/n_blocks, rows2double(nrows)));
    if (busy_blocks < 1.0)
      busy_blocks= 1.0;

    DBUG_PRINT("info",("sweep: nblocks=%g, busy_blocks=%g", n_blocks,
                       busy_blocks));
    if (interrupted)
      cost->add_io(cost_model->page_read_cost(busy_blocks));
    else
    {
      /*
        Assume reading pages from disk is done in one 'sweep'. 

        The cost model and cost estimate for pages already in a memory
        buffer will be different from pages that needed to be read from
        disk. Calculate the number of blocks that likely already are
        in memory and the number of blocks that need to be read from
        disk.
      */
      const double busy_blocks_mem=
        busy_blocks * table->file->table_in_memory_estimate();
      const double busy_blocks_disk= busy_blocks - busy_blocks_mem;
      DBUG_ASSERT(busy_blocks_disk >= 0.0);

      // Cost of accessing blocks in main memory buffer
      cost->add_io(cost_model->buffer_block_read_cost(busy_blocks_mem));

      // Cost of reading blocks from disk in a 'sweep'
      const double seek_distance= (busy_blocks_disk > 1.0) ?
        n_blocks / busy_blocks_disk : n_blocks;

      const double disk_cost=
        busy_blocks_disk * cost_model->disk_seek_cost(seek_distance);
      cost->add_io(disk_cost);
    }
  }
  DBUG_PRINT("info",("returning cost=%g", cost->total_cost()));
  DBUG_VOID_RETURN;
}


/****************************************************************************
 * DS-MRR implementation ends
 ***************************************************************************/

/** @brief
  Read first row between two ranges.
  Store ranges for future calls to read_range_next.

  @param start_key		Start key. Is 0 if no min range
  @param end_key		End key.  Is 0 if no max range
  @param eq_range_arg	        Set to 1 if start_key == end_key
  @param sorted		Set to 1 if result should be sorted per key

  @note
    Record is read into table->record[0]

  @retval
    0			Found row
  @retval
    HA_ERR_END_OF_FILE	No rows in range
*/
int handler::read_range_first(const key_range *start_key,
			      const key_range *end_key,
			      bool eq_range_arg,
                              bool sorted /* ignored */)
{
  int result;
  DBUG_ENTER("handler::read_range_first");

  eq_range= eq_range_arg;
  set_end_range(end_key, RANGE_SCAN_ASC);

  range_key_part= table->key_info[active_index].key_part;

  if (!start_key)			// Read first record
    result= ha_index_first(table->record[0]);
  else
    result= ha_index_read_map(table->record[0],
                              start_key->key,
                              start_key->keypart_map,
                              start_key->flag);
  if (result)
    DBUG_RETURN((result == HA_ERR_KEY_NOT_FOUND) 
		? HA_ERR_END_OF_FILE
		: result);

  if (compare_key(end_range) <= 0)
  {
    DBUG_RETURN(0);
  }
  else
  {
    /*
      The last read row does not fall in the range. So request
      storage engine to release row lock if possible.
    */
    unlock_row();
    DBUG_RETURN(HA_ERR_END_OF_FILE);
  }
}


/** @brief
  Read next row between two endpoints.

  @note
    Record is read into table->record[0]

  @retval
    0			Found row
  @retval
    HA_ERR_END_OF_FILE	No rows in range
*/
int handler::read_range_next()
{
  int result;
  DBUG_ENTER("handler::read_range_next");

  if (eq_range)
  {
    /* We trust that index_next_same always gives a row in range */
    DBUG_RETURN(ha_index_next_same(table->record[0],
                                   end_range->key,
                                   end_range->length));
  }
  result= ha_index_next(table->record[0]);
  if (result)
    DBUG_RETURN(result);

  if (compare_key(end_range) <= 0)
  {
    DBUG_RETURN(0);
  }
  else
  {
    /*
      The last read row does not fall in the range. So request
      storage engine to release row lock if possible.
    */
    unlock_row();
    DBUG_RETURN(HA_ERR_END_OF_FILE);
  }
}


void handler::set_end_range(const key_range* range,
                            enum_range_scan_direction direction)
{
  if (range)
  {
    save_end_range= *range;
    end_range= &save_end_range;
    range_key_part= table->key_info[active_index].key_part;
    key_compare_result_on_equal= ((range->flag == HA_READ_BEFORE_KEY) ? 1 :
                                  (range->flag == HA_READ_AFTER_KEY) ? -1 : 0);
  }
  else
    end_range= NULL;

  range_scan_direction= direction;
}


/**
  Compare if found key (in row) is over max-value.

  @param range		range to compare to row. May be 0 for no range

  @sa
    key.cc::key_cmp()

  @return
    The return value is SIGN(key_in_row - range_key):

    - 0   : Key is equal to range or 'range' == 0 (no range)
    - -1  : Key is less than range
    - 1   : Key is larger than range
*/
int handler::compare_key(key_range *range)
{
  int cmp;
  if (!range || in_range_check_pushed_down)
    return 0;					// No max range
  cmp= key_cmp(range_key_part, range->key, range->length);
  if (!cmp)
    cmp= key_compare_result_on_equal;
  return cmp;
}


/*
  Compare if a found key (in row) is within the range.

  This function is similar to compare_key() but checks the range scan
  direction to determine if this is a descending scan. This function
  is used by the index condition pushdown implementation to determine
  if the read record is within the range scan.

  @param range Range to compare to row. May be NULL for no range.

  @seealso
    handler::compare_key()

  @return Returns whether the key is within the range

    - 0   : Key is equal to range or 'range' == 0 (no range)
    - -1  : Key is within the current range
    - 1   : Key is outside the current range
*/

int handler::compare_key_icp(const key_range *range) const
{
  int cmp;
  if (!range)
    return 0;					// no max range
  cmp= key_cmp(range_key_part, range->key, range->length);
  if (!cmp)
    cmp= key_compare_result_on_equal;
  if (range_scan_direction == RANGE_SCAN_DESC)
    cmp= -cmp;
  return cmp;
}

int handler::index_read_idx_map(uchar * buf, uint index, const uchar * key,
                                key_part_map keypart_map,
                                enum ha_rkey_function find_flag)
{
  int error, error1= 0;
  error= index_init(index, 0);
  if (!error)
  {
    error= index_read_map(buf, key, keypart_map, find_flag);
    error1= index_end();
  }
  return error ?  error : error1;
}


uint calculate_key_len(TABLE *table, uint key,
                       key_part_map keypart_map)
{
  /* works only with key prefixes */
  DBUG_ASSERT(((keypart_map + 1) & keypart_map) == 0);

  KEY *key_info= table->key_info + key;
  KEY_PART_INFO *key_part= key_info->key_part;
  KEY_PART_INFO *end_key_part= key_part + actual_key_parts(key_info);
  uint length= 0;

  while (key_part < end_key_part && keypart_map)
  {
    length+= key_part->store_length;
    keypart_map >>= 1;
    key_part++;
  }
  return length;
}


/**
  Returns a list of all known extensions.

    No mutexes, worst case race is a minor surplus memory allocation
    We have to recreate the extension map if mysqld is restarted (for example
    within libmysqld)

  @retval
    pointer		pointer to TYPELIB structure
*/
static my_bool exts_handlerton(THD *unused, plugin_ref plugin,
                               void *arg)
{
  List<char> *found_exts= (List<char> *) arg;
  handlerton *hton= plugin_data<handlerton*>(plugin);
  if (hton->state == SHOW_OPTION_YES && hton->file_extensions)
  {
    List_iterator_fast<char> it(*found_exts);
    const char **ext, *old_ext;

    for (ext= hton->file_extensions; *ext; ext++)
    {
      while ((old_ext= it++))
      {
        if (!strcmp(old_ext, *ext))
	  break;
      }
      if (!old_ext)
        found_exts->push_back((char *) *ext);

      it.rewind();
    }
  }
  return FALSE;
}

TYPELIB* ha_known_exts()
{
  TYPELIB *known_extensions = (TYPELIB*) sql_alloc(sizeof(TYPELIB));
  known_extensions->name= "known_exts";
  known_extensions->type_lengths= NULL;
  
  List<char> found_exts;
  const char **ext, *old_ext;

  found_exts.push_back((char*) TRG_EXT);
  found_exts.push_back((char*) TRN_EXT);

  plugin_foreach(NULL, exts_handlerton,
                 MYSQL_STORAGE_ENGINE_PLUGIN, &found_exts);

  size_t arr_length= sizeof(char *)* (found_exts.elements+1);
  ext= (const char **) sql_alloc(arr_length);

  DBUG_ASSERT(NULL != ext);
  known_extensions->count= found_exts.elements;
  known_extensions->type_names= ext;

  List_iterator_fast<char> it(found_exts);
  while ((old_ext= it++))
    *ext++= old_ext;
  *ext= NULL;
  return known_extensions;
}


static bool stat_print(THD *thd, const char *type, size_t type_len,
                       const char *file, size_t file_len,
                       const char *status, size_t status_len)
{
  Protocol *protocol= thd->get_protocol();
  protocol->start_row();
  protocol->store(type, type_len, system_charset_info);
  protocol->store(file, file_len, system_charset_info);
  protocol->store(status, status_len, system_charset_info);
  if (protocol->end_row())
    return TRUE;
  return FALSE;
}


static my_bool showstat_handlerton(THD *thd, plugin_ref plugin,
                                   void *arg)
{
  enum ha_stat_type stat= *(enum ha_stat_type *) arg;
  handlerton *hton= plugin_data<handlerton*>(plugin);
  if (hton->state == SHOW_OPTION_YES && hton->show_status &&
      hton->show_status(hton, thd, stat_print, stat))
    return TRUE;
  return FALSE;
}

bool ha_show_status(THD *thd, handlerton *db_type, enum ha_stat_type stat)
{
  List<Item> field_list;
  bool result;

  field_list.push_back(new Item_empty_string("Type",10));
  field_list.push_back(new Item_empty_string("Name",FN_REFLEN));
  field_list.push_back(new Item_empty_string("Status",10));

  if (thd->send_result_metadata(&field_list,
                                Protocol::SEND_NUM_ROWS | Protocol::SEND_EOF))
    return TRUE;

  if (db_type == NULL)
  {
    result= plugin_foreach(thd, showstat_handlerton,
                           MYSQL_STORAGE_ENGINE_PLUGIN, &stat);
  }
  else
  {
    if (db_type->state != SHOW_OPTION_YES)
    {
      const LEX_STRING *name= &se_plugin_array[db_type->slot]->name;
      result= stat_print(thd, name->str, name->length,
                         "", 0, "DISABLED", 8) ? 1 : 0;
    }
    else
    {
      DBUG_EXECUTE_IF("simulate_show_status_failure",
                      DBUG_SET("+d,simulate_net_write_failure"););
      result= db_type->show_status &&
              db_type->show_status(db_type, thd, stat_print, stat) ? 1 : 0;
      DBUG_EXECUTE_IF("simulate_show_status_failure",
                      DBUG_SET("-d,simulate_net_write_failure"););
    }
  }

  if (!result)
    my_eof(thd);
  return result;
}

/*
  Function to check if the conditions for row-based binlogging is
  correct for the table.

  A row in the given table should be replicated if:
  - Row-based replication is enabled in the current thread
  - The binlog is enabled
  - It is not a temporary table
  - The binary log is open
  - The database the table resides in shall be binlogged (binlog_*_db rules)
  - table is not mysql.event
*/

static bool check_table_binlog_row_based(THD *thd, TABLE *table)
{
  if (table->s->cached_row_logging_check == -1)
  {
    int const check(table->s->tmp_table == NO_TMP_TABLE &&
                    ! table->no_replicate &&
                    binlog_filter->db_ok(table->s->db.str));
    table->s->cached_row_logging_check= check;
  }

  DBUG_ASSERT(table->s->cached_row_logging_check == 0 ||
              table->s->cached_row_logging_check == 1);

  return (thd->is_current_stmt_binlog_format_row() &&
          table->s->cached_row_logging_check &&
          (thd->variables.option_bits & OPTION_BIN_LOG) &&
          mysql_bin_log.is_open());
}


/** @brief
   Write table maps for all (manually or automatically) locked tables
   to the binary log.

   SYNOPSIS
     write_locked_table_maps()
       thd     Pointer to THD structure

   DESCRIPTION
       This function will generate and write table maps for all tables
       that are locked by the thread 'thd'.

   RETURN VALUE
       0   All OK
       1   Failed to write all table maps

   SEE ALSO
       THD::lock
*/

static int write_locked_table_maps(THD *thd)
{
  DBUG_ENTER("write_locked_table_maps");
  DBUG_PRINT("enter", ("thd: 0x%lx  thd->lock: 0x%lx "
                       "thd->extra_lock: 0x%lx",
                       (long) thd, (long) thd->lock, (long) thd->extra_lock));

  DBUG_PRINT("debug", ("get_binlog_table_maps(): %d", thd->get_binlog_table_maps()));

  if (thd->get_binlog_table_maps() == 0)
  {
    MYSQL_LOCK *locks[2];
    locks[0]= thd->extra_lock;
    locks[1]= thd->lock;
    for (uint i= 0 ; i < sizeof(locks)/sizeof(*locks) ; ++i )
    {
      MYSQL_LOCK const *const lock= locks[i];
      if (lock == NULL)
        continue;

      bool need_binlog_rows_query= thd->variables.binlog_rows_query_log_events;
      TABLE **const end_ptr= lock->table + lock->table_count;
      for (TABLE **table_ptr= lock->table ; 
           table_ptr != end_ptr ;
           ++table_ptr)
      {
        TABLE *const table= *table_ptr;
        DBUG_PRINT("info", ("Checking table %s", table->s->table_name.str));
        if (table->current_lock == F_WRLCK &&
            check_table_binlog_row_based(thd, table))
        {
          /*
            We need to have a transactional behavior for SQLCOM_CREATE_TABLE
            (e.g. CREATE TABLE... SELECT * FROM TABLE) in order to keep a
            compatible behavior with the STMT based replication even when
            the table is not transactional. In other words, if the operation
            fails while executing the insert phase nothing is written to the
            binlog.

            Note that at this point, we check the type of a set of tables to
            create the table map events. In the function binlog_log_row(),
            which calls the current function, we check the type of the table
            of the current row.
          */
          bool const has_trans= thd->lex->sql_command == SQLCOM_CREATE_TABLE ||
                                table->file->has_transactions();
          int const error= thd->binlog_write_table_map(table, has_trans,
                                                       need_binlog_rows_query);
          /* Binlog Rows_query log event once for one statement which updates
             two or more tables.*/
          if (need_binlog_rows_query)
            need_binlog_rows_query= FALSE;
          /*
            If an error occurs, it is the responsibility of the caller to
            roll back the transaction.
          */
          if (unlikely(error))
            DBUG_RETURN(1);
        }
      }
    }
  }
  DBUG_RETURN(0);
}


int binlog_log_row(TABLE* table,
                   const uchar *before_record,
                   const uchar *after_record,
                   Log_func *log_func)
{
  bool error= 0;
  THD *const thd= table->in_use;

  if (check_table_binlog_row_based(thd, table))
  {
    if (thd->variables.transaction_write_set_extraction != HASH_ALGORITHM_OFF)
    {
      bitmap_set_all(table->read_set);
      if (before_record && after_record)
      {
        size_t length= table->s->reclength;
        uchar* temp_image=(uchar*) my_malloc(PSI_NOT_INSTRUMENTED,
                                             length,
                                             MYF(MY_WME));
        if (!temp_image)
        {
          sql_print_error("Out of memory on transaction write set extraction");
          return 1;
        }
        add_pke(table, thd);

        memcpy(temp_image, table->record[0],(size_t) table->s->reclength);
        memcpy(table->record[0],table->record[1],(size_t) table->s->reclength);

        add_pke(table, thd);

        memcpy(table->record[0], temp_image, (size_t) table->s->reclength);

        my_free(temp_image);
      }
      else
      {
        add_pke(table, thd);
      }
    }
    DBUG_DUMP("read_set 10", (uchar*) table->read_set->bitmap,
              (table->s->fields + 7) / 8);

    /*
      If there are no table maps written to the binary log, this is
      the first row handled in this statement. In that case, we need
      to write table maps for all locked tables to the binary log.
    */
    if (likely(!(error= write_locked_table_maps(thd))))
    {
      /*
        We need to have a transactional behavior for SQLCOM_CREATE_TABLE
        (i.e. CREATE TABLE... SELECT * FROM TABLE) in order to keep a
        compatible behavior with the STMT based replication even when
        the table is not transactional. In other words, if the operation
        fails while executing the insert phase nothing is written to the
        binlog.
      */
      bool const has_trans= thd->lex->sql_command == SQLCOM_CREATE_TABLE ||
                           table->file->has_transactions();
      error=
        (*log_func)(thd, table, has_trans, before_record, after_record);
    }
  }
  return error ? HA_ERR_RBR_LOGGING_FAILED : 0;
}

int handler::ha_external_lock(THD *thd, int lock_type)
{
  int error;
  DBUG_ENTER("handler::ha_external_lock");
  /*
    Whether this is lock or unlock, this should be true, and is to verify that
    if get_auto_increment() was called (thus may have reserved intervals or
    taken a table lock), ha_release_auto_increment() was too.
  */
  DBUG_ASSERT(next_insert_id == 0);
  /* Consecutive calls for lock without unlocking in between is not allowed */
  DBUG_ASSERT(table_share->tmp_table != NO_TMP_TABLE ||
              ((lock_type != F_UNLCK && m_lock_type == F_UNLCK) ||
               lock_type == F_UNLCK));
  /* SQL HANDLER call locks/unlock while scanning (RND/INDEX). */
  DBUG_ASSERT(inited == NONE || table->open_by_handler);

  if (MYSQL_HANDLER_RDLOCK_START_ENABLED() && lock_type == F_RDLCK)
  {
    MYSQL_HANDLER_RDLOCK_START(table_share->db.str,
                               table_share->table_name.str);
  }
  else if (MYSQL_HANDLER_WRLOCK_START_ENABLED() && lock_type == F_WRLCK)
  {
    MYSQL_HANDLER_WRLOCK_START(table_share->db.str,
                               table_share->table_name.str);
  }
  else if (MYSQL_HANDLER_UNLOCK_START_ENABLED() && lock_type == F_UNLCK)
  {
    MYSQL_HANDLER_UNLOCK_START(table_share->db.str,
                               table_share->table_name.str);
  }

  ha_statistic_increment(&System_status_var::ha_external_lock_count);

  MYSQL_TABLE_LOCK_WAIT(PSI_TABLE_EXTERNAL_LOCK, lock_type,
    { error= external_lock(thd, lock_type); })

  /*
    We cache the table flags if the locking succeeded. Otherwise, we
    keep them as they were when they were fetched in ha_open().
  */

  if (error == 0)
  {
    /*
      The lock type is needed by MRR when creating a clone of this handler
      object.
    */
    m_lock_type= lock_type;
    cached_table_flags= table_flags();
  }

  if (MYSQL_HANDLER_RDLOCK_DONE_ENABLED() && lock_type == F_RDLCK)
  {
    MYSQL_HANDLER_RDLOCK_DONE(error);
  }
  else if (MYSQL_HANDLER_WRLOCK_DONE_ENABLED() && lock_type == F_WRLCK)
  {
    MYSQL_HANDLER_WRLOCK_DONE(error);
  }
  else if (MYSQL_HANDLER_UNLOCK_DONE_ENABLED() && lock_type == F_UNLCK)
  {
    MYSQL_HANDLER_UNLOCK_DONE(error);
  }
  DBUG_RETURN(error);
}


/** @brief
  Check handler usage and reset state of file to after 'open'

  @note can be called regardless of it is locked or not.
*/
int handler::ha_reset()
{
  DBUG_ENTER("handler::ha_reset");
  /* Check that we have called all proper deallocation functions */
  DBUG_ASSERT((uchar*) table->def_read_set.bitmap +
              table->s->column_bitmap_size ==
              (uchar*) table->def_write_set.bitmap);
  DBUG_ASSERT(bitmap_is_set_all(&table->s->all_set));
  DBUG_ASSERT(table->key_read == 0);
  /* ensure that ha_index_end / ha_rnd_end has been called */
  DBUG_ASSERT(inited == NONE);
  /* Free cache used by filesort */
  free_io_cache(table);
  /* reset the bitmaps to point to defaults */
  table->default_column_bitmaps();
  /* Reset information about pushed engine conditions */
  pushed_cond= NULL;
  /* Reset information about pushed index conditions */
  cancel_pushed_idx_cond();

  const int retval= reset();
  DBUG_RETURN(retval);
}


int handler::ha_write_row(uchar *buf)
{
  int error;
  Log_func *log_func= Write_rows_log_event::binlog_row_logging_function;
  DBUG_ASSERT(table_share->tmp_table != NO_TMP_TABLE ||
              m_lock_type == F_WRLCK);

  DBUG_ENTER("handler::ha_write_row");
  DBUG_EXECUTE_IF("inject_error_ha_write_row",
                  DBUG_RETURN(HA_ERR_INTERNAL_ERROR); );
  DBUG_EXECUTE_IF("simulate_storage_engine_out_of_memory",
                  DBUG_RETURN(HA_ERR_SE_OUT_OF_MEMORY); );
  MYSQL_INSERT_ROW_START(table_share->db.str, table_share->table_name.str);
  mark_trx_read_write();

  DBUG_EXECUTE_IF("handler_crashed_table_on_usage",
                  my_error(HA_ERR_CRASHED, MYF(ME_ERRORLOG), table_share->table_name.str);
                  set_my_errno(HA_ERR_CRASHED);
                  DBUG_RETURN(HA_ERR_CRASHED););

  MYSQL_TABLE_IO_WAIT(PSI_TABLE_WRITE_ROW, MAX_KEY, error,
    { error= write_row(buf); })

  MYSQL_INSERT_ROW_DONE(error);
  if (unlikely(error))
    DBUG_RETURN(error);

  if (unlikely((error= binlog_log_row(table, 0, buf, log_func))))
    DBUG_RETURN(error); /* purecov: inspected */

  DEBUG_SYNC_C("ha_write_row_end");
  DBUG_RETURN(0);
}


int handler::ha_update_row(const uchar *old_data, uchar *new_data)
{
  int error;
  DBUG_ASSERT(table_share->tmp_table != NO_TMP_TABLE ||
              m_lock_type == F_WRLCK);
  Log_func *log_func= Update_rows_log_event::binlog_row_logging_function;

  /*
    Some storage engines require that the new record is in record[0]
    (and the old record is in record[1]).
   */
  DBUG_ASSERT(new_data == table->record[0]);
  DBUG_ASSERT(old_data == table->record[1]);

  MYSQL_UPDATE_ROW_START(table_share->db.str, table_share->table_name.str);
  mark_trx_read_write();

  DBUG_EXECUTE_IF("handler_crashed_table_on_usage",
                  my_error(HA_ERR_CRASHED, MYF(ME_ERRORLOG), table_share->table_name.str);
                  set_my_errno(HA_ERR_CRASHED);
                  return(HA_ERR_CRASHED););

  MYSQL_TABLE_IO_WAIT(PSI_TABLE_UPDATE_ROW, active_index, error,
    { error= update_row(old_data, new_data);})

  MYSQL_UPDATE_ROW_DONE(error);
  if (unlikely(error))
    return error;
  if (unlikely((error= binlog_log_row(table, old_data, new_data, log_func))))
    return error;
  return 0;
}

int handler::ha_delete_row(const uchar *buf)
{
  int error;
  DBUG_ASSERT(table_share->tmp_table != NO_TMP_TABLE ||
              m_lock_type == F_WRLCK);
  Log_func *log_func= Delete_rows_log_event::binlog_row_logging_function;
  /*
    Normally table->record[0] is used, but sometimes table->record[1] is used.
  */
  DBUG_ASSERT(buf == table->record[0] ||
              buf == table->record[1]);
  DBUG_EXECUTE_IF("inject_error_ha_delete_row",
                  return HA_ERR_INTERNAL_ERROR; );

  DBUG_EXECUTE_IF("handler_crashed_table_on_usage",
                  my_error(HA_ERR_CRASHED, MYF(ME_ERRORLOG), table_share->table_name.str);
                  set_my_errno(HA_ERR_CRASHED);
                  return(HA_ERR_CRASHED););

  MYSQL_DELETE_ROW_START(table_share->db.str, table_share->table_name.str);
  mark_trx_read_write();

  MYSQL_TABLE_IO_WAIT(PSI_TABLE_DELETE_ROW, active_index, error,
    { error= delete_row(buf);})

  MYSQL_DELETE_ROW_DONE(error);
  if (unlikely(error))
    return error;
  if (unlikely((error= binlog_log_row(table, buf, 0, log_func))))
    return error;
  return 0;
}



/** @brief
  use_hidden_primary_key() is called in case of an update/delete when
  (table_flags() and HA_PRIMARY_KEY_REQUIRED_FOR_DELETE) is defined
  but we don't have a primary key
*/
void handler::use_hidden_primary_key()
{
  /* fallback to use all columns in the table to identify row */
  table->use_all_columns();
}


/**
  Get an initialized ha_share.

  @return Initialized ha_share
    @retval NULL    ha_share is not yet initialized.
    @retval != NULL previous initialized ha_share.

  @note
  If not a temp table, then LOCK_ha_data must be held.
*/

Handler_share *handler::get_ha_share_ptr()
{
  DBUG_ENTER("handler::get_ha_share_ptr");
  DBUG_ASSERT(ha_share && table_share);

#ifndef DBUG_OFF
  if (table_share->tmp_table == NO_TMP_TABLE)
    mysql_mutex_assert_owner(&table_share->LOCK_ha_data);
#endif

  DBUG_RETURN(*ha_share);
}


/**
  Set ha_share to be used by all instances of the same table/partition.

  @param arg_ha_share    Handler_share to be shared.

  @note
  If not a temp table, then LOCK_ha_data must be held.
*/

void handler::set_ha_share_ptr(Handler_share *arg_ha_share)
{
  DBUG_ENTER("handler::set_ha_share_ptr");
  DBUG_ASSERT(ha_share);
#ifndef DBUG_OFF
  if (table_share->tmp_table == NO_TMP_TABLE)
    mysql_mutex_assert_owner(&table_share->LOCK_ha_data);
#endif

  *ha_share= arg_ha_share;
  DBUG_VOID_RETURN;
}


/**
  Take a lock for protecting shared handler data.
*/

void handler::lock_shared_ha_data()
{
  DBUG_ASSERT(table_share);
  if (table_share->tmp_table == NO_TMP_TABLE)
    mysql_mutex_lock(&table_share->LOCK_ha_data);
}


/**
  Release lock for protecting ha_share.
*/

void handler::unlock_shared_ha_data()
{
  DBUG_ASSERT(table_share);
  if (table_share->tmp_table == NO_TMP_TABLE)
    mysql_mutex_unlock(&table_share->LOCK_ha_data);
}


/**
  This structure is a helper structure for passing the length and pointer of
  blob space allocated by storage engine.
*/
struct blob_len_ptr{
  uint length;  // length of the blob
  uchar *ptr;   // pointer of the value
};


/**
  Get the blob length and pointer of allocated space from the record buffer.

  During evaluating the blob virtual generated columns, the blob space will
  be allocated by server. In order to keep the blob data after the table is
  closed, we need write the data into a specified space allocated by storage
  engine. Here, we have to extract the space pointer and length from the
  record buffer.
  After we get the value of virtual generated columns, copy the data into
  the specified space and store it in the record buffer (@see copy_blob_data()).

  @param table                    the pointer of table
  @param fields                   bitmap of field index of evaluated
                                  generated column
  @param[out] blob_len_ptr_array  an array to record the length and pointer
                                  of allocated space by storage engine.
  @note The caller should provide the blob_len_ptr_array with a size of
        MAX_FIELDS.
*/

static void extract_blob_space_and_length_from_record_buff(const TABLE *table,
                                           const MY_BITMAP *const fields,
                                           blob_len_ptr *blob_len_ptr_array)
{
  int num= 0;
  for (Field **vfield= table->vfield; *vfield; vfield++)
  {
    // Check if this field should be included
    if (bitmap_is_set(fields, (*vfield)->field_index) &&
        (*vfield)->is_virtual_gcol() && (*vfield)->type() == MYSQL_TYPE_BLOB)
    {
      blob_len_ptr_array[num].length= (*vfield)->data_length();
      // TODO: The following check is only for Innodb.
      DBUG_ASSERT(blob_len_ptr_array[num].length == 768 ||
                  blob_len_ptr_array[num].length == 3073);

      uchar *ptr;
      (*vfield)->get_ptr(&ptr);
      blob_len_ptr_array[num].ptr= ptr;

      // Let server allocate the space for BLOB virtual generated columns
      (*vfield)->reset();

      num++;
      DBUG_ASSERT(num <= MAX_FIELDS);
    }
  }
}


/**
  Copy the value of BLOB virtual generated columns into the space allocated
  by storage engine.

  This is because the table is closed after evaluating the value. In order to
  keep the BLOB value after the table is closed, we have to copy the value into
  the place where storage engine prepares for.

  @param table              pointer of the table to be operated on
  @param fields             bitmap of field index of evaluated generated column
  @param blob_len_ptr_array array of length and pointer of allocated space by
                            storage engine.
*/

static void copy_blob_data(const TABLE *table,
                           const MY_BITMAP *const fields,
                           blob_len_ptr *blob_len_ptr_array)
{
  uint  num= 0;
  for (Field **vfield= table->vfield; *vfield; vfield++)
  {
    // Check if this field should be included
    if (bitmap_is_set(fields, (*vfield)->field_index) &&
        (*vfield)->is_virtual_gcol() && (*vfield)->type() == MYSQL_TYPE_BLOB)
    {
      DBUG_ASSERT(blob_len_ptr_array[num].length > 0);
      DBUG_ASSERT(blob_len_ptr_array[num].ptr != NULL);

      /*
        Only copy as much of the blob as the storage engine has
        allocated space for. This is sufficient since the only use of the
        blob in the storage engine is for using a prefix of it in a
        secondary index.
      */
      uint length= (*vfield)->data_length();
      const uint alloc_len= blob_len_ptr_array[num].length;
      length= length > alloc_len ? alloc_len : length;

      uchar *ptr;
      (*vfield)->get_ptr(&ptr);
      memcpy(blob_len_ptr_array[num].ptr, ptr, length);
      (down_cast<Field_blob *>(*vfield))->store_in_allocated_space(
                            pointer_cast<char *>(blob_len_ptr_array[num].ptr),
                            length);
      num++;
      DBUG_ASSERT(num <= MAX_FIELDS);
    }
  }
}


/*
  Evaluate generated column's value. This is an internal helper reserved for
  handler::my_eval_gcolumn_expr().

  @param thd        pointer of THD
  @param table      The pointer of table where evaluted generated
                    columns are in
  @param fields     bitmap of field index of evaluated generated column
  @param[in,out] record record buff of base columns generated column depends.
                        After calling this function, it will be used to return
                        the value of generated column.
  @param in_purge   whehter the function is called by purge thread

  @return true in case of error, false otherwise.
*/

static bool my_eval_gcolumn_expr_helper(THD *thd, TABLE *table,
                                        const MY_BITMAP *const fields,
                                        uchar *record,
                                        bool in_purge)
{
  DBUG_ENTER("my_eval_gcolumn_expr_helper");
  DBUG_ASSERT(table && table->vfield);

  uchar *old_buf= table->record[0];
  repoint_field_to_record(table, old_buf, record);

  blob_len_ptr blob_len_ptr_array[MAX_FIELDS];
  
  /*
    If it's purge thread, we need get the space allocated by storage engine
    for blob.
  */
  if (in_purge)
    extract_blob_space_and_length_from_record_buff(table, fields,
                                                   blob_len_ptr_array);

  bool res= false;
  MY_BITMAP fields_to_evaluate;
  my_bitmap_map bitbuf[bitmap_buffer_size(MAX_FIELDS) / sizeof(my_bitmap_map)];
  bitmap_init(&fields_to_evaluate, bitbuf, table->s->fields, 0);
  bitmap_set_all(&fields_to_evaluate);
  bitmap_intersect(&fields_to_evaluate, fields);
  /*
    In addition to evaluating the value for the columns requested by
    the caller we also need to evaluate any virtual columns that these
    depend on.
    This loop goes through the columns that should be evaluated and
    adds all the base columns. If the base column is virtual, it has
    to be evaluated.
  */
  for (Field **vfield_ptr= table->vfield; *vfield_ptr; vfield_ptr++)
  {
    Field *field= *vfield_ptr;
    // Validate that the field number is less than the bit map size
    DBUG_ASSERT(field->field_index < fields->n_bits);

    if (bitmap_is_set(fields, field->field_index))
      bitmap_union(&fields_to_evaluate, &field->gcol_info->base_columns_map);
  }

   /*
     Evaluate all requested columns and all base columns these depends
     on that are virtual.
  */
  for (Field **vfield_ptr= table->vfield; *vfield_ptr; vfield_ptr++)
  {
    Field *field= *vfield_ptr;

    // Check if we should evaluate this field
    if (bitmap_is_set(&fields_to_evaluate, field->field_index) &&
        field->is_virtual_gcol())
    {
      DBUG_ASSERT(field->gcol_info && field->gcol_info->expr_item->fixed);
      if (in_purge)
      {
        /*
          Adding to read_set/write_set is normally done up-front by high-level
          layers before calling any handler's read/delete/etc functions.
          But, for the specific case of the purge thread, it has no high-level
          layer to manage read_set/write_set.
        */
        table->mark_column_used(thd, field, MARK_COLUMNS_WRITE);
      }

      const type_conversion_status save_in_field_status=
        field->gcol_info->expr_item->save_in_field(field, 0);
      DBUG_ASSERT(!thd->is_error() || save_in_field_status != TYPE_OK);

      /*
        save_in_field() may return non-zero even if there was no
        error. This happens if a warning is raised, such as an
        out-of-range warning when converting the result to the target
        type of the virtual column. We should stop only if the
        non-zero return value was caused by an actual error.
      */
      if (save_in_field_status != TYPE_OK && thd->is_error())
      {
        res= true;
        break;
      }
    }
  }

  /*
    If it's a purge thread, we need copy the blob data into specified place
    allocated by storage engine so that the blob data still can be accessed
    after table is closed.
  */
  if (in_purge)
    copy_blob_data(table, fields, blob_len_ptr_array);

  repoint_field_to_record(table, record, old_buf);
  DBUG_RETURN(res);
}


/**
   Callback to allow InnoDB to prepare a template for generated
   column processing. This function will open the table without
   opening in the engine and call the provided function with
   the TABLE object made. The function will then close the TABLE.

   @param thd            Thread handle
   @param db_name        Name of database containing the table
   @param table_name     Name of table to open
   @param myc            InnoDB function to call for processing TABLE
   @param ib_table       Argument for InnoDB function

   @return true in case of error, false otherwise.
*/

bool handler::my_prepare_gcolumn_template(THD *thd,
                                          const char *db_name,
                                          const char *table_name,
                                          my_gcolumn_template_callback_t myc,
                                          void* ib_table)
{
  /*
    This is a background thread, so we can re-initialize the main LEX, its
    current content is not important.
  */
  DBUG_ASSERT(thd->system_thread == SYSTEM_THREAD_BACKGROUND);
  char path[FN_REFLEN + 1];
  bool was_truncated;
  build_table_filename(path, sizeof(path) - 1 - reg_ext_length,
                       db_name, table_name, "", 0, &was_truncated);
  DBUG_ASSERT(!was_truncated);
  lex_start(thd);
  bool rc= true;

<<<<<<< HEAD
  MDL_ticket *mdl_ticket= NULL;
  if (dd::acquire_shared_table_mdl(
           thd, db_name, table_name, false, &mdl_ticket))
    return true;

=======
  // Note! The last argument to open_table_uncached() must be false,
  // since the table already exists in the TDC. Allowing the table to
  // be opened in the SE in this case is dangerous as the two shares
  // could get conflicting SE private data.
>>>>>>> 81550450
  TABLE *table= open_table_uncached(thd, path, db_name, table_name,
                                    false, false, NULL);

  dd::release_mdl(thd, mdl_ticket);

  if (table)
  {
    myc(table, ib_table);
    intern_close_table(table);
    rc= false;
  }
  lex_end(thd->lex);
  return rc;
}


/**
   Callback for generated columns processing. Will open the table, in the
   server *only*, and call my_eval_gcolumn_expr_helper() to do the actual
   processing. This function is a variant of the other
   handler::my_eval_gcolumn_expr() but is intended for use when no TABLE
   object already exists - e.g. from purge threads.

   Note! The call to open_table_uncached() must be made with the last
   argument (open_in_engine) set to false. Failing to do so will cause
   deadlocks and incorrect behavior.

   @param thd             Thread handle
   @param db_name         Database containing the table to open
   @param table_name      Name of table to open
   @param fields          Bitmap of field index of evaluated generated column
   @param record          Record buffer

   @return true in case of error, false otherwise.
*/

bool handler::my_eval_gcolumn_expr_with_open(THD *thd,
                                             const char *db_name,
                                             const char *table_name,
                                             const MY_BITMAP *const fields,
                                             uchar *record)
{
  DBUG_ASSERT(thd->system_thread == SYSTEM_THREAD_BACKGROUND);
  bool retval= true;
  lex_start(thd);

  char path[FN_REFLEN + 1];
  bool was_truncated;
  build_table_filename(path, sizeof(path) - 1 - reg_ext_length,
                       db_name, table_name, "", 0, &was_truncated);
  DBUG_ASSERT(!was_truncated);

  TABLE *table= open_table_uncached(thd, path, db_name, table_name,
                                    false, false);
  if (table)
  {
<<<<<<< HEAD
    char path[FN_REFLEN + 1];
    bool was_truncated;
    build_table_filename(path, sizeof(path) - 1 - reg_ext_length,
                         db_name, table_name, "", 0, &was_truncated);
    DBUG_ASSERT(!was_truncated);

    MDL_ticket *mdl_ticket= NULL;
    if (dd::acquire_shared_table_mdl(
                                     thd, db_name, table_name, false, &mdl_ticket))
      return true;

    TABLE *table= open_table_uncached(thd, path, db_name, table_name,
                                      false, false, NULL);

    dd::release_mdl(thd, mdl_ticket);

    if (table)
    {
      retval= my_eval_gcolumn_expr_helper(thd, table, fields, record, true);
      intern_close_table(table);
    }
=======
    retval= my_eval_gcolumn_expr_helper(thd, table, fields, record, true);
    intern_close_table(table);
>>>>>>> 81550450
  }

  lex_end(thd->lex);
  return retval;
}


/*
  Evaluate generated Column's value. If the engine has to write an index entry
  to its UNDO log (in a DELETE or UPDATE), and the index is on a virtual
  generated column, engine needs to calculate the column's value. This variant
  of handler::my_eval_gcolumn_expr() is used by client threads which have a
  TABLE.

  @param thd        Thread handle
  @param db_name    name of database
  @param table_name name of the opened table
  @param fields     bitmap of field index of evaluated generated column
  @param[in,out]    record buff of base columns generated column depends.
                    After calling this function, it will be used to return
                    the value of generated column.

  @return true in case of error, false otherwise.
*/

bool handler::my_eval_gcolumn_expr(THD *thd,
                                   const char *db_name,
                                   const char *table_name,
                                   const MY_BITMAP *const fields,
                                   uchar *record)
{
  DBUG_ENTER("my_eval_gcolumn_expr");

  TABLE *table= find_locked_table(thd->open_tables, db_name, table_name);
  if (!table)
  {
    if (!(table= find_temporary_table(thd, db_name, table_name)))
    {
      my_error(ER_TABLE_NOT_LOCKED, MYF(0), table_name);
      DBUG_RETURN(true);
    }
  }
  const bool res= my_eval_gcolumn_expr_helper(thd, table, fields, record, false);
  DBUG_RETURN(res);
}
<|MERGE_RESOLUTION|>--- conflicted
+++ resolved
@@ -8280,18 +8280,15 @@
   lex_start(thd);
   bool rc= true;
 
-<<<<<<< HEAD
   MDL_ticket *mdl_ticket= NULL;
   if (dd::acquire_shared_table_mdl(
            thd, db_name, table_name, false, &mdl_ticket))
     return true;
 
-=======
   // Note! The last argument to open_table_uncached() must be false,
   // since the table already exists in the TDC. Allowing the table to
   // be opened in the SE in this case is dangerous as the two shares
   // could get conflicting SE private data.
->>>>>>> 81550450
   TABLE *table= open_table_uncached(thd, path, db_name, table_name,
                                     false, false, NULL);
 
@@ -8344,36 +8341,20 @@
                        db_name, table_name, "", 0, &was_truncated);
   DBUG_ASSERT(!was_truncated);
 
+  MDL_ticket *mdl_ticket= NULL;
+  if (dd::acquire_shared_table_mdl(
+                                   thd, db_name, table_name, false, &mdl_ticket))
+    return true;
+
   TABLE *table= open_table_uncached(thd, path, db_name, table_name,
-                                    false, false);
+                                    false, false, NULL);
+
+  dd::release_mdl(thd, mdl_ticket);
+
   if (table)
   {
-<<<<<<< HEAD
-    char path[FN_REFLEN + 1];
-    bool was_truncated;
-    build_table_filename(path, sizeof(path) - 1 - reg_ext_length,
-                         db_name, table_name, "", 0, &was_truncated);
-    DBUG_ASSERT(!was_truncated);
-
-    MDL_ticket *mdl_ticket= NULL;
-    if (dd::acquire_shared_table_mdl(
-                                     thd, db_name, table_name, false, &mdl_ticket))
-      return true;
-
-    TABLE *table= open_table_uncached(thd, path, db_name, table_name,
-                                      false, false, NULL);
-
-    dd::release_mdl(thd, mdl_ticket);
-
-    if (table)
-    {
-      retval= my_eval_gcolumn_expr_helper(thd, table, fields, record, true);
-      intern_close_table(table);
-    }
-=======
     retval= my_eval_gcolumn_expr_helper(thd, table, fields, record, true);
     intern_close_table(table);
->>>>>>> 81550450
   }
 
   lex_end(thd->lex);
