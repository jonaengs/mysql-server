/* Copyright (c) 2000, 2013, Oracle and/or its affiliates. All rights reserved.

   This program is free software; you can redistribute it and/or modify
   it under the terms of the GNU General Public License as published by
   the Free Software Foundation; version 2 of the License.

   This program is distributed in the hope that it will be useful,
   but WITHOUT ANY WARRANTY; without even the implied warranty of
   MERCHANTABILITY or FITNESS FOR A PARTICULAR PURPOSE.  See the
   GNU General Public License for more details.

   You should have received a copy of the GNU General Public License
   along with this program; if not, write to the Free Software
   Foundation, Inc., 51 Franklin St, Fifth Floor, Boston, MA 02110-1301  USA */

/*
  TODO:
  Fix that MAYBE_KEY are stored in the tree so that we can detect use
  of full hash keys for queries like:

  select s.id, kws.keyword_id from sites as s,kws where s.id=kws.site_id and kws.keyword_id in (204,205);

*/

/*
  This file contains:

  RangeAnalysisModule  
    A module that accepts a condition, index (or partitioning) description, 
    and builds lists of intervals (in index/partitioning space), such that 
    all possible records that match the condition are contained within the 
    intervals.
    The entry point for the range analysis module is get_mm_tree()
    (mm=min_max) function.
    
    The lists are returned in form of complicated structure of interlinked
    SEL_TREE/SEL_IMERGE/SEL_ARG objects.
    See quick_range_seq_next, find_used_partitions for examples of how to walk 
    this structure.
    All direct "users" of this module are located within this file, too.


  PartitionPruningModule
    A module that accepts a partitioned table, condition, and finds which
    partitions we will need to use in query execution. Search down for
    "PartitionPruningModule" for description.
    The module has single entry point - prune_partitions() function.


  Range/index_merge/groupby-minmax optimizer module  
    A module that accepts a table, condition, and returns 
     - a QUICK_*_SELECT object that can be used to retrieve rows that match
       the specified condition, or a "no records will match the condition" 
       statement.

    The module entry points are
      test_quick_select()
      get_quick_select_for_ref()


  Record retrieval code for range/index_merge/groupby-min-max.
    Implementations of QUICK_*_SELECT classes.

  KeyTupleFormat
  ~~~~~~~~~~~~~~
  The code in this file (and elsewhere) makes operations on key value tuples.
  Those tuples are stored in the following format:
  
  The tuple is a sequence of key part values. The length of key part value
  depends only on its type (and not depends on the what value is stored)
  
    KeyTuple: keypart1-data, keypart2-data, ...
  
  The value of each keypart is stored in the following format:
  
    keypart_data: [isnull_byte] keypart-value-bytes

  If a keypart may have a NULL value (key_part->field->real_maybe_null() can
  be used to check this), then the first byte is a NULL indicator with the 
  following valid values:
    1  - keypart has NULL value.
    0  - keypart has non-NULL value.

  <questionable-statement> If isnull_byte==1 (NULL value), then the following
  keypart->length bytes must be 0.
  </questionable-statement>

  keypart-value-bytes holds the value. Its format depends on the field type.
  The length of keypart-value-bytes may or may not depend on the value being
  stored. The default is that length is static and equal to 
  KEY_PART_INFO::length.
  
  Key parts with (key_part_flag & HA_BLOB_PART) have length depending of the 
  value:
  
     keypart-value-bytes: value_length value_bytes

  The value_length part itself occupies HA_KEY_BLOB_LENGTH=2 bytes.

  See key_copy() and key_restore() for code to move data between index tuple
  and table record

  CAUTION: the above description is only sergefp's understanding of the 
           subject and may omit some details.
*/

#include "sql_priv.h"
#include "key.h"        // is_key_used, key_copy, key_cmp, key_restore
#include "sql_parse.h"                          // check_stack_overrun
#include "sql_partition.h"    // get_part_id_func, PARTITION_ITERATOR,
                              // struct partition_info, NOT_A_PARTITION_ID
#include "sql_base.h"         // free_io_cache
#include "records.h"          // init_read_record, end_read_record
#include <m_ctype.h>
#include "sql_select.h"
#include "opt_trace.h"
#include "filesort.h"         // filesort_free_buffers
#include "sql_optimizer.h"    // is_indexed_agg_distinct,field_time_cmp_date

using std::min;
using std::max;

/*
  Convert double value to #rows. Currently this does floor(), and we
  might consider using round() instead.
*/
#define double2rows(x) ((ha_rows)(x))

static int sel_cmp(Field *f,uchar *a,uchar *b,uint8 a_flag,uint8 b_flag);

static uchar is_null_string[2]= {1,0};

class RANGE_OPT_PARAM;
/*
  A construction block of the SEL_ARG-graph.
  
  The following description only covers graphs of SEL_ARG objects with 
  sel_arg->type==KEY_RANGE:

  One SEL_ARG object represents an "elementary interval" in form
  
      min_value <=?  table.keypartX  <=? max_value
  
  The interval is a non-empty interval of any kind: with[out] minimum/maximum
  bound, [half]open/closed, single-point interval, etc.

  1. SEL_ARG GRAPH STRUCTURE
  
  SEL_ARG objects are linked together in a graph. The meaning of the graph
  is better demostrated by an example:
  
     tree->keys[i]
      | 
      |             $              $
      |    part=1   $     part=2   $    part=3
      |             $              $
      |  +-------+  $   +-------+  $   +--------+
      |  | kp1<1 |--$-->| kp2=5 |--$-->| kp3=10 |
      |  +-------+  $   +-------+  $   +--------+
      |      |      $              $       |
      |      |      $              $   +--------+
      |      |      $              $   | kp3=12 | 
      |      |      $              $   +--------+ 
      |  +-------+  $              $   
      \->| kp1=2 |--$--------------$-+ 
         +-------+  $              $ |   +--------+
             |      $              $  ==>| kp3=11 |
         +-------+  $              $ |   +--------+
         | kp1=3 |--$--------------$-+       |
         +-------+  $              $     +--------+
             |      $              $     | kp3=14 |
            ...     $              $     +--------+
 
  The entire graph is partitioned into "interval lists".

  An interval list is a sequence of ordered disjoint intervals over
  the same key part. SEL_ARG are linked via "next" and "prev" pointers
  with NULL as sentinel.

    In the example pic, there are 4 interval lists: 
    "kp<1 OR kp1=2 OR kp1=3", "kp2=5", "kp3=10 OR kp3=12", "kp3=11 OR kp3=13".
    The vertical lines represent SEL_ARG::next/prev pointers.
    
  Additionally, all intervals in the list form a red-black (RB) tree,
  linked via left/right/parent pointers with null_element as sentinel. The
  red-black tree root SEL_ARG object will be further called "root of the
  interval list".

  A red-black tree with 7 SEL_ARGs will look similar to what is shown
  below. Left/right/parent pointers are shown while next pointers go from a
  node with number X to the node with number X+1 (and prev in the
  opposite direction):

                         Root
                        +---+
                        | 4 |
                        +---+
                   left/     \ right
                    __/       \__
                   /             \
              +---+               +---+
              | 2 |               | 6 |
              +---+               +---+
        left /     \ right  left /     \ right
            |       |           |       |
        +---+       +---+   +---+       +---+
        | 1 |       | 3 |   | 5 |       | 7 |
        +---+       +---+   +---+       +---+

  In this tree,
    * node1->prev == node7->next == NULL
    * node1->left == node1->right ==
      node3->left == ... node7->right == &null_element

  In an interval list, each member X may have SEL_ARG::next_key_part pointer
  pointing to the root of another interval list Y. The pointed interval list
  must cover a key part with greater number (i.e. Y->part > X->part).
    
    In the example pic, the next_key_part pointers are represented by
    horisontal lines.

  2. SEL_ARG GRAPH SEMANTICS

  It represents a condition in a special form (we don't have a name for it ATM)
  The SEL_ARG::next/prev is "OR", and next_key_part is "AND".
  
  For example, the picture represents the condition in form:
   (kp1 < 1 AND kp2=5 AND (kp3=10 OR kp3=12)) OR 
   (kp1=2 AND (kp3=11 OR kp3=14)) OR 
   (kp1=3 AND (kp3=11 OR kp3=14))

  In red-black tree form:

                     +-------+                 +--------+
                     | kp1=2 |.................| kp3=14 |
                     +-------+                 +--------+
                      /     \                     /
             +---------+    +-------+     +--------+
             | kp1 < 1 |    | kp1=3 |     | kp3=11 |
             +---------+    +-------+     +--------+
                 .               .
            ......               .......
            .                          .
        +-------+                  +--------+
        | kp2=5 |                  | kp3=14 |
        +-------+                  +--------+
            .                        /
            .                   +--------+
       (root of R-B tree        | kp3=11 |
        for "kp3={10|12}")      +--------+


  Where / and \ denote left and right pointers and ... denotes
  next_key_part pointers to the root of the R-B tree of intervals for
  consecutive key parts.

  3. SEL_ARG GRAPH USE

  Use get_mm_tree() to construct SEL_ARG graph from WHERE condition.
  Then walk the SEL_ARG graph and get a list of dijsoint ordered key
  intervals (i.e. intervals in form
  
   (constA1, .., const1_K) < (keypart1,.., keypartK) < (constB1, .., constB_K)

  Those intervals can be used to access the index. The uses are in:
   - check_quick_select() - Walk the SEL_ARG graph and find an estimate of
                            how many table records are contained within all
                            intervals.
   - get_quick_select()   - Walk the SEL_ARG, materialize the key intervals,
                            and create QUICK_RANGE_SELECT object that will
                            read records within these intervals.

  4. SPACE COMPLEXITY NOTES 

    SEL_ARG graph is a representation of an ordered disjoint sequence of
    intervals over the ordered set of index tuple values.

    For multi-part keys, one can construct a WHERE expression such that its
    list of intervals will be of combinatorial size. Here is an example:
     
      (keypart1 IN (1,2, ..., n1)) AND 
      (keypart2 IN (1,2, ..., n2)) AND 
      (keypart3 IN (1,2, ..., n3))
    
    For this WHERE clause the list of intervals will have n1*n2*n3 intervals
    of form
     
      (keypart1, keypart2, keypart3) = (k1, k2, k3), where 1 <= k{i} <= n{i}
    
    SEL_ARG graph structure aims to reduce the amount of required space by
    "sharing" the elementary intervals when possible (the pic at the
    beginning of this comment has examples of such sharing). The sharing may 
    prevent combinatorial blowup:

      There are WHERE clauses that have combinatorial-size interval lists but
      will be represented by a compact SEL_ARG graph.
      Example:
        (keypartN IN (1,2, ..., n1)) AND 
        ...
        (keypart2 IN (1,2, ..., n2)) AND 
        (keypart1 IN (1,2, ..., n3))

    but not in all cases:

    - There are WHERE clauses that do have a compact SEL_ARG-graph
      representation but get_mm_tree() and its callees will construct a
      graph of combinatorial size.
      Example:
        (keypart1 IN (1,2, ..., n1)) AND 
        (keypart2 IN (1,2, ..., n2)) AND 
        ...
        (keypartN IN (1,2, ..., n3))

    - There are WHERE clauses for which the minimal possible SEL_ARG graph
      representation will have combinatorial size.
      Example:
        By induction: Let's take any interval on some keypart in the middle:

           kp15=c0
        
        Then let's AND it with this interval 'structure' from preceding and
        following keyparts:

          (kp14=c1 AND kp16=c3) OR keypart14=c2) (*)
        
        We will obtain this SEL_ARG graph:
 
             kp14     $      kp15      $      kp16
                      $                $
         +---------+  $   +---------+  $   +---------+
         | kp14=c1 |--$-->| kp15=c0 |--$-->| kp16=c3 |
         +---------+  $   +---------+  $   +---------+
              |       $                $              
         +---------+  $   +---------+  $             
         | kp14=c2 |--$-->| kp15=c0 |  $             
         +---------+  $   +---------+  $             
                      $                $
                      
       Note that we had to duplicate "kp15=c0" and there was no way to avoid
       that. 
       The induction step: AND the obtained expression with another "wrapping"
       expression like (*).
       When the process ends because of the limit on max. number of keyparts 
       we'll have:

         WHERE clause length  is O(3*#max_keyparts)
         SEL_ARG graph size   is O(2^(#max_keyparts/2))

       (it is also possible to construct a case where instead of 2 in 2^n we
        have a bigger constant, e.g. 4, and get a graph with 4^(31/2)= 2^31
        nodes)

    We avoid consuming too much memory by setting a limit on the number of
    SEL_ARG object we can construct during one range analysis invocation.
*/

class SEL_ARG :public Sql_alloc
{
public:
  uint8 min_flag,max_flag,maybe_flag;
  uint8 part;					// Which key part
  uint8 maybe_null;
  /* 
    Number of children of this element in the RB-tree, plus 1 for this
    element itself.
  */
  uint16 elements;
  /*
    Valid only for elements which are RB-tree roots: Number of times this
    RB-tree is referred to (it is referred by SEL_ARG::next_key_part or by
    SEL_TREE::keys[i] or by a temporary SEL_ARG* variable)
  */
  ulong use_count;

  Field *field;
  uchar *min_value,*max_value;			// Pointer to range

  /*
    eq_tree(), first(), last() etc require that left == right == NULL
    if the type is MAYBE_KEY. Todo: fix this so SEL_ARGs without R-B
    children are handled consistently. See related WL#5894.
   */
  SEL_ARG *left,*right;   /* R-B tree children */
  SEL_ARG *next,*prev;    /* Links for bi-directional interval list */
  SEL_ARG *parent;        /* R-B tree parent */
  /*
    R-B tree root of intervals covering keyparts consecutive to this
    SEL_ARG. See documentation of SEL_ARG GRAPH semantics for details.
  */
  SEL_ARG *next_key_part; 
  enum leaf_color { BLACK,RED } color;

  /**
    Starting an effort to document this field:

    IMPOSSIBLE: if the range predicate for this index is always false.

    ALWAYS: if the range predicate for this index is always true.

    KEY_RANGE: if there is a range predicate that can be used on this index.
  */
  enum Type { IMPOSSIBLE, ALWAYS, MAYBE, MAYBE_KEY, KEY_RANGE } type;

  enum { MAX_SEL_ARGS = 16000 };

  SEL_ARG() {}
  SEL_ARG(SEL_ARG &);
  SEL_ARG(Field *,const uchar *, const uchar *);
  SEL_ARG(Field *field, uint8 part, uchar *min_value, uchar *max_value,
	  uint8 min_flag, uint8 max_flag, uint8 maybe_flag);
  /*
    Used to construct MAYBE_KEY and IMPOSSIBLE SEL_ARGs. left and
    right is NULL, so this ctor must not be used to create other
    SEL_ARG types. See todo for left/right pointers.
  */
  SEL_ARG(enum Type type_arg)
    :min_flag(0),elements(1),use_count(1),left(NULL),right(NULL),
     next_key_part(0), color(BLACK), type(type_arg)
  {
    DBUG_ASSERT(type_arg == MAYBE_KEY || type_arg == IMPOSSIBLE);
  }
  inline bool is_same(SEL_ARG *arg)
  {
    if (type != arg->type || part != arg->part)
      return 0;
    if (type != KEY_RANGE)
      return 1;
    return cmp_min_to_min(arg) == 0 && cmp_max_to_max(arg) == 0;
  }
  inline void merge_flags(SEL_ARG *arg) { maybe_flag|=arg->maybe_flag; }
  inline void maybe_smaller() { maybe_flag=1; }
  /* Return true iff it's a single-point null interval */
  inline bool is_null_interval() { return maybe_null && max_value[0] == 1; } 
  inline int cmp_min_to_min(SEL_ARG* arg)
  {
    return sel_cmp(field,min_value, arg->min_value, min_flag, arg->min_flag);
  }
  inline int cmp_min_to_max(SEL_ARG* arg)
  {
    return sel_cmp(field,min_value, arg->max_value, min_flag, arg->max_flag);
  }
  inline int cmp_max_to_max(SEL_ARG* arg)
  {
    return sel_cmp(field,max_value, arg->max_value, max_flag, arg->max_flag);
  }
  inline int cmp_max_to_min(SEL_ARG* arg)
  {
    return sel_cmp(field,max_value, arg->min_value, max_flag, arg->min_flag);
  }
  SEL_ARG *clone_and(SEL_ARG* arg)
  {						// Get overlapping range
    uchar *new_min,*new_max;
    uint8 flag_min,flag_max;
    if (cmp_min_to_min(arg) >= 0)
    {
      new_min=min_value; flag_min=min_flag;
    }
    else
    {
      new_min=arg->min_value; flag_min=arg->min_flag; /* purecov: deadcode */
    }
    if (cmp_max_to_max(arg) <= 0)
    {
      new_max=max_value; flag_max=max_flag;
    }
    else
    {
      new_max=arg->max_value; flag_max=arg->max_flag;
    }
    return new SEL_ARG(field, part, new_min, new_max, flag_min, flag_max,
		       test(maybe_flag && arg->maybe_flag));
  }
  SEL_ARG *clone_first(SEL_ARG *arg)
  {						// min <= X < arg->min
    return new SEL_ARG(field,part, min_value, arg->min_value,
		       min_flag, arg->min_flag & NEAR_MIN ? 0 : NEAR_MAX,
		       maybe_flag | arg->maybe_flag);
  }
  SEL_ARG *clone_last(SEL_ARG *arg)
  {						// min <= X <= key_max
    return new SEL_ARG(field, part, min_value, arg->max_value,
		       min_flag, arg->max_flag, maybe_flag | arg->maybe_flag);
  }
  SEL_ARG *clone(RANGE_OPT_PARAM *param, SEL_ARG *new_parent, SEL_ARG **next);

  bool copy_min(SEL_ARG* arg)
  {						// Get overlapping range
    if (cmp_min_to_min(arg) > 0)
    {
      min_value=arg->min_value; min_flag=arg->min_flag;
      if ((max_flag & NO_MAX_RANGE) && (min_flag & NO_MIN_RANGE))
	return 1;				// Full range
    }
    maybe_flag|=arg->maybe_flag;
    return 0;
  }
  bool copy_max(SEL_ARG* arg)
  {						// Get overlapping range
    if (cmp_max_to_max(arg) <= 0)
    {
      max_value=arg->max_value; max_flag=arg->max_flag;
      if ((max_flag & NO_MAX_RANGE) && (min_flag & NO_MIN_RANGE))
	return 1;				// Full range
    }
    maybe_flag|=arg->maybe_flag;
    return 0;
  }

  void copy_min_to_min(SEL_ARG *arg)
  {
    min_value=arg->min_value; min_flag=arg->min_flag;
  }
  void copy_min_to_max(SEL_ARG *arg)
  {
    max_value=arg->min_value;
    max_flag=arg->min_flag & NEAR_MIN ? 0 : NEAR_MAX;
  }
  void copy_max_to_min(SEL_ARG *arg)
  {
    min_value=arg->max_value;
    min_flag=arg->max_flag & NEAR_MAX ? 0 : NEAR_MIN;
  }
  /* returns a number of keypart values (0 or 1) appended to the key buffer */
  int store_min(uint length, uchar **min_key,uint min_key_flag)
  {
    /* "(kp1 > c1) AND (kp2 OP c2) AND ..." -> (kp1 > c1) */
    if ((min_flag & GEOM_FLAG) ||
        (!(min_flag & NO_MIN_RANGE) &&
	!(min_key_flag & (NO_MIN_RANGE | NEAR_MIN))))
    {
      if (maybe_null && *min_value)
      {
	**min_key=1;
	memset(*min_key+1, 0, length-1);
      }
      else
	memcpy(*min_key,min_value,length);
      (*min_key)+= length;
      return 1;
    }
    return 0;
  }
  /* returns a number of keypart values (0 or 1) appended to the key buffer */
  int store_max(uint length, uchar **max_key, uint max_key_flag)
  {
    if (!(max_flag & NO_MAX_RANGE) &&
	!(max_key_flag & (NO_MAX_RANGE | NEAR_MAX)))
    {
      if (maybe_null && *max_value)
      {
	**max_key=1;
	memset(*max_key+1, 0, length-1);
      }
      else
	memcpy(*max_key,max_value,length);
      (*max_key)+= length;
      return 1;
    }
    return 0;
  }

  /*
    Returns a number of keypart values appended to the key buffer
    for min key and max key. This function is used by both Range
    Analysis and Partition pruning. For partition pruning we have
    to ensure that we don't store also subpartition fields. Thus
    we have to stop at the last partition part and not step into
    the subpartition fields. For Range Analysis we set last_part
    to MAX_KEY which we should never reach.
  */
  int store_min_key(KEY_PART *key,
                    uchar **range_key,
                    uint *range_key_flag,
                    uint last_part)
  {
    SEL_ARG *key_tree= first();
    uint res= key_tree->store_min(key[key_tree->part].store_length,
                                  range_key, *range_key_flag);
    *range_key_flag|= key_tree->min_flag;
    
    if (key_tree->next_key_part &&
	key_tree->next_key_part->type == SEL_ARG::KEY_RANGE &&
        key_tree->part != last_part &&
	key_tree->next_key_part->part == key_tree->part+1 &&
	!(*range_key_flag & (NO_MIN_RANGE | NEAR_MIN)))
      res+= key_tree->next_key_part->store_min_key(key,
                                                   range_key,
                                                   range_key_flag,
                                                   last_part);
    return res;
  }

  /* returns a number of keypart values appended to the key buffer */
  int store_max_key(KEY_PART *key,
                    uchar **range_key,
                    uint *range_key_flag,
                    uint last_part)
  {
    SEL_ARG *key_tree= last();
    uint res=key_tree->store_max(key[key_tree->part].store_length,
                                 range_key, *range_key_flag);
    (*range_key_flag)|= key_tree->max_flag;
    if (key_tree->next_key_part &&
	key_tree->next_key_part->type == SEL_ARG::KEY_RANGE &&
        key_tree->part != last_part &&
	key_tree->next_key_part->part == key_tree->part+1 &&
	!(*range_key_flag & (NO_MAX_RANGE | NEAR_MAX)))
      res+= key_tree->next_key_part->store_max_key(key,
                                                   range_key,
                                                   range_key_flag,
                                                   last_part);
    return res;
  }

  SEL_ARG *insert(SEL_ARG *key);
  SEL_ARG *tree_delete(SEL_ARG *key);
  SEL_ARG *find_range(SEL_ARG *key);
  SEL_ARG *rb_insert(SEL_ARG *leaf);
  friend SEL_ARG *rb_delete_fixup(SEL_ARG *root,SEL_ARG *key, SEL_ARG *par);
#ifndef DBUG_OFF
  friend int test_rb_tree(SEL_ARG *element,SEL_ARG *parent);
  void test_use_count(SEL_ARG *root);
#endif
  SEL_ARG *first();
  SEL_ARG *last();
  void make_root();
  inline bool simple_key()
  {
    return !next_key_part && elements == 1;
  }
  void increment_use_count(long count)
  {
    if (next_key_part)
    {
      next_key_part->use_count+=count;
      for (SEL_ARG *pos=next_key_part->first(); pos ; pos=pos->next)
	if (pos->next_key_part)
	  pos->increment_use_count(count);
    }
  }
  void free_tree()
  {
    for (SEL_ARG *pos=first(); pos ; pos=pos->next)
      if (pos->next_key_part)
      {
	pos->next_key_part->use_count--;
	pos->next_key_part->free_tree();
      }
  }

  inline SEL_ARG **parent_ptr()
  {
    return parent->left == this ? &parent->left : &parent->right;
  }


  /*
    Check if this SEL_ARG object represents a single-point interval

    SYNOPSIS
      is_singlepoint()
    
    DESCRIPTION
      Check if this SEL_ARG object (not tree) represents a single-point
      interval, i.e. if it represents a "keypart = const" or 
      "keypart IS NULL".

    RETURN
      TRUE   This SEL_ARG object represents a singlepoint interval
      FALSE  Otherwise
  */

  bool is_singlepoint()
  {
    /* 
      Check for NEAR_MIN ("strictly less") and NO_MIN_RANGE (-inf < field) 
      flags, and the same for right edge.
    */
    if (min_flag || max_flag)
      return FALSE;
    uchar *min_val= min_value;
    uchar *max_val= max_value;

    if (maybe_null)
    {
      /* First byte is a NULL value indicator */
      if (*min_val != *max_val)
        return FALSE;

      if (*min_val)
        return TRUE; /* This "x IS NULL" */
      min_val++;
      max_val++;
    }
    return !field->key_cmp(min_val, max_val);
  }
  SEL_ARG *clone_tree(RANGE_OPT_PARAM *param);
};

class SEL_IMERGE;


class SEL_TREE :public Sql_alloc
{
public:
  /**
    Starting an effort to document this field:

    IMPOSSIBLE: if keys[i]->type == SEL_ARG::IMPOSSIBLE for some i,
      then type == SEL_TREE::IMPOSSIBLE. Rationale: if the predicate for
      one of the indexes is always false, then the full predicate is also
      always false.

    ALWAYS: if either (keys[i]->type == SEL_ARG::ALWAYS) or 
      (keys[i] == NULL) for all i, then type == SEL_TREE::ALWAYS. 
      Rationale: the range access method will not be able to filter
      out any rows when there are no range predicates that can be used
      to filter on any index.

    KEY: There are range predicates that can be used on at least one
      index.
      
    KEY_SMALLER: There are range predicates that can be used on at
      least one index. In addition, there are predicates that cannot
      be directly utilized by range access on key parts in the same
      index. These unused predicates makes it probable that the row
      estimate for range access on this index is too pessimistic.
  */
  enum Type { IMPOSSIBLE, ALWAYS, MAYBE, KEY, KEY_SMALLER } type;
  SEL_TREE(enum Type type_arg) :type(type_arg) {}
  SEL_TREE() :type(KEY)
  {
    memset(keys, 0, sizeof(keys));
  }
  SEL_TREE(SEL_TREE *arg, RANGE_OPT_PARAM *param);
  /*
    Possible ways to read rows using a single index because the
    conditions of the query consists of single-index conjunctions:

       (ranges_for_idx_1) AND (ranges_for_idx_2) AND ...

    The SEL_ARG graph for each non-NULL element in keys[] may consist
    of many single-index ranges (disjunctions), so ranges_for_idx_1
    may e.g. be:

       "idx_field1 = 1 OR (idx_field1 > 5 AND idx_field2 = 10)"

    assuming that index1 is a composite index covering
    (idx_field1,...,idx_field2,..)

    Index merge intersection intersects ranges on SEL_ARGs from two or
    more indexes.

    Note: there may exist SEL_TREE objects with sel_tree->type=KEY and
    keys[i]=0 for all i. (SergeyP: it is not clear whether there is any
    merit in range analyzer functions (e.g. get_mm_parts) returning a
    pointer to such SEL_TREE instead of NULL)
  */
  SEL_ARG *keys[MAX_KEY];
  key_map keys_map;        /* bitmask of non-NULL elements in keys */

  /*
    Possible ways to read rows using Index merge (sort) union.

    Each element in 'merges' consists of multi-index disjunctions,
    which means that Index merge (sort) union must be applied to read
    rows. The nodes in the 'merges' list forms a conjunction of such
    multi-index disjunctions.

    The list is non-empty only if type==KEY.
  */
  List<SEL_IMERGE> merges;

  /* The members below are filled/used only after get_mm_tree is done */
  key_map ror_scans_map;   /* bitmask of ROR scan-able elements in keys */
  uint    n_ror_scans;     /* number of set bits in ror_scans_map */

  struct st_ror_scan_info **ror_scans;     /* list of ROR key scans */
  struct st_ror_scan_info **ror_scans_end; /* last ROR scan */
  /* Note that #records for each key scan is stored in table->quick_rows */
};

class RANGE_OPT_PARAM
{
public:
  THD	*thd;   /* Current thread handle */
  TABLE *table; /* Table being analyzed */
  Item *cond;   /* Used inside get_mm_tree(). */
  table_map prev_tables;
  table_map read_tables;
  table_map current_table; /* Bit of the table being analyzed */

  /* Array of parts of all keys for which range analysis is performed */
  KEY_PART *key_parts;
  KEY_PART *key_parts_end;
  MEM_ROOT *mem_root; /* Memory that will be freed when range analysis completes */
  MEM_ROOT *old_root; /* Memory that will last until the query end */
  /*
    Number of indexes used in range analysis (In SEL_TREE::keys only first
    #keys elements are not empty)
  */
  uint keys;
  
  /* 
    If true, the index descriptions describe real indexes (and it is ok to
    call field->optimize_range(real_keynr[...], ...).
    Otherwise index description describes fake indexes, like a partitioning
    expression.
  */
  bool using_real_indexes;
  
  /*
    Aggressively remove "scans" that do not have conditions on first
    keyparts. Such scans are usable when doing partition pruning but not
    regular range optimization.
  */
  bool remove_jump_scans;
  
  /*
    used_key_no -> table_key_no translation table. Only makes sense if
    using_real_indexes==TRUE
  */
  uint real_keynr[MAX_KEY];

  /*
    Used to store 'current key tuples', in both range analysis and
    partitioning (list) analysis
  */
  uchar min_key[MAX_KEY_LENGTH+MAX_FIELD_WIDTH],
    max_key[MAX_KEY_LENGTH+MAX_FIELD_WIDTH];

  /* Number of SEL_ARG objects allocated by SEL_ARG::clone_tree operations */
  uint alloced_sel_args; 
  bool force_default_mrr;
  /** 
    Whether index statistics or index dives should be used when
    estimating the number of rows in an equality range. If true, index
    statistics is used for these indexes.
  */
  bool use_index_statistics;
<<<<<<< HEAD
=======

  bool statement_should_be_aborted() const
  {
    return
      thd->is_fatal_error ||
      thd->is_error() ||
      alloced_sel_args > SEL_ARG::MAX_SEL_ARGS;
  }

>>>>>>> 85f401c8
};

class PARAM : public RANGE_OPT_PARAM
{
public:
  KEY_PART *key[MAX_KEY]; /* First key parts of keys used in the query */
  longlong baseflag;
  uint max_key_part;
  /* Number of ranges in the last checked tree->key */
  uint range_count;

  bool quick;				// Don't calulate possible keys

  uint fields_bitmap_size;
  MY_BITMAP needed_fields;    /* bitmask of fields needed by the query */
  MY_BITMAP tmp_covered_fields;

  key_map *needed_reg;        /* ptr to SQL_SELECT::needed_reg */

  uint *imerge_cost_buff;     /* buffer for index_merge cost estimates */
  uint imerge_cost_buff_size; /* size of the buffer */

  /* TRUE if last checked tree->key can be used for ROR-scan */
  bool is_ror_scan;
  /* Number of ranges in the last checked tree->key */
  uint n_ranges;

  /* 
     The sort order the range access method must be able
     to provide. Three-value logic: asc/desc/don't care
  */
  ORDER::enum_order order_direction;
};

class TABLE_READ_PLAN;
  class TRP_RANGE;
  class TRP_ROR_INTERSECT;
  class TRP_ROR_UNION;
  class TRP_INDEX_MERGE;
  class TRP_GROUP_MIN_MAX;

struct st_ror_scan_info;

static SEL_TREE * get_mm_parts(RANGE_OPT_PARAM *param,
                               Item_func *cond_func,Field *field,
                               Item_func::Functype type,Item *value,
                               Item_result cmp_type);
static SEL_ARG *get_mm_leaf(RANGE_OPT_PARAM *param,Item *cond_func,Field *field,
			    KEY_PART *key_part,
			    Item_func::Functype type,Item *value);
static SEL_TREE *get_mm_tree(RANGE_OPT_PARAM *param,Item *cond);

static bool is_key_scan_ror(PARAM *param, uint keynr, uint nparts);
static ha_rows check_quick_select(PARAM *param, uint idx, bool index_only,
                                  SEL_ARG *tree, bool update_tbl_stats, 
                                  uint *mrr_flags, uint *bufsize,
                                  Cost_estimate *cost);
QUICK_RANGE_SELECT *get_quick_select(PARAM *param,uint index,
                                     SEL_ARG *key_tree, uint mrr_flags, 
                                     uint mrr_buf_size, MEM_ROOT *alloc);
static TRP_RANGE *get_key_scans_params(PARAM *param, SEL_TREE *tree,
                                       bool index_read_must_be_used,
                                       bool update_tbl_stats,
                                       double read_time);
static
TRP_ROR_INTERSECT *get_best_ror_intersect(const PARAM *param, SEL_TREE *tree,
                                          double read_time);
static
TABLE_READ_PLAN *get_best_disjunct_quick(PARAM *param, SEL_IMERGE *imerge,
                                         double read_time);
static
TRP_GROUP_MIN_MAX *get_best_group_min_max(PARAM *param, SEL_TREE *tree,
                                          double read_time);
#ifndef DBUG_OFF
static void print_sel_tree(PARAM *param, SEL_TREE *tree, key_map *tree_map,
                           const char *msg);
static void print_ror_scans_arr(TABLE *table, const char *msg,
                                struct st_ror_scan_info **start,
                                struct st_ror_scan_info **end);
static void print_quick(QUICK_SELECT_I *quick, const key_map *needed_reg);
#endif

#ifdef OPTIMIZER_TRACE
static void trace_range_all_keyparts(Opt_trace_array &trace_range,
                                     const String *range_so_far,
                                     SEL_ARG *keypart_root,
                                     const KEY_PART_INFO *key_parts);
#endif
static inline void dbug_print_tree(const char *tree_name,
                                   SEL_TREE *tree, 
                                   const RANGE_OPT_PARAM *param);

void append_range(String *out,
                  const KEY_PART_INFO *key_parts,
                  const uchar *min_key, const uchar *max_key,
                  const uint flag);

static SEL_TREE *tree_and(RANGE_OPT_PARAM *param,SEL_TREE *tree1,SEL_TREE *tree2);
static SEL_TREE *tree_or(RANGE_OPT_PARAM *param,SEL_TREE *tree1,SEL_TREE *tree2);
static SEL_ARG *sel_add(SEL_ARG *key1,SEL_ARG *key2);
static SEL_ARG *key_or(RANGE_OPT_PARAM *param, SEL_ARG *key1, SEL_ARG *key2);
static SEL_ARG *key_and(RANGE_OPT_PARAM *param, SEL_ARG *key1, SEL_ARG *key2,
                        uint clone_flag);
static bool get_range(SEL_ARG **e1,SEL_ARG **e2,SEL_ARG *root1);
bool get_quick_keys(PARAM *param,QUICK_RANGE_SELECT *quick,KEY_PART *key,
                    SEL_ARG *key_tree, uchar *min_key,uint min_key_flag,
                    uchar *max_key,uint max_key_flag);
static bool eq_tree(SEL_ARG* a,SEL_ARG *b);
static bool eq_ranges_exceeds_limit(SEL_ARG *keypart_root, uint* count, 
                                    uint limit);

static SEL_ARG null_element(SEL_ARG::IMPOSSIBLE);
static bool null_part_in_key(KEY_PART *key_part, const uchar *key,
                             uint length);
bool sel_trees_can_be_ored(SEL_TREE *tree1, SEL_TREE *tree2, RANGE_OPT_PARAM* param);


/*
  SEL_IMERGE is a list of possible ways to do index merge, i.e. it is
  a condition in the following form:
   (t_1||t_2||...||t_N) && (next)

  where all t_i are SEL_TREEs, next is another SEL_IMERGE and no pair
  (t_i,t_j) contains SEL_ARGS for the same index.

  SEL_TREE contained in SEL_IMERGE always has merges=NULL.

  This class relies on memory manager to do the cleanup.
*/

class SEL_IMERGE : public Sql_alloc
{
  enum { PREALLOCED_TREES= 10};
public:
  SEL_TREE *trees_prealloced[PREALLOCED_TREES];
  SEL_TREE **trees;             /* trees used to do index_merge   */
  SEL_TREE **trees_next;        /* last of these trees            */
  SEL_TREE **trees_end;         /* end of allocated space         */

  SEL_ARG  ***best_keys;        /* best keys to read in SEL_TREEs */

  SEL_IMERGE() :
    trees(&trees_prealloced[0]),
    trees_next(trees),
    trees_end(trees + PREALLOCED_TREES)
  {}
  SEL_IMERGE (SEL_IMERGE *arg, RANGE_OPT_PARAM *param);
  int or_sel_tree(RANGE_OPT_PARAM *param, SEL_TREE *tree);
  int or_sel_tree_with_checks(RANGE_OPT_PARAM *param, SEL_TREE *new_tree);
  int or_sel_imerge_with_checks(RANGE_OPT_PARAM *param, SEL_IMERGE* imerge);
};


/*
  Add SEL_TREE to this index_merge without any checks,

  NOTES
    This function implements the following:
      (x_1||...||x_N) || t = (x_1||...||x_N||t), where x_i, t are SEL_TREEs

  RETURN
     0 - OK
    -1 - Out of memory.
*/

int SEL_IMERGE::or_sel_tree(RANGE_OPT_PARAM *param, SEL_TREE *tree)
{
  if (trees_next == trees_end)
  {
    const int realloc_ratio= 2;		/* Double size for next round */
    uint old_elements= (trees_end - trees);
    uint old_size= sizeof(SEL_TREE**) * old_elements;
    uint new_size= old_size * realloc_ratio;
    SEL_TREE **new_trees;
    if (!(new_trees= (SEL_TREE**)alloc_root(param->mem_root, new_size)))
      return -1;
    memcpy(new_trees, trees, old_size);
    trees=      new_trees;
    trees_next= trees + old_elements;
    trees_end=  trees + old_elements * realloc_ratio;
  }
  *(trees_next++)= tree;
  return 0;
}


/*
  Perform OR operation on this SEL_IMERGE and supplied SEL_TREE new_tree,
  combining new_tree with one of the trees in this SEL_IMERGE if they both
  have SEL_ARGs for the same key.

  SYNOPSIS
    or_sel_tree_with_checks()
      param    PARAM from SQL_SELECT::test_quick_select
      new_tree SEL_TREE with type KEY or KEY_SMALLER.

  NOTES
    This does the following:
    (t_1||...||t_k)||new_tree =
     either
       = (t_1||...||t_k||new_tree)
     or
       = (t_1||....||(t_j|| new_tree)||...||t_k),

     where t_i, y are SEL_TREEs.
    new_tree is combined with the first t_j it has a SEL_ARG on common
    key with. As a consequence of this, choice of keys to do index_merge
    read may depend on the order of conditions in WHERE part of the query.

  RETURN
    0  OK
    1  One of the trees was combined with new_tree to SEL_TREE::ALWAYS,
       and (*this) should be discarded.
   -1  An error occurred.
*/

int SEL_IMERGE::or_sel_tree_with_checks(RANGE_OPT_PARAM *param, SEL_TREE *new_tree)
{
  for (SEL_TREE** tree = trees;
       tree != trees_next;
       tree++)
  {
    if (sel_trees_can_be_ored(*tree, new_tree, param))
    {
      *tree = tree_or(param, *tree, new_tree);
      if (!*tree)
        return 1;
      if (((*tree)->type == SEL_TREE::MAYBE) ||
          ((*tree)->type == SEL_TREE::ALWAYS))
        return 1;
      /* SEL_TREE::IMPOSSIBLE is impossible here */
      return 0;
    }
  }

  /* New tree cannot be combined with any of existing trees. */
  return or_sel_tree(param, new_tree);
}


/*
  Perform OR operation on this index_merge and supplied index_merge list.

  RETURN
    0 - OK
    1 - One of conditions in result is always TRUE and this SEL_IMERGE
        should be discarded.
   -1 - An error occurred
*/

int SEL_IMERGE::or_sel_imerge_with_checks(RANGE_OPT_PARAM *param, SEL_IMERGE* imerge)
{
  for (SEL_TREE** tree= imerge->trees;
       tree != imerge->trees_next;
       tree++)
  {
    if (or_sel_tree_with_checks(param, *tree))
      return 1;
  }
  return 0;
}


SEL_TREE::SEL_TREE(SEL_TREE *arg, RANGE_OPT_PARAM *param): Sql_alloc()
{
  keys_map= arg->keys_map;
  type= arg->type;
  for (uint idx= 0; idx < MAX_KEY; idx++)
  {
    if ((keys[idx]= arg->keys[idx]))
    {
      keys[idx]->use_count++;
      keys[idx]->increment_use_count(1);
    }
  }

  List_iterator<SEL_IMERGE> it(arg->merges);
  for (SEL_IMERGE *el= it++; el; el= it++)
  {
    SEL_IMERGE *merge= new SEL_IMERGE(el, param);
    if (!merge || merge->trees == merge->trees_next)
    {
      merges.empty();
      return;
    }
    merges.push_back (merge);
  }
}


SEL_IMERGE::SEL_IMERGE (SEL_IMERGE *arg, RANGE_OPT_PARAM *param) : Sql_alloc()
{
  uint elements= (arg->trees_end - arg->trees);
  if (elements > PREALLOCED_TREES)
  {
    uint size= elements * sizeof (SEL_TREE **);
    if (!(trees= (SEL_TREE **)alloc_root(param->mem_root, size)))
      goto mem_err;
  }
  else
    trees= &trees_prealloced[0];

  trees_next= trees;
  trees_end= trees + elements;

  for (SEL_TREE **tree = trees, **arg_tree= arg->trees; tree < trees_end; 
       tree++, arg_tree++)
  {
    if (!(*tree= new SEL_TREE(*arg_tree, param)))
      goto mem_err;
  }

  return;

mem_err:
  trees= &trees_prealloced[0];
  trees_next= trees;
  trees_end= trees;
}


/*
  Perform AND operation on two index_merge lists and store result in *im1.
*/

inline void imerge_list_and_list(List<SEL_IMERGE> *im1, List<SEL_IMERGE> *im2)
{
  im1->concat(im2);
}


/*
  Perform OR operation on 2 index_merge lists, storing result in first list.

  NOTES
    The following conversion is implemented:
     (a_1 &&...&& a_N)||(b_1 &&...&& b_K) = AND_i,j(a_i || b_j) =>
      => (a_1||b_1).

    i.e. all conjuncts except the first one are currently dropped.
    This is done to avoid producing N*K ways to do index_merge.

    If (a_1||b_1) produce a condition that is always TRUE, NULL is returned
    and index_merge is discarded (while it is actually possible to try
    harder).

    As a consequence of this, choice of keys to do index_merge read may depend
    on the order of conditions in WHERE part of the query.

  RETURN
    0     OK, result is stored in *im1
    other Error, both passed lists are unusable
*/

int imerge_list_or_list(RANGE_OPT_PARAM *param,
                        List<SEL_IMERGE> *im1,
                        List<SEL_IMERGE> *im2)
{
  SEL_IMERGE *imerge= im1->head();
  im1->empty();
  im1->push_back(imerge);

  return imerge->or_sel_imerge_with_checks(param, im2->head());
}


/*
  Perform OR operation on index_merge list and key tree.

  RETURN
    false     OK, result is stored in *im1.
    true      Error
*/

static bool imerge_list_or_tree(RANGE_OPT_PARAM *param,
                                List<SEL_IMERGE> *im1,
                                SEL_TREE *tree)
{
  DBUG_ENTER("imerge_list_or_tree");
  SEL_IMERGE *imerge;
  List_iterator<SEL_IMERGE> it(*im1);
  
  uint remaining_trees= im1->elements;
  while ((imerge= it++))
  {
    SEL_TREE *or_tree;
    /*
      Need to make a copy of 'tree' for all but the last OR operation
      because or_sel_tree_with_checks() may change it.
    */
    if (--remaining_trees == 0)
      or_tree= tree;
    else
    {
      or_tree= new SEL_TREE (tree, param);
      if (!or_tree)
        DBUG_RETURN(true);
      if (or_tree->keys_map.is_clear_all() && or_tree->merges.is_empty())
        DBUG_RETURN(false);
    }

    int result_or= imerge->or_sel_tree_with_checks(param, or_tree);
    if (result_or == 1)
      it.remove();
    else if (result_or == -1)
      DBUG_RETURN(true);
  }
  DBUG_ASSERT(remaining_trees == 0);
  DBUG_RETURN(im1->is_empty());
}


/***************************************************************************
** Basic functions for SQL_SELECT and QUICK_RANGE_SELECT
***************************************************************************/

	/* make a select from mysql info
	   Error is set as following:
	   0 = ok
	   1 = Got some error (out of memory?)
	   */

SQL_SELECT *make_select(TABLE *head, table_map const_tables,
			table_map read_tables, Item *conds,
                        bool allow_null_cond,
                        int *error)
{
  SQL_SELECT *select;
  DBUG_ENTER("make_select");

  *error=0;

  if (!conds && !allow_null_cond)
    DBUG_RETURN(0);
  if (!(select= new SQL_SELECT))
  {
    *error= 1;			// out of memory
    DBUG_RETURN(0);		/* purecov: inspected */
  }
  select->read_tables=read_tables;
  select->const_tables=const_tables;
  select->head=head;
  select->cond=conds;

  if (head->sort.io_cache)
  {
    select->file= *head->sort.io_cache;
    select->records=(ha_rows) (select->file.end_of_file/
			       head->file->ref_length);
    my_free(head->sort.io_cache);
    head->sort.io_cache=0;
  }
  DBUG_RETURN(select);
}


SQL_SELECT::SQL_SELECT() :
  quick(0), cond(0), icp_cond(0),
  free_cond(0), traced_before(false)
{
  my_b_clear(&file);
}


void SQL_SELECT::cleanup()
{
  set_quick(NULL);
  if (free_cond)
  {
    free_cond=0;
    delete cond;
    cond= 0;
  }
  close_cached_file(&file);
  traced_before= false;
}


SQL_SELECT::~SQL_SELECT()
{
  cleanup();
}

#undef index					// Fix for Unixware 7

QUICK_SELECT_I::QUICK_SELECT_I()
  :max_used_key_length(0),
   used_key_parts(0)
{}

QUICK_RANGE_SELECT::QUICK_RANGE_SELECT(THD *thd, TABLE *table, uint key_nr,
                                       bool no_alloc, MEM_ROOT *parent_alloc,
                                       bool *create_error)
  :free_file(0), cur_range(NULL), last_range(0),
   mrr_flags(0), mrr_buf_size(0), mrr_buf_desc(NULL),
   dont_free(0)
{
  my_bitmap_map *bitmap;
  DBUG_ENTER("QUICK_RANGE_SELECT::QUICK_RANGE_SELECT");

  in_ror_merged_scan= 0;
  index= key_nr;
  head=  table;
  key_part_info= head->key_info[index].key_part;
  my_init_dynamic_array(&ranges, sizeof(QUICK_RANGE*), 16, 16);

  /* 'thd' is not accessible in QUICK_RANGE_SELECT::reset(). */
  mrr_buf_size= thd->variables.read_rnd_buff_size;

  if (!no_alloc && !parent_alloc)
  {
    // Allocates everything through the internal memroot
    init_sql_alloc(&alloc, thd->variables.range_alloc_block_size, 0);
    thd->mem_root= &alloc;
  }
  else
    memset(&alloc, 0, sizeof(alloc));
  file= head->file;
  record= head->record[0];

  /* Allocate a bitmap for used columns (Q: why not on MEM_ROOT?) */
  if (!(bitmap= (my_bitmap_map*) my_malloc(head->s->column_bitmap_size,
                                           MYF(MY_WME))))
  {
    column_bitmap.bitmap= 0;
    *create_error= 1;
  }
  else
    bitmap_init(&column_bitmap, bitmap, head->s->fields, FALSE);
  DBUG_VOID_RETURN;
}


void QUICK_RANGE_SELECT::need_sorted_output()
{
  mrr_flags |= HA_MRR_SORTED;
}


int QUICK_RANGE_SELECT::init()
{
  DBUG_ENTER("QUICK_RANGE_SELECT::init");

  if (file->inited)
    file->ha_index_or_rnd_end();
  DBUG_RETURN(FALSE);
}


void QUICK_RANGE_SELECT::range_end()
{
  if (file->inited)
    file->ha_index_or_rnd_end();
}


QUICK_RANGE_SELECT::~QUICK_RANGE_SELECT()
{
  DBUG_ENTER("QUICK_RANGE_SELECT::~QUICK_RANGE_SELECT");
  if (!dont_free)
  {
    /* file is NULL for CPK scan on covering ROR-intersection */
    if (file) 
    {
      range_end();
      if (free_file)
      {
        DBUG_PRINT("info", ("Freeing separate handler %p (free: %d)", file,
                            free_file));
        file->ha_external_lock(current_thd, F_UNLCK);
        file->ha_close();
        delete file;
      }
    }
    delete_dynamic(&ranges); /* ranges are allocated in alloc */
    free_root(&alloc,MYF(0));
    my_free(column_bitmap.bitmap);
  }
  my_free(mrr_buf_desc);
  DBUG_VOID_RETURN;
}


QUICK_INDEX_MERGE_SELECT::QUICK_INDEX_MERGE_SELECT(THD *thd_param,
                                                   TABLE *table)
  :unique(NULL), pk_quick_select(NULL), thd(thd_param)
{
  DBUG_ENTER("QUICK_INDEX_MERGE_SELECT::QUICK_INDEX_MERGE_SELECT");
  index= MAX_KEY;
  head= table;
  memset(&read_record, 0, sizeof(read_record));
  init_sql_alloc(&alloc, thd->variables.range_alloc_block_size, 0);
  DBUG_VOID_RETURN;
}

int QUICK_INDEX_MERGE_SELECT::init()
{
  DBUG_ENTER("QUICK_INDEX_MERGE_SELECT::init");
  DBUG_RETURN(0);
}

int QUICK_INDEX_MERGE_SELECT::reset()
{
  DBUG_ENTER("QUICK_INDEX_MERGE_SELECT::reset");
  const int retval= read_keys_and_merge();
  DBUG_RETURN(retval);
}

bool
QUICK_INDEX_MERGE_SELECT::push_quick_back(QUICK_RANGE_SELECT *quick_sel_range)
{
  /*
    Save quick_select that does scan on clustered primary key as it will be
    processed separately.
  */
  if (head->file->primary_key_is_clustered() &&
      quick_sel_range->index == head->s->primary_key)
    pk_quick_select= quick_sel_range;
  else
    return quick_selects.push_back(quick_sel_range);
  return 0;
}

QUICK_INDEX_MERGE_SELECT::~QUICK_INDEX_MERGE_SELECT()
{
  List_iterator_fast<QUICK_RANGE_SELECT> quick_it(quick_selects);
  QUICK_RANGE_SELECT* quick;
  DBUG_ENTER("QUICK_INDEX_MERGE_SELECT::~QUICK_INDEX_MERGE_SELECT");
  delete unique;
  quick_it.rewind();
  while ((quick= quick_it++))
    quick->file= NULL;
  quick_selects.delete_elements();
  delete pk_quick_select;
  /* It's ok to call the next two even if they are already deinitialized */
  end_read_record(&read_record);
  free_io_cache(head);
  free_root(&alloc,MYF(0));
  DBUG_VOID_RETURN;
}


QUICK_ROR_INTERSECT_SELECT::QUICK_ROR_INTERSECT_SELECT(THD *thd_param,
                                                       TABLE *table,
                                                       bool retrieve_full_rows,
                                                       MEM_ROOT *parent_alloc)
  : cpk_quick(NULL), thd(thd_param), need_to_fetch_row(retrieve_full_rows),
    scans_inited(FALSE)
{
  index= MAX_KEY;
  head= table;
  record= head->record[0];
  if (!parent_alloc)
    init_sql_alloc(&alloc, thd->variables.range_alloc_block_size, 0);
  else
    memset(&alloc, 0, sizeof(MEM_ROOT));
  last_rowid= (uchar*) alloc_root(parent_alloc? parent_alloc : &alloc,
                                  head->file->ref_length);
}


/*
  Do post-constructor initialization.
  SYNOPSIS
    QUICK_ROR_INTERSECT_SELECT::init()

  RETURN
    0      OK
    other  Error code
*/

int QUICK_ROR_INTERSECT_SELECT::init()
{
  DBUG_ENTER("QUICK_ROR_INTERSECT_SELECT::init");
 /* Check if last_rowid was successfully allocated in ctor */
  DBUG_RETURN(!last_rowid);
}


/*
  Initialize this quick select to be a ROR-merged scan.

  SYNOPSIS
    QUICK_RANGE_SELECT::init_ror_merged_scan()
      reuse_handler If TRUE, use head->file, otherwise create a separate
                    handler object

  NOTES
    This function creates and prepares for subsequent use a separate handler
    object if it can't reuse head->file. The reason for this is that during
    ROR-merge several key scans are performed simultaneously, and a single
    handler is only capable of preserving context of a single key scan.

    In ROR-merge the quick select doing merge does full records retrieval,
    merged quick selects read only keys.

  RETURN
    0  ROR child scan initialized, ok to use.
    1  error
*/

int QUICK_RANGE_SELECT::init_ror_merged_scan(bool reuse_handler)
{
  handler *save_file= file, *org_file;
  THD *thd;
  MY_BITMAP * const save_read_set= head->read_set;
  MY_BITMAP * const save_write_set= head->write_set;
  DBUG_ENTER("QUICK_RANGE_SELECT::init_ror_merged_scan");

  in_ror_merged_scan= 1;
  if (reuse_handler)
  {
    DBUG_PRINT("info", ("Reusing handler %p", file));
    if (init() || reset())
    {
      DBUG_RETURN(1);
    }
    head->column_bitmaps_set(&column_bitmap, &column_bitmap);
    goto end;
  }

  /* Create a separate handler object for this quick select */
  if (free_file)
  {
    /* already have own 'handler' object. */
    DBUG_RETURN(0);
  }

  thd= head->in_use;
  if (!(file= head->file->clone(head->s->normalized_path.str, thd->mem_root)))
  {
    /* 
      Manually set the error flag. Note: there seems to be quite a few
      places where a failure could cause the server to "hang" the client by
      sending no response to a query. ATM those are not real errors because 
      the storage engine calls in question happen to never fail with the 
      existing storage engines. 
    */
    my_error(ER_OUT_OF_RESOURCES, MYF(0)); /* purecov: inspected */
    /* Caller will free the memory */
    goto failure;  /* purecov: inspected */
  }

  head->column_bitmaps_set(&column_bitmap, &column_bitmap);

  if (file->ha_external_lock(thd, F_RDLCK))
    goto failure;

  if (init() || reset())
  {
    file->ha_external_lock(thd, F_UNLCK);
    file->ha_close();
    goto failure;
  }
  free_file= TRUE;
  last_rowid= file->ref;

end:
  /*
    We are only going to read key fields and call position() on 'file'
    The following sets head->tmp_set to only use this key and then updates
    head->read_set and head->write_set to use this bitmap.
    The now bitmap is stored in 'column_bitmap' which is used in ::get_next()
  */
  org_file= head->file;
  head->file= file;
  /* We don't have to set 'head->keyread' here as the 'file' is unique */
  if (!head->no_keyread)
    head->mark_columns_used_by_index(index);
  head->prepare_for_position();
  head->file= org_file;
  bitmap_copy(&column_bitmap, head->read_set);

  /*
    We have prepared a column_bitmap which get_next() will use. To do this we
    used TABLE::read_set/write_set as playground; restore them to their
    original value to not pollute other scans.
  */
  head->column_bitmaps_set(save_read_set, save_write_set);

  DBUG_RETURN(0);

failure:
  head->column_bitmaps_set(save_read_set, save_write_set);
  delete file;
  file= save_file;
  DBUG_RETURN(1);
}


/*
  Initialize this quick select to be a part of a ROR-merged scan.
  SYNOPSIS
    QUICK_ROR_INTERSECT_SELECT::init_ror_merged_scan()
      reuse_handler If TRUE, use head->file, otherwise create separate
                    handler object.
  RETURN
    0     OK
    other error code
*/
int QUICK_ROR_INTERSECT_SELECT::init_ror_merged_scan(bool reuse_handler)
{
  int error;
  List_iterator_fast<QUICK_RANGE_SELECT> quick_it(quick_selects);
  QUICK_RANGE_SELECT* quick;
  DBUG_ENTER("QUICK_ROR_INTERSECT_SELECT::init_ror_merged_scan");

  /* Initialize all merged "children" quick selects */
  DBUG_ASSERT(!need_to_fetch_row || reuse_handler);
  if (!need_to_fetch_row && reuse_handler)
  {
    quick= quick_it++;
    /*
      There is no use of this->file. Use it for the first of merged range
      selects.
    */
    int error= quick->init_ror_merged_scan(TRUE);
    if (error)
      DBUG_RETURN(error);
    quick->file->extra(HA_EXTRA_KEYREAD_PRESERVE_FIELDS);
  }
  while ((quick= quick_it++))
  {
#ifndef DBUG_OFF
    const MY_BITMAP * const save_read_set= quick->head->read_set;
    const MY_BITMAP * const save_write_set= quick->head->write_set;
#endif
    if ((error= quick->init_ror_merged_scan(FALSE)))
      DBUG_RETURN(error);
    quick->file->extra(HA_EXTRA_KEYREAD_PRESERVE_FIELDS);
    // Sets are shared by all members of "quick_selects" so must not change
    DBUG_ASSERT(quick->head->read_set == save_read_set);
    DBUG_ASSERT(quick->head->write_set == save_write_set);
    /* All merged scans share the same record buffer in intersection. */
    quick->record= head->record[0];
  }

  /* Prepare for ha_rnd_pos calls if needed. */
  if (need_to_fetch_row && (error= head->file->ha_rnd_init(false)))
  {
    DBUG_PRINT("error", ("ROR index_merge rnd_init call failed"));
    DBUG_RETURN(error);
  }
  DBUG_RETURN(0);
}


/*
  Initialize quick select for row retrieval.
  SYNOPSIS
    reset()
  RETURN
    0      OK
    other  Error code
*/

int QUICK_ROR_INTERSECT_SELECT::reset()
{
  DBUG_ENTER("QUICK_ROR_INTERSECT_SELECT::reset");
  if (!scans_inited && init_ror_merged_scan(TRUE))
    DBUG_RETURN(1);
  scans_inited= TRUE;
  List_iterator_fast<QUICK_RANGE_SELECT> it(quick_selects);
  QUICK_RANGE_SELECT *quick;
  while ((quick= it++))
    quick->reset();
  DBUG_RETURN(0);
}


/*
  Add a merged quick select to this ROR-intersection quick select.

  SYNOPSIS
    QUICK_ROR_INTERSECT_SELECT::push_quick_back()
      quick Quick select to be added. The quick select must return
            rows in rowid order.
  NOTES
    This call can only be made before init() is called.

  RETURN
    FALSE OK
    TRUE  Out of memory.
*/

bool
QUICK_ROR_INTERSECT_SELECT::push_quick_back(QUICK_RANGE_SELECT *quick)
{
  return quick_selects.push_back(quick);
}

QUICK_ROR_INTERSECT_SELECT::~QUICK_ROR_INTERSECT_SELECT()
{
  DBUG_ENTER("QUICK_ROR_INTERSECT_SELECT::~QUICK_ROR_INTERSECT_SELECT");
  quick_selects.delete_elements();
  delete cpk_quick;
  free_root(&alloc,MYF(0));
  if (need_to_fetch_row && head->file->inited)
    head->file->ha_rnd_end();
  DBUG_VOID_RETURN;
}


QUICK_ROR_UNION_SELECT::QUICK_ROR_UNION_SELECT(THD *thd_param,
                                               TABLE *table)
  : thd(thd_param), scans_inited(FALSE)
{
  index= MAX_KEY;
  head= table;
  rowid_length= table->file->ref_length;
  record= head->record[0];
  init_sql_alloc(&alloc, thd->variables.range_alloc_block_size, 0);
  thd_param->mem_root= &alloc;
}


/*
  Comparison function to be used QUICK_ROR_UNION_SELECT::queue priority
  queue.

  SYNPOSIS
    QUICK_ROR_UNION_SELECT_queue_cmp()
      arg   Pointer to QUICK_ROR_UNION_SELECT
      val1  First merged select
      val2  Second merged select
*/

C_MODE_START

static int QUICK_ROR_UNION_SELECT_queue_cmp(void *arg, uchar *val1, uchar *val2)
{
  QUICK_ROR_UNION_SELECT *self= (QUICK_ROR_UNION_SELECT*)arg;
  return self->head->file->cmp_ref(((QUICK_SELECT_I*)val1)->last_rowid,
                                   ((QUICK_SELECT_I*)val2)->last_rowid);
}

C_MODE_END


/*
  Do post-constructor initialization.
  SYNOPSIS
    QUICK_ROR_UNION_SELECT::init()

  RETURN
    0      OK
    other  Error code
*/

int QUICK_ROR_UNION_SELECT::init()
{
  DBUG_ENTER("QUICK_ROR_UNION_SELECT::init");
  if (init_queue(&queue, quick_selects.elements, 0,
                 FALSE , QUICK_ROR_UNION_SELECT_queue_cmp,
                 (void*) this))
  {
    memset(&queue, 0, sizeof(QUEUE));
    DBUG_RETURN(1);
  }

  if (!(cur_rowid= (uchar*) alloc_root(&alloc, 2*head->file->ref_length)))
    DBUG_RETURN(1);
  prev_rowid= cur_rowid + head->file->ref_length;
  DBUG_RETURN(0);
}


/*
  Initialize quick select for row retrieval.
  SYNOPSIS
    reset()

  RETURN
    0      OK
    other  Error code
*/

int QUICK_ROR_UNION_SELECT::reset()
{
  QUICK_SELECT_I *quick;
  int error;
  DBUG_ENTER("QUICK_ROR_UNION_SELECT::reset");
  have_prev_rowid= FALSE;
  if (!scans_inited)
  {
    List_iterator_fast<QUICK_SELECT_I> it(quick_selects);
    while ((quick= it++))
    {
      if (quick->init_ror_merged_scan(FALSE))
        DBUG_RETURN(1);
    }
    scans_inited= TRUE;
  }
  queue_remove_all(&queue);
  /*
    Initialize scans for merged quick selects and put all merged quick
    selects into the queue.
  */
  List_iterator_fast<QUICK_SELECT_I> it(quick_selects);
  while ((quick= it++))
  {
    if ((error= quick->reset()))
      DBUG_RETURN(error);
    if ((error= quick->get_next()))
    {
      if (error == HA_ERR_END_OF_FILE)
        continue;
      DBUG_RETURN(error);
    }
    quick->save_last_pos();
    queue_insert(&queue, (uchar*)quick);
  }

  /* Prepare for ha_rnd_pos calls. */
  if (head->file->inited && (error= head->file->ha_rnd_end()))
  {
    DBUG_PRINT("error", ("ROR index_merge rnd_end call failed"));
    DBUG_RETURN(error);
  }
  if ((error= head->file->ha_rnd_init(false)))
  {
    DBUG_PRINT("error", ("ROR index_merge rnd_init call failed"));
    DBUG_RETURN(error);
  }

  DBUG_RETURN(0);
}


bool
QUICK_ROR_UNION_SELECT::push_quick_back(QUICK_SELECT_I *quick_sel_range)
{
  return quick_selects.push_back(quick_sel_range);
}

QUICK_ROR_UNION_SELECT::~QUICK_ROR_UNION_SELECT()
{
  DBUG_ENTER("QUICK_ROR_UNION_SELECT::~QUICK_ROR_UNION_SELECT");
  delete_queue(&queue);
  quick_selects.delete_elements();
  if (head->file->inited)
    head->file->ha_rnd_end();
  free_root(&alloc,MYF(0));
  DBUG_VOID_RETURN;
}


QUICK_RANGE::QUICK_RANGE()
  :min_key(0),max_key(0),min_length(0),max_length(0),
   flag(NO_MIN_RANGE | NO_MAX_RANGE),
  min_keypart_map(0), max_keypart_map(0)
{}

QUICK_RANGE::QUICK_RANGE(const uchar *min_key_arg, uint min_length_arg,
                         key_part_map min_keypart_map_arg,
                         const uchar *max_key_arg, uint max_length_arg,
                         key_part_map max_keypart_map_arg,
                         uint flag_arg)
  : min_key(NULL),
    max_key(NULL),
    min_length((uint16) min_length_arg),
    max_length((uint16) max_length_arg),
    flag((uint16) flag_arg),
    min_keypart_map(min_keypart_map_arg),
    max_keypart_map(max_keypart_map_arg)
{
  min_key= static_cast<uchar*>(sql_memdup(min_key_arg, min_length_arg + 1));
  max_key= static_cast<uchar*>(sql_memdup(max_key_arg, max_length_arg + 1));
  // If we get is_null_string as argument, the memdup is undefined behavior.
  DBUG_ASSERT(min_key_arg != is_null_string);
  DBUG_ASSERT(max_key_arg != is_null_string);
}

SEL_ARG::SEL_ARG(SEL_ARG &arg) :Sql_alloc()
{
  DBUG_ASSERT(arg.type != MAYBE_KEY);  // Would need left=right=NULL
  left=right= &null_element;
  prev=next= NULL;
  type=arg.type;
  min_flag=arg.min_flag;
  max_flag=arg.max_flag;
  maybe_flag=arg.maybe_flag;
  maybe_null=arg.maybe_null;
  part=arg.part;
  field=arg.field;
  min_value=arg.min_value;
  max_value=arg.max_value;
  next_key_part=arg.next_key_part;
  use_count=1; elements=1;
}


inline void SEL_ARG::make_root()
{
  left=right= &null_element;
  color=BLACK;
  next=prev= NULL;
  use_count=0; elements=1;
}

SEL_ARG::SEL_ARG(Field *f,const uchar *min_value_arg,
                 const uchar *max_value_arg)
  :min_flag(0), max_flag(0), maybe_flag(0), maybe_null(f->real_maybe_null()),
   elements(1), use_count(1), field(f), min_value((uchar*) min_value_arg),
   max_value((uchar*) max_value_arg), next(NULL), prev(NULL),
   next_key_part(0), color(BLACK), type(KEY_RANGE)
{
  left=right= &null_element;
}

SEL_ARG::SEL_ARG(Field *field_,uint8 part_,
                 uchar *min_value_, uchar *max_value_,
		 uint8 min_flag_,uint8 max_flag_,uint8 maybe_flag_)
  :min_flag(min_flag_),max_flag(max_flag_),maybe_flag(maybe_flag_),
   part(part_),maybe_null(field_->real_maybe_null()), elements(1),use_count(1),
   field(field_), min_value(min_value_), max_value(max_value_),
   next(NULL), prev(NULL), next_key_part(0), color(BLACK), type(KEY_RANGE)
{
  left=right= &null_element;
}

SEL_ARG *SEL_ARG::clone(RANGE_OPT_PARAM *param, SEL_ARG *new_parent, 
                        SEL_ARG **next_arg)
{
  SEL_ARG *tmp;

  /* Bail out if we have already generated too many SEL_ARGs */
  if (++param->alloced_sel_args > MAX_SEL_ARGS)
    return 0;

  if (type != KEY_RANGE)
  {
    if (!(tmp= new (param->mem_root) SEL_ARG(type)))
      return 0;					// out of memory
    tmp->prev= *next_arg;			// Link into next/prev chain
    (*next_arg)->next=tmp;
    (*next_arg)= tmp;
    tmp->part= this->part;
  }
  else
  {
    if (!(tmp= new (param->mem_root) SEL_ARG(field,part, min_value,max_value,
                                             min_flag, max_flag, maybe_flag)))
      return 0;					// OOM
    tmp->parent=new_parent;
    tmp->next_key_part=next_key_part;
    if (left != &null_element)
      if (!(tmp->left=left->clone(param, tmp, next_arg)))
	return 0;				// OOM

    tmp->prev= *next_arg;			// Link into next/prev chain
    (*next_arg)->next=tmp;
    (*next_arg)= tmp;

    if (right != &null_element)
      if (!(tmp->right= right->clone(param, tmp, next_arg)))
	return 0;				// OOM
  }
  increment_use_count(1);
  tmp->color= color;
  tmp->elements= this->elements;
  return tmp;
}

SEL_ARG *SEL_ARG::first()
{
  SEL_ARG *next_arg=this;
  if (!next_arg->left)
    return 0;					// MAYBE_KEY
  while (next_arg->left != &null_element)
    next_arg=next_arg->left;
  return next_arg;
}

SEL_ARG *SEL_ARG::last()
{
  SEL_ARG *next_arg=this;
  if (!next_arg->right)
    return 0;					// MAYBE_KEY
  while (next_arg->right != &null_element)
    next_arg=next_arg->right;
  return next_arg;
}


/*
  Check if a compare is ok, when one takes ranges in account
  Returns -2 or 2 if the ranges where 'joined' like  < 2 and >= 2
*/

static int sel_cmp(Field *field, uchar *a, uchar *b, uint8 a_flag,
                   uint8 b_flag)
{
  int cmp;
  /* First check if there was a compare to a min or max element */
  if (a_flag & (NO_MIN_RANGE | NO_MAX_RANGE))
  {
    if ((a_flag & (NO_MIN_RANGE | NO_MAX_RANGE)) ==
	(b_flag & (NO_MIN_RANGE | NO_MAX_RANGE)))
      return 0;
    return (a_flag & NO_MIN_RANGE) ? -1 : 1;
  }
  if (b_flag & (NO_MIN_RANGE | NO_MAX_RANGE))
    return (b_flag & NO_MIN_RANGE) ? 1 : -1;

  if (field->real_maybe_null())			// If null is part of key
  {
    if (*a != *b)
    {
      return *a ? -1 : 1;
    }
    if (*a)
      goto end;					// NULL where equal
    a++; b++;					// Skip NULL marker
  }
  cmp=field->key_cmp(a , b);
  if (cmp) return cmp < 0 ? -1 : 1;		// The values differed

  // Check if the compared equal arguments was defined with open/closed range
 end:
  if (a_flag & (NEAR_MIN | NEAR_MAX))
  {
    if ((a_flag & (NEAR_MIN | NEAR_MAX)) == (b_flag & (NEAR_MIN | NEAR_MAX)))
      return 0;
    if (!(b_flag & (NEAR_MIN | NEAR_MAX)))
      return (a_flag & NEAR_MIN) ? 2 : -2;
    return (a_flag & NEAR_MIN) ? 1 : -1;
  }
  if (b_flag & (NEAR_MIN | NEAR_MAX))
    return (b_flag & NEAR_MIN) ? -2 : 2;
  return 0;					// The elements where equal
}


SEL_ARG *SEL_ARG::clone_tree(RANGE_OPT_PARAM *param)
{
  SEL_ARG tmp_link,*next_arg,*root;
  next_arg= &tmp_link;
  if (!(root= clone(param, (SEL_ARG *) 0, &next_arg)))
    return 0;
  next_arg->next=0;				// Fix last link
  tmp_link.next->prev=0;			// Fix first link
  if (root)					// If not OOM
    root->use_count= 0;
  return root;
}


/*
  Table rows retrieval plan. Range optimizer creates QUICK_SELECT_I-derived
  objects from table read plans.
*/
class TABLE_READ_PLAN
{
public:
  /*
    Plan read cost, with or without cost of full row retrieval, depending
    on plan creation parameters.
  */
  double read_cost;
  ha_rows records; /* estimate of #rows to be examined */

  /*
    If TRUE, the scan returns rows in rowid order. This is used only for
    scans that can be both ROR and non-ROR.
  */
  bool is_ror;

  /*
    Create quick select for this plan.
    SYNOPSIS
     make_quick()
       param               Parameter from test_quick_select
       retrieve_full_rows  If TRUE, created quick select will do full record
                           retrieval.
       parent_alloc        Memory pool to use, if any.

    NOTES
      retrieve_full_rows is ignored by some implementations.

    RETURN
      created quick select
      NULL on any error.
  */
  virtual QUICK_SELECT_I *make_quick(PARAM *param,
                                     bool retrieve_full_rows,
                                     MEM_ROOT *parent_alloc=NULL) = 0;

  /* Table read plans are allocated on MEM_ROOT and are never deleted */
  static void *operator new(size_t size, MEM_ROOT *mem_root)
  { return (void*) alloc_root(mem_root, (uint) size); }
  static void operator delete(void *ptr,size_t size) { TRASH(ptr, size); }
  static void operator delete(void *ptr, MEM_ROOT *mem_root) { /* Never called */ }
  virtual ~TABLE_READ_PLAN() {}               /* Remove gcc warning */

  /**
     Add basic info for this TABLE_READ_PLAN to the optimizer trace.

     @param param        Parameters for range analysis of this table
     @param trace_object The optimizer trace object the info is appended to
   */
  virtual void trace_basic_info(const PARAM *param,
                                Opt_trace_object *trace_object) const = 0;
};

/*
  Plan for a QUICK_RANGE_SELECT scan.
  TRP_RANGE::make_quick ignores retrieve_full_rows parameter because
  QUICK_RANGE_SELECT doesn't distinguish between 'index only' scans and full
  record retrieval scans.
*/

class TRP_RANGE : public TABLE_READ_PLAN
{
public:
  /**
    Root of red-black tree for intervals over key fields to be used in
    "range" method retrieval. See SEL_ARG graph description.
  */
  SEL_ARG *key;
  uint     key_idx; /* key number in PARAM::key and PARAM::real_keynr*/
  uint     mrr_flags; 
  uint     mrr_buf_size;

  TRP_RANGE(SEL_ARG *key_arg, uint idx_arg, uint mrr_flags_arg)
   : key(key_arg), key_idx(idx_arg), mrr_flags(mrr_flags_arg)
  {}
  virtual ~TRP_RANGE() {}                     /* Remove gcc warning */

  QUICK_SELECT_I *make_quick(PARAM *param, bool retrieve_full_rows,
                             MEM_ROOT *parent_alloc)
  {
    DBUG_ENTER("TRP_RANGE::make_quick");
    QUICK_RANGE_SELECT *quick;
    if ((quick= get_quick_select(param, key_idx, key, mrr_flags, mrr_buf_size,
                                 parent_alloc)))
    {
      quick->records= records;
      quick->read_time= read_cost;
    }
    DBUG_RETURN(quick);
  }

  void trace_basic_info(const PARAM *param,
                        Opt_trace_object *trace_object) const;
};

void TRP_RANGE::trace_basic_info(const PARAM *param,
                                 Opt_trace_object *trace_object) const
{
#ifdef OPTIMIZER_TRACE
  DBUG_ASSERT(param->using_real_indexes);
  const uint keynr_in_table= param->real_keynr[key_idx];

  const KEY &cur_key= param->table->key_info[keynr_in_table];
  const KEY_PART_INFO *key_part= cur_key.key_part;

  trace_object->add_alnum("type", "range_scan").
    add_utf8("index", cur_key.name).add("rows", records);

  Opt_trace_array trace_range(&param->thd->opt_trace, "ranges");

  // TRP_RANGE should not be created if there are no range intervals
  DBUG_ASSERT(key);

  String range_info;
  range_info.set_charset(system_charset_info);
  trace_range_all_keyparts(trace_range, &range_info, key, key_part);

#endif
}


typedef struct st_ror_scan_info
{
  uint      idx;      ///< # of used key in param->keys
  uint      keynr;    ///< # of used key in table
  ha_rows   records;  ///< estimate of # records this scan will return

  /** Set of intervals over key fields that will be used for row retrieval. */
  SEL_ARG   *sel_arg;

  /** Fields used in the query and covered by this ROR scan. */
  MY_BITMAP covered_fields;
  /**
    Fields used in the query that are a) covered by this ROR scan and
    b) not already covered by ROR scans ordered earlier in the merge
    sequence.
  */
  MY_BITMAP covered_fields_remaining;
  /** #fields in covered_fields_remaining (caching of bitmap_bits_set()) */
  uint      num_covered_fields_remaining;

  /**
    Cost of reading all index records with values in sel_arg intervals set
    (assuming there is no need to access full table records)
  */
  double    index_read_cost;
} ROR_SCAN_INFO;

/* Plan for QUICK_ROR_INTERSECT_SELECT scan. */

class TRP_ROR_INTERSECT : public TABLE_READ_PLAN
{
public:
  TRP_ROR_INTERSECT() {}                      /* Remove gcc warning */
  virtual ~TRP_ROR_INTERSECT() {}             /* Remove gcc warning */
  QUICK_SELECT_I *make_quick(PARAM *param, bool retrieve_full_rows,
                             MEM_ROOT *parent_alloc);

  /* Array of pointers to ROR range scans used in this intersection */
  struct st_ror_scan_info **first_scan;
  struct st_ror_scan_info **last_scan; /* End of the above array */
  struct st_ror_scan_info *cpk_scan;  /* Clustered PK scan, if there is one */
  bool is_covering; /* TRUE if no row retrieval phase is necessary */
  double index_scan_costs; /* SUM(cost(index_scan)) */

  void trace_basic_info(const PARAM *param,
                        Opt_trace_object *trace_object) const;
};

void TRP_ROR_INTERSECT::trace_basic_info(const PARAM *param,
                                         Opt_trace_object *trace_object) const
{
#ifdef OPTIMIZER_TRACE
  trace_object->add_alnum("type", "index_roworder_intersect").
    add("rows", records).
    add("cost", read_cost).
    add("covering", is_covering).
    add("clustered_pk_scan", cpk_scan != NULL);

  Opt_trace_context * const trace= &param->thd->opt_trace;
  Opt_trace_array ota(trace, "intersect_of");
  for (st_ror_scan_info **cur_scan= first_scan;
       cur_scan != last_scan;
       cur_scan++)
  {
    const KEY &cur_key= param->table->key_info[(*cur_scan)->keynr];
    const KEY_PART_INFO *key_part= cur_key.key_part;

    Opt_trace_object trace_isect_idx(trace);
    trace_isect_idx.add_alnum("type", "range_scan").
      add_utf8("index", cur_key.name).add("rows", (*cur_scan)->records);

    Opt_trace_array trace_range(trace, "ranges");
    for (const SEL_ARG *current= (*cur_scan)->sel_arg;
         current;
         current= current->next)
    {
      String range_info;
      range_info.set_charset(system_charset_info);
      for (const SEL_ARG *part= current;
           part;
           part= part->next_key_part)
      {
        const KEY_PART_INFO *cur_key_part= key_part + part->part;
        append_range(&range_info, cur_key_part,
                     part->min_value, part->max_value,
                     part->min_flag | part->max_flag);
      }
      trace_range.add_utf8(range_info.ptr(), range_info.length());
    }
  }
#endif
}

/*
  Plan for QUICK_ROR_UNION_SELECT scan.
  QUICK_ROR_UNION_SELECT always retrieves full rows, so retrieve_full_rows
  is ignored by make_quick.
*/

class TRP_ROR_UNION : public TABLE_READ_PLAN
{
public:
  TRP_ROR_UNION() {}                          /* Remove gcc warning */
  virtual ~TRP_ROR_UNION() {}                 /* Remove gcc warning */
  QUICK_SELECT_I *make_quick(PARAM *param, bool retrieve_full_rows,
                             MEM_ROOT *parent_alloc);
  TABLE_READ_PLAN **first_ror; /* array of ptrs to plans for merged scans */
  TABLE_READ_PLAN **last_ror;  /* end of the above array */

  void trace_basic_info(const PARAM *param,
                        Opt_trace_object *trace_object) const;
};

void TRP_ROR_UNION::trace_basic_info(const PARAM *param,
                                     Opt_trace_object *trace_object) const
{
#ifdef OPTIMIZER_TRACE
  Opt_trace_context * const trace= &param->thd->opt_trace;
  trace_object->add_alnum("type", "index_roworder_union");
  Opt_trace_array ota(trace, "union_of");
  for (TABLE_READ_PLAN **current= first_ror;
       current != last_ror;
       current++)
  {
    Opt_trace_object trp_info(trace);
    (*current)->trace_basic_info(param, &trp_info);
  }
#endif
}

/*
  Plan for QUICK_INDEX_MERGE_SELECT scan.
  QUICK_ROR_INTERSECT_SELECT always retrieves full rows, so retrieve_full_rows
  is ignored by make_quick.
*/

class TRP_INDEX_MERGE : public TABLE_READ_PLAN
{
public:
  TRP_INDEX_MERGE() {}                        /* Remove gcc warning */
  virtual ~TRP_INDEX_MERGE() {}               /* Remove gcc warning */
  QUICK_SELECT_I *make_quick(PARAM *param, bool retrieve_full_rows,
                             MEM_ROOT *parent_alloc);
  TRP_RANGE **range_scans; /* array of ptrs to plans of merged scans */
  TRP_RANGE **range_scans_end; /* end of the array */

  void trace_basic_info(const PARAM *param,
                        Opt_trace_object *trace_object) const;
};

void TRP_INDEX_MERGE::trace_basic_info(const PARAM *param,
                                       Opt_trace_object *trace_object) const
{
#ifdef OPTIMIZER_TRACE
  Opt_trace_context * const trace= &param->thd->opt_trace;
  trace_object->add_alnum("type", "index_merge");
  Opt_trace_array ota(trace, "index_merge_of");
  for (TRP_RANGE **current= range_scans;
       current != range_scans_end;
       current++)
  {
    Opt_trace_object trp_info(trace);
    (*current)->trace_basic_info(param, &trp_info);
  }
#endif
}

/*
  Plan for a QUICK_GROUP_MIN_MAX_SELECT scan. 
*/

class TRP_GROUP_MIN_MAX : public TABLE_READ_PLAN
{
private:
  bool have_min;             ///< TRUE if there is a MIN function
  bool have_max;             ///< TRUE if there is a MAX function
  /**
    TRUE if there is an aggregate distinct function, e.g.
    "COUNT(DISTINCT x)"
   */
  bool have_agg_distinct;
  /**
    The key_part of the only field used by all MIN/MAX functions.
    Note that TRP_GROUP_MIN_MAX is not used if there are MIN/MAX
    functions on more than one field.
  */
  KEY_PART_INFO *min_max_arg_part;
  uint group_prefix_len;    ///< Length of all key parts in the group prefix
  uint used_key_parts;      ///< Number of index key parts used for access
  uint group_key_parts;     ///< Number of index key parts in the group prefix
  KEY *index_info;          ///< The index chosen for data access
  uint index;               ///< The id of the chosen index
  uchar key_infix[MAX_KEY_LENGTH];  ///< Constants from equality predicates
  uint key_infix_len;       ///< Length of key_infix
  SEL_TREE *range_tree;     ///< Represents all range predicates in the query
  SEL_ARG  *index_tree;     ///< The sub-tree corresponding to index_info
  uint param_idx;           ///< Index of used key in param->key
  bool is_index_scan;       ///< Use index_next() instead of random read
public:
  /** Number of records selected by the ranges in index_tree. */
  ha_rows quick_prefix_records;
public:

  void trace_basic_info(const PARAM *param,
                        Opt_trace_object *trace_object) const;

  TRP_GROUP_MIN_MAX(bool have_min_arg, bool have_max_arg, 
                    bool have_agg_distinct_arg,
                    KEY_PART_INFO *min_max_arg_part_arg,
                    uint group_prefix_len_arg, uint used_key_parts_arg,
                    uint group_key_parts_arg, KEY *index_info_arg,
                    uint index_arg, uint key_infix_len_arg,
                    uchar *key_infix_arg,
                    SEL_TREE *tree_arg, SEL_ARG *index_tree_arg,
                    uint param_idx_arg, ha_rows quick_prefix_records_arg)
  : have_min(have_min_arg), have_max(have_max_arg),
    have_agg_distinct(have_agg_distinct_arg),
    min_max_arg_part(min_max_arg_part_arg),
    group_prefix_len(group_prefix_len_arg), used_key_parts(used_key_parts_arg),
    group_key_parts(group_key_parts_arg), index_info(index_info_arg),
    index(index_arg), key_infix_len(key_infix_len_arg), range_tree(tree_arg),
    index_tree(index_tree_arg), param_idx(param_idx_arg), is_index_scan(FALSE),
    quick_prefix_records(quick_prefix_records_arg)
    {
      if (key_infix_len)
        memcpy(this->key_infix, key_infix_arg, key_infix_len);
    }
  virtual ~TRP_GROUP_MIN_MAX() {}             /* Remove gcc warning */

  QUICK_SELECT_I *make_quick(PARAM *param, bool retrieve_full_rows,
                             MEM_ROOT *parent_alloc);
  void use_index_scan() { is_index_scan= TRUE; }
};

void TRP_GROUP_MIN_MAX::trace_basic_info(const PARAM *param,
                                         Opt_trace_object *trace_object) const
{
#ifdef OPTIMIZER_TRACE
  trace_object->add_alnum("type", "index_group").
    add_utf8("index", index_info->name);
  if (min_max_arg_part)
    trace_object->add_utf8("group_attribute",
                           min_max_arg_part->field->field_name);
  else
    trace_object->add_null("group_attribute");
  trace_object->add("min_aggregate", have_min).
    add("max_aggregate", have_max).
    add("distinct_aggregate", have_agg_distinct).
    add("rows", records).
    add("cost", read_cost);
<<<<<<< HEAD

  const KEY_PART_INFO *key_part= index_info->key_part;
  Opt_trace_context * const trace= &param->thd->opt_trace;
  {
    Opt_trace_array trace_keyparts(trace, "key_parts_used_for_access");
    for (uint partno= 0; partno < used_key_parts; partno++)
    {
      const KEY_PART_INFO *cur_key_part= key_part + partno;
      trace_keyparts.add_utf8(cur_key_part->field->field_name);
    }
  }
  Opt_trace_array trace_range(trace, "ranges");

  // can have group quick without ranges
  if (index_tree)
  {
    String range_info;
    range_info.set_charset(system_charset_info);
    trace_range_all_keyparts(trace_range, &range_info, index_tree, key_part);
  }
#endif
}
=======
>>>>>>> 85f401c8

  const KEY_PART_INFO *key_part= index_info->key_part;
  Opt_trace_context * const trace= &param->thd->opt_trace;
  {
    Opt_trace_array trace_keyparts(trace, "key_parts_used_for_access");
    for (uint partno= 0; partno < used_key_parts; partno++)
    {
      const KEY_PART_INFO *cur_key_part= key_part + partno;
      trace_keyparts.add_utf8(cur_key_part->field->field_name);
    }
  }
  Opt_trace_array trace_range(trace, "ranges");

  // can have group quick without ranges
  if (index_tree)
  {
    String range_info;
    range_info.set_charset(system_charset_info);
    trace_range_all_keyparts(trace_range, &range_info, index_tree, key_part);
  }
#endif
}

/*
  Fill param->needed_fields with bitmap of fields used in the query.
  SYNOPSIS
    fill_used_fields_bitmap()
      param Parameter from test_quick_select function.

  NOTES
    Clustered PK members are not put into the bitmap as they are implicitly
    present in all keys (and it is impossible to avoid reading them).
  RETURN
    0  Ok
    1  Out of memory.
*/

static int fill_used_fields_bitmap(PARAM *param)
{
  TABLE *table= param->table;
  my_bitmap_map *tmp;
  uint pk;
  param->tmp_covered_fields.bitmap= 0;
  param->fields_bitmap_size= table->s->column_bitmap_size;
  if (!(tmp= (my_bitmap_map*) alloc_root(param->mem_root,
                                  param->fields_bitmap_size)) ||
      bitmap_init(&param->needed_fields, tmp, table->s->fields, FALSE))
    return 1;

  bitmap_copy(&param->needed_fields, table->read_set);
  bitmap_union(&param->needed_fields, table->write_set);

  pk= param->table->s->primary_key;
  if (pk != MAX_KEY && param->table->file->primary_key_is_clustered())
  {
    /* The table uses clustered PK and it is not internally generated */
    KEY_PART_INFO *key_part= param->table->key_info[pk].key_part;
    KEY_PART_INFO *key_part_end=
      key_part + param->table->key_info[pk].user_defined_key_parts;
    for (;key_part != key_part_end; ++key_part)
      bitmap_clear_bit(&param->needed_fields, key_part->fieldnr-1);
  }
  return 0;
}


/*
  Test if a key can be used in different ranges

  SYNOPSIS
    SQL_SELECT::test_quick_select()
      thd               Current thread
      keys_to_use       Keys to use for range retrieval
      prev_tables       Tables assumed to be already read when the scan is
                        performed (but not read at the moment of this call)
      limit             Query limit
      force_quick_range Prefer to use range (instead of full table scan) even
                        if it is more expensive.
      interesting_order The sort order the range access method must be able
                        to provide. Three-value logic: asc/desc/don't care

  NOTES
    Updates the following in the select parameter:
      needed_reg - Bits for keys with may be used if all prev regs are read
      quick      - Parameter to use when reading records.

    In the table struct the following information is updated:
      quick_keys           - Which keys can be used
      quick_rows           - How many rows the key matches
      quick_condition_rows - E(# rows that will satisfy the table condition)

  IMPLEMENTATION
    quick_condition_rows value is obtained as follows:
      
      It is a minimum of E(#output rows) for all considered table access
      methods (range and index_merge accesses over various indexes).
    
    The obtained value is not a true E(#rows that satisfy table condition)
    but rather a pessimistic estimate. To obtain a true E(#...) one would
    need to combine estimates of various access methods, taking into account
    correlations between sets of rows they will return.
    
    For example, if values of tbl.key1 and tbl.key2 are independent (a right
    assumption if we have no information about their correlation) then the
    correct estimate will be:
    
      E(#rows("tbl.key1 < c1 AND tbl.key2 < c2")) = 
      = E(#rows(tbl.key1 < c1)) / total_rows(tbl) * E(#rows(tbl.key2 < c2)

    which is smaller than 
      
       MIN(E(#rows(tbl.key1 < c1), E(#rows(tbl.key2 < c2)))

    which is currently produced.

  TODO
   * Change the value returned in quick_condition_rows from a pessimistic
     estimate to true E(#rows that satisfy table condition). 
     (we can re-use some of E(#rows) calcuation code from index_merge/intersection 
      for this)
   
   * Check if this function really needs to modify keys_to_use, and change the
     code to pass it by reference if it doesn't.

   * In addition to force_quick_range other means can be (an usually are) used
     to make this function prefer range over full table scan. Figure out if
     force_quick_range is really needed.

  RETURN
   -1 if impossible select (i.e. certainly no rows will be selected)
    0 if can't use quick_select
    1 if found usable ranges and quick select has been successfully created.
*/

int SQL_SELECT::test_quick_select(THD *thd, key_map keys_to_use,
                                  table_map prev_tables,
                                  ha_rows limit, bool force_quick_range, 
                                  const ORDER::enum_order interesting_order)
{
  uint idx;
  double scan_time;
  DBUG_ENTER("SQL_SELECT::test_quick_select");
  DBUG_PRINT("enter",("keys_to_use: %lu  prev_tables: %lu  const_tables: %lu",
		      (ulong) keys_to_use.to_ulonglong(), (ulong) prev_tables,
		      (ulong) const_tables));

  set_quick(NULL);
  needed_reg.clear_all();
  quick_keys.clear_all();
  if (keys_to_use.is_clear_all())
    DBUG_RETURN(0);
  records= head->file->stats.records;
  if (!records)
    records++;					/* purecov: inspected */
  scan_time= records * ROW_EVALUATE_COST + 1;
  read_time= head->file->scan_time() + scan_time + 1.1;
  if (head->force_index)
    scan_time= read_time= DBL_MAX;
  if (limit < records)
    read_time= (double) records + scan_time + 1; // Force to use index
  else if (read_time <= 2.0 && !force_quick_range)
    DBUG_RETURN(0);				/* No need for quick select */

  Opt_trace_context * const trace= &thd->opt_trace;
  Opt_trace_object trace_range(trace, "range_analysis");
  Opt_trace_object(trace, "table_scan").
    add("rows", head->file->stats.records).
    add("cost", read_time);

  keys_to_use.intersect(head->keys_in_use_for_query);
  if (!keys_to_use.is_clear_all())
  {
    MEM_ROOT alloc;
    SEL_TREE *tree= NULL;
    KEY_PART *key_parts;
    KEY *key_info;
    PARAM param;

    /*
      Use the 3 multiplier as range optimizer allocates big PARAM structure
      and may evaluate a subquery expression
      TODO During the optimization phase we should evaluate only inexpensive
           single-lookup subqueries.
    */
    if (check_stack_overrun(thd, 3*STACK_MIN_SIZE + sizeof(PARAM), NULL))
      DBUG_RETURN(0);                           // Fatal error flag is set

    /* set up parameter that is passed to all functions */
    param.thd= thd;
    param.baseflag= head->file->ha_table_flags();
    param.prev_tables=prev_tables | const_tables;
    param.read_tables=read_tables;
    param.current_table= head->map;
    param.table=head;
    param.keys=0;
    param.mem_root= &alloc;
    param.old_root= thd->mem_root;
    param.needed_reg= &needed_reg;
    param.imerge_cost_buff_size= 0;
    param.using_real_indexes= TRUE;
    param.remove_jump_scans= TRUE;
    param.force_default_mrr= (interesting_order == ORDER::ORDER_DESC);
    param.order_direction= interesting_order;
    param.use_index_statistics= false;

    thd->no_errors=1;				// Don't warn about NULL
    init_sql_alloc(&alloc, thd->variables.range_alloc_block_size, 0);
    if (!(param.key_parts= (KEY_PART*) alloc_root(&alloc,
                                                  sizeof(KEY_PART)*
                                                  head->s->key_parts)) ||
        fill_used_fields_bitmap(&param))
    {
      thd->no_errors=0;
      free_root(&alloc,MYF(0));			// Return memory & allocator
      DBUG_RETURN(0);				// Can't use range
    }
    key_parts= param.key_parts;
    thd->mem_root= &alloc;

    {
      Opt_trace_array trace_idx(trace,
                                "potential_range_indices",
                                Opt_trace_context::RANGE_OPTIMIZER);
      /*
        Make an array with description of all key parts of all table keys.
        This is used in get_mm_parts function.
      */
      key_info= head->key_info;
      for (idx=0 ; idx < head->s->keys ; idx++, key_info++)
      {
        Opt_trace_object trace_idx_details(trace);
        trace_idx_details.add_utf8("index", key_info->name);
        KEY_PART_INFO *key_part_info;
        if (!keys_to_use.is_set(idx))
        {
          trace_idx_details.add("usable", false).
            add_alnum("cause", "not_applicable");
          continue;
        }
        if (key_info->flags & HA_FULLTEXT)
        {
          trace_idx_details.add("usable", false).
            add_alnum("cause", "fulltext");
          continue;    // ToDo: ft-keys in non-ft ranges, if possible   SerG
        }

        trace_idx_details.add("usable", true);

        param.key[param.keys]=key_parts;
        key_part_info= key_info->key_part;
        Opt_trace_array trace_keypart(trace, "key_parts");
        for (uint part=0 ; part < actual_key_parts(key_info) ;
             part++, key_parts++, key_part_info++)
        {
          key_parts->key=          param.keys;
          key_parts->part=         part;
          key_parts->length=       key_part_info->length;
          key_parts->store_length= key_part_info->store_length;
          key_parts->field=        key_part_info->field;
          key_parts->null_bit=     key_part_info->null_bit;
          key_parts->image_type =
            (key_info->flags & HA_SPATIAL) ? Field::itMBR : Field::itRAW;
          /* Only HA_PART_KEY_SEG is used */
          key_parts->flag=         (uint8) key_part_info->key_part_flag;
          trace_keypart.add_utf8(key_parts->field->field_name);
        }
        param.real_keynr[param.keys++]=idx;
      }
    }
    param.key_parts_end=key_parts;
    param.alloced_sel_args= 0;

    /* Calculate cost of full index read for the shortest covering index */
    if (!head->covering_keys.is_clear_all())
    {
      int key_for_use= find_shortest_key(head, &head->covering_keys);
      double key_read_time= 
        param.table->file->index_only_read_time(key_for_use, 
                                                rows2double(records)) +
        records * ROW_EVALUATE_COST;

      bool chosen= false;
      if (key_read_time < read_time)
      {
        read_time= key_read_time;
        chosen= true;
      }

      Opt_trace_object trace_cov(trace,
                                 "best_covering_index_scan",
                                 Opt_trace_context::RANGE_OPTIMIZER);
      trace_cov.add_utf8("index", head->key_info[key_for_use].name).
        add("cost", key_read_time).add("chosen", chosen);
      if (!chosen)
        trace_cov.add_alnum("cause", "cost");
    }

    TABLE_READ_PLAN *best_trp= NULL;
    TRP_GROUP_MIN_MAX *group_trp;
    double best_read_time= read_time;

    if (cond)
    {
      {
        Opt_trace_array trace_setup_cond(trace, "setup_range_conditions");
        tree= get_mm_tree(&param,cond);
      }
      if (tree)
      {
        if (tree->type == SEL_TREE::IMPOSSIBLE)
        {
          trace_range.add("impossible_range", true);
          records=0L;                      /* Return -1 from this function. */
          read_time= (double) HA_POS_ERROR;
          goto free_mem;
        }
        /*
          If the tree can't be used for range scans, proceed anyway, as we
          can construct a group-min-max quick select
        */
        if (tree->type != SEL_TREE::KEY && tree->type != SEL_TREE::KEY_SMALLER)
        {
          trace_range.add("range_scan_possible", false);
          if (tree->type == SEL_TREE::ALWAYS)
            trace_range.add_alnum("cause", "condition_always_true");

          tree= NULL;
        }
      }
    }

    /*
      Try to construct a QUICK_GROUP_MIN_MAX_SELECT.
      Notice that it can be constructed no matter if there is a range tree.
    */
    group_trp= get_best_group_min_max(&param, tree, best_read_time);
    if (group_trp)
    {
      param.table->quick_condition_rows= min(group_trp->records,
                                             head->file->stats.records);
      Opt_trace_object grp_summary(trace,
                                   "best_group_range_summary",
                                   Opt_trace_context::RANGE_OPTIMIZER);
      if (unlikely(trace->is_started()))
        group_trp->trace_basic_info(&param, &grp_summary);
      if (group_trp->read_cost < best_read_time)
      {
        grp_summary.add("chosen", true);
        best_trp= group_trp;
        best_read_time= best_trp->read_cost;
      }
      else
        grp_summary.add("chosen", false).add_alnum("cause", "cost");
    }

    if (tree)
    {
      /*
        It is possible to use a range-based quick select (but it might be
        slower than 'all' table scan).
      */
      dbug_print_tree("final_tree", tree, &param);

      {
        /*
          Calculate cost of single index range scan and possible
          intersections of these
        */
        Opt_trace_object trace_range(trace,
                                     "analyzing_range_alternatives",
                                     Opt_trace_context::RANGE_OPTIMIZER);
        TRP_RANGE         *range_trp;
        TRP_ROR_INTERSECT *rori_trp;

        /* Get best 'range' plan and prepare data for making other plans */
        if ((range_trp= get_key_scans_params(&param, tree, FALSE, TRUE,
                                             best_read_time)))
        {
          best_trp= range_trp;
          best_read_time= best_trp->read_cost;
        }

        /*
          Simultaneous key scans and row deletes on several handler
          objects are not allowed so don't use ROR-intersection for
          table deletes. Also, ROR-intersection cannot return rows in
          descending order
        */
        if ((thd->lex->sql_command != SQLCOM_DELETE) && 
            thd->optimizer_switch_flag(OPTIMIZER_SWITCH_INDEX_MERGE) &&
            interesting_order != ORDER::ORDER_DESC)
        {
          /*
            Get best non-covering ROR-intersection plan and prepare data for
            building covering ROR-intersection.
          */
          if ((rori_trp= get_best_ror_intersect(&param, tree, best_read_time)))
          {
            best_trp= rori_trp;
            best_read_time= best_trp->read_cost;
          }
        }
      }

      // Here we calculate cost of union index merge
      if (!tree->merges.is_empty())
      {
        // Cannot return rows in descending order.
        if (thd->optimizer_switch_flag(OPTIMIZER_SWITCH_INDEX_MERGE) &&
            interesting_order != ORDER::ORDER_DESC &&
            param.table->file->stats.records)
        {
          /* Try creating index_merge/ROR-union scan. */
          SEL_IMERGE *imerge;
          TABLE_READ_PLAN *best_conj_trp= NULL, *new_conj_trp;
          LINT_INIT(new_conj_trp); /* no empty index_merge lists possible */
          List_iterator_fast<SEL_IMERGE> it(tree->merges);
          Opt_trace_array trace_idx_merge(trace,
                                          "analyzing_index_merge",
                                          Opt_trace_context::RANGE_OPTIMIZER);
          while ((imerge= it++))
          {
            new_conj_trp= get_best_disjunct_quick(&param, imerge,
                                                  best_read_time);
            if (new_conj_trp)
              set_if_smaller(param.table->quick_condition_rows,
                             new_conj_trp->records);
            if (!best_conj_trp ||
                (new_conj_trp &&
                 new_conj_trp->read_cost < best_conj_trp->read_cost))
            {
              best_conj_trp= new_conj_trp;
            }
          }
          if (best_conj_trp)
            best_trp= best_conj_trp;
        }
      }
    }

    thd->mem_root= param.old_root;

    /* If we got a read plan, create a quick select from it. */
    if (best_trp)
    {
      records= best_trp->records;
      if (!(quick= best_trp->make_quick(&param, TRUE)) || quick->init())
        set_quick(NULL);
    }

free_mem:
    if (unlikely(quick && trace->is_started() && best_trp))
    {
      // best_trp cannot be NULL if quick is set, done to keep fortify happy
      Opt_trace_object trace_range_summary(trace,
                                           "chosen_range_access_summary");
      {
        Opt_trace_object trace_range_plan(trace,
                                          "range_access_plan");
        best_trp->trace_basic_info(&param, &trace_range_plan);
      }
      trace_range_summary.add("rows_for_plan", quick->records).
        add("cost_for_plan", quick->read_time).
        add("chosen", true);
    }

    free_root(&alloc,MYF(0));			// Return memory & allocator
    thd->mem_root= param.old_root;
    thd->no_errors=0;
  }

  DBUG_EXECUTE("info", print_quick(quick, &needed_reg););

  /*
    Assume that if the user is using 'limit' we will only need to scan
    limit rows if we are using a key
  */
  DBUG_RETURN(records ? test(quick) : -1);
}

/****************************************************************************
 * Partition pruning module
 ****************************************************************************/
#ifdef WITH_PARTITION_STORAGE_ENGINE

/*
  PartitionPruningModule

  This part of the code does partition pruning. Partition pruning solves the
  following problem: given a query over partitioned tables, find partitions
  that we will not need to access (i.e. partitions that we can assume to be
  empty) when executing the query.
  The set of partitions to prune doesn't depend on which query execution
  plan will be used to execute the query.
  
  HOW IT WORKS
  
  Partition pruning module makes use of RangeAnalysisModule. The following
  examples show how the problem of partition pruning can be reduced to the 
  range analysis problem:
  
  EXAMPLE 1
    Consider a query:
    
      SELECT * FROM t1 WHERE (t1.a < 5 OR t1.a = 10) AND t1.a > 3 AND t1.b='z'
    
    where table t1 is partitioned using PARTITION BY RANGE(t1.a).  An apparent
    way to find the used (i.e. not pruned away) partitions is as follows:
    
    1. analyze the WHERE clause and extract the list of intervals over t1.a
       for the above query we will get this list: {(3 < t1.a < 5), (t1.a=10)}

    2. for each interval I
       {
         find partitions that have non-empty intersection with I;
         mark them as used;
       }
       
  EXAMPLE 2
    Suppose the table is partitioned by HASH(part_func(t1.a, t1.b)). Then
    we need to:

    1. Analyze the WHERE clause and get a list of intervals over (t1.a, t1.b).
       The list of intervals we'll obtain will look like this:
       ((t1.a, t1.b) = (1,'foo')),
       ((t1.a, t1.b) = (2,'bar')), 
       ((t1,a, t1.b) > (10,'zz'))
       
    2. for each interval I 
       {
         if (the interval has form "(t1.a, t1.b) = (const1, const2)" )
         {
           calculate HASH(part_func(t1.a, t1.b));
           find which partition has records with this hash value and mark
             it as used;
         }
         else
         {
           mark all partitions as used; 
           break;
         }
       }

   For both examples the step #1 is exactly what RangeAnalysisModule could
   be used to do, if it was provided with appropriate index description
   (array of KEY_PART structures). 
   In example #1, we need to provide it with description of index(t1.a), 
   in example #2, we need to provide it with description of index(t1.a, t1.b).
   
   These index descriptions are further called "partitioning index
   descriptions". Note that it doesn't matter if such indexes really exist,
   as range analysis module only uses the description.
   
   Putting it all together, partitioning module works as follows:
   
   prune_partitions() {
     call create_partition_index_description();

     call get_mm_tree(); // invoke the RangeAnalysisModule
     
     // analyze the obtained interval list and get used partitions 
     call find_used_partitions();
  }

*/

struct st_part_prune_param;
struct st_part_opt_info;

typedef void (*mark_full_part_func)(partition_info*, uint32);

/*
  Partition pruning operation context
*/
typedef struct st_part_prune_param
{
  RANGE_OPT_PARAM range_param; /* Range analyzer parameters */

  /***************************************************************
   Following fields are filled in based solely on partitioning 
   definition and not modified after that:
   **************************************************************/
  partition_info *part_info; /* Copy of table->part_info */
  /* Function to get partition id from partitioning fields only */
  get_part_id_func get_top_partition_id_func;
  /* Function to mark a partition as used (w/all subpartitions if they exist)*/
  mark_full_part_func mark_full_partition_used;
 
  /* Partitioning 'index' description, array of key parts */
  KEY_PART *key;
  
  /*
    Number of fields in partitioning 'index' definition created for
    partitioning (0 if partitioning 'index' doesn't include partitioning
    fields)
  */
  uint part_fields;
  uint subpart_fields; /* Same as above for subpartitioning */
  
  /* 
    Number of the last partitioning field keypart in the index, or -1 if
    partitioning index definition doesn't include partitioning fields.
  */
  int last_part_partno;
  int last_subpart_partno; /* Same as above for supartitioning */

  /*
    is_part_keypart[i] == test(keypart #i in partitioning index is a member
                               used in partitioning)
    Used to maintain current values of cur_part_fields and cur_subpart_fields
  */
  my_bool *is_part_keypart;
  /* Same as above for subpartitioning */
  my_bool *is_subpart_keypart;

  my_bool ignore_part_fields; /* Ignore rest of partioning fields */

  /***************************************************************
   Following fields form find_used_partitions() recursion context:
   **************************************************************/
  SEL_ARG **arg_stack;     /* "Stack" of SEL_ARGs */
  SEL_ARG **arg_stack_end; /* Top of the stack    */
  /* Number of partitioning fields for which we have a SEL_ARG* in arg_stack */
  uint cur_part_fields;
  /* Same as cur_part_fields, but for subpartitioning */
  uint cur_subpart_fields;

  /* Iterator to be used to obtain the "current" set of used partitions */
  PARTITION_ITERATOR part_iter;

  /* Initialized bitmap of num_subparts size */
  MY_BITMAP subparts_bitmap;

  uchar *cur_min_key;
  uchar *cur_max_key;

  uint cur_min_flag, cur_max_flag;
} PART_PRUNE_PARAM;

static bool create_partition_index_description(PART_PRUNE_PARAM *prune_par);
static int find_used_partitions(PART_PRUNE_PARAM *ppar, SEL_ARG *key_tree);
static int find_used_partitions_imerge(PART_PRUNE_PARAM *ppar,
                                       SEL_IMERGE *imerge);
static int find_used_partitions_imerge_list(PART_PRUNE_PARAM *ppar,
                                            List<SEL_IMERGE> &merges);
static void mark_all_partitions_as_used(partition_info *part_info);

#ifndef DBUG_OFF
static void print_partitioning_index(KEY_PART *parts, KEY_PART *parts_end);
static void dbug_print_segment_range(SEL_ARG *arg, KEY_PART *part);
static void dbug_print_singlepoint_range(SEL_ARG **start, uint num);
#endif


/**
  Perform partition pruning for a given table and condition.

  @param      thd            Thread handle
  @param      table          Table to perform partition pruning for
  @param      pprune_cond    Condition to use for partition pruning
  
  @note This function assumes that lock_partitions are setup when it
  is invoked. The function analyzes the condition, finds partitions that
  need to be used to retrieve the records that match the condition, and 
  marks them as used by setting appropriate bit in part_info->read_partitions
  In the worst case all partitions are marked as used. If the table is not
  yet locked, it will also unset bits in part_info->lock_partitions that is
  not set in read_partitions.

  This function returns promptly if called for non-partitioned table.

  @return Operation status
    @retval true  Failure
    @retval false Success
*/

bool prune_partitions(THD *thd, TABLE *table, Item *pprune_cond)
{
  partition_info *part_info = table->part_info;
  DBUG_ENTER("prune_partitions");
  table->all_partitions_pruned_away= false;

  if (!part_info)
    DBUG_RETURN(FALSE); /* not a partitioned table */

  if (table->s->db_type()->partition_flags() & HA_USE_AUTO_PARTITION &&
      part_info->is_auto_partitioned)
    DBUG_RETURN(false); /* Should not prune auto partitioned table */

  if (!pprune_cond)
  {
    mark_all_partitions_as_used(part_info);
    DBUG_RETURN(FALSE);
  }
  
  /* No need to continue pruning if there is no more partitions to prune! */
  if (bitmap_is_clear_all(&part_info->lock_partitions))
    bitmap_clear_all(&part_info->read_partitions);
  if (bitmap_is_clear_all(&part_info->read_partitions))
  {
    table->all_partitions_pruned_away= true;
    DBUG_RETURN(false);
  }

  /*
    If the prepare stage already have completed pruning successfully,
    it is no use of running prune_partitions() again on the same condition.
    Since it will not be able to prune anything more than the previous call
    from the prepare step.
  */
  if (part_info->is_pruning_completed)
    DBUG_RETURN(false);

  PART_PRUNE_PARAM prune_param;
  MEM_ROOT alloc;
  RANGE_OPT_PARAM  *range_par= &prune_param.range_param;
  my_bitmap_map *old_sets[2];

  prune_param.part_info= part_info;
  init_sql_alloc(&alloc, thd->variables.range_alloc_block_size, 0);
  range_par->mem_root= &alloc;
  range_par->old_root= thd->mem_root;

  if (create_partition_index_description(&prune_param))
  {
    mark_all_partitions_as_used(part_info);
    free_root(&alloc,MYF(0));		// Return memory & allocator
    DBUG_RETURN(FALSE);
  }
  
  dbug_tmp_use_all_columns(table, old_sets, 
                           table->read_set, table->write_set);
  range_par->thd= thd;
  range_par->table= table;
  /* range_par->cond doesn't need initialization */
  range_par->prev_tables= range_par->read_tables= 0;
  range_par->current_table= table->map;

  range_par->keys= 1; // one index
  range_par->using_real_indexes= FALSE;
  range_par->remove_jump_scans= FALSE;
  range_par->real_keynr[0]= 0;
  range_par->alloced_sel_args= 0;

  thd->no_errors=1;				// Don't warn about NULL
  thd->mem_root=&alloc;

  bitmap_clear_all(&part_info->read_partitions);

  prune_param.key= prune_param.range_param.key_parts;
  SEL_TREE *tree;
  int res;

  tree= get_mm_tree(range_par, pprune_cond);
  if (!tree)
    goto all_used;

  if (tree->type == SEL_TREE::IMPOSSIBLE)
  {
    /* Cannot improve the pruning any further. */
    part_info->is_pruning_completed= true;
    goto end;
  }

  if (tree->type != SEL_TREE::KEY && tree->type != SEL_TREE::KEY_SMALLER)
    goto all_used;

  if (tree->merges.is_empty())
  {
    /* Range analysis has produced a single list of intervals. */
    prune_param.arg_stack_end= prune_param.arg_stack;
    prune_param.cur_part_fields= 0;
    prune_param.cur_subpart_fields= 0;
    
    prune_param.cur_min_key= prune_param.range_param.min_key;
    prune_param.cur_max_key= prune_param.range_param.max_key;
    prune_param.cur_min_flag= prune_param.cur_max_flag= 0;

    init_all_partitions_iterator(part_info, &prune_param.part_iter);
    if (!tree->keys[0] || (-1 == (res= find_used_partitions(&prune_param,
                                                            tree->keys[0]))))
      goto all_used;
  }
  else
  {
    if (tree->merges.elements == 1)
    {
      /* 
        Range analysis has produced a "merge" of several intervals lists, a 
        SEL_TREE that represents an expression in form         
          sel_imerge = (tree1 OR tree2 OR ... OR treeN)
        that cannot be reduced to one tree. This can only happen when 
        partitioning index has several keyparts and the condition is OR of
        conditions that refer to different key parts. For example, we'll get
        here for "partitioning_field=const1 OR subpartitioning_field=const2"
      */
      if (-1 == (res= find_used_partitions_imerge(&prune_param,
                                                  tree->merges.head())))
        goto all_used;
    }
    else
    {
      /* 
        Range analysis has produced a list of several imerges, i.e. a
        structure that represents a condition in form 
        imerge_list= (sel_imerge1 AND sel_imerge2 AND ... AND sel_imergeN)
        This is produced for complicated WHERE clauses that range analyzer
        can't really analyze properly.
      */
      if (-1 == (res= find_used_partitions_imerge_list(&prune_param,
                                                       tree->merges)))
        goto all_used;
    }
  }
  
  /*
    If the condition can be evaluated now, we are done with pruning.

    During the prepare phase, before locking, subqueries and stored programs
    are not evaluated. So we need to run prune_partitions() a second time in
    the optimize phase to prune partitions for reading, when subqueries and
    stored programs may be evaluated.
  */
  if (pprune_cond->can_be_evaluated_now())
    part_info->is_pruning_completed= true;
  goto end;

all_used:
  mark_all_partitions_as_used(prune_param.part_info);
end:
  dbug_tmp_restore_column_maps(table->read_set, table->write_set, old_sets);
  thd->no_errors=0;
  thd->mem_root= range_par->old_root;
  free_root(&alloc,MYF(0));			// Return memory & allocator
  /*
    Must be a subset of the locked partitions.
    lock_partitions contains the partitions marked by explicit partition
    selection (... t PARTITION (pX) ...) and we must only use partitions
    within that set.
  */
  bitmap_intersect(&prune_param.part_info->read_partitions,
                   &prune_param.part_info->lock_partitions);
  /*
    If not yet locked, also prune partitions to lock if not UPDATEing
    partition key fields. This will also prune lock_partitions if we are under
    LOCK TABLES, so prune away calls to start_stmt().
    TODO: enhance this prune locking to also allow pruning of
    'UPDATE t SET part_key = const WHERE cond_is_prunable' so it adds
    a lock for part_key partition.
  */
  if (!thd->lex->is_query_tables_locked() &&
      !partition_key_modified(table, table->write_set))
  {
    bitmap_copy(&prune_param.part_info->lock_partitions,
                &prune_param.part_info->read_partitions);
  }
  if (bitmap_is_clear_all(&(prune_param.part_info->read_partitions)))
    table->all_partitions_pruned_away= true;
  DBUG_RETURN(false);
}


/*
  Store field key image to table record

  SYNOPSIS
    store_key_image_to_rec()
      field  Field which key image should be stored
      ptr    Field value in key format
      len    Length of the value, in bytes

  DESCRIPTION
    Copy the field value from its key image to the table record. The source
    is the value in key image format, occupying len bytes in buffer pointed
    by ptr. The destination is table record, in "field value in table record"
    format.
*/

void store_key_image_to_rec(Field *field, uchar *ptr, uint len)
{
  /* Do the same as print_key_value() does */
  my_bitmap_map *old_map;

  if (field->real_maybe_null())
  {
    if (*ptr)
    {
      field->set_null();
      return;
    }
    field->set_notnull();
    ptr++;
  }    
  old_map= dbug_tmp_use_all_columns(field->table,
                                    field->table->write_set);
  field->set_key_image(ptr, len); 
  dbug_tmp_restore_column_map(field->table->write_set, old_map);
}


/*
  For SEL_ARG* array, store sel_arg->min values into table record buffer

  SYNOPSIS
    store_selargs_to_rec()
      ppar   Partition pruning context
      start  Array of SEL_ARG* for which the minimum values should be stored
      num    Number of elements in the array

  DESCRIPTION
    For each SEL_ARG* interval in the specified array, store the left edge
    field value (sel_arg->min, key image format) into the table record.
*/

static void store_selargs_to_rec(PART_PRUNE_PARAM *ppar, SEL_ARG **start,
                                 int num)
{
  KEY_PART *parts= ppar->range_param.key_parts;
  for (SEL_ARG **end= start + num; start != end; start++)
  {
    SEL_ARG *sel_arg= (*start);
    store_key_image_to_rec(sel_arg->field, sel_arg->min_value,
                           parts[sel_arg->part].length);
  }
}


/* Mark a partition as used in the case when there are no subpartitions */
static void mark_full_partition_used_no_parts(partition_info* part_info,
                                              uint32 part_id)
{
  DBUG_ENTER("mark_full_partition_used_no_parts");
  DBUG_PRINT("enter", ("Mark partition %u as used", part_id));
  bitmap_set_bit(&part_info->read_partitions, part_id);
  DBUG_VOID_RETURN;
}


/* Mark a partition as used in the case when there are subpartitions */
static void mark_full_partition_used_with_parts(partition_info *part_info,
                                                uint32 part_id)
{
  uint32 start= part_id * part_info->num_subparts;
  uint32 end=   start + part_info->num_subparts; 
  DBUG_ENTER("mark_full_partition_used_with_parts");

  for (; start != end; start++)
  {
    DBUG_PRINT("info", ("1:Mark subpartition %u as used", start));
    bitmap_set_bit(&part_info->read_partitions, start);
  }
  DBUG_VOID_RETURN;
}

/*
  Find the set of used partitions for List<SEL_IMERGE>
  SYNOPSIS
    find_used_partitions_imerge_list
      ppar      Partition pruning context.
      key_tree  Intervals tree to perform pruning for.
      
  DESCRIPTION
    List<SEL_IMERGE> represents "imerge1 AND imerge2 AND ...". 
    The set of used partitions is an intersection of used partitions sets
    for imerge_{i}.
    We accumulate this intersection in a separate bitmap.
 
  RETURN 
    See find_used_partitions()
*/

static int find_used_partitions_imerge_list(PART_PRUNE_PARAM *ppar,
                                            List<SEL_IMERGE> &merges)
{
  MY_BITMAP all_merges;
  uint bitmap_bytes;
  my_bitmap_map *bitmap_buf;
  uint n_bits= ppar->part_info->read_partitions.n_bits;
  bitmap_bytes= bitmap_buffer_size(n_bits);
  if (!(bitmap_buf= (my_bitmap_map*) alloc_root(ppar->range_param.mem_root,
                                                bitmap_bytes)))
  {
    /*
      Fallback, process just the first SEL_IMERGE. This can leave us with more
      partitions marked as used then actually needed.
    */
    return find_used_partitions_imerge(ppar, merges.head());
  }
  bitmap_init(&all_merges, bitmap_buf, n_bits, FALSE);
  bitmap_set_prefix(&all_merges, n_bits);

  List_iterator<SEL_IMERGE> it(merges);
  SEL_IMERGE *imerge;
  while ((imerge=it++))
  {
    int res= find_used_partitions_imerge(ppar, imerge);
    if (!res)
    {
      /* no used partitions on one ANDed imerge => no used partitions at all */
      return 0;
    }

    if (res != -1)
      bitmap_intersect(&all_merges, &ppar->part_info->read_partitions);

    if (bitmap_is_clear_all(&all_merges))
      return 0;

    bitmap_clear_all(&ppar->part_info->read_partitions);
  }
  memcpy(ppar->part_info->read_partitions.bitmap, all_merges.bitmap,
         bitmap_bytes);
  return 1;
}


/*
  Find the set of used partitions for SEL_IMERGE structure
  SYNOPSIS
    find_used_partitions_imerge()
      ppar      Partition pruning context.
      key_tree  Intervals tree to perform pruning for.
      
  DESCRIPTION
    SEL_IMERGE represents "tree1 OR tree2 OR ...". The implementation is
    trivial - just use mark used partitions for each tree and bail out early
    if for some tree_{i} all partitions are used.
 
  RETURN 
    See find_used_partitions().
*/

static
int find_used_partitions_imerge(PART_PRUNE_PARAM *ppar, SEL_IMERGE *imerge)
{
  int res= 0;
  for (SEL_TREE **ptree= imerge->trees; ptree < imerge->trees_next; ptree++)
  {
    ppar->arg_stack_end= ppar->arg_stack;
    ppar->cur_part_fields= 0;
    ppar->cur_subpart_fields= 0;
    
    ppar->cur_min_key= ppar->range_param.min_key;
    ppar->cur_max_key= ppar->range_param.max_key;
    ppar->cur_min_flag= ppar->cur_max_flag= 0;

    init_all_partitions_iterator(ppar->part_info, &ppar->part_iter);
    SEL_ARG *key_tree= (*ptree)->keys[0];
    if (!key_tree || (-1 == (res |= find_used_partitions(ppar, key_tree))))
      return -1;
  }
  return res;
}


/*
  Collect partitioning ranges for the SEL_ARG tree and mark partitions as used

  SYNOPSIS
    find_used_partitions()
      ppar      Partition pruning context.
      key_tree  SEL_ARG range tree to perform pruning for

  DESCRIPTION
    This function 
      * recursively walks the SEL_ARG* tree collecting partitioning "intervals"
      * finds the partitions one needs to use to get rows in these intervals
      * marks these partitions as used.
    The next session desribes the process in greater detail.
 
  IMPLEMENTATION
    TYPES OF RESTRICTIONS THAT WE CAN OBTAIN PARTITIONS FOR    
    We can find out which [sub]partitions to use if we obtain restrictions on 
    [sub]partitioning fields in the following form:
    1.  "partition_field1=const1 AND ... AND partition_fieldN=constN"
    1.1  Same as (1) but for subpartition fields

    If partitioning supports interval analysis (i.e. partitioning is a
    function of a single table field, and partition_info::
    get_part_iter_for_interval != NULL), then we can also use condition in
    this form:
    2.  "const1 <=? partition_field <=? const2"
    2.1  Same as (2) but for subpartition_field

    INFERRING THE RESTRICTIONS FROM SEL_ARG TREE
    
    The below is an example of what SEL_ARG tree may represent:
    
    (start)
     |                           $
     |   Partitioning keyparts   $  subpartitioning keyparts
     |                           $
     |     ...          ...      $
     |      |            |       $
     | +---------+  +---------+  $  +-----------+  +-----------+
     \-| par1=c1 |--| par2=c2 |-----| subpar1=c3|--| subpar2=c5|
       +---------+  +---------+  $  +-----------+  +-----------+
            |                    $        |             |
            |                    $        |        +-----------+ 
            |                    $        |        | subpar2=c6|
            |                    $        |        +-----------+ 
            |                    $        |
            |                    $  +-----------+  +-----------+
            |                    $  | subpar1=c4|--| subpar2=c8|
            |                    $  +-----------+  +-----------+
            |                    $         
            |                    $
       +---------+               $  +------------+  +------------+
       | par1=c2 |------------------| subpar1=c10|--| subpar2=c12|
       +---------+               $  +------------+  +------------+
            |                    $
           ...                   $

    The up-down connections are connections via SEL_ARG::left and
    SEL_ARG::right. A horizontal connection to the right is the
    SEL_ARG::next_key_part connection.
    
    find_used_partitions() traverses the entire tree via recursion on
     * SEL_ARG::next_key_part (from left to right on the picture)
     * SEL_ARG::left|right (up/down on the pic). Left-right recursion is
       performed for each depth level.
    
    Recursion descent on SEL_ARG::next_key_part is used to accumulate (in
    ppar->arg_stack) constraints on partitioning and subpartitioning fields.
    For the example in the above picture, one of stack states is:
      in find_used_partitions(key_tree = "subpar2=c5") (***)
      in find_used_partitions(key_tree = "subpar1=c3")
      in find_used_partitions(key_tree = "par2=c2")   (**)
      in find_used_partitions(key_tree = "par1=c1")
      in prune_partitions(...)
    We apply partitioning limits as soon as possible, e.g. when we reach the
    depth (**), we find which partition(s) correspond to "par1=c1 AND par2=c2",
    and save them in ppar->part_iter.
    When we reach the depth (***), we find which subpartition(s) correspond to
    "subpar1=c3 AND subpar2=c5", and then mark appropriate subpartitions in
    appropriate subpartitions as used.
    
    It is possible that constraints on some partitioning fields are missing.
    For the above example, consider this stack state:
      in find_used_partitions(key_tree = "subpar2=c12") (***)
      in find_used_partitions(key_tree = "subpar1=c10")
      in find_used_partitions(key_tree = "par1=c2")
      in prune_partitions(...)
    Here we don't have constraints for all partitioning fields. Since we've
    never set the ppar->part_iter to contain used set of partitions, we use
    its default "all partitions" value.  We get  subpartition id for 
    "subpar1=c3 AND subpar2=c5", and mark that subpartition as used in every
    partition.

    The inverse is also possible: we may get constraints on partitioning
    fields, but not constraints on subpartitioning fields. In that case,
    calls to find_used_partitions() with depth below (**) will return -1,
    and we will mark entire partition as used.

  TODO
    Replace recursion on SEL_ARG::left and SEL_ARG::right with a loop

  RETURN
    1   OK, one or more [sub]partitions are marked as used.
    0   The passed condition doesn't match any partitions
   -1   Couldn't infer any partition pruning "intervals" from the passed 
        SEL_ARG* tree (which means that all partitions should be marked as
        used) Marking partitions as used is the responsibility of the caller.
*/

static 
int find_used_partitions(PART_PRUNE_PARAM *ppar, SEL_ARG *key_tree)
{
  int res, left_res=0, right_res=0;
  int key_tree_part= (int)key_tree->part;
  bool set_full_part_if_bad_ret= FALSE;
  bool ignore_part_fields= ppar->ignore_part_fields;
  bool did_set_ignore_part_fields= FALSE;
  RANGE_OPT_PARAM *range_par= &(ppar->range_param);

  if (check_stack_overrun(range_par->thd, 3*STACK_MIN_SIZE, NULL))
    return -1;

  if (key_tree->left != &null_element)
  {
    if (-1 == (left_res= find_used_partitions(ppar,key_tree->left)))
      return -1;
  }

  /* Push SEL_ARG's to stack to enable looking backwards as well */
  ppar->cur_part_fields+= ppar->is_part_keypart[key_tree_part];
  ppar->cur_subpart_fields+= ppar->is_subpart_keypart[key_tree_part];
  *(ppar->arg_stack_end++)= key_tree;

  if (ignore_part_fields)
  {
    /*
      We come here when a condition on the first partitioning
      fields led to evaluating the partitioning condition
      (due to finding a condition of the type a < const or
      b > const). Thus we must ignore the rest of the
      partitioning fields but we still want to analyse the
      subpartitioning fields.
    */
    if (key_tree->next_key_part)
      res= find_used_partitions(ppar, key_tree->next_key_part);
    else
      res= -1;
    goto pop_and_go_right;
  }

  if (key_tree->type == SEL_ARG::KEY_RANGE)
  {
    if (ppar->part_info->get_part_iter_for_interval && 
        key_tree->part <= ppar->last_part_partno)
    {
      /* Collect left and right bound, their lengths and flags */
      uchar *min_key= ppar->cur_min_key;
      uchar *max_key= ppar->cur_max_key;
      uchar *tmp_min_key= min_key;
      uchar *tmp_max_key= max_key;
      key_tree->store_min(ppar->key[key_tree->part].store_length,
                          &tmp_min_key, ppar->cur_min_flag);
      key_tree->store_max(ppar->key[key_tree->part].store_length,
                          &tmp_max_key, ppar->cur_max_flag);
      uint flag;
      if (key_tree->next_key_part &&
          key_tree->next_key_part->part == key_tree->part+1 &&
          key_tree->next_key_part->part <= ppar->last_part_partno &&
          key_tree->next_key_part->type == SEL_ARG::KEY_RANGE)
      {
        /*
          There are more key parts for partition pruning to handle
          This mainly happens when the condition is an equality
          condition.
        */
        if ((tmp_min_key - min_key) == (tmp_max_key - max_key) && 
            (memcmp(min_key, max_key, (uint)(tmp_max_key - max_key)) == 0) &&
            !key_tree->min_flag && !key_tree->max_flag)
        {
          /* Set 'parameters' */
          ppar->cur_min_key= tmp_min_key;
          ppar->cur_max_key= tmp_max_key;
          uint save_min_flag= ppar->cur_min_flag;
          uint save_max_flag= ppar->cur_max_flag;

          ppar->cur_min_flag|= key_tree->min_flag;
          ppar->cur_max_flag|= key_tree->max_flag;
          
          res= find_used_partitions(ppar, key_tree->next_key_part);
           
          /* Restore 'parameters' back */
          ppar->cur_min_key= min_key;
          ppar->cur_max_key= max_key;

          ppar->cur_min_flag= save_min_flag;
          ppar->cur_max_flag= save_max_flag;
          goto pop_and_go_right;
        }
        /* We have arrived at the last field in the partition pruning */
        uint tmp_min_flag= key_tree->min_flag,
             tmp_max_flag= key_tree->max_flag;
        if (!tmp_min_flag)
          key_tree->next_key_part->store_min_key(ppar->key,
                                                 &tmp_min_key,
                                                 &tmp_min_flag,
                                                 ppar->last_part_partno);
        if (!tmp_max_flag)
          key_tree->next_key_part->store_max_key(ppar->key,
                                                 &tmp_max_key,
                                                 &tmp_max_flag,
                                                 ppar->last_part_partno);
        flag= tmp_min_flag | tmp_max_flag;
      }
      else
        flag= key_tree->min_flag | key_tree->max_flag;
      
      if (tmp_min_key != range_par->min_key)
        flag&= ~NO_MIN_RANGE;
      else
        flag|= NO_MIN_RANGE;
      if (tmp_max_key != range_par->max_key)
        flag&= ~NO_MAX_RANGE;
      else
        flag|= NO_MAX_RANGE;

      /*
        We need to call the interval mapper if we have a condition which
        makes sense to prune on. In the example of COLUMNS on a and
        b it makes sense if we have a condition on a, or conditions on
        both a and b. If we only have conditions on b it might make sense
        but this is a harder case we will solve later. For the harder case
        this clause then turns into use of all partitions and thus we
        simply set res= -1 as if the mapper had returned that.
        TODO: What to do here is defined in WL#4065.
      */
      if (ppar->arg_stack[0]->part == 0)
      {
        uint32 i;
        uint32 store_length_array[MAX_KEY];
        uint32 num_keys= ppar->part_fields;

        for (i= 0; i < num_keys; i++)
          store_length_array[i]= ppar->key[i].store_length;
        res= ppar->part_info->
             get_part_iter_for_interval(ppar->part_info,
                                        FALSE,
                                        store_length_array,
                                        range_par->min_key,
                                        range_par->max_key,
                                        tmp_min_key - range_par->min_key,
                                        tmp_max_key - range_par->max_key,
                                        flag,
                                        &ppar->part_iter);
        if (!res)
          goto pop_and_go_right; /* res==0 --> no satisfying partitions */
      }
      else
        res= -1;

      if (res == -1)
      {
        /* get a full range iterator */
        init_all_partitions_iterator(ppar->part_info, &ppar->part_iter);
      }
      /* 
        Save our intent to mark full partition as used if we will not be able
        to obtain further limits on subpartitions
      */
      if (key_tree_part < ppar->last_part_partno)
      {
        /*
          We need to ignore the rest of the partitioning fields in all
          evaluations after this
        */
        did_set_ignore_part_fields= TRUE;
        ppar->ignore_part_fields= TRUE;
      }
      set_full_part_if_bad_ret= TRUE;
      goto process_next_key_part;
    }

    if (key_tree_part == ppar->last_subpart_partno && 
        (NULL != ppar->part_info->get_subpart_iter_for_interval))
    {
      PARTITION_ITERATOR subpart_iter;
      DBUG_EXECUTE("info", dbug_print_segment_range(key_tree,
                                                    range_par->key_parts););
      res= ppar->part_info->
           get_subpart_iter_for_interval(ppar->part_info,
                                         TRUE,
                                         NULL, /* Currently not used here */
                                         key_tree->min_value, 
                                         key_tree->max_value,
                                         0, 0, /* Those are ignored here */
                                         key_tree->min_flag |
                                           key_tree->max_flag,
                                         &subpart_iter);
      DBUG_ASSERT(res); /* We can't get "no satisfying subpartitions" */
      if (res == -1)
        goto pop_and_go_right; /* all subpartitions satisfy */
        
      uint32 subpart_id;
      bitmap_clear_all(&ppar->subparts_bitmap);
      while ((subpart_id= subpart_iter.get_next(&subpart_iter)) !=
             NOT_A_PARTITION_ID)
        bitmap_set_bit(&ppar->subparts_bitmap, subpart_id);

      /* Mark each partition as used in each subpartition.  */
      uint32 part_id;
      while ((part_id= ppar->part_iter.get_next(&ppar->part_iter)) !=
              NOT_A_PARTITION_ID)
      {
        for (uint i= 0; i < ppar->part_info->num_subparts; i++)
          if (bitmap_is_set(&ppar->subparts_bitmap, i))
            bitmap_set_bit(&ppar->part_info->read_partitions,
                           part_id * ppar->part_info->num_subparts + i);
      }
      goto pop_and_go_right;
    }

    if (key_tree->is_singlepoint())
    {
      if (key_tree_part == ppar->last_part_partno &&
          ppar->cur_part_fields == ppar->part_fields &&
          ppar->part_info->get_part_iter_for_interval == NULL)
      {
        /* 
          Ok, we've got "fieldN<=>constN"-type SEL_ARGs for all partitioning
          fields. Save all constN constants into table record buffer.
        */
        store_selargs_to_rec(ppar, ppar->arg_stack, ppar->part_fields);
        DBUG_EXECUTE("info", dbug_print_singlepoint_range(ppar->arg_stack,
                                                       ppar->part_fields););
        uint32 part_id;
        longlong func_value;
        /* Find in which partition the {const1, ...,constN} tuple goes */
        if (ppar->get_top_partition_id_func(ppar->part_info, &part_id,
                                            &func_value))
        {
          res= 0; /* No satisfying partitions */
          goto pop_and_go_right;
        }
        /* Rembember the limit we got - single partition #part_id */
        init_single_partition_iterator(part_id, &ppar->part_iter);
        
        /*
          If there are no subpartitions/we fail to get any limit for them, 
          then we'll mark full partition as used. 
        */
        set_full_part_if_bad_ret= TRUE;
        goto process_next_key_part;
      }

      if (key_tree_part == ppar->last_subpart_partno &&
          ppar->cur_subpart_fields == ppar->subpart_fields)
      {
        /* 
          Ok, we've got "fieldN<=>constN"-type SEL_ARGs for all subpartitioning
          fields. Save all constN constants into table record buffer.
        */
        store_selargs_to_rec(ppar, ppar->arg_stack_end - ppar->subpart_fields,
                             ppar->subpart_fields);
        DBUG_EXECUTE("info", dbug_print_singlepoint_range(ppar->arg_stack_end- 
                                                       ppar->subpart_fields,
                                                       ppar->subpart_fields););
        /* Find the subpartition (it's HASH/KEY so we always have one) */
        partition_info *part_info= ppar->part_info;
        uint32 part_id, subpart_id;
                 
        if (part_info->get_subpartition_id(part_info, &subpart_id))
          return 0;

        /* Mark this partition as used in each subpartition. */
        while ((part_id= ppar->part_iter.get_next(&ppar->part_iter)) !=
                NOT_A_PARTITION_ID)
        {
          bitmap_set_bit(&part_info->read_partitions,
                         part_id * part_info->num_subparts + subpart_id);
        }
        res= 1; /* Some partitions were marked as used */
        goto pop_and_go_right;
      }
    }
    else
    {
      /* 
        Can't handle condition on current key part. If we're that deep that 
        we're processing subpartititoning's key parts, this means we'll not be
        able to infer any suitable condition, so bail out.
      */
      if (key_tree_part >= ppar->last_part_partno)
      {
        res= -1;
        goto pop_and_go_right;
      }
      /*
        No meaning in continuing with rest of partitioning key parts.
        Will try to continue with subpartitioning key parts.
      */
      ppar->ignore_part_fields= true;
      did_set_ignore_part_fields= true;
      goto process_next_key_part;
    }
  }

process_next_key_part:
  if (key_tree->next_key_part)
    res= find_used_partitions(ppar, key_tree->next_key_part);
  else
    res= -1;

  if (did_set_ignore_part_fields)
  {
    /*
      We have returned from processing all key trees linked to our next
      key part. We are ready to be moving down (using right pointers) and
      this tree is a new evaluation requiring its own decision on whether
      to ignore partitioning fields.
    */
    ppar->ignore_part_fields= FALSE;
  }
  if (set_full_part_if_bad_ret)
  {
    if (res == -1)
    {
      /* Got "full range" for subpartitioning fields */
      uint32 part_id;
      bool found= FALSE;
      while ((part_id= ppar->part_iter.get_next(&ppar->part_iter)) !=
             NOT_A_PARTITION_ID)
      {
        ppar->mark_full_partition_used(ppar->part_info, part_id);
        found= TRUE;
      }
      res= test(found);
    }
    /*
      Restore the "used partitions iterator" to the default setting that
      specifies iteration over all partitions.
    */
    init_all_partitions_iterator(ppar->part_info, &ppar->part_iter);
  }

pop_and_go_right:
  /* Pop this key part info off the "stack" */
  ppar->arg_stack_end--;
  ppar->cur_part_fields-=    ppar->is_part_keypart[key_tree_part];
  ppar->cur_subpart_fields-= ppar->is_subpart_keypart[key_tree_part];

  if (res == -1)
    return -1;
  if (key_tree->right != &null_element)
  {
    if (-1 == (right_res= find_used_partitions(ppar,key_tree->right)))
      return -1;
  }
  return (left_res || right_res || res);
}
 

static void mark_all_partitions_as_used(partition_info *part_info)
{
  bitmap_copy(&(part_info->read_partitions),
              &(part_info->lock_partitions));
}


/*
  Check if field types allow to construct partitioning index description
 
  SYNOPSIS
    fields_ok_for_partition_index()
      pfield  NULL-terminated array of pointers to fields.

  DESCRIPTION
    For an array of fields, check if we can use all of the fields to create
    partitioning index description.
    
    We can't process GEOMETRY fields - for these fields singlepoint intervals
    cant be generated, and non-singlepoint are "special" kinds of intervals
    to which our processing logic can't be applied.

    It is not known if we could process ENUM fields, so they are disabled to be
    on the safe side.

  RETURN 
    TRUE   Yes, fields can be used in partitioning index
    FALSE  Otherwise
*/

static bool fields_ok_for_partition_index(Field **pfield)
{
  if (!pfield)
    return FALSE;
  for (; (*pfield); pfield++)
  {
    enum_field_types ftype= (*pfield)->real_type();
    if (ftype == MYSQL_TYPE_ENUM || ftype == MYSQL_TYPE_GEOMETRY)
      return FALSE;
  }
  return TRUE;
}


/*
  Create partition index description and fill related info in the context
  struct

  SYNOPSIS
    create_partition_index_description()
      prune_par  INOUT Partition pruning context

  DESCRIPTION
    Create partition index description. Partition index description is:

      part_index(used_fields_list(part_expr), used_fields_list(subpart_expr))

    If partitioning/sub-partitioning uses BLOB or Geometry fields, then
    corresponding fields_list(...) is not included into index description
    and we don't perform partition pruning for partitions/subpartitions.

  RETURN
    TRUE   Out of memory or can't do partition pruning at all
    FALSE  OK
*/

static bool create_partition_index_description(PART_PRUNE_PARAM *ppar)
{
  RANGE_OPT_PARAM *range_par= &(ppar->range_param);
  partition_info *part_info= ppar->part_info;
  uint used_part_fields, used_subpart_fields;

  used_part_fields= fields_ok_for_partition_index(part_info->part_field_array) ?
                      part_info->num_part_fields : 0;
  used_subpart_fields= 
    fields_ok_for_partition_index(part_info->subpart_field_array)? 
      part_info->num_subpart_fields : 0;
  
  uint total_parts= used_part_fields + used_subpart_fields;

  ppar->ignore_part_fields= FALSE;
  ppar->part_fields=      used_part_fields;
  ppar->last_part_partno= (int)used_part_fields - 1;

  ppar->subpart_fields= used_subpart_fields;
  ppar->last_subpart_partno= 
    used_subpart_fields?(int)(used_part_fields + used_subpart_fields - 1): -1;

  if (part_info->is_sub_partitioned())
  {
    ppar->mark_full_partition_used=  mark_full_partition_used_with_parts;
    ppar->get_top_partition_id_func= part_info->get_part_partition_id;
  }
  else
  {
    ppar->mark_full_partition_used=  mark_full_partition_used_no_parts;
    ppar->get_top_partition_id_func= part_info->get_partition_id;
  }

  KEY_PART *key_part;
  MEM_ROOT *alloc= range_par->mem_root;
  if (!total_parts || 
      !(key_part= (KEY_PART*)alloc_root(alloc, sizeof(KEY_PART)*
                                               total_parts)) ||
      !(ppar->arg_stack= (SEL_ARG**)alloc_root(alloc, sizeof(SEL_ARG*)* 
                                                      total_parts)) ||
      !(ppar->is_part_keypart= (my_bool*)alloc_root(alloc, sizeof(my_bool)*
                                                           total_parts)) ||
      !(ppar->is_subpart_keypart= (my_bool*)alloc_root(alloc, sizeof(my_bool)*
                                                           total_parts)))
    return TRUE;
 
  if (ppar->subpart_fields)
  {
    my_bitmap_map *buf;
    uint32 bufsize= bitmap_buffer_size(ppar->part_info->num_subparts);
    if (!(buf= (my_bitmap_map*) alloc_root(alloc, bufsize)))
      return TRUE;
    bitmap_init(&ppar->subparts_bitmap, buf, ppar->part_info->num_subparts,
                FALSE);
  }
  range_par->key_parts= key_part;
  Field **field= (ppar->part_fields)? part_info->part_field_array :
                                           part_info->subpart_field_array;
  bool in_subpart_fields= FALSE;
  for (uint part= 0; part < total_parts; part++, key_part++)
  {
    key_part->key=          0;
    key_part->part=	    part;
    key_part->length= (uint16)(*field)->key_length();
    key_part->store_length= (uint16)get_partition_field_store_length(*field);

    DBUG_PRINT("info", ("part %u length %u store_length %u", part,
                         key_part->length, key_part->store_length));

    key_part->field=        (*field);
    key_part->image_type =  Field::itRAW;
    /* 
      We set keypart flag to 0 here as the only HA_PART_KEY_SEG is checked
      in the RangeAnalysisModule.
    */
    key_part->flag=         0;
    /* We don't set key_parts->null_bit as it will not be used */

    ppar->is_part_keypart[part]= !in_subpart_fields;
    ppar->is_subpart_keypart[part]= in_subpart_fields;

    /*
      Check if this was last field in this array, in this case we
      switch to subpartitioning fields. (This will only happens if
      there are subpartitioning fields to cater for).
    */
    if (!*(++field))
    {
      field= part_info->subpart_field_array;
      in_subpart_fields= TRUE;
    }
  }
  range_par->key_parts_end= key_part;

  DBUG_EXECUTE("info", print_partitioning_index(range_par->key_parts,
                                                range_par->key_parts_end););
  return FALSE;
}


#ifndef DBUG_OFF

static void print_partitioning_index(KEY_PART *parts, KEY_PART *parts_end)
{
  DBUG_ENTER("print_partitioning_index");
  DBUG_LOCK_FILE;
  fprintf(DBUG_FILE, "partitioning INDEX(");
  for (KEY_PART *p=parts; p != parts_end; p++)
  {
    fprintf(DBUG_FILE, "%s%s", p==parts?"":" ,", p->field->field_name);
  }
  fputs(");\n", DBUG_FILE);
  DBUG_UNLOCK_FILE;
  DBUG_VOID_RETURN;
}


/* Print a "c1 < keypartX < c2" - type interval into debug trace. */
static void dbug_print_segment_range(SEL_ARG *arg, KEY_PART *part)
{
  DBUG_ENTER("dbug_print_segment_range");
  DBUG_LOCK_FILE;
  if (!(arg->min_flag & NO_MIN_RANGE))
  {
    store_key_image_to_rec(part->field, arg->min_value, part->length);
    part->field->dbug_print();
    if (arg->min_flag & NEAR_MIN)
      fputs(" < ", DBUG_FILE);
    else
      fputs(" <= ", DBUG_FILE);
  }

  fprintf(DBUG_FILE, "%s", part->field->field_name);

  if (!(arg->max_flag & NO_MAX_RANGE))
  {
    if (arg->max_flag & NEAR_MAX)
      fputs(" < ", DBUG_FILE);
    else
      fputs(" <= ", DBUG_FILE);
    store_key_image_to_rec(part->field, arg->max_value, part->length);
    part->field->dbug_print();
  }
  fputs("\n", DBUG_FILE);
  DBUG_UNLOCK_FILE;
  DBUG_VOID_RETURN;
}


/*
  Print a singlepoint multi-keypart range interval to debug trace
 
  SYNOPSIS
    dbug_print_singlepoint_range()
      start  Array of SEL_ARG* ptrs representing conditions on key parts
      num    Number of elements in the array.

  DESCRIPTION
    This function prints a "keypartN=constN AND ... AND keypartK=constK"-type 
    interval to debug trace.
*/

static void dbug_print_singlepoint_range(SEL_ARG **start, uint num)
{
  DBUG_ENTER("dbug_print_singlepoint_range");
  DBUG_LOCK_FILE;
  SEL_ARG **end= start + num;

  for (SEL_ARG **arg= start; arg != end; arg++)
  {
    Field *field= (*arg)->field;
    fprintf(DBUG_FILE, "%s%s=", (arg==start)?"":", ", field->field_name);
    field->dbug_print();
  }
  fputs("\n", DBUG_FILE);
  DBUG_UNLOCK_FILE;
  DBUG_VOID_RETURN;
}
#endif

/****************************************************************************
 * Partition pruning code ends
 ****************************************************************************/
#endif


/*
  Get best plan for a SEL_IMERGE disjunctive expression.
  SYNOPSIS
    get_best_disjunct_quick()
      param     Parameter from check_quick_select function
      imerge    Expression to use
      read_time Don't create scans with cost > read_time

  NOTES
    index_merge cost is calculated as follows:
    index_merge_cost =
      cost(index_reads) +         (see #1)
      cost(rowid_to_row_scan) +   (see #2)
      cost(unique_use)            (see #3)

    1. cost(index_reads) =SUM_i(cost(index_read_i))
       For non-CPK scans,
         cost(index_read_i) = {cost of ordinary 'index only' scan}
       For CPK scan,
         cost(index_read_i) = {cost of non-'index only' scan}

    2. cost(rowid_to_row_scan)
      If table PK is clustered then
        cost(rowid_to_row_scan) =
          {cost of ordinary clustered PK scan with n_ranges=n_rows}

      Otherwise, we use the following model to calculate costs:
      We need to retrieve n_rows rows from file that occupies n_blocks blocks.
      We assume that offsets of rows we need are independent variates with
      uniform distribution in [0..max_file_offset] range.

      We'll denote block as "busy" if it contains row(s) we need to retrieve
      and "empty" if doesn't contain rows we need.

      Probability that a block is empty is (1 - 1/n_blocks)^n_rows (this
      applies to any block in file). Let x_i be a variate taking value 1 if
      block #i is empty and 0 otherwise.

      Then E(x_i) = (1 - 1/n_blocks)^n_rows;

      E(n_empty_blocks) = E(sum(x_i)) = sum(E(x_i)) =
        = n_blocks * ((1 - 1/n_blocks)^n_rows) =
       ~= n_blocks * exp(-n_rows/n_blocks).

      E(n_busy_blocks) = n_blocks*(1 - (1 - 1/n_blocks)^n_rows) =
       ~= n_blocks * (1 - exp(-n_rows/n_blocks)).

      Average size of "hole" between neighbor non-empty blocks is
           E(hole_size) = n_blocks/E(n_busy_blocks).

      The total cost of reading all needed blocks in one "sweep" is:

      E(n_busy_blocks)*
       (DISK_SEEK_BASE_COST + DISK_SEEK_PROP_COST*n_blocks/E(n_busy_blocks)).

    3. Cost of Unique use is calculated in Unique::get_use_cost function.

  ROR-union cost is calculated in the same way index_merge, but instead of
  Unique a priority queue is used.

  RETURN
    Created read plan
    NULL - Out of memory or no read scan could be built.
*/

static
TABLE_READ_PLAN *get_best_disjunct_quick(PARAM *param, SEL_IMERGE *imerge,
                                         double read_time)
{
  SEL_TREE **ptree;
  TRP_INDEX_MERGE *imerge_trp= NULL;
  uint n_child_scans= imerge->trees_next - imerge->trees;
  TRP_RANGE **range_scans;
  TRP_RANGE **cur_child;
  TRP_RANGE **cpk_scan= NULL;
  bool imerge_too_expensive= FALSE;
  double imerge_cost= 0.0;
  ha_rows cpk_scan_records= 0;
  ha_rows non_cpk_scan_records= 0;
  bool pk_is_clustered= param->table->file->primary_key_is_clustered();
  bool all_scans_ror_able= TRUE;
  bool all_scans_rors= TRUE;
  uint unique_calc_buff_size;
  TABLE_READ_PLAN **roru_read_plans;
  TABLE_READ_PLAN **cur_roru_plan;
  double roru_index_costs;
  ha_rows roru_total_records;
  double roru_intersect_part= 1.0;
  DBUG_ENTER("get_best_disjunct_quick");
  DBUG_PRINT("info", ("Full table scan cost: %g", read_time));

  DBUG_ASSERT(param->table->file->stats.records);

  Opt_trace_context * const trace= &param->thd->opt_trace;
  Opt_trace_object trace_best_disjunct(trace);
  if (!(range_scans= (TRP_RANGE**)alloc_root(param->mem_root,
                                             sizeof(TRP_RANGE*)*
                                             n_child_scans)))
    DBUG_RETURN(NULL);
  // Note: to_merge.end() is called to close this object after this for-loop.
  Opt_trace_array to_merge(trace, "indices_to_merge");
  /*
    Collect best 'range' scan for each of disjuncts, and, while doing so,
    analyze possibility of ROR scans. Also calculate some values needed by
    other parts of the code.
  */
  for (ptree= imerge->trees, cur_child= range_scans;
       ptree != imerge->trees_next;
       ptree++, cur_child++)
  {
    DBUG_EXECUTE("info", print_sel_tree(param, *ptree, &(*ptree)->keys_map,
                                        "tree in SEL_IMERGE"););
    Opt_trace_object trace_idx(trace);
    if (!(*cur_child=
          get_key_scans_params(param, *ptree, true, false, read_time)))
    {
      /*
        One of index scans in this index_merge is more expensive than entire
        table read for another available option. The entire index_merge (and
        any possible ROR-union) will be more expensive then, too. We continue
        here only to update SQL_SELECT members.
      */
      imerge_too_expensive= true;
    }
    if (imerge_too_expensive)
    {
      trace_idx.add("chosen", false).add_alnum("cause", "cost");
      continue;
    }

    const uint keynr_in_table= param->real_keynr[(*cur_child)->key_idx];
    imerge_cost += (*cur_child)->read_cost;
    all_scans_ror_able &= ((*ptree)->n_ror_scans > 0);
    all_scans_rors &= (*cur_child)->is_ror;
    if (pk_is_clustered &&
        keynr_in_table == param->table->s->primary_key)
    {
      cpk_scan= cur_child;
      cpk_scan_records= (*cur_child)->records;
    }
    else
      non_cpk_scan_records += (*cur_child)->records;

    trace_idx.
      add_utf8("index_to_merge", param->table->key_info[keynr_in_table].name).
      add("cumulated_cost", imerge_cost);
  }

  // Note: to_merge trace object is closed here
  to_merge.end();


  trace_best_disjunct.add("cost_of_reading_ranges", imerge_cost);
  if (imerge_too_expensive || (imerge_cost > read_time) ||
      ((non_cpk_scan_records+cpk_scan_records >= param->table->file->stats.records) &&
      read_time != DBL_MAX))
  {
    /*
      Bail out if it is obvious that both index_merge and ROR-union will be
      more expensive
    */
    DBUG_PRINT("info", ("Sum of index_merge scans is more expensive than "
                        "full table scan, bailing out"));
    trace_best_disjunct.add("chosen", false).add_alnum("cause", "cost");
    DBUG_RETURN(NULL);
  }

  /* 
    If all scans happen to be ROR, proceed to generate a ROR-union plan (it's 
    guaranteed to be cheaper than non-ROR union), unless ROR-unions are
    disabled in @@optimizer_switch
  */
  if (all_scans_rors && 
      param->thd->optimizer_switch_flag(OPTIMIZER_SWITCH_INDEX_MERGE_UNION))
  {
    roru_read_plans= (TABLE_READ_PLAN**)range_scans;
    trace_best_disjunct.add("use_roworder_union", true).
      add_alnum("cause", "always_cheaper_than_not_roworder_retrieval");
    goto skip_to_ror_scan;
  }

  if (cpk_scan)
  {
    /*
      Add one ROWID comparison for each row retrieved on non-CPK scan.  (it
      is done in QUICK_RANGE_SELECT::row_in_ranges)
     */
    const double rid_comp_cost= non_cpk_scan_records * ROWID_COMPARE_COST;
    imerge_cost+= rid_comp_cost;
    trace_best_disjunct.add("cost_of_mapping_rowid_in_non_clustered_pk_scan",
                            rid_comp_cost);
  }

  /* Calculate cost(rowid_to_row_scan) */
  {
    Cost_estimate sweep_cost;
    JOIN *join= param->thd->lex->select_lex.join;
    const bool is_interrupted= join && join->tables != 1;
    get_sweep_read_cost(param->table, non_cpk_scan_records, is_interrupted,
                        &sweep_cost);
    const double sweep_total_cost= sweep_cost.total_cost();
    imerge_cost+= sweep_total_cost;
    trace_best_disjunct.add("cost_sort_rowid_and_read_disk",
                            sweep_total_cost);
  }
  DBUG_PRINT("info",("index_merge cost with rowid-to-row scan: %g",
                     imerge_cost));
  if (imerge_cost > read_time || 
      !param->thd->optimizer_switch_flag(OPTIMIZER_SWITCH_INDEX_MERGE_SORT_UNION))
  {
    trace_best_disjunct.add("use_roworder_index_merge", true).
      add_alnum("cause", "cost");
    goto build_ror_index_merge;
  }

  /* Add Unique operations cost */
  unique_calc_buff_size=
    Unique::get_cost_calc_buff_size((ulong)non_cpk_scan_records,
                                    param->table->file->ref_length,
                                    param->thd->variables.sortbuff_size);
  if (param->imerge_cost_buff_size < unique_calc_buff_size)
  {
    if (!(param->imerge_cost_buff= (uint*)alloc_root(param->mem_root,
                                                     unique_calc_buff_size)))
      DBUG_RETURN(NULL);
    param->imerge_cost_buff_size= unique_calc_buff_size;
  }

  {
    const double dup_removal_cost=
      Unique::get_use_cost(param->imerge_cost_buff,
                           (uint)non_cpk_scan_records,
                           param->table->file->ref_length,
                           param->thd->variables.sortbuff_size);

    trace_best_disjunct.add("cost_duplicate_removal", dup_removal_cost);
    imerge_cost += dup_removal_cost;
    trace_best_disjunct.add("total_cost", imerge_cost);
    DBUG_PRINT("info",("index_merge total cost: %g (wanted: less then %g)",
                       imerge_cost, read_time));
  }
  if (imerge_cost < read_time)
  {
    if ((imerge_trp= new (param->mem_root)TRP_INDEX_MERGE))
    {
      imerge_trp->read_cost= imerge_cost;
      imerge_trp->records= non_cpk_scan_records + cpk_scan_records;
      imerge_trp->records= min(imerge_trp->records,
                               param->table->file->stats.records);
      imerge_trp->range_scans= range_scans;
      imerge_trp->range_scans_end= range_scans + n_child_scans;
      read_time= imerge_cost;
    }
  }

build_ror_index_merge:
  if (!all_scans_ror_able || 
      param->thd->lex->sql_command == SQLCOM_DELETE ||
      !param->thd->optimizer_switch_flag(OPTIMIZER_SWITCH_INDEX_MERGE_UNION))
    DBUG_RETURN(imerge_trp);

  /* Ok, it is possible to build a ROR-union, try it. */
  if (!(roru_read_plans=
          (TABLE_READ_PLAN**)alloc_root(param->mem_root,
                                        sizeof(TABLE_READ_PLAN*)*
                                        n_child_scans)))
    DBUG_RETURN(imerge_trp);
skip_to_ror_scan:
  roru_index_costs= 0.0;
  roru_total_records= 0;
  cur_roru_plan= roru_read_plans;

  /*
    Note: trace_analyze_ror.end() is called to close this object after
    this for-loop.
  */
  Opt_trace_array trace_analyze_ror(trace, "analyzing_roworder_scans");
  /* Find 'best' ROR scan for each of trees in disjunction */
  for (ptree= imerge->trees, cur_child= range_scans;
       ptree != imerge->trees_next;
       ptree++, cur_child++, cur_roru_plan++)
  {
    Opt_trace_object trp_info(trace);
    if (unlikely(trace->is_started()))
      (*cur_child)->trace_basic_info(param, &trp_info);

    /*
      Assume the best ROR scan is the one that has cheapest
      full-row-retrieval scan cost.
      Also accumulate index_only scan costs as we'll need them to
      calculate overall index_intersection cost.
    */
    double cost;
    if ((*cur_child)->is_ror)
    {
      /* Ok, we have index_only cost, now get full rows scan cost */
      cost= param->table->file->
        read_time(param->real_keynr[(*cur_child)->key_idx], 1,
                  (*cur_child)->records) +
        rows2double((*cur_child)->records) * ROW_EVALUATE_COST;
    }
    else
      cost= read_time;

    TABLE_READ_PLAN *prev_plan= *cur_child;
    if (!(*cur_roru_plan= get_best_ror_intersect(param, *ptree, cost)))
    {
      if (prev_plan->is_ror)
        *cur_roru_plan= prev_plan;
      else
        DBUG_RETURN(imerge_trp);
      roru_index_costs += (*cur_roru_plan)->read_cost;
    }
    else
      roru_index_costs +=
        ((TRP_ROR_INTERSECT*)(*cur_roru_plan))->index_scan_costs;
    roru_total_records += (*cur_roru_plan)->records;
    roru_intersect_part *= (*cur_roru_plan)->records /
      param->table->file->stats.records;
  }
  // Note: trace_analyze_ror trace object is closed here
  trace_analyze_ror.end();

  /*
    rows to retrieve=
      SUM(rows_in_scan_i) - table_rows * PROD(rows_in_scan_i / table_rows).
    This is valid because index_merge construction guarantees that conditions
    in disjunction do not share key parts.
  */
  roru_total_records -= (ha_rows)(roru_intersect_part*
                                  param->table->file->stats.records);
  /* ok, got a ROR read plan for each of the disjuncts
    Calculate cost:
    cost(index_union_scan(scan_1, ... scan_n)) =
      SUM_i(cost_of_index_only_scan(scan_i)) +
      queue_use_cost(rowid_len, n) +
      cost_of_row_retrieval
    See get_merge_buffers_cost function for queue_use_cost formula derivation.
  */
  double roru_total_cost;
  {
    Cost_estimate sweep_cost;
    JOIN *join= param->thd->lex->select_lex.join;
    const bool is_interrupted= join && join->tables != 1;
    get_sweep_read_cost(param->table, roru_total_records, is_interrupted,
                        &sweep_cost);
    roru_total_cost= roru_index_costs +
                     rows2double(roru_total_records) *
                     log((double)n_child_scans) * ROWID_COMPARE_COST / M_LN2 +
                     sweep_cost.total_cost();
  }

  trace_best_disjunct.add("index_roworder_union_cost", roru_total_cost).
    add("members", n_child_scans);
  TRP_ROR_UNION* roru;
  if (roru_total_cost < read_time)
  {
    if ((roru= new (param->mem_root) TRP_ROR_UNION))
    {
      trace_best_disjunct.add("chosen", true);
      roru->first_ror= roru_read_plans;
      roru->last_ror= roru_read_plans + n_child_scans;
      roru->read_cost= roru_total_cost;
      roru->records= roru_total_records;
      DBUG_RETURN(roru);
    }
  }
  trace_best_disjunct.add("chosen", false);

  DBUG_RETURN(imerge_trp);
}


/*
  Create ROR_SCAN_INFO* structure with a single ROR scan on index idx using
  sel_arg set of intervals.

  SYNOPSIS
    make_ror_scan()
      param    Parameter from test_quick_select function
      idx      Index of key in param->keys
      sel_arg  Set of intervals for a given key

  RETURN
    NULL - out of memory
    ROR scan structure containing a scan for {idx, sel_arg}
*/

static
ROR_SCAN_INFO *make_ror_scan(const PARAM *param, int idx, SEL_ARG *sel_arg)
{
  ROR_SCAN_INFO *ror_scan;
  my_bitmap_map *bitmap_buf1;
  my_bitmap_map *bitmap_buf2;
  uint keynr;
  DBUG_ENTER("make_ror_scan");

  if (!(ror_scan= (ROR_SCAN_INFO*)alloc_root(param->mem_root,
                                             sizeof(ROR_SCAN_INFO))))
    DBUG_RETURN(NULL);

  ror_scan->idx= idx;
  ror_scan->keynr= keynr= param->real_keynr[idx];
  ror_scan->sel_arg= sel_arg;
  ror_scan->records= param->table->quick_rows[keynr];

  if (!(bitmap_buf1= (my_bitmap_map*) alloc_root(param->mem_root,
                                                 param->fields_bitmap_size)))
    DBUG_RETURN(NULL);
  if (!(bitmap_buf2= (my_bitmap_map*) alloc_root(param->mem_root,
                                                 param->fields_bitmap_size)))
    DBUG_RETURN(NULL);

  if (bitmap_init(&ror_scan->covered_fields, bitmap_buf1,
                  param->table->s->fields, FALSE))
    DBUG_RETURN(NULL);
  if (bitmap_init(&ror_scan->covered_fields_remaining, bitmap_buf2,
                  param->table->s->fields, FALSE))
    DBUG_RETURN(NULL);

  bitmap_clear_all(&ror_scan->covered_fields);

  KEY_PART_INFO *key_part= param->table->key_info[keynr].key_part;
  KEY_PART_INFO *key_part_end=
    key_part + param->table->key_info[keynr].user_defined_key_parts;
  for (;key_part != key_part_end; ++key_part)
  {
    if (bitmap_is_set(&param->needed_fields, key_part->fieldnr-1))
      bitmap_set_bit(&ror_scan->covered_fields, key_part->fieldnr-1);
  }
  bitmap_copy(&ror_scan->covered_fields_remaining, &ror_scan->covered_fields);

  double rows= rows2double(param->table->quick_rows[ror_scan->keynr]);
  ror_scan->index_read_cost=
    param->table->file->index_only_read_time(ror_scan->keynr, rows);
  DBUG_RETURN(ror_scan);
}


/**
  Compare two ROR_SCAN_INFO* by
    1. #fields in this index that are not already covered
       by other indexes earlier in the intersect ordering: descending
    2. E(#records): ascending

  @param scan1   first ror scan to compare
  @param scan2   second ror scan to compare

  @return true if scan1 > scan2, false otherwise
*/
static bool is_better_intersect_match(const ROR_SCAN_INFO *scan1,
                                      const ROR_SCAN_INFO *scan2)
{
  if (scan1 == scan2)
    return false;

  if (scan1->num_covered_fields_remaining >
      scan2->num_covered_fields_remaining)
    return false;

  if (scan1->num_covered_fields_remaining <
      scan2->num_covered_fields_remaining)
    return true;

  return (scan1->records > scan2->records);
}

/**
  Sort indexes in an order that is likely to be a good index merge
  intersection order. After running this function, [start, ..., end-1]
  is ordered according to this strategy:

    1) Minimize the number of indexes that must be used in the
       intersection. I.e., the index covering most fields not already
       covered by other indexes earlier in the sort order is picked first.
    2) When multiple indexes cover equally many uncovered fields, the
       index with lowest E(#rows) is chosen.

  Note that all permutations of index ordering are not tested, so this
  function may not find the optimal order.

  @param[in,out] start     Pointer to the start of indexes that may
                           be used in index merge intersection
  @param         end       Pointer past the last index that may be used.
  @param         param     Parameter from test_quick_select function.
*/
static void find_intersect_order(ROR_SCAN_INFO **start,
                                 ROR_SCAN_INFO **end,
                                 const PARAM *param)
{
  // nothing to sort if there are only zero or one ROR scans
  if ((start == end) || (start + 1 == end))
    return;

<<<<<<< HEAD
=======
  /*
    Bitmap of fields we would like the ROR scans to cover. Will be
    modified by the loop below so that when we're looking for a ROR
    scan in position 'x' in the ordering, all fields covered by ROR
    scans 0,...,x-1 have been removed.
  */
  MY_BITMAP fields_to_cover;
  my_bitmap_map *map;
  if (!(map= (my_bitmap_map*) alloc_root(param->mem_root,
                                         param->fields_bitmap_size)))
    return;
  bitmap_init(&fields_to_cover, map, param->needed_fields.n_bits, FALSE);
  bitmap_copy(&fields_to_cover, &param->needed_fields);

  // Sort ROR scans in [start,...,end-1]
  for (ROR_SCAN_INFO **place= start; place < (end - 1); place++)
  {
    /* Placeholder for the best ROR scan found for position 'place' so far */
    ROR_SCAN_INFO **best= place;
    ROR_SCAN_INFO **current= place + 1;

    {
      /*
        Calculate how many fields in 'fields_to_cover' not already
        covered by [start,...,place-1] the 'best' index covers. The
        result is used in is_better_intersect_match() and is valid
        when finding the best ROR scan for position 'place' only.
      */
      bitmap_intersect(&(*best)->covered_fields_remaining, &fields_to_cover);
      (*best)->num_covered_fields_remaining=
        bitmap_bits_set(&(*best)->covered_fields_remaining);
    }
    for (; current < end; current++)
    {
      {
        /*
          Calculate how many fields in 'fields_to_cover' not already
          covered by [start,...,place-1] the 'current' index covers.
          The result is used in is_better_intersect_match() and is
          valid when finding the best ROR scan for position 'place' only.
        */
        bitmap_intersect(&(*current)->covered_fields_remaining,
                         &fields_to_cover);
        (*current)->num_covered_fields_remaining=
          bitmap_bits_set(&(*current)->covered_fields_remaining);

        /*
          No need to compare with 'best' if 'current' does not
          contribute with uncovered fields.
        */
        if ((*current)->num_covered_fields_remaining == 0)
          continue;
      }

      if (is_better_intersect_match(*best, *current))
        best= current;
    }

    /*
      'best' is now the ROR scan that will be sorted in position
      'place'. When searching for the best ROR scans later in the sort
      sequence we do not need coverage of the fields covered by 'best'
     */
    bitmap_subtract(&fields_to_cover, &(*best)->covered_fields);
    if (best != place)
      swap_variables(ROR_SCAN_INFO*, *best, *place);

    if (bitmap_is_clear_all(&fields_to_cover))
      return;                                   // No more fields to cover
  }
}

/* Auxiliary structure for incremental ROR-intersection creation */
typedef struct
{
  const PARAM *param;
  MY_BITMAP covered_fields; /* union of fields covered by all scans */
>>>>>>> 85f401c8
  /*
    Bitmap of fields we would like the ROR scans to cover. Will be
    modified by the loop below so that when we're looking for a ROR
    scan in position 'x' in the ordering, all fields covered by ROR
    scans 0,...,x-1 have been removed.
  */
  MY_BITMAP fields_to_cover;
  my_bitmap_map *map;
  if (!(map= (my_bitmap_map*) alloc_root(param->mem_root,
                                         param->fields_bitmap_size)))
    return;
  bitmap_init(&fields_to_cover, map, param->needed_fields.n_bits, FALSE);
  bitmap_copy(&fields_to_cover, &param->needed_fields);

  // Sort ROR scans in [start,...,end-1]
  for (ROR_SCAN_INFO **place= start; place < (end - 1); place++)
  {
    /* Placeholder for the best ROR scan found for position 'place' so far */
    ROR_SCAN_INFO **best= place;
    ROR_SCAN_INFO **current= place + 1;

    {
      /*
        Calculate how many fields in 'fields_to_cover' not already
        covered by [start,...,place-1] the 'best' index covers. The
        result is used in is_better_intersect_match() and is valid
        when finding the best ROR scan for position 'place' only.
      */
      bitmap_intersect(&(*best)->covered_fields_remaining, &fields_to_cover);
      (*best)->num_covered_fields_remaining=
        bitmap_bits_set(&(*best)->covered_fields_remaining);
    }
    for (; current < end; current++)
    {
      {
        /*
          Calculate how many fields in 'fields_to_cover' not already
          covered by [start,...,place-1] the 'current' index covers.
          The result is used in is_better_intersect_match() and is
          valid when finding the best ROR scan for position 'place' only.
        */
        bitmap_intersect(&(*current)->covered_fields_remaining,
                         &fields_to_cover);
        (*current)->num_covered_fields_remaining=
          bitmap_bits_set(&(*current)->covered_fields_remaining);

        /*
          No need to compare with 'best' if 'current' does not
          contribute with uncovered fields.
        */
        if ((*current)->num_covered_fields_remaining == 0)
          continue;
      }

      if (is_better_intersect_match(*best, *current))
        best= current;
    }

    /*
      'best' is now the ROR scan that will be sorted in position
      'place'. When searching for the best ROR scans later in the sort
      sequence we do not need coverage of the fields covered by 'best'
     */
    bitmap_subtract(&fields_to_cover, &(*best)->covered_fields);
    if (best != place)
      swap_variables(ROR_SCAN_INFO*, *best, *place);

    if (bitmap_is_clear_all(&fields_to_cover))
      return;                                   // No more fields to cover
  }
}

/* Auxiliary structure for incremental ROR-intersection creation */
typedef struct
{
  const PARAM *param;
  MY_BITMAP covered_fields; /* union of fields covered by all scans */
  /*
    Fraction of table records that satisfies conditions of all scans.
    This is the number of full records that will be retrieved if a
    non-index_only index intersection will be employed.
  */
  double out_rows;
  /* TRUE if covered_fields is a superset of needed_fields */
  bool is_covering;

  ha_rows index_records; /* sum(#records to look in indexes) */
  double index_scan_costs; /* SUM(cost of 'index-only' scans) */
  double total_cost;
} ROR_INTERSECT_INFO;


/*
  Allocate a ROR_INTERSECT_INFO and initialize it to contain zero scans.

  SYNOPSIS
    ror_intersect_init()
      param         Parameter from test_quick_select

  RETURN
    allocated structure
    NULL on error
*/

static
ROR_INTERSECT_INFO* ror_intersect_init(const PARAM *param)
{
  ROR_INTERSECT_INFO *info;
  my_bitmap_map* buf;
  if (!(info= (ROR_INTERSECT_INFO*)alloc_root(param->mem_root,
                                              sizeof(ROR_INTERSECT_INFO))))
    return NULL;
  info->param= param;
  if (!(buf= (my_bitmap_map*) alloc_root(param->mem_root,
                                         param->fields_bitmap_size)))
    return NULL;
  if (bitmap_init(&info->covered_fields, buf, param->table->s->fields,
                  FALSE))
    return NULL;
  info->is_covering= FALSE;
  info->index_scan_costs= 0.0;
  info->total_cost= 0.0;
  info->index_records= 0;
  info->out_rows= (double) param->table->file->stats.records;
  bitmap_clear_all(&info->covered_fields);
  return info;
}

void ror_intersect_cpy(ROR_INTERSECT_INFO *dst, const ROR_INTERSECT_INFO *src)
{
  dst->param= src->param;
  memcpy(dst->covered_fields.bitmap, src->covered_fields.bitmap, 
         no_bytes_in_map(&src->covered_fields));
  dst->out_rows= src->out_rows;
  dst->is_covering= src->is_covering;
  dst->index_records= src->index_records;
  dst->index_scan_costs= src->index_scan_costs;
  dst->total_cost= src->total_cost;
}


/*
  Get selectivity of adding a ROR scan to the ROR-intersection.

  SYNOPSIS
    ror_scan_selectivity()
      info  ROR-interection, an intersection of ROR index scans 
      scan  ROR scan that may or may not improve the selectivity
            of 'info'
      
  NOTES
    Suppose we have conditions on several keys
    cond=k_11=c_11 AND k_12=c_12 AND ...  // key_parts of first key in 'info'
         k_21=c_21 AND k_22=c_22 AND ...  // key_parts of second key in 'info'
          ...
         k_n1=c_n1 AND k_n3=c_n3 AND ...  (1) //key_parts of 'scan'

    where k_ij may be the same as any k_pq (i.e. keys may have common parts).

    Note that for ROR retrieval, only equality conditions are usable so there
    are no open ranges (e.g., k_ij > c_ij) in 'scan' or 'info'

    A full row is retrieved if entire condition holds.

    The recursive procedure for finding P(cond) is as follows:

    First step:
    Pick 1st part of 1st key and break conjunction (1) into two parts:
      cond= (k_11=c_11 AND R)

    Here R may still contain condition(s) equivalent to k_11=c_11.
    Nevertheless, the following holds:

      P(k_11=c_11 AND R) = P(k_11=c_11) * P(R | k_11=c_11).

    Mark k_11 as fixed field (and satisfied condition) F, save P(F),
    save R to be cond and proceed to recursion step.

    Recursion step:
    We have a set of fixed fields/satisfied conditions) F, probability P(F),
    and remaining conjunction R
    Pick next key part on current key and its condition "k_ij=c_ij".
    We will add "k_ij=c_ij" into F and update P(F).
    Lets denote k_ij as t,  R = t AND R1, where R1 may still contain t. Then

     P((t AND R1)|F) = P(t|F) * P(R1|t|F) = P(t|F) * P(R1|(t AND F)) (2)

    (where '|' mean conditional probability, not "or")

    Consider the first multiplier in (2). One of the following holds:
    a) F contains condition on field used in t (i.e. t AND F = F).
      Then P(t|F) = 1

    b) F doesn't contain condition on field used in t. Then F and t are
     considered independent.

     P(t|F) = P(t|(fields_before_t_in_key AND other_fields)) =
          = P(t|fields_before_t_in_key).

     P(t|fields_before_t_in_key) = #records(fields_before_t_in_key) /
                                   #records(fields_before_t_in_key, t)

    The second multiplier is calculated by applying this step recursively.

  IMPLEMENTATION
    This function calculates the result of application of the "recursion step"
    described above for all fixed key members of a single key, accumulating set
    of covered fields, selectivity, etc.

    The calculation is conducted as follows:
    Lets denote #records(keypart1, ... keypartK) as n_k. We need to calculate

     n_{k1}      n_{k2}
    --------- * ---------  * .... (3)
     n_{k1-1}    n_{k2-1}

    where k1,k2,... are key parts which fields were not yet marked as fixed
    ( this is result of application of option b) of the recursion step for
      parts of a single key).
    Since it is reasonable to expect that most of the fields are not marked
    as fixed, we calculate (3) as

                                  n_{i1}      n_{i2}
    (3) = n_{max_key_part}  / (   --------- * ---------  * ....  )
                                  n_{i1-1}    n_{i2-1}

    where i1,i2, .. are key parts that were already marked as fixed.

    In order to minimize number of expensive records_in_range calls we
    group and reduce adjacent fractions. Note that on the optimizer's
    request, index statistics may be used instead of records_in_range
    @see RANGE_OPT_PARAM::use_index_statistics.

  RETURN
    Selectivity of given ROR scan, a number between 0 and 1. 1 means that
    adding 'scan' to the intersection does not improve the selectivity.
*/

static double ror_scan_selectivity(const ROR_INTERSECT_INFO *info, 
                                   const ROR_SCAN_INFO *scan)
{
  double selectivity_mult= 1.0;
  const TABLE * const table= info->param->table;
  const KEY_PART_INFO * const key_part= table->key_info[scan->keynr].key_part;
  /**
    key values tuple, used to store both min_range.key and
    max_range.key. This function is only called for equality ranges;
    open ranges (e.g. "min_value < X < max_value") cannot be used for
    rowid ordered retrieval, so in this function we know that
    min_range.key == max_range.key
  */
  uchar key_val[MAX_KEY_LENGTH+MAX_FIELD_WIDTH];
  uchar *key_ptr= key_val;
  SEL_ARG *sel_arg, *tuple_arg= NULL;
  key_part_map keypart_map= 0;
  bool cur_covered;
  bool prev_covered= test(bitmap_is_set(&info->covered_fields,
                                        key_part->fieldnr-1));
  key_range min_range;
  key_range max_range;
  min_range.key= key_val;
  min_range.flag= HA_READ_KEY_EXACT;
  max_range.key= key_val;
  max_range.flag= HA_READ_AFTER_KEY;
  ha_rows prev_records= table->file->stats.records;
  DBUG_ENTER("ror_scan_selectivity");

  for (sel_arg= scan->sel_arg; sel_arg;
       sel_arg= sel_arg->next_key_part)
  {
    DBUG_PRINT("info",("sel_arg step"));
    cur_covered= test(bitmap_is_set(&info->covered_fields,
                                    key_part[sel_arg->part].fieldnr-1));
    if (cur_covered != prev_covered)
    {
      /* create (part1val, ..., part{n-1}val) tuple. */
      bool is_null_range= false;
      ha_rows records;
      if (!tuple_arg)
      {
        tuple_arg= scan->sel_arg;
        /* Here we use the length of the first key part */
        tuple_arg->store_min(key_part[0].store_length, &key_ptr, 0);
        is_null_range|= tuple_arg->is_null_interval();
        keypart_map= 1;
      }
      while (tuple_arg->next_key_part != sel_arg)
      {
        tuple_arg= tuple_arg->next_key_part;
        tuple_arg->store_min(key_part[tuple_arg->part].store_length,
                             &key_ptr, 0);
        is_null_range|= tuple_arg->is_null_interval();
        keypart_map= (keypart_map << 1) | 1;
      }
      min_range.length= max_range.length= (size_t) (key_ptr - key_val);
      min_range.keypart_map= max_range.keypart_map= keypart_map;

      /* 
        Get the number of rows in this range. This is done by calling
        records_in_range() unless all these are true:
          1) The user has requested that index statistics should be used
             for equality ranges to avoid the incurred overhead of 
             index dives in records_in_range()
          2) The range is not on the form "x IS NULL". The reason is
             that the number of rows with this value are likely to be
             very different than the values in the index statistics
          3) Index statistics is available.
        @see key_val
      */
      if (!info->param->use_index_statistics ||        // (1)
          is_null_range ||                             // (2)
          !(records= table->key_info[scan->keynr].
                     rec_per_key[tuple_arg->part]))    // (3)
      {
        DBUG_EXECUTE_IF("crash_records_in_range", DBUG_SUICIDE(););
        DBUG_ASSERT(min_range.length > 0);
        records= (table->file->
                  records_in_range(scan->keynr, &min_range, &max_range));
      }
      if (cur_covered)
      {
        /* uncovered -> covered */
        double tmp= rows2double(records)/rows2double(prev_records);
        DBUG_PRINT("info", ("Selectivity multiplier: %g", tmp));
        selectivity_mult *= tmp;
        prev_records= HA_POS_ERROR;
      }
      else
      {
        /* covered -> uncovered */
        prev_records= records;
      }
    }
    prev_covered= cur_covered;
  }
  if (!prev_covered)
  {
    double tmp= rows2double(table->quick_rows[scan->keynr]) /
                rows2double(prev_records);
    DBUG_PRINT("info", ("Selectivity multiplier: %g", tmp));
    selectivity_mult *= tmp;
  }
  // Todo: This assert fires in PB sysqa RQG tests.
  // DBUG_ASSERT(selectivity_mult <= 1.0);
  DBUG_PRINT("info", ("Returning multiplier: %g", selectivity_mult));
  DBUG_RETURN(selectivity_mult);
}


/*
  Check if adding a ROR scan to a ROR-intersection reduces its cost of
  ROR-intersection and if yes, update parameters of ROR-intersection,
  including its cost.

  SYNOPSIS
    ror_intersect_add()
      param        Parameter from test_quick_select
      info         ROR-intersection structure to add the scan to.
      ror_scan     ROR scan info to add.
      is_cpk_scan  If TRUE, add the scan as CPK scan (this can be inferred
                   from other parameters and is passed separately only to
                   avoid duplicating the inference code)
      trace_costs  Optimizer trace object cost details are added to

  NOTES
    Adding a ROR scan to ROR-intersect "makes sense" iff the cost of ROR-
    intersection decreases. The cost of ROR-intersection is calculated as
    follows:

    cost= SUM_i(key_scan_cost_i) + cost_of_full_rows_retrieval

    When we add a scan the first increases and the second decreases.

    cost_of_full_rows_retrieval=
      (union of indexes used covers all needed fields) ?
        cost_of_sweep_read(E(rows_to_retrieve), rows_in_table) :
        0

    E(rows_to_retrieve) = #rows_in_table * ror_scan_selectivity(null, scan1) *
                           ror_scan_selectivity({scan1}, scan2) * ... *
                           ror_scan_selectivity({scan1,...}, scanN). 
  RETURN
    TRUE   ROR scan added to ROR-intersection, cost updated.
    FALSE  It doesn't make sense to add this ROR scan to this ROR-intersection.
*/

static bool ror_intersect_add(ROR_INTERSECT_INFO *info,
                              ROR_SCAN_INFO* ror_scan, bool is_cpk_scan,
                              Opt_trace_object *trace_costs)
{
  double selectivity_mult= 1.0;

  DBUG_ENTER("ror_intersect_add");
  DBUG_PRINT("info", ("Current out_rows= %g", info->out_rows));
  DBUG_PRINT("info", ("Adding scan on %s",
                      info->param->table->key_info[ror_scan->keynr].name));
  DBUG_PRINT("info", ("is_cpk_scan: %d",is_cpk_scan));

  selectivity_mult = ror_scan_selectivity(info, ror_scan);
  if (selectivity_mult == 1.0)
  {
    /* Don't add this scan if it doesn't improve selectivity. */
    DBUG_PRINT("info", ("The scan doesn't improve selectivity."));
    DBUG_RETURN(FALSE);
  }
  
  info->out_rows *= selectivity_mult;
  
  if (is_cpk_scan)
  {
    /*
      CPK scan is used to filter out rows. We apply filtering for 
      each record of every scan. Assuming ROWID_COMPARE_COST
      per check this gives us:
    */
    const double idx_cost= 
      rows2double(info->index_records) * ROWID_COMPARE_COST;
    info->index_scan_costs+= idx_cost;
    trace_costs->add("index_scan_cost", idx_cost);
  }
  else
  {
    info->index_records += info->param->table->quick_rows[ror_scan->keynr];
    info->index_scan_costs += ror_scan->index_read_cost;
    trace_costs->add("index_scan_cost", ror_scan->index_read_cost);
    bitmap_union(&info->covered_fields, &ror_scan->covered_fields);
    if (!info->is_covering && bitmap_is_subset(&info->param->needed_fields,
                                               &info->covered_fields))
    {
      DBUG_PRINT("info", ("ROR-intersect is covering now"));
      info->is_covering= TRUE;
    }
  }

  info->total_cost= info->index_scan_costs;
  trace_costs->add("cumulated_index_scan_cost", info->index_scan_costs);

  if (!info->is_covering)
  {
    Cost_estimate sweep_cost;
    JOIN *join= info->param->thd->lex->select_lex.join;
    const bool is_interrupted= join && join->tables == 1;
    get_sweep_read_cost(info->param->table, double2rows(info->out_rows),
                        is_interrupted, &sweep_cost);
    info->total_cost += sweep_cost.total_cost();
    trace_costs->add("disk_sweep_cost", sweep_cost.total_cost());
  }
  else
    trace_costs->add("disk_sweep_cost", 0);

  DBUG_PRINT("info", ("New out_rows: %g", info->out_rows));
  DBUG_PRINT("info", ("New cost: %g, %scovering", info->total_cost,
                      info->is_covering?"" : "non-"));
  DBUG_RETURN(TRUE);
}


/*
  Get best ROR-intersection plan using non-covering ROR-intersection search
  algorithm. The returned plan may be covering.

  SYNOPSIS
    get_best_ror_intersect()
      param            Parameter from test_quick_select function.
      tree             Transformed restriction condition to be used to look
                       for ROR scans.
      read_time        Do not return read plans with cost > read_time.
      are_all_covering [out] set to TRUE if union of all scans covers all
                       fields needed by the query (and it is possible to build
                       a covering ROR-intersection)

  NOTES
    get_key_scans_params must be called before this function can be called.
    
    When this function is called by ROR-union construction algorithm it
    assumes it is building an uncovered ROR-intersection (and thus # of full
    records to be retrieved is wrong here). This is a hack.

  IMPLEMENTATION
    The approximate best non-covering plan search algorithm is as follows:

    find_min_ror_intersection_scan()
    {
      R= select all ROR scans;
      order R by (E(#records_matched) * key_record_length).

      S= first(R); -- set of scans that will be used for ROR-intersection
      R= R-first(S);
      min_cost= cost(S);
      min_scan= make_scan(S);
      while (R is not empty)
      {
        firstR= R - first(R);
        if (!selectivity(S + firstR < selectivity(S)))
          continue;
          
        S= S + first(R);
        if (cost(S) < min_cost)
        {
          min_cost= cost(S);
          min_scan= make_scan(S);
        }
      }
      return min_scan;
    }

    See ror_intersect_add function for ROR intersection costs.

    Special handling for Clustered PK scans
    Clustered PK contains all table fields, so using it as a regular scan in
    index intersection doesn't make sense: a range scan on CPK will be less
    expensive in this case.
    Clustered PK scan has special handling in ROR-intersection: it is not used
    to retrieve rows, instead its condition is used to filter row references
    we get from scans on other keys.

  RETURN
    ROR-intersection table read plan
    NULL if out of memory or no suitable plan found.
*/

static
TRP_ROR_INTERSECT *get_best_ror_intersect(const PARAM *param, SEL_TREE *tree,
                                          double read_time)
{
  uint idx;
  double min_cost= DBL_MAX;
  Opt_trace_context * const trace= &param->thd->opt_trace;
  DBUG_ENTER("get_best_ror_intersect");

  Opt_trace_object trace_ror(trace, "analyzing_roworder_intersect");

  if ((tree->n_ror_scans < 2) || !param->table->file->stats.records ||
      !param->thd->optimizer_switch_flag(OPTIMIZER_SWITCH_INDEX_MERGE_INTERSECT))
  {
    trace_ror.add("usable", false);
    if (tree->n_ror_scans < 2)
      trace_ror.add_alnum("cause", "too_few_roworder_scans");
    else
      trace_ror.add("need_tracing", true);
    DBUG_RETURN(NULL);
  }

  if (param->order_direction == ORDER::ORDER_DESC)
    DBUG_RETURN(NULL);

  /*
    Step1: Collect ROR-able SEL_ARGs and create ROR_SCAN_INFO for each of 
    them. Also find and save clustered PK scan if there is one.
  */
  ROR_SCAN_INFO **cur_ror_scan;
  ROR_SCAN_INFO *cpk_scan= NULL;
  uint cpk_no;
  bool cpk_scan_used= FALSE;

  if (!(tree->ror_scans= (ROR_SCAN_INFO**)alloc_root(param->mem_root,
                                                     sizeof(ROR_SCAN_INFO*)*
                                                     param->keys)))
    return NULL;
  cpk_no= ((param->table->file->primary_key_is_clustered()) ?
           param->table->s->primary_key : MAX_KEY);

  for (idx= 0, cur_ror_scan= tree->ror_scans; idx < param->keys; idx++)
  {
    ROR_SCAN_INFO *scan;
    if (!tree->ror_scans_map.is_set(idx))
      continue;
    if (!(scan= make_ror_scan(param, idx, tree->keys[idx])))
      return NULL;
    if (param->real_keynr[idx] == cpk_no)
    {
      cpk_scan= scan;
      tree->n_ror_scans--;
    }
    else
      *(cur_ror_scan++)= scan;
  }

  tree->ror_scans_end= cur_ror_scan;
  DBUG_EXECUTE("info",print_ror_scans_arr(param->table, "original",
                                          tree->ror_scans,
                                          tree->ror_scans_end););
  /*
    Ok, [ror_scans, ror_scans_end) is array of ptrs to initialized
    ROR_SCAN_INFO's.
    Step 2: Get best ROR-intersection using an approximate algorithm.
  */
  find_intersect_order(tree->ror_scans, tree->ror_scans_end, param);

  DBUG_EXECUTE("info",print_ror_scans_arr(param->table, "ordered",
                                          tree->ror_scans,
                                          tree->ror_scans_end););

  ROR_SCAN_INFO **intersect_scans; /* ROR scans used in index intersection */
  ROR_SCAN_INFO **intersect_scans_end;
  if (!(intersect_scans= (ROR_SCAN_INFO**)alloc_root(param->mem_root,
                                                     sizeof(ROR_SCAN_INFO*)*
                                                     tree->n_ror_scans)))
    return NULL;
  intersect_scans_end= intersect_scans;

  /* Create and incrementally update ROR intersection. */
  ROR_INTERSECT_INFO *intersect, *intersect_best;
  if (!(intersect= ror_intersect_init(param)) || 
      !(intersect_best= ror_intersect_init(param)))
    return NULL;

  /* [intersect_scans,intersect_scans_best) will hold the best intersection */
  ROR_SCAN_INFO **intersect_scans_best;
  cur_ror_scan= tree->ror_scans;
  intersect_scans_best= intersect_scans;
  /*
    Note: trace_isect_idx.end() is called to close this object after
    this while-loop.
  */
  Opt_trace_array trace_isect_idx(trace, "intersecting_indices");
  while (cur_ror_scan != tree->ror_scans_end && !intersect->is_covering)
  {
    Opt_trace_object trace_idx(trace);
    trace_idx.add_utf8("index",
                       param->table->key_info[(*cur_ror_scan)->keynr].name);
    /* S= S + first(R);  R= R - first(R); */
    if (!ror_intersect_add(intersect, *cur_ror_scan, FALSE, &trace_idx))
    {
      trace_idx.add("cumulated_total_cost", intersect->total_cost).
        add("usable", false).
        add_alnum("cause", "does_not_reduce_cost_of_intersect");
      cur_ror_scan++;
      continue;
    }
    
    trace_idx.add("cumulated_total_cost", intersect->total_cost).
      add("usable", true).
      add("matching_rows_now", intersect->out_rows).
      add("isect_covering_with_this_index", intersect->is_covering);

    *(intersect_scans_end++)= *(cur_ror_scan++);

    if (intersect->total_cost < min_cost)
    {
      /* Local minimum found, save it */
      ror_intersect_cpy(intersect_best, intersect);
      intersect_scans_best= intersect_scans_end;
      min_cost = intersect->total_cost;
      trace_idx.add("chosen", true);
    }
    else
    {
      trace_idx.add("chosen", false).
        add_alnum("cause", "does_not_reduce_cost");
    }
  }
  // Note: trace_isect_idx trace object is closed here
  trace_isect_idx.end();

  if (intersect_scans_best == intersect_scans)
  {
    trace_ror.add("chosen", false).
      add_alnum("cause", "does_not_increase_selectivity");
    DBUG_PRINT("info", ("None of scans increase selectivity"));
    DBUG_RETURN(NULL);
  }
    
  DBUG_EXECUTE("info",print_ror_scans_arr(param->table,
                                          "best ROR-intersection",
                                          intersect_scans,
                                          intersect_scans_best););

  uint best_num= intersect_scans_best - intersect_scans;
  ror_intersect_cpy(intersect, intersect_best);

  /*
    Ok, found the best ROR-intersection of non-CPK key scans.
    Check if we should add a CPK scan. If the obtained ROR-intersection is 
    covering, it doesn't make sense to add CPK scan.
  */
  { // Scope for trace object
    Opt_trace_object trace_cpk(trace, "clustered_pk");
    if (cpk_scan && !intersect->is_covering)
    {
      if (ror_intersect_add(intersect, cpk_scan, TRUE, &trace_cpk) &&
          (intersect->total_cost < min_cost))
      {
        trace_cpk.add("clustered_pk_scan_added_to_intersect", true).
          add("cumulated_cost", intersect->total_cost);
        cpk_scan_used= TRUE;
        intersect_best= intersect; //just set pointer here
      }
      else
        trace_cpk.add("clustered_pk_added_to_intersect", false).
          add_alnum("cause", "cost");
    }
    else
    {
      trace_cpk.add("clustered_pk_added_to_intersect", false).
        add_alnum("cause", cpk_scan ?
                  "roworder_is_covering" : "no_clustered_pk_index");
    }
  }
  /* Ok, return ROR-intersect plan if we have found one */
  TRP_ROR_INTERSECT *trp= NULL;
  if (min_cost < read_time && (cpk_scan_used || best_num > 1))
  {
    if (!(trp= new (param->mem_root) TRP_ROR_INTERSECT))
      DBUG_RETURN(trp);
    if (!(trp->first_scan=
           (ROR_SCAN_INFO**)alloc_root(param->mem_root,
                                       sizeof(ROR_SCAN_INFO*)*best_num)))
      DBUG_RETURN(NULL);
    memcpy(trp->first_scan, intersect_scans, best_num*sizeof(ROR_SCAN_INFO*));
    trp->last_scan=  trp->first_scan + best_num;
    trp->is_covering= intersect_best->is_covering;
    trp->read_cost= intersect_best->total_cost;
    /* Prevent divisons by zero */
    ha_rows best_rows = double2rows(intersect_best->out_rows);
    if (!best_rows)
      best_rows= 1;
    set_if_smaller(param->table->quick_condition_rows, best_rows);
    trp->records= best_rows;
    trp->index_scan_costs= intersect_best->index_scan_costs;
    trp->cpk_scan= cpk_scan_used? cpk_scan: NULL;

    trace_ror.add("rows", trp->records).
      add("cost", trp->read_cost).
      add("covering", trp->is_covering).
      add("chosen", true);

    DBUG_PRINT("info", ("Returning non-covering ROR-intersect plan:"
                        "cost %g, records %lu",
                        trp->read_cost, (ulong) trp->records));
  }
  else
  {
    trace_ror.add("chosen", false).
      add_alnum("cause", (min_cost >= read_time) ? "cost" : 
                "too_few_indexes_to_merge");
    
  }
  DBUG_RETURN(trp);
}

/*
  Get best "range" table read plan for given SEL_TREE, also update some info

  SYNOPSIS
    get_key_scans_params()
      param                    Parameters from test_quick_select
      tree                     Make range select for this SEL_TREE
      index_read_must_be_used  TRUE <=> assume 'index only' option will be set
                               (except for clustered PK indexes)
      update_tbl_stats         TRUE <=> update table->quick_* with information
                               about range scans we've evaluated.
      read_time                Maximum cost. i.e. don't create read plans with 
                               cost > read_time.

  DESCRIPTION
    Find the best "range" table read plan for given SEL_TREE. 
    The side effects are 
     - tree->ror_scans is updated to indicate which scans are ROR scans.
     - if update_tbl_stats=TRUE then table->quick_* is updated with info
       about every possible range scan.

  RETURN
    Best range read plan
    NULL if no plan found or error occurred
*/

static TRP_RANGE *get_key_scans_params(PARAM *param, SEL_TREE *tree,
                                       bool index_read_must_be_used, 
                                       bool update_tbl_stats,
                                       double read_time)
{
  uint idx;
  SEL_ARG **key,**end, **key_to_read= NULL;
  ha_rows UNINIT_VAR(best_records);              /* protected by key_to_read */
  uint    best_mrr_flags, best_buf_size;
  TRP_RANGE* read_plan= NULL;
  DBUG_ENTER("get_key_scans_params");
  LINT_INIT(best_mrr_flags); /* protected by key_to_read */
  LINT_INIT(best_buf_size); /* protected by key_to_read */
  Opt_trace_context * const trace= &param->thd->opt_trace;
  /*
    Note that there may be trees that have type SEL_TREE::KEY but contain no
    key reads at all, e.g. tree for expression "key1 is not null" where key1
    is defined as "not null".
  */
  DBUG_EXECUTE("info", print_sel_tree(param, tree, &tree->keys_map,
                                      "tree scans"););
  Opt_trace_array ota(trace, "range_scan_alternatives");

  tree->ror_scans_map.clear_all();
  tree->n_ror_scans= 0;
  for (idx= 0,key=tree->keys, end=key+param->keys; key != end; key++,idx++)
  {
    if (*key)
    {
      ha_rows found_records;
      Cost_estimate cost;
      double found_read_time;
      uint mrr_flags, buf_size;
      uint keynr= param->real_keynr[idx];
      if ((*key)->type == SEL_ARG::MAYBE_KEY ||
          (*key)->maybe_flag)
        param->needed_reg->set_bit(keynr);

      bool read_index_only= index_read_must_be_used ? TRUE :
                            (bool) param->table->covering_keys.is_set(keynr);

      Opt_trace_object trace_idx(trace);
      trace_idx.add_utf8("index", param->table->key_info[keynr].name);

      found_records= check_quick_select(param, idx, read_index_only, *key,
                                        update_tbl_stats, &mrr_flags,
                                        &buf_size, &cost);

#ifdef OPTIMIZER_TRACE
      // check_quick_select() says don't use range if it returns HA_POS_ERROR
      if (found_records != HA_POS_ERROR &&
          param->thd->opt_trace.is_started())
      {
        Opt_trace_array trace_range(&param->thd->opt_trace, "ranges");

        const KEY &cur_key= param->table->key_info[keynr];
        const KEY_PART_INFO *key_part= cur_key.key_part;

        String range_info;
        range_info.set_charset(system_charset_info);
        trace_range_all_keyparts(trace_range, &range_info, *key, key_part);
        trace_range.end(); // NOTE: ends the tracing scope

        trace_idx.add("index_dives_for_eq_ranges", !param->use_index_statistics).
          add("rowid_ordered", param->is_ror_scan).
          add("using_mrr", !(mrr_flags & HA_MRR_USE_DEFAULT_IMPL)).
          add("index_only", read_index_only).
          add("rows", found_records).
          add("cost", cost.total_cost());
      }
#endif

      if ((found_records != HA_POS_ERROR) && param->is_ror_scan)
      {
        tree->n_ror_scans++;
        tree->ror_scans_map.set_bit(idx);
      }


      if (found_records != HA_POS_ERROR &&
          read_time > (found_read_time= cost.total_cost()))
      {
        trace_idx.add("chosen", true);
        read_time=    found_read_time;
        best_records= found_records;
        key_to_read=  key;
        best_mrr_flags= mrr_flags;
        best_buf_size=  buf_size;
      }
      else
        trace_idx.add("chosen", false).
          add_alnum("cause",
                    (found_records == HA_POS_ERROR) ? "unknown" : "cost");

    }
  }

  DBUG_EXECUTE("info", print_sel_tree(param, tree, &tree->ror_scans_map,
                                      "ROR scans"););
  if (key_to_read)
  {
    idx= key_to_read - tree->keys;
    if ((read_plan= new (param->mem_root) TRP_RANGE(*key_to_read, idx,
                                                    best_mrr_flags)))
    {
      read_plan->records= best_records;
      read_plan->is_ror= tree->ror_scans_map.is_set(idx);
      read_plan->read_cost= read_time;
      read_plan->mrr_buf_size= best_buf_size;
      DBUG_PRINT("info",
                ("Returning range plan for key %s, cost %g, records %lu",
                 param->table->key_info[param->real_keynr[idx]].name,
                 read_plan->read_cost, (ulong) read_plan->records));
    }
  }
  else
    DBUG_PRINT("info", ("No 'range' table read plan found"));

  DBUG_RETURN(read_plan);
}


QUICK_SELECT_I *TRP_INDEX_MERGE::make_quick(PARAM *param,
                                            bool retrieve_full_rows,
                                            MEM_ROOT *parent_alloc)
{
  QUICK_INDEX_MERGE_SELECT *quick_imerge;
  QUICK_RANGE_SELECT *quick;
  /* index_merge always retrieves full rows, ignore retrieve_full_rows */
  if (!(quick_imerge= new QUICK_INDEX_MERGE_SELECT(param->thd, param->table)))
    return NULL;

  quick_imerge->records= records;
  quick_imerge->read_time= read_cost;
  for (TRP_RANGE **range_scan= range_scans; range_scan != range_scans_end;
       range_scan++)
  {
    if (!(quick= (QUICK_RANGE_SELECT*)
          ((*range_scan)->make_quick(param, FALSE, &quick_imerge->alloc)))||
        quick_imerge->push_quick_back(quick))
    {
      delete quick;
      delete quick_imerge;
      return NULL;
    }
  }
  return quick_imerge;
}

QUICK_SELECT_I *TRP_ROR_INTERSECT::make_quick(PARAM *param,
                                              bool retrieve_full_rows,
                                              MEM_ROOT *parent_alloc)
{
  QUICK_ROR_INTERSECT_SELECT *quick_intrsect;
  QUICK_RANGE_SELECT *quick;
  DBUG_ENTER("TRP_ROR_INTERSECT::make_quick");
  MEM_ROOT *alloc;

  if ((quick_intrsect=
         new QUICK_ROR_INTERSECT_SELECT(param->thd, param->table,
                                        (retrieve_full_rows? (!is_covering) :
                                         FALSE),
                                        parent_alloc)))
  {
    DBUG_EXECUTE("info", print_ror_scans_arr(param->table,
                                             "creating ROR-intersect",
                                             first_scan, last_scan););
    alloc= parent_alloc? parent_alloc: &quick_intrsect->alloc;
    for (st_ror_scan_info **current= first_scan;
         current != last_scan;
         current++)
    {
      if (!(quick= get_quick_select(param, (*current)->idx,
                                    (*current)->sel_arg,
                                    HA_MRR_SORTED,
                                    0, alloc)) ||
          quick_intrsect->push_quick_back(quick))
      {
        delete quick_intrsect;
        DBUG_RETURN(NULL);
      }
    }
    if (cpk_scan)
    {
      if (!(quick= get_quick_select(param, cpk_scan->idx,
                                    cpk_scan->sel_arg,
                                    HA_MRR_SORTED,
                                    0, alloc)))
      {
        delete quick_intrsect;
        DBUG_RETURN(NULL);
      }
      quick->file= NULL; 
      quick_intrsect->cpk_quick= quick;
    }
    quick_intrsect->records= records;
    quick_intrsect->read_time= read_cost;
  }
  DBUG_RETURN(quick_intrsect);
}


QUICK_SELECT_I *TRP_ROR_UNION::make_quick(PARAM *param,
                                          bool retrieve_full_rows,
                                          MEM_ROOT *parent_alloc)
{
  QUICK_ROR_UNION_SELECT *quick_roru;
  TABLE_READ_PLAN **scan;
  QUICK_SELECT_I *quick;
  DBUG_ENTER("TRP_ROR_UNION::make_quick");
  /*
    It is impossible to construct a ROR-union that will not retrieve full
    rows, ignore retrieve_full_rows parameter.
  */
  if ((quick_roru= new QUICK_ROR_UNION_SELECT(param->thd, param->table)))
  {
    for (scan= first_ror; scan != last_ror; scan++)
    {
      if (!(quick= (*scan)->make_quick(param, FALSE, &quick_roru->alloc)) ||
          quick_roru->push_quick_back(quick))
        DBUG_RETURN(NULL);
    }
    quick_roru->records= records;
    quick_roru->read_time= read_cost;
  }
  DBUG_RETURN(quick_roru);
}


/**
   If EXPLAIN EXTENDED, add a warning that the index cannot be
   used for range access due to either type conversion or different
   collations on the field used for comparison

   @param param              PARAM from SQL_SELECT::test_quick_select
   @param key_num            Key number
   @param field              Field in the predicate
 */
static void 
if_extended_explain_warn_index_not_applicable(const RANGE_OPT_PARAM *param,
                                              const uint key_num,
                                              const Field *field)
{
  if (param->using_real_indexes &&
      param->thd->lex->describe & DESCRIBE_EXTENDED)
    push_warning_printf(
            param->thd,
            Sql_condition::WARN_LEVEL_WARN, 
            ER_WARN_INDEX_NOT_APPLICABLE,
            ER(ER_WARN_INDEX_NOT_APPLICABLE),
            "range",
            field->table->key_info[param->real_keynr[key_num]].name,
            field->field_name);
}


/*
  Build a SEL_TREE for <> or NOT BETWEEN predicate
 
  SYNOPSIS
    get_ne_mm_tree()
      param       PARAM from SQL_SELECT::test_quick_select
      cond_func   item for the predicate
      field       field in the predicate
      lt_value    constant that field should be smaller
      gt_value    constant that field should be greaterr
      cmp_type    compare type for the field

  RETURN 
    #  Pointer to tree built tree
    0  on error
*/
static SEL_TREE *get_ne_mm_tree(RANGE_OPT_PARAM *param, Item_func *cond_func, 
                                Field *field,
                                Item *lt_value, Item *gt_value,
                                Item_result cmp_type)
{
  SEL_TREE *tree;
  tree= get_mm_parts(param, cond_func, field, Item_func::LT_FUNC,
                     lt_value, cmp_type);
  if (tree)
  {
    tree= tree_or(param, tree, get_mm_parts(param, cond_func, field,
					    Item_func::GT_FUNC,
					    gt_value, cmp_type));
  }
  return tree;
}
   

/*
  Build a SEL_TREE for a simple predicate
 
  SYNOPSIS
    get_func_mm_tree()
      param       PARAM from SQL_SELECT::test_quick_select
      cond_func   item for the predicate
      field       field in the predicate
      value       constant in the predicate
      cmp_type    compare type for the field
      inv         TRUE <> NOT cond_func is considered
                  (makes sense only when cond_func is BETWEEN or IN) 

  RETURN 
    Pointer to the tree built tree
*/

static SEL_TREE *get_func_mm_tree(RANGE_OPT_PARAM *param, Item_func *cond_func, 
                                  Field *field, Item *value,
                                  Item_result cmp_type, bool inv)
{
  SEL_TREE *tree= 0;
  DBUG_ENTER("get_func_mm_tree");

  switch (cond_func->functype()) {

  case Item_func::XOR_FUNC:
    DBUG_RETURN(NULL); // Always true (don't use range access on XOR).
    break;             // See WL#5800

  case Item_func::NE_FUNC:
    tree= get_ne_mm_tree(param, cond_func, field, value, value, cmp_type);
    break;

  case Item_func::BETWEEN:
  {
    if (!value)
    {
      if (inv)
      {
        tree= get_ne_mm_tree(param, cond_func, field, cond_func->arguments()[1],
                             cond_func->arguments()[2], cmp_type);
      }
      else
      {
        tree= get_mm_parts(param, cond_func, field, Item_func::GE_FUNC,
		           cond_func->arguments()[1],cmp_type);
        if (tree)
        {
          tree= tree_and(param, tree, get_mm_parts(param, cond_func, field,
					           Item_func::LE_FUNC,
					           cond_func->arguments()[2],
                                                   cmp_type));
        }
      }
    }
    else
      tree= get_mm_parts(param, cond_func, field,
                         (inv ?
                          (value == (Item*)1 ? Item_func::GT_FUNC :
                                               Item_func::LT_FUNC):
                          (value == (Item*)1 ? Item_func::LE_FUNC :
                                               Item_func::GE_FUNC)),
                         cond_func->arguments()[0], cmp_type);
    break;
  }
  case Item_func::IN_FUNC:
  {
    Item_func_in *func=(Item_func_in*) cond_func;

    /*
      Array for IN() is constructed when all values have the same result
      type. Tree won't be built for values with different result types,
      so we check it here to avoid unnecessary work.
    */
    if (!func->arg_types_compatible)
      break;     

    if (inv)
    {
      if (func->array && func->array->result_type() != ROW_RESULT)
      {
        /*
          We get here for conditions in form "t.key NOT IN (c1, c2, ...)",
          where c{i} are constants. Our goal is to produce a SEL_TREE that 
          represents intervals:
          
          ($MIN<t.key<c1) OR (c1<t.key<c2) OR (c2<t.key<c3) OR ...    (*)
          
          where $MIN is either "-inf" or NULL.
          
          The most straightforward way to produce it is to convert NOT IN
          into "(t.key != c1) AND (t.key != c2) AND ... " and let the range
          analyzer to build SEL_TREE from that. The problem is that the
          range analyzer will use O(N^2) memory (which is probably a bug),
          and people do use big NOT IN lists (e.g. see BUG#15872, BUG#21282),
          will run out of memory.

          Another problem with big lists like (*) is that a big list is
          unlikely to produce a good "range" access, while considering that
          range access will require expensive CPU calculations (and for 
          MyISAM even index accesses). In short, big NOT IN lists are rarely
          worth analyzing.

          Considering the above, we'll handle NOT IN as follows:
          * if the number of entries in the NOT IN list is less than
            NOT_IN_IGNORE_THRESHOLD, construct the SEL_TREE (*) manually.
          * Otherwise, don't produce a SEL_TREE.
        */
#define NOT_IN_IGNORE_THRESHOLD 1000
        MEM_ROOT *tmp_root= param->mem_root;
        param->thd->mem_root= param->old_root;
        /* 
          Create one Item_type constant object. We'll need it as
          get_mm_parts only accepts constant values wrapped in Item_Type
          objects.
          We create the Item on param->mem_root which points to
          per-statement mem_root (while thd->mem_root is currently pointing
          to mem_root local to range optimizer).
        */
        Item *value_item= func->array->create_item();
        param->thd->mem_root= tmp_root;

        if (func->array->count > NOT_IN_IGNORE_THRESHOLD || !value_item)
          break;

        /* Get a SEL_TREE for "(-inf|NULL) < X < c_0" interval.  */
        uint i=0;
        do 
        {
          func->array->value_to_item(i, value_item);
          tree= get_mm_parts(param, cond_func, field, Item_func::LT_FUNC,
                             value_item, cmp_type);
          if (!tree)
            break;
          i++;
        } while (i < func->array->count && tree->type == SEL_TREE::IMPOSSIBLE);

        if (!tree || tree->type == SEL_TREE::IMPOSSIBLE)
        {
          /* We get here in cases like "t.unsigned NOT IN (-1,-2,-3) */
          tree= NULL;
          break;
        }
        SEL_TREE *tree2;
        for (; i < func->array->count; i++)
        {
          if (func->array->compare_elems(i, i-1))
          {
            /* Get a SEL_TREE for "-inf < X < c_i" interval */
            func->array->value_to_item(i, value_item);
            tree2= get_mm_parts(param, cond_func, field, Item_func::LT_FUNC,
                                value_item, cmp_type);
            if (!tree2)
            {
              tree= NULL;
              break;
            }

            /* Change all intervals to be "c_{i-1} < X < c_i" */
            for (uint idx= 0; idx < param->keys; idx++)
            {
              SEL_ARG *new_interval, *last_val;
              if (((new_interval= tree2->keys[idx])) &&
                  (tree->keys[idx]) &&
                  ((last_val= tree->keys[idx]->last())))
              {
                new_interval->min_value= last_val->max_value;
                new_interval->min_flag= NEAR_MIN;

                /*
                  If the interval is over a partial keypart, the
                  interval must be "c_{i-1} <= X < c_i" instead of
                  "c_{i-1} < X < c_i". Reason:

                  Consider a table with a column "my_col VARCHAR(3)",
                  and an index with definition
                  "INDEX my_idx my_col(1)". If the table contains rows
                  with my_col values "f" and "foo", the index will not
                  distinguish the two rows.

                  Note that tree_or() below will effectively merge
                  this range with the range created for c_{i-1} and
                  we'll eventually end up with only one range:
                  "NULL < X".

                  Partitioning indexes are never partial.
                */
                if (param->using_real_indexes)
                {
                  const KEY key=
                    param->table->key_info[param->real_keynr[idx]];
                  const KEY_PART_INFO *kpi= key.key_part + new_interval->part;

                  if (kpi->key_part_flag & HA_PART_KEY_SEG)
                    new_interval->min_flag= 0;
                }
              }
            }
            /* 
              The following doesn't try to allocate memory so no need to
              check for NULL.
            */
            tree= tree_or(param, tree, tree2);
          }
        }
        
        if (tree && tree->type != SEL_TREE::IMPOSSIBLE)
        {
          /* 
            Get the SEL_TREE for the last "c_last < X < +inf" interval 
            (value_item cotains c_last already)
          */
          tree2= get_mm_parts(param, cond_func, field, Item_func::GT_FUNC,
                              value_item, cmp_type);
          tree= tree_or(param, tree, tree2);
        }
      }
      else
      {
        tree= get_ne_mm_tree(param, cond_func, field,
                             func->arguments()[1], func->arguments()[1],
                             cmp_type);
        if (tree)
        {
          Item **arg, **end;
          for (arg= func->arguments()+2, end= arg+func->argument_count()-2;
               arg < end ; arg++)
          {
            tree=  tree_and(param, tree, get_ne_mm_tree(param, cond_func, field, 
                                                        *arg, *arg, cmp_type));
          }
        }
      }
    }
    else
    {    
      tree= get_mm_parts(param, cond_func, field, Item_func::EQ_FUNC,
                         func->arguments()[1], cmp_type);
      if (tree)
      {
        Item **arg, **end;
        for (arg= func->arguments()+2, end= arg+func->argument_count()-2;
             arg < end ; arg++)
        {
          tree= tree_or(param, tree, get_mm_parts(param, cond_func, field, 
                                                  Item_func::EQ_FUNC,
                                                  *arg, cmp_type));
        }
      }
    }
    break;
  }
  default: 
  {
    /* 
       Here the function for the following predicates are processed:
       <, <=, =, >=, >, LIKE, IS NULL, IS NOT NULL and GIS functions.
       If the predicate is of the form (value op field) it is handled
       as the equivalent predicate (field rev_op value), e.g.
       2 <= a is handled as a >= 2.
    */
    Item_func::Functype func_type=
      (value != cond_func->arguments()[0]) ? cond_func->functype() :
        ((Item_bool_func2*) cond_func)->rev_functype();
    tree= get_mm_parts(param, cond_func, field, func_type, value, cmp_type);
  }
  }

  DBUG_RETURN(tree);
}


/*
  Build conjunction of all SEL_TREEs for a simple predicate applying equalities
 
  SYNOPSIS
    get_full_func_mm_tree()
      param       PARAM from SQL_SELECT::test_quick_select
      cond_func   item for the predicate
      field_item  field in the predicate
      value       constant in the predicate (or a field already read from 
                  a table in the case of dynamic range access)
                  (for BETWEEN it contains the number of the field argument,
                   for IN it's always 0) 
      inv         TRUE <> NOT cond_func is considered
                  (makes sense only when cond_func is BETWEEN or IN)

  DESCRIPTION
    For a simple SARGable predicate of the form (f op c), where f is a field and
    c is a constant, the function builds a conjunction of all SEL_TREES that can
    be obtained by the substitution of f for all different fields equal to f.

  NOTES  
    If the WHERE condition contains a predicate (fi op c),
    then not only SELL_TREE for this predicate is built, but
    the trees for the results of substitution of fi for
    each fj belonging to the same multiple equality as fi
    are built as well.
    E.g. for WHERE t1.a=t2.a AND t2.a > 10 
    a SEL_TREE for t2.a > 10 will be built for quick select from t2
    and   
    a SEL_TREE for t1.a > 10 will be built for quick select from t1.

    A BETWEEN predicate of the form (fi [NOT] BETWEEN c1 AND c2) is treated
    in a similar way: we build a conjuction of trees for the results
    of all substitutions of fi for equal fj.
    Yet a predicate of the form (c BETWEEN f1i AND f2i) is processed
    differently. It is considered as a conjuction of two SARGable
    predicates (f1i <= c) and (f2i <=c) and the function get_full_func_mm_tree
    is called for each of them separately producing trees for 
       AND j (f1j <=c ) and AND j (f2j <= c) 
    After this these two trees are united in one conjunctive tree.
    It's easy to see that the same tree is obtained for
       AND j,k (f1j <=c AND f2k<=c)
    which is equivalent to 
       AND j,k (c BETWEEN f1j AND f2k).
    The validity of the processing of the predicate (c NOT BETWEEN f1i AND f2i)
    which equivalent to (f1i > c OR f2i < c) is not so obvious. Here the
    function get_full_func_mm_tree is called for (f1i > c) and (f2i < c)
    producing trees for AND j (f1j > c) and AND j (f2j < c). Then this two
    trees are united in one OR-tree. The expression 
      (AND j (f1j > c) OR AND j (f2j < c)
    is equivalent to the expression
      AND j,k (f1j > c OR f2k < c) 
    which is just a translation of 
      AND j,k (c NOT BETWEEN f1j AND f2k)

    In the cases when one of the items f1, f2 is a constant c1 we do not create
    a tree for it at all. It works for BETWEEN predicates but does not
    work for NOT BETWEEN predicates as we have to evaluate the expression
    with it. If it is TRUE then the other tree can be completely ignored.
    We do not do it now and no trees are built in these cases for
    NOT BETWEEN predicates.

    As to IN predicates only ones of the form (f IN (c1,...,cn)),
    where f1 is a field and c1,...,cn are constant, are considered as
    SARGable. We never try to narrow the index scan using predicates of
    the form (c IN (c1,...,f,...,cn)). 
      
  RETURN 
    Pointer to the tree representing the built conjunction of SEL_TREEs
*/

static SEL_TREE *get_full_func_mm_tree(RANGE_OPT_PARAM *param,
                                       Item_func *cond_func,
                                       Item_field *field_item, Item *value, 
                                       bool inv)
{
  SEL_TREE *tree= 0;
  SEL_TREE *ftree= 0;
  table_map ref_tables= 0;
  table_map param_comp= ~(param->prev_tables | param->read_tables |
		          param->current_table);
  DBUG_ENTER("get_full_func_mm_tree");

  for (uint i= 0; i < cond_func->arg_count; i++)
  {
    Item *arg= cond_func->arguments()[i]->real_item();
    if (arg != field_item)
      ref_tables|= arg->used_tables();
  }
  Field *field= field_item->field;
  Item_result cmp_type= field->cmp_type();
  if (!((ref_tables | field->table->map) & param_comp))
    ftree= get_func_mm_tree(param, cond_func, field, value, cmp_type, inv);
  Item_equal *item_equal= field_item->item_equal;
  if (item_equal)
  {
    Item_equal_iterator it(*item_equal);
    Item_field *item;
    while ((item= it++))
    {
      Field *f= item->field;
      if (field->eq(f))
        continue;
      if (!((ref_tables | f->table->map) & param_comp))
      {
        tree= get_func_mm_tree(param, cond_func, f, value, cmp_type, inv);
        ftree= !ftree ? tree : tree_and(param, ftree, tree);
      }
    }
  }
  DBUG_RETURN(ftree);
}

/**
  The Range Analysis Module, which finds range access alternatives
  applicable to single or multi-index (UNION) access. The function
  does not calculate or care about the cost of the different
  alternatives.

  get_mm_tree() employs a relaxed boolean algebra where the solution
  may be bigger than what the rules of boolean algebra accept. In
  other words, get_mm_tree() may return range access plans that will
  read more rows than the input conditions dictate. In it's simplest
  form, consider a condition on two fields indexed by two different
  indexes:

     "WHERE fld1 > 'x' AND fld2 > 'y'"

  In this case, there are two single-index range access alternatives.
  No matter which access path is chosen, rows that are not in the
  result set may be read.

  In the case above, get_mm_tree() will create range access
  alternatives for both indexes, so boolean algebra is still correct.
  In other cases, however, the conditions are too complex to be used
  without relaxing the rules. This typically happens when ORing a
  conjunction to a multi-index disjunctions (@see e.g.
  imerge_list_or_tree()). When this happens, the range optimizer may
  choose to ignore conjunctions (any condition connected with AND). The
  effect of this is that the result includes a "bigger" solution than
  neccessary. This is OK since all conditions will be used as filters
  after row retrieval.

  @see SEL_TREE::keys and SEL_TREE::merges for details of how single
  and multi-index range access alternatives are stored.
*/
static SEL_TREE *get_mm_tree(RANGE_OPT_PARAM *param,Item *cond)
{
  SEL_TREE *tree=0;
  SEL_TREE *ftree= 0;
  Item_field *field_item= 0;
  bool inv= FALSE;
  Item *value= 0;
  DBUG_ENTER("get_mm_tree");

  if (cond->type() == Item::COND_ITEM)
  {
    List_iterator<Item> li(*((Item_cond*) cond)->argument_list());

    if (((Item_cond*) cond)->functype() == Item_func::COND_AND_FUNC)
    {
      tree= NULL;
      Item *item;
      while ((item=li++))
      {
<<<<<<< HEAD
	SEL_TREE *new_tree=get_mm_tree(param,item);
	if (param->thd->is_fatal_error || 
            param->alloced_sel_args > SEL_ARG::MAX_SEL_ARGS)
	  DBUG_RETURN(0);	// out of memory
	tree=tree_and(param,tree,new_tree);
        dbug_print_tree("after_and", tree, param);
	if (tree && tree->type == SEL_TREE::IMPOSSIBLE)
	  break;
      }
    }
    else
    {						// Item OR
      tree=get_mm_tree(param,li++);
      if (tree)
      {
	Item *item;
	while ((item=li++))
	{
	  SEL_TREE *new_tree=get_mm_tree(param,item);
	  if (!new_tree)
	    DBUG_RETURN(0);	// out of memory
	  tree=tree_or(param,tree,new_tree);
          dbug_print_tree("after_or", tree, param);
	  if (!tree || tree->type == SEL_TREE::ALWAYS)
	    break;
	}
=======
        SEL_TREE *new_tree= get_mm_tree(param,item);
        if (param->statement_should_be_aborted())
          DBUG_RETURN(NULL);
        tree= tree_and(param,tree,new_tree);
        dbug_print_tree("after_and", tree, param);
        if (tree && tree->type == SEL_TREE::IMPOSSIBLE)
          break;
      }
    }
    else
    {                                           // Item OR
      tree= get_mm_tree(param,li++);
      if (param->statement_should_be_aborted())
        DBUG_RETURN(NULL);
      if (tree)
      {
        Item *item;
        while ((item=li++))
        {
          SEL_TREE *new_tree=get_mm_tree(param,item);
          if (new_tree == NULL || param->statement_should_be_aborted())
            DBUG_RETURN(NULL);
          tree= tree_or(param,tree,new_tree);
          dbug_print_tree("after_or", tree, param);
          if (tree == NULL || tree->type == SEL_TREE::ALWAYS)
            break;
        }
>>>>>>> 85f401c8
      }
    }
    dbug_print_tree("tree_returned", tree, param);
    DBUG_RETURN(tree);
  }
  /* 
    Here when simple cond 
    There are limits on what kinds of const items we can evaluate.
    At this stage a subquery in 'cond' might not be fully transformed yet
    (example: semijoin) thus cannot be evaluated.
  */
  if (cond->const_item() && !cond->is_expensive() && !cond->has_subquery())
  {
    /*
      During the cond->val_int() evaluation we can come across a subselect 
      item which may allocate memory on the thd->mem_root and assumes 
      all the memory allocated has the same life span as the subselect 
      item itself. So we have to restore the thread's mem_root here.
    */
    MEM_ROOT *tmp_root= param->mem_root;
    param->thd->mem_root= param->old_root;
    tree= cond->val_int() ? new(tmp_root) SEL_TREE(SEL_TREE::ALWAYS) :
                            new(tmp_root) SEL_TREE(SEL_TREE::IMPOSSIBLE);
    param->thd->mem_root= tmp_root;
    dbug_print_tree("tree_returned", tree, param);
    DBUG_RETURN(tree);
  }

  table_map ref_tables= 0;
  table_map param_comp= ~(param->prev_tables | param->read_tables |
		          param->current_table);
  if (cond->type() != Item::FUNC_ITEM)
  {						// Should be a field
    ref_tables= cond->used_tables();
    if ((ref_tables & param->current_table) ||
	(ref_tables & ~(param->prev_tables | param->read_tables)))
      DBUG_RETURN(0);
    DBUG_RETURN(new SEL_TREE(SEL_TREE::MAYBE));
  }

  Item_func *cond_func= (Item_func*) cond;
  if (cond_func->functype() == Item_func::BETWEEN ||
      cond_func->functype() == Item_func::IN_FUNC)
    inv= ((Item_func_opt_neg *) cond_func)->negated;
  else
  {
    /*
      During the cond_func->select_optimize() evaluation we can come across a
      subselect item which may allocate memory on the thd->mem_root and assumes
      all the memory allocated has the same life span as the subselect item
      itself. So we have to restore the thread's mem_root here.
    */
    MEM_ROOT *tmp_root= param->mem_root;
    param->thd->mem_root= param->old_root;
    Item_func::optimize_type opt_type= cond_func->select_optimize();
    param->thd->mem_root= tmp_root;
    if (opt_type == Item_func::OPTIMIZE_NONE)
      DBUG_RETURN(NULL);
  }

  param->cond= cond;

  switch (cond_func->functype()) {
  case Item_func::BETWEEN:
    if (cond_func->arguments()[0]->real_item()->type() == Item::FIELD_ITEM)
    {
      field_item= (Item_field*) (cond_func->arguments()[0]->real_item());
      ftree= get_full_func_mm_tree(param, cond_func, field_item, NULL, inv);
    }

    /*
      Concerning the code below see the NOTES section in
      the comments for the function get_full_func_mm_tree()
    */
    for (uint i= 1 ; i < cond_func->arg_count ; i++)
    {
      if (cond_func->arguments()[i]->real_item()->type() == Item::FIELD_ITEM)
      {
        field_item= (Item_field*) (cond_func->arguments()[i]->real_item());
        SEL_TREE *tmp= get_full_func_mm_tree(param, cond_func, 
                                    field_item, (Item*)(intptr)i, inv);
        if (inv)
        {
          tree= !tree ? tmp : tree_or(param, tree, tmp);
          if (tree == NULL)
            break;
        }
        else 
          tree= tree_and(param, tree, tmp);
      }
      else if (inv)
      { 
        tree= 0;
        break;
      }
    }

    ftree = tree_and(param, ftree, tree);
    break;
  case Item_func::IN_FUNC:
  {
    Item_func_in *func=(Item_func_in*) cond_func;
    if (func->key_item()->real_item()->type() != Item::FIELD_ITEM)
      DBUG_RETURN(0);
    field_item= (Item_field*) (func->key_item()->real_item());
    ftree= get_full_func_mm_tree(param, cond_func, field_item, NULL, inv);
    break;
  }
  case Item_func::MULT_EQUAL_FUNC:
  {
    Item_equal *item_equal= (Item_equal *) cond;    
    if (!(value= item_equal->get_const()))
      DBUG_RETURN(0);
    Item_equal_iterator it(*item_equal);
    ref_tables= value->used_tables();
    while ((field_item= it++))
    {
      Field *field= field_item->field;
      Item_result cmp_type= field->cmp_type();
      if (!((ref_tables | field->table->map) & param_comp))
      {
        tree= get_mm_parts(param, item_equal, field, Item_func::EQ_FUNC,
		           value,cmp_type);
        ftree= !ftree ? tree : tree_and(param, ftree, tree);
      }
    }
    
    dbug_print_tree("tree_returned", ftree, param);
    DBUG_RETURN(ftree);
  }
  default:

    DBUG_ASSERT (!ftree);
    if (cond_func->arguments()[0]->real_item()->type() == Item::FIELD_ITEM)
    {
      field_item= (Item_field*) (cond_func->arguments()[0]->real_item());
      value= cond_func->arg_count > 1 ? cond_func->arguments()[1] : NULL;
      ftree= get_full_func_mm_tree(param, cond_func, field_item, value, inv);
    }
    /*
      Even if get_full_func_mm_tree() was executed above and did not
      return a range predicate it may still be possible to create one
      by reversing the order of the operands. Note that this only
      applies to predicates where both operands are fields. Example: A
      query of the form

         WHERE t1.a OP t2.b

      In this case, arguments()[0] == t1.a and arguments()[1] == t2.b.
      When creating range predicates for t2, get_full_func_mm_tree()
      above will return NULL because 'field' belongs to t1 and only
      predicates that applies to t2 are of interest. In this case a
      call to get_full_func_mm_tree() with reversed operands (see
      below) may succeed.
     */
    if (!ftree && cond_func->have_rev_func() &&
        cond_func->arguments()[1]->real_item()->type() == Item::FIELD_ITEM)
    {
      field_item= (Item_field*) (cond_func->arguments()[1]->real_item());
      value= cond_func->arguments()[0];
      ftree= get_full_func_mm_tree(param, cond_func, field_item, value, inv);
    }
  }

  dbug_print_tree("tree_returned", ftree, param);
  DBUG_RETURN(ftree);
}

/**
  Test whether a comparison operator is a spatial comparison
  operator, i.e. Item_func::SP_*.

  Used to check if range access using operator 'op_type' is applicable
  for a non-spatial index.

  @param   op_type  The comparison operator.
  @return  true if 'op_type' is a spatial comparison operator, false otherwise.

*/
bool is_spatial_operator(Item_func::Functype op_type)
{
  switch (op_type)
  {
  case Item_func::SP_EQUALS_FUNC:
  case Item_func::SP_DISJOINT_FUNC:
  case Item_func::SP_INTERSECTS_FUNC:
  case Item_func::SP_TOUCHES_FUNC:
  case Item_func::SP_CROSSES_FUNC:
  case Item_func::SP_WITHIN_FUNC:
  case Item_func::SP_CONTAINS_FUNC:
  case Item_func::SP_OVERLAPS_FUNC:
  case Item_func::SP_STARTPOINT:
  case Item_func::SP_ENDPOINT:
  case Item_func::SP_EXTERIORRING:
  case Item_func::SP_POINTN:
  case Item_func::SP_GEOMETRYN:
  case Item_func::SP_INTERIORRINGN:
    return true;
  default:
    return false;
  }
}

static SEL_TREE *
get_mm_parts(RANGE_OPT_PARAM *param, Item_func *cond_func, Field *field,
	     Item_func::Functype type,
	     Item *value, Item_result cmp_type)
{
  DBUG_ENTER("get_mm_parts");
  if (field->table != param->table)
    DBUG_RETURN(0);

  KEY_PART *key_part = param->key_parts;
  KEY_PART *end = param->key_parts_end;
  SEL_TREE *tree=0;
  if (value &&
      value->used_tables() & ~(param->prev_tables | param->read_tables))
    DBUG_RETURN(0);
  for (; key_part != end ; key_part++)
  {
    if (field->eq(key_part->field))
    {
      /*
        Cannot do range access for spatial operators when a
        non-spatial index is used.
      */
      if (key_part->image_type != Field::itMBR &&
          is_spatial_operator(cond_func->functype()))
        continue;

      SEL_ARG *sel_arg=0;
      if (!tree && !(tree=new SEL_TREE()))
	DBUG_RETURN(0);				// OOM
      if (!value || !(value->used_tables() & ~param->read_tables))
      {
	sel_arg=get_mm_leaf(param,cond_func,
			    key_part->field,key_part,type,value);
	if (!sel_arg)
	  continue;
	if (sel_arg->type == SEL_ARG::IMPOSSIBLE)
	{
	  tree->type=SEL_TREE::IMPOSSIBLE;
	  DBUG_RETURN(tree);
	}
      }
      else
      {
	// This key may be used later
	if (!(sel_arg= new SEL_ARG(SEL_ARG::MAYBE_KEY)))
	  DBUG_RETURN(0);			// OOM
      }
      sel_arg->part=(uchar) key_part->part;
      tree->keys[key_part->key]=sel_add(tree->keys[key_part->key],sel_arg);
      tree->keys_map.set_bit(key_part->key);
    }
  }

  if (tree && tree->merges.is_empty() && tree->keys_map.is_clear_all())
    tree= NULL;
  DBUG_RETURN(tree);
}

/**
  Saves 'value' in 'field' and handles potential type conversion
  problems.

  @param tree [out]                 The SEL_ARG leaf under construction. If 
                                    an always false predicate is found it is 
                                    modified to point to a SEL_ARG with
                                    type == SEL_ARG::IMPOSSIBLE 
  @param value                      The Item that contains a value that shall
                                    be stored in 'field'.
  @param comp_op                    Comparison operator: >, >=, <=> etc.
  @param field                      The field that 'value' is stored into.
  @param impossible_cond_cause[out] Set to a descriptive string if an
                                    impossible condition is found.
  @param memroot                    Memroot for creation of new SEL_ARG.

  @retval false  if saving went fine and it makes sense to continue
                 optimizing for this predicate.
  @retval true   if always true/false predicate was found, in which
                 case 'tree' has been modified to reflect this: NULL
                 pointer if always true, SEL_ARG with type IMPOSSIBLE
                 if always false.
*/
static bool save_value_and_handle_conversion(SEL_ARG **tree,
                                             Item *value,
                                             const Item_func::Functype comp_op,
                                             Field *field,
                                             const char **impossible_cond_cause,
                                             MEM_ROOT *memroot)
{
  // A SEL_ARG should not have been created for this predicate yet.
  DBUG_ASSERT(*tree == NULL);

  if (!value->can_be_evaluated_now())
  {
    /*
      We cannot evaluate the value yet (i.e. required tables are not yet
      locked.)
      This is the case of prune_partitions() called during JOIN::prepare().
    */
    return true;
  }

  // For comparison purposes allow invalid dates like 2000-01-32
  const sql_mode_t orig_sql_mode= field->table->in_use->variables.sql_mode;
  field->table->in_use->variables.sql_mode|= MODE_INVALID_DATES;

  /*
    We want to change "field > value" to "field OP V"
    where:
    * V is what is in "field" after we stored "value" in it via
    save_in_field_no_warning() (such store operation may have done
    rounding...)
    * OP is > or >=, depending on what's correct.
    For example, if c is an INT column,
    "c > 2.9" is changed to "c OP 3"
    where OP is ">=" (">" would not be correct, as 3 > 2.9, a comparison
    done with stored_field_cmp_to_item()). And
    "c > 3.1" is changed to "c OP 3" where OP is ">" (3 < 3.1...).
  */

  // Note that value may be a stored function call, executed here.
  const type_conversion_status err= value->save_in_field_no_warnings(field, 1);
  field->table->in_use->variables.sql_mode= orig_sql_mode;

  switch (err) {
  case TYPE_OK:
  case TYPE_NOTE_TRUNCATED:
    return false;
  case TYPE_ERR_BAD_VALUE:
    /*
      In the case of incompatible values, MySQL's SQL dialect has some
      strange interpretations. For example,

          "int_col > 'foo'" is interpreted as "int_col > 0"
<<<<<<< HEAD

      instead of always false. Because of this, we assume that the
      range predicate is always true instead of always false and let
      evaluate_join_record() decide the outcome.
    */
    return true;
  case TYPE_ERR_NULL_CONSTRAINT_VIOLATION:
    // Checking NULL value on a field that cannot contain NULL.
    *impossible_cond_cause= "null_field_in_non_null_column";
    goto impossible_cond;
  case TYPE_WARN_OUT_OF_RANGE:
    /*
      value to store was either higher than field::max_value or lower
      than field::min_value. The field's max/min value has been stored
      instead.
     */
    if (comp_op == Item_func::EQUAL_FUNC || comp_op == Item_func::EQ_FUNC)
    {
      /*
        Independent of data type, "out_of_range_value =/<=> field" is
        always false.
      */
      *impossible_cond_cause= "value_out_of_range";
      goto impossible_cond;
    }

    // If the field is numeric, we can interpret the out of range value.
    if ((field->type() != FIELD_TYPE_BIT) &&
        (field->result_type() == REAL_RESULT ||
         field->result_type() == INT_RESULT ||
         field->result_type() == DECIMAL_RESULT))
    {
      /*
        value to store was higher than field::max_value if
           a) field has a value greater than 0, or
           b) if field is unsigned and has a negative value (which, when
              cast to unsigned, means some value higher than LONGLONG_MAX).
      */
      if ((field->val_int() > 0) ||                              // a)
          (static_cast<Field_num*>(field)->unsigned_flag &&
           field->val_int() < 0))                                // b)
      {
        if (comp_op == Item_func::LT_FUNC || comp_op == Item_func::LE_FUNC)
        {
          /*
            '<' or '<=' compared to a value higher than the field
            can store is always true.
          */
          return true;
        }
        if (comp_op == Item_func::GT_FUNC || comp_op == Item_func::GE_FUNC)
        {
          /*
            '>' or '>=' compared to a value higher than the field can
            store is always false.
          */
          *impossible_cond_cause= "value_out_of_range";
          goto impossible_cond;
        }
      }
      else // value is lower than field::min_value
      {
        if (comp_op == Item_func::GT_FUNC || comp_op == Item_func::GE_FUNC)
        {
          /*
            '>' or '>=' compared to a value lower than the field
            can store is always true.
          */
          return true;
        }
        if (comp_op == Item_func::LT_FUNC || comp_op == Item_func::LE_FUNC)
        {
          /*
            '<' or '=' compared to a value lower than the field can
            store is always false.
          */
          *impossible_cond_cause= "value_out_of_range";
          goto impossible_cond;
        }
      }
    }
    /*
      Value is out of range on a datatype where it can't be decided if
      it was underflow or overflow. It is therefore not possible to
      determine whether or not the condition is impossible or always
      true and we have to assume always true.
    */
    return true;
  case TYPE_NOTE_TIME_TRUNCATED:
    if (field->type() == FIELD_TYPE_DATE &&
        (comp_op == Item_func::GT_FUNC || comp_op == Item_func::GE_FUNC ||
         comp_op == Item_func::LT_FUNC || comp_op == Item_func::LE_FUNC))
    {
      /*
        We were saving DATETIME into a DATE column, the conversion went ok
        but a non-zero time part was cut off.

        In MySQL's SQL dialect, DATE and DATETIME are compared as datetime
        values. Index over a DATE column uses DATE comparison. Changing
        from one comparison to the other is possible:

        datetime(date_col)< '2007-12-10 12:34:55' -> date_col<='2007-12-10'
        datetime(date_col)<='2007-12-10 12:34:55' -> date_col<='2007-12-10'

        datetime(date_col)> '2007-12-10 12:34:55' -> date_col>='2007-12-10'
        datetime(date_col)>='2007-12-10 12:34:55' -> date_col>='2007-12-10'

        but we'll need to convert '>' to '>=' and '<' to '<='. This will
        be done together with other types at the end of get_mm_leaf()
        (grep for stored_field_cmp_to_item)
      */
      return false;
    }
    if (comp_op == Item_func::EQ_FUNC || comp_op == Item_func::EQUAL_FUNC)
    {
      // Equality comparison is always false when time info has been truncated.
      goto impossible_cond;
    }
    // Fall through
  default:
    return true;
  }

  DBUG_ASSERT(FALSE); // Should never get here.

impossible_cond:
  *tree= new (memroot) SEL_ARG(field, 0, 0);
  (*tree)->type= SEL_ARG::IMPOSSIBLE;
  return true;
}

static SEL_ARG *
get_mm_leaf(RANGE_OPT_PARAM *param, Item *conf_func, Field *field,
            KEY_PART *key_part, Item_func::Functype type,Item *value)
{
  uint maybe_null=(uint) field->real_maybe_null();
  bool optimize_range;
  SEL_ARG *tree= 0;
  MEM_ROOT *alloc= param->mem_root;
  uchar *str;
  const char *impossible_cond_cause= NULL;
  DBUG_ENTER("get_mm_leaf");

  /*
    We need to restore the runtime mem_root of the thread in this
    function because it evaluates the value of its argument, while
    the argument can be any, e.g. a subselect. The subselect
    items, in turn, assume that all the memory allocated during
    the evaluation has the same life span as the item itself.
    TODO: opt_range.cc should not reset thd->mem_root at all.
  */
  param->thd->mem_root= param->old_root;
  if (!value)					// IS NULL or IS NOT NULL
  {
    if (field->table->maybe_null)		// Can't use a key on this
      goto end;
    if (!maybe_null)				// Not null field
    {
      if (type == Item_func::ISNULL_FUNC)
        tree= &null_element;
      goto end;
    }
    uchar *null_string=
      static_cast<uchar*>(alloc_root(alloc, key_part->store_length + 1));
    if (!null_string)
      goto end;                                 // out of memory

    TRASH(null_string, key_part->store_length + 1);
    memcpy(null_string, is_null_string, sizeof(is_null_string));

    if (!(tree= new (alloc) SEL_ARG(field, null_string, null_string)))
      goto end;                                 // out of memory
    if (type == Item_func::ISNOTNULL_FUNC)
    {
      tree->min_flag=NEAR_MIN;		    /* IS NOT NULL ->  X > NULL */
      tree->max_flag=NO_MAX_RANGE;
    }
    goto end;
  }

  /*
    1. Usually we can't use an index if the column collation
       differ from the operation collation.

    2. However, we can reuse a case insensitive index for
       the binary searches:

=======

      instead of always false. Because of this, we assume that the
      range predicate is always true instead of always false and let
      evaluate_join_record() decide the outcome.
    */
    return true;
  case TYPE_ERR_NULL_CONSTRAINT_VIOLATION:
    // Checking NULL value on a field that cannot contain NULL.
    *impossible_cond_cause= "null_field_in_non_null_column";
    goto impossible_cond;
  case TYPE_WARN_OUT_OF_RANGE:
    /*
      value to store was either higher than field::max_value or lower
      than field::min_value. The field's max/min value has been stored
      instead.
     */
    if (comp_op == Item_func::EQUAL_FUNC || comp_op == Item_func::EQ_FUNC)
    {
      /*
        Independent of data type, "out_of_range_value =/<=> field" is
        always false.
      */
      *impossible_cond_cause= "value_out_of_range";
      goto impossible_cond;
    }

    // If the field is numeric, we can interpret the out of range value.
    if ((field->type() != FIELD_TYPE_BIT) &&
        (field->result_type() == REAL_RESULT ||
         field->result_type() == INT_RESULT ||
         field->result_type() == DECIMAL_RESULT))
    {
      /*
        value to store was higher than field::max_value if
           a) field has a value greater than 0, or
           b) if field is unsigned and has a negative value (which, when
              cast to unsigned, means some value higher than LONGLONG_MAX).
      */
      if ((field->val_int() > 0) ||                              // a)
          (static_cast<Field_num*>(field)->unsigned_flag &&
           field->val_int() < 0))                                // b)
      {
        if (comp_op == Item_func::LT_FUNC || comp_op == Item_func::LE_FUNC)
        {
          /*
            '<' or '<=' compared to a value higher than the field
            can store is always true.
          */
          return true;
        }
        if (comp_op == Item_func::GT_FUNC || comp_op == Item_func::GE_FUNC)
        {
          /*
            '>' or '>=' compared to a value higher than the field can
            store is always false.
          */
          *impossible_cond_cause= "value_out_of_range";
          goto impossible_cond;
        }
      }
      else // value is lower than field::min_value
      {
        if (comp_op == Item_func::GT_FUNC || comp_op == Item_func::GE_FUNC)
        {
          /*
            '>' or '>=' compared to a value lower than the field
            can store is always true.
          */
          return true;
        }
        if (comp_op == Item_func::LT_FUNC || comp_op == Item_func::LE_FUNC)
        {
          /*
            '<' or '=' compared to a value lower than the field can
            store is always false.
          */
          *impossible_cond_cause= "value_out_of_range";
          goto impossible_cond;
        }
      }
    }
    /*
      Value is out of range on a datatype where it can't be decided if
      it was underflow or overflow. It is therefore not possible to
      determine whether or not the condition is impossible or always
      true and we have to assume always true.
    */
    return true;
  case TYPE_NOTE_TIME_TRUNCATED:
    if (field->type() == FIELD_TYPE_DATE &&
        (comp_op == Item_func::GT_FUNC || comp_op == Item_func::GE_FUNC ||
         comp_op == Item_func::LT_FUNC || comp_op == Item_func::LE_FUNC))
    {
      /*
        We were saving DATETIME into a DATE column, the conversion went ok
        but a non-zero time part was cut off.

        In MySQL's SQL dialect, DATE and DATETIME are compared as datetime
        values. Index over a DATE column uses DATE comparison. Changing
        from one comparison to the other is possible:

        datetime(date_col)< '2007-12-10 12:34:55' -> date_col<='2007-12-10'
        datetime(date_col)<='2007-12-10 12:34:55' -> date_col<='2007-12-10'

        datetime(date_col)> '2007-12-10 12:34:55' -> date_col>='2007-12-10'
        datetime(date_col)>='2007-12-10 12:34:55' -> date_col>='2007-12-10'

        but we'll need to convert '>' to '>=' and '<' to '<='. This will
        be done together with other types at the end of get_mm_leaf()
        (grep for stored_field_cmp_to_item)
      */
      return false;
    }
    if (comp_op == Item_func::EQ_FUNC || comp_op == Item_func::EQUAL_FUNC)
    {
      // Equality comparison is always false when time info has been truncated.
      goto impossible_cond;
    }
    // Fall through
  default:
    return true;
  }

  DBUG_ASSERT(FALSE); // Should never get here.

impossible_cond:
  *tree= new (memroot) SEL_ARG(field, 0, 0);
  (*tree)->type= SEL_ARG::IMPOSSIBLE;
  return true;
}

static SEL_ARG *
get_mm_leaf(RANGE_OPT_PARAM *param, Item *conf_func, Field *field,
            KEY_PART *key_part, Item_func::Functype type,Item *value)
{
  uint maybe_null=(uint) field->real_maybe_null();
  bool optimize_range;
  SEL_ARG *tree= 0;
  MEM_ROOT *alloc= param->mem_root;
  uchar *str;
  const char *impossible_cond_cause= NULL;
  DBUG_ENTER("get_mm_leaf");

  /*
    We need to restore the runtime mem_root of the thread in this
    function because it evaluates the value of its argument, while
    the argument can be any, e.g. a subselect. The subselect
    items, in turn, assume that all the memory allocated during
    the evaluation has the same life span as the item itself.
    TODO: opt_range.cc should not reset thd->mem_root at all.
  */
  param->thd->mem_root= param->old_root;
  if (!value)					// IS NULL or IS NOT NULL
  {
    if (field->table->maybe_null)		// Can't use a key on this
      goto end;
    if (!maybe_null)				// Not null field
    {
      if (type == Item_func::ISNULL_FUNC)
        tree= &null_element;
      goto end;
    }
    uchar *null_string=
      static_cast<uchar*>(alloc_root(alloc, key_part->store_length + 1));
    if (!null_string)
      goto end;                                 // out of memory

    TRASH(null_string, key_part->store_length + 1);
    memcpy(null_string, is_null_string, sizeof(is_null_string));

    if (!(tree= new (alloc) SEL_ARG(field, null_string, null_string)))
      goto end;                                 // out of memory
    if (type == Item_func::ISNOTNULL_FUNC)
    {
      tree->min_flag=NEAR_MIN;		    /* IS NOT NULL ->  X > NULL */
      tree->max_flag=NO_MAX_RANGE;
    }
    goto end;
  }

  /*
    1. Usually we can't use an index if the column collation
       differ from the operation collation.

    2. However, we can reuse a case insensitive index for
       the binary searches:

>>>>>>> 85f401c8
       WHERE latin1_swedish_ci_column = 'a' COLLATE lati1_bin;

       WHERE latin1_swedish_ci_colimn = BINARY 'a '
  */
  if ((field->result_type() == STRING_RESULT &&
       field->match_collation_to_optimize_range() &&
       value->result_type() == STRING_RESULT &&
       key_part->image_type == Field::itRAW &&
       field->charset() != conf_func->compare_collation() &&
       !(conf_func->compare_collation()->state & MY_CS_BINSORT &&
         (type == Item_func::EQUAL_FUNC || type == Item_func::EQ_FUNC))))
  {
    if_extended_explain_warn_index_not_applicable(param, key_part->key, field);
    goto end;
  }

  /*
    Temporal values: Cannot use range access if:
      1) 'temporal_value = indexed_varchar_column' because there are
         many ways to represent the same date as a string. A few
         examples: "01-01-2001", "1-1-2001", "2001-01-01",
         "2001#01#01". The same problem applies to time. Thus, we
         cannot create a usefull range predicate for temporal values
         into VARCHAR column indexes. @see add_key_field()
      2) 'temporal_value_with_date_part = indexed_time' because: 
         - without index, a TIME column with value '48:00:00' is 
           equal to a DATETIME column with value 
           'CURDATE() + 2 days' 
         - with range access into the TIME column, CURDATE() + 2 
           days becomes "00:00:00" (Field_timef::store_internal() 
           simply extracts the time part from the datetime) which 
           is a lookup key which does not match "48:00:00"; so 
           ref access is not be able to give the same result as 
           On the other hand, we can do ref access for
           IndexedDatetimeComparedToTime because
           Field_temporal_with_date::store_time() will convert
           48:00:00 to CURDATE() + 2 days which is the correct
           lookup key.
   */
  if ((!field->is_temporal() && value->is_temporal()) ||   // 1)
      field_time_cmp_date(field, value))                   // 2)
  {
    if_extended_explain_warn_index_not_applicable(param, key_part->key, field);
    goto end;
  }

  if (key_part->image_type == Field::itMBR)
  {
    // @todo: use is_spatial_operator() instead?
    switch (type) {
    case Item_func::SP_EQUALS_FUNC:
    case Item_func::SP_DISJOINT_FUNC:
    case Item_func::SP_INTERSECTS_FUNC:
    case Item_func::SP_TOUCHES_FUNC:
    case Item_func::SP_CROSSES_FUNC:
    case Item_func::SP_WITHIN_FUNC:
    case Item_func::SP_CONTAINS_FUNC:
    case Item_func::SP_OVERLAPS_FUNC:
      break;
    default:
      /* 
        We cannot involve spatial indexes for queries that
        don't use MBREQUALS(), MBRDISJOINT(), etc. functions.
      */
      goto end;
    }
  }

  if (param->using_real_indexes)
    optimize_range= field->optimize_range(param->real_keynr[key_part->key],
                                          key_part->part);
  else
    optimize_range= TRUE;

  if (type == Item_func::LIKE_FUNC)
  {
    bool like_error;
    char buff1[MAX_FIELD_WIDTH];
    uchar *min_str,*max_str;
    String tmp(buff1,sizeof(buff1),value->collation.collation),*res;
    size_t length, offset, min_length, max_length;
    uint field_length= field->pack_length()+maybe_null;

    if (!optimize_range)
      goto end;
    if (!(res= value->val_str(&tmp)))
    {
      tree= &null_element;
      goto end;
    }

    /*
      TODO:
      Check if this was a function. This should have be optimized away
      in the sql_select.cc
    */
    if (res != &tmp)
    {
      tmp.copy(*res);				// Get own copy
      res= &tmp;
    }
    if (field->cmp_type() != STRING_RESULT)
      goto end;                                 // Can only optimize strings

    offset=maybe_null;
    length=key_part->store_length;

    if (length != key_part->length  + maybe_null)
    {
      /* key packed with length prefix */
      offset+= HA_KEY_BLOB_LENGTH;
      field_length= length - HA_KEY_BLOB_LENGTH;
    }
    else
    {
      if (unlikely(length < field_length))
      {
	/*
	  This can only happen in a table created with UNIREG where one key
	  overlaps many fields
	*/
	length= field_length;
      }
      else
	field_length= length;
    }
    length+=offset;
    if (!(min_str= (uchar*) alloc_root(alloc, length*2)))
      goto end;

    max_str=min_str+length;
    if (maybe_null)
      max_str[0]= min_str[0]=0;

    field_length-= maybe_null;
    like_error= my_like_range(field->charset(),
			      res->ptr(), res->length(),
			      ((Item_func_like*)(param->cond))->escape,
			      wild_one, wild_many,
			      field_length,
			      (char*) min_str+offset, (char*) max_str+offset,
			      &min_length, &max_length);
    if (like_error)				// Can't optimize with LIKE
      goto end;

    if (offset != maybe_null)			// BLOB or VARCHAR
    {
      int2store(min_str+maybe_null,min_length);
      int2store(max_str+maybe_null,max_length);
    }
    tree= new (alloc) SEL_ARG(field, min_str, max_str);
    goto end;
  }

  if (!optimize_range &&
      type != Item_func::EQ_FUNC &&
      type != Item_func::EQUAL_FUNC)
    goto end;                                   // Can't optimize this

  /*
    We can't always use indexes when comparing a string index to a number
    cmp_type() is checked to allow compare of dates to numbers
  */
  if (field->result_type() == STRING_RESULT &&
      value->result_type() != STRING_RESULT &&
      field->cmp_type() != value->result_type())
  {
    if_extended_explain_warn_index_not_applicable(param, key_part->key, field);
    goto end;
  }

  if (save_value_and_handle_conversion(&tree, value, type, field,
                                       &impossible_cond_cause, alloc))
    goto end;

  /*
    Any sargable predicate except "<=>" involving NULL as a constant is always
    FALSE
  */
  if (type != Item_func::EQUAL_FUNC && field->is_real_null())
  {
    impossible_cond_cause= "comparison_with_null_always_false";
    tree= &null_element;
    goto end;
  }
  
  str= (uchar*) alloc_root(alloc, key_part->store_length+1);
  if (!str)
    goto end;
  if (maybe_null)
    *str= (uchar) field->is_real_null();        // Set to 1 if null
  field->get_key_image(str+maybe_null, key_part->length,
                       key_part->image_type);
  if (!(tree= new (alloc) SEL_ARG(field, str, str)))
    goto end;                                   // out of memory

  /*
    Check if we are comparing an UNSIGNED integer with a negative constant.
    In this case we know that:
    (a) (unsigned_int [< | <=] negative_constant) == FALSE
    (b) (unsigned_int [> | >=] negative_constant) == TRUE
    In case (a) the condition is false for all values, and in case (b) it
    is true for all values, so we can avoid unnecessary retrieval and condition
    testing, and we also get correct comparison of unsinged integers with
    negative integers (which otherwise fails because at query execution time
    negative integers are cast to unsigned if compared with unsigned).
   */
  if (field->result_type() == INT_RESULT &&
      value->result_type() == INT_RESULT &&
      ((field->type() == FIELD_TYPE_BIT || 
       ((Field_num *) field)->unsigned_flag) && 
       !((Item_int*) value)->unsigned_flag))
  {
    longlong item_val= value->val_int();
    if (item_val < 0)
    {
      if (type == Item_func::LT_FUNC || type == Item_func::LE_FUNC)
      {
        impossible_cond_cause= "unsigned_int_cannot_be_negative";
        tree->type= SEL_ARG::IMPOSSIBLE;
        goto end;
      }
      if (type == Item_func::GT_FUNC || type == Item_func::GE_FUNC)
      {
        tree= 0;
        goto end;
      }
    }
  }

  switch (type) {
  case Item_func::LT_FUNC:
    if (stored_field_cmp_to_item(param->thd, field, value) == 0)
      tree->max_flag=NEAR_MAX;
    /* fall through */
  case Item_func::LE_FUNC:
    if (!maybe_null)
      tree->min_flag=NO_MIN_RANGE;		/* From start */
    else
    {						// > NULL
      if (!(tree->min_value=
            static_cast<uchar*>(alloc_root(alloc, key_part->store_length+1))))
        goto end;
      TRASH(tree->min_value, key_part->store_length + 1);
      memcpy(tree->min_value, is_null_string, sizeof(is_null_string));
      tree->min_flag=NEAR_MIN;
    }
    break;
  case Item_func::GT_FUNC:
    /* Don't use open ranges for partial key_segments */
    if ((!(key_part->flag & HA_PART_KEY_SEG)) &&
        (stored_field_cmp_to_item(param->thd, field, value) <= 0))
      tree->min_flag=NEAR_MIN;
    tree->max_flag= NO_MAX_RANGE;
    break;
  case Item_func::GE_FUNC:
    /* Don't use open ranges for partial key_segments */
    if ((!(key_part->flag & HA_PART_KEY_SEG)) &&
        (stored_field_cmp_to_item(param->thd, field, value) < 0))
      tree->min_flag= NEAR_MIN;
    tree->max_flag=NO_MAX_RANGE;
    break;
  case Item_func::SP_EQUALS_FUNC:
    tree->min_flag=GEOM_FLAG | HA_READ_MBR_EQUAL;// NEAR_MIN;//512;
    tree->max_flag=NO_MAX_RANGE;
    break;
  case Item_func::SP_DISJOINT_FUNC:
    tree->min_flag=GEOM_FLAG | HA_READ_MBR_DISJOINT;// NEAR_MIN;//512;
    tree->max_flag=NO_MAX_RANGE;
    break;
  case Item_func::SP_INTERSECTS_FUNC:
    tree->min_flag=GEOM_FLAG | HA_READ_MBR_INTERSECT;// NEAR_MIN;//512;
    tree->max_flag=NO_MAX_RANGE;
    break;
  case Item_func::SP_TOUCHES_FUNC:
    tree->min_flag=GEOM_FLAG | HA_READ_MBR_INTERSECT;// NEAR_MIN;//512;
    tree->max_flag=NO_MAX_RANGE;
    break;

  case Item_func::SP_CROSSES_FUNC:
    tree->min_flag=GEOM_FLAG | HA_READ_MBR_INTERSECT;// NEAR_MIN;//512;
    tree->max_flag=NO_MAX_RANGE;
    break;
  case Item_func::SP_WITHIN_FUNC:
    /*
      Adjust the min_flag as MyISAM implements this function
      in reverse order.
    */
    tree->min_flag=GEOM_FLAG | HA_READ_MBR_CONTAIN;// NEAR_MIN;//512;
    tree->max_flag=NO_MAX_RANGE;
    break;

  case Item_func::SP_CONTAINS_FUNC:
    /*
      Adjust the min_flag as MyISAM implements this function
      in reverse order.
    */
    tree->min_flag=GEOM_FLAG | HA_READ_MBR_WITHIN;// NEAR_MIN;//512;
    tree->max_flag=NO_MAX_RANGE;
    break;
  case Item_func::SP_OVERLAPS_FUNC:
    tree->min_flag=GEOM_FLAG | HA_READ_MBR_INTERSECT;// NEAR_MIN;//512;
    tree->max_flag=NO_MAX_RANGE;
    break;

  default:
    break;
  }

end:
  if (impossible_cond_cause != NULL)
  {
    Opt_trace_object wrapper (&param->thd->opt_trace);
    Opt_trace_object (&param->thd->opt_trace, "impossible_condition",
                      Opt_trace_context::RANGE_OPTIMIZER).
      add_alnum("cause", impossible_cond_cause);
  }
  param->thd->mem_root= alloc;
  DBUG_RETURN(tree);
}


/******************************************************************************
** Tree manipulation functions
** If tree is 0 it means that the condition can't be tested. It refers
** to a non existent table or to a field in current table with isn't a key.
** The different tree flags:
** IMPOSSIBLE:	 Condition is never TRUE
** ALWAYS:	 Condition is always TRUE
** MAYBE:	 Condition may exists when tables are read
** MAYBE_KEY:	 Condition refers to a key that may be used in join loop
** KEY_RANGE:	 Condition uses a key
******************************************************************************/

/*
  Add a new key test to a key when scanning through all keys
  This will never be called for same key parts.
*/

static SEL_ARG *
sel_add(SEL_ARG *key1,SEL_ARG *key2)
{
  SEL_ARG *root,**key_link;

  if (!key1)
    return key2;
  if (!key2)
    return key1;

  key_link= &root;
  while (key1 && key2)
  {
    if (key1->part < key2->part)
    {
      *key_link= key1;
      key_link= &key1->next_key_part;
      key1=key1->next_key_part;
    }
    else
    {
      *key_link= key2;
      key_link= &key2->next_key_part;
      key2=key2->next_key_part;
    }
  }
  *key_link=key1 ? key1 : key2;
  return root;
}

#define CLONE_KEY1_MAYBE 1
#define CLONE_KEY2_MAYBE 2
#define swap_clone_flag(A) ((A & 1) << 1) | ((A & 2) >> 1)


static SEL_TREE *
tree_and(RANGE_OPT_PARAM *param,SEL_TREE *tree1,SEL_TREE *tree2)
{
  DBUG_ENTER("tree_and");
  if (!tree1)
    DBUG_RETURN(tree2);
  if (!tree2)
    DBUG_RETURN(tree1);
  if (tree1->type == SEL_TREE::IMPOSSIBLE || tree2->type == SEL_TREE::ALWAYS)
    DBUG_RETURN(tree1);
  if (tree2->type == SEL_TREE::IMPOSSIBLE || tree1->type == SEL_TREE::ALWAYS)
    DBUG_RETURN(tree2);
  if (tree1->type == SEL_TREE::MAYBE)
  {
    if (tree2->type == SEL_TREE::KEY)
      tree2->type=SEL_TREE::KEY_SMALLER;
    DBUG_RETURN(tree2);
  }
  if (tree2->type == SEL_TREE::MAYBE)
  {
    tree1->type=SEL_TREE::KEY_SMALLER;
    DBUG_RETURN(tree1);
  }

  dbug_print_tree("tree1", tree1, param);
  dbug_print_tree("tree2", tree2, param);

  key_map  result_keys;
  
  /* Join the trees key per key */
  SEL_ARG **key1,**key2,**end;
  for (key1= tree1->keys,key2= tree2->keys,end=key1+param->keys ;
       key1 != end ; key1++,key2++)
  {
    uint flag=0;
    if (*key1 || *key2)
    {
      if (*key1 && !(*key1)->simple_key())
	flag|=CLONE_KEY1_MAYBE;
      if (*key2 && !(*key2)->simple_key())
	flag|=CLONE_KEY2_MAYBE;
      *key1=key_and(param, *key1, *key2, flag);
      if (*key1 && (*key1)->type == SEL_ARG::IMPOSSIBLE)
      {
	tree1->type= SEL_TREE::IMPOSSIBLE;
        DBUG_RETURN(tree1);
      }
      result_keys.set_bit(key1 - tree1->keys);
#ifndef DBUG_OFF
        if (*key1 && param->alloced_sel_args < SEL_ARG::MAX_SEL_ARGS) 
          (*key1)->test_use_count(*key1);
#endif
    }
  }
  tree1->keys_map= result_keys;

  /* ok, both trees are index_merge trees */
  imerge_list_and_list(&tree1->merges, &tree2->merges);
  DBUG_RETURN(tree1);
}


/*
  Check if two SEL_TREES can be combined into one (i.e. a single key range
  read can be constructed for "cond_of_tree1 OR cond_of_tree2" ) without
  using index_merge.
*/

bool sel_trees_can_be_ored(SEL_TREE *tree1, SEL_TREE *tree2, 
                           RANGE_OPT_PARAM* param)
{
  key_map common_keys= tree1->keys_map;
  DBUG_ENTER("sel_trees_can_be_ored");
  common_keys.intersect(tree2->keys_map);

  dbug_print_tree("tree1", tree1, param);
  dbug_print_tree("tree2", tree2, param);

  if (common_keys.is_clear_all())
    DBUG_RETURN(FALSE);

  /* trees have a common key, check if they refer to same key part */
  SEL_ARG **key1,**key2;
  for (uint key_no=0; key_no < param->keys; key_no++)
  {
    if (common_keys.is_set(key_no))
    {
      key1= tree1->keys + key_no;
      key2= tree2->keys + key_no;
      if ((*key1)->part == (*key2)->part)
        DBUG_RETURN(TRUE);
    }
  }
  DBUG_RETURN(FALSE);
}


/*
  Remove the trees that are not suitable for record retrieval.
  SYNOPSIS
    param  Range analysis parameter
    tree   Tree to be processed, tree->type is KEY or KEY_SMALLER
 
  DESCRIPTION
    This function walks through tree->keys[] and removes the SEL_ARG* trees
    that are not "maybe" trees (*) and cannot be used to construct quick range
    selects.
    (*) - have type MAYBE or MAYBE_KEY. Perhaps we should remove trees of
          these types here as well.

    A SEL_ARG* tree cannot be used to construct quick select if it has
    tree->part != 0. (e.g. it could represent "keypart2 < const").

    WHY THIS FUNCTION IS NEEDED
    
    Normally we allow construction of SEL_TREE objects that have SEL_ARG
    trees that do not allow quick range select construction. For example for
    " keypart1=1 AND keypart2=2 " the execution will proceed as follows:
    tree1= SEL_TREE { SEL_ARG{keypart1=1} }
    tree2= SEL_TREE { SEL_ARG{keypart2=2} } -- can't make quick range select
                                               from this
    call tree_and(tree1, tree2) -- this joins SEL_ARGs into a usable SEL_ARG
                                   tree.
    
    There is an exception though: when we construct index_merge SEL_TREE,
    any SEL_ARG* tree that cannot be used to construct quick range select can
    be removed, because current range analysis code doesn't provide any way
    that tree could be later combined with another tree.
    Consider an example: we should not construct
    st1 = SEL_TREE { 
      merges = SEL_IMERGE { 
                            SEL_TREE(t.key1part1 = 1), 
                            SEL_TREE(t.key2part2 = 2)   -- (*)
                          } 
                   };
    because 
     - (*) cannot be used to construct quick range select, 
     - There is no execution path that would cause (*) to be converted to 
       a tree that could be used.

    The latter is easy to verify: first, notice that the only way to convert
    (*) into a usable tree is to call tree_and(something, (*)).

    Second look at what tree_and/tree_or function would do when passed a
    SEL_TREE that has the structure like st1 tree has, and conlcude that 
    tree_and(something, (*)) will not be called.

  RETURN
    0  Ok, some suitable trees left
    1  No tree->keys[] left.
*/

static bool remove_nonrange_trees(RANGE_OPT_PARAM *param, SEL_TREE *tree)
{
  bool res= FALSE;
  for (uint i=0; i < param->keys; i++)
  {
    if (tree->keys[i])
    {
      if (tree->keys[i]->part)
      {
        tree->keys[i]= NULL;
        tree->keys_map.clear_bit(i);
      }
      else
        res= TRUE;
    }
  }
  return !res;
}


static SEL_TREE *
tree_or(RANGE_OPT_PARAM *param,SEL_TREE *tree1,SEL_TREE *tree2)
{
  DBUG_ENTER("tree_or");
  if (!tree1 || !tree2)
    DBUG_RETURN(0);
  if (tree1->type == SEL_TREE::IMPOSSIBLE || tree2->type == SEL_TREE::ALWAYS)
    DBUG_RETURN(tree2);
  if (tree2->type == SEL_TREE::IMPOSSIBLE || tree1->type == SEL_TREE::ALWAYS)
    DBUG_RETURN(tree1);
  if (tree1->type == SEL_TREE::MAYBE)
    DBUG_RETURN(tree1);				// Can't use this
  if (tree2->type == SEL_TREE::MAYBE)
    DBUG_RETURN(tree2);

  /*
    It is possible that a tree contains both 
    a) simple range predicates (in tree->keys[]) and
    b) index merge range predicates (in tree->merges)

    If a tree has both, they represent equally *valid* range
    predicate alternatives; both will return all relevant rows from
    the table but one may return more unnecessary rows than the
    other (additional rows will be filtered later). However, doing
    an OR operation on trees with both types of predicates is too
    complex at the time. We therefore remove the index merge
    predicates (if we have both types) before OR'ing the trees.

    TODO: enable tree_or() for trees with both simple and index
    merge range predicates.
  */
  if (!tree1->merges.is_empty())
  {
    for (uint i= 0; i < param->keys; i++)
      if (tree1->keys[i] != NULL && tree2->keys[i] != &null_element)
      {
        tree1->merges.empty();
        break;
      }
  }
  if (!tree2->merges.is_empty())
  {
    for (uint i= 0; i< param->keys; i++)
      if (tree2->keys[i] != NULL && tree2->keys[i] != &null_element)
      {
        tree2->merges.empty();
        break;
      }
  }

  SEL_TREE *result= 0;
  key_map  result_keys;
  if (sel_trees_can_be_ored(tree1, tree2, param))
  {
    /* Join the trees key per key */
    SEL_ARG **key1,**key2,**end;
    for (key1= tree1->keys,key2= tree2->keys,end= key1+param->keys ;
         key1 != end ; key1++,key2++)
    {
      *key1=key_or(param, *key1, *key2);
      if (*key1)
      {
        result=tree1;				// Added to tree1
        result_keys.set_bit(key1 - tree1->keys);
#ifndef DBUG_OFF
        if (param->alloced_sel_args < SEL_ARG::MAX_SEL_ARGS) 
          (*key1)->test_use_count(*key1);
#endif
      }
    }
    if (result)
      result->keys_map= result_keys;
  }
  else
  {
    /* ok, two trees have KEY type but cannot be used without index merge */
    if (tree1->merges.is_empty() && tree2->merges.is_empty())
    {
      if (param->remove_jump_scans)
      {
        bool no_trees= remove_nonrange_trees(param, tree1);
        no_trees= no_trees || remove_nonrange_trees(param, tree2);
        if (no_trees)
          DBUG_RETURN(new SEL_TREE(SEL_TREE::ALWAYS));
      }
      SEL_IMERGE *merge;
      /* both trees are "range" trees, produce new index merge structure */
      if (!(result= new SEL_TREE()) || !(merge= new SEL_IMERGE()) ||
          (result->merges.push_back(merge)) ||
          (merge->or_sel_tree(param, tree1)) ||
          (merge->or_sel_tree(param, tree2)))
        result= NULL;
      else
        result->type= tree1->type;
    }
    else if (!tree1->merges.is_empty() && !tree2->merges.is_empty())
    {
      if (imerge_list_or_list(param, &tree1->merges, &tree2->merges))
        result= new SEL_TREE(SEL_TREE::ALWAYS);
      else
        result= tree1;
    }
    else
    {
      /* one tree is index merge tree and another is range tree */
      if (tree1->merges.is_empty())
        swap_variables(SEL_TREE*, tree1, tree2);
      
      if (param->remove_jump_scans && remove_nonrange_trees(param, tree2))
         DBUG_RETURN(new SEL_TREE(SEL_TREE::ALWAYS));
      /* add tree2 to tree1->merges, checking if it collapses to ALWAYS */
      if (imerge_list_or_tree(param, &tree1->merges, tree2))
        result= new SEL_TREE(SEL_TREE::ALWAYS);
      else
        result= tree1;
    }
  }
  DBUG_RETURN(result);
}


/* And key trees where key1->part < key2 -> part */

static SEL_ARG *
and_all_keys(RANGE_OPT_PARAM *param, SEL_ARG *key1, SEL_ARG *key2, 
             uint clone_flag)
{
  SEL_ARG *next;
  ulong use_count=key1->use_count;

  if (key1->elements != 1)
  {
    key2->use_count+=key1->elements-1; //psergey: why we don't count that key1 has n-k-p?
    key2->increment_use_count((int) key1->elements-1);
  }
  if (key1->type == SEL_ARG::MAYBE_KEY)
  {
    // See todo for left/right pointers
    DBUG_ASSERT(!key1->left);
    DBUG_ASSERT(!key1->right);
    key1->next= key1->prev= 0;
  }
  for (next=key1->first(); next ; next=next->next)
  {
    if (next->next_key_part)
    {
      SEL_ARG *tmp= key_and(param, next->next_key_part, key2, clone_flag);
      if (tmp && tmp->type == SEL_ARG::IMPOSSIBLE)
      {
	key1=key1->tree_delete(next);
	continue;
      }
      next->next_key_part=tmp;
      if (use_count)
	next->increment_use_count(use_count);
      if (param->alloced_sel_args > SEL_ARG::MAX_SEL_ARGS)
        break;
    }
    else
      next->next_key_part=key2;
  }
  if (!key1)
    return &null_element;			// Impossible ranges
  key1->use_count++;
  return key1;
}


/*
  Produce a SEL_ARG graph that represents "key1 AND key2"

  SYNOPSIS
    key_and()
      param   Range analysis context (needed to track if we have allocated
              too many SEL_ARGs)
      key1    First argument, root of its RB-tree
      key2    Second argument, root of its RB-tree

  RETURN
    RB-tree root of the resulting SEL_ARG graph.
    NULL if the result of AND operation is an empty interval {0}.
*/

static SEL_ARG *
key_and(RANGE_OPT_PARAM *param, SEL_ARG *key1, SEL_ARG *key2, uint clone_flag)
{
  if (!key1)
    return key2;
  if (!key2)
    return key1;
  if (key1->part != key2->part)
  {
    if (key1->part > key2->part)
    {
      swap_variables(SEL_ARG *, key1, key2);
      clone_flag=swap_clone_flag(clone_flag);
    }
    // key1->part < key2->part
    key1->use_count--;
    if (key1->use_count > 0)
      if (!(key1= key1->clone_tree(param)))
	return 0;				// OOM
    return and_all_keys(param, key1, key2, clone_flag);
  }

  if (((clone_flag & CLONE_KEY2_MAYBE) &&
       !(clone_flag & CLONE_KEY1_MAYBE) &&
       key2->type != SEL_ARG::MAYBE_KEY) ||
      key1->type == SEL_ARG::MAYBE_KEY)
  {						// Put simple key in key2
    swap_variables(SEL_ARG *, key1, key2);
    clone_flag=swap_clone_flag(clone_flag);
  }

  /* If one of the key is MAYBE_KEY then the found region may be smaller */
  if (key2->type == SEL_ARG::MAYBE_KEY)
  {
    if (key1->use_count > 1)
    {
      key1->use_count--;
      if (!(key1=key1->clone_tree(param)))
	return 0;				// OOM
      key1->use_count++;
    }
    if (key1->type == SEL_ARG::MAYBE_KEY)
    {						// Both are maybe key
      key1->next_key_part=key_and(param, key1->next_key_part, 
                                  key2->next_key_part, clone_flag);
      if (key1->next_key_part &&
	  key1->next_key_part->type == SEL_ARG::IMPOSSIBLE)
	return key1;
    }
    else
    {
      key1->maybe_smaller();
      if (key2->next_key_part)
      {
	key1->use_count--;			// Incremented in and_all_keys
	return and_all_keys(param, key1, key2, clone_flag);
      }
      key2->use_count--;			// Key2 doesn't have a tree
    }
    return key1;
  }

  if ((key1->min_flag | key2->min_flag) & GEOM_FLAG)
  {
    /* TODO: why not leave one of the trees? */
    key1->free_tree();
    key2->free_tree();
    return 0;					// Can't optimize this
  }

  key1->use_count--;
  key2->use_count--;
  SEL_ARG *e1=key1->first(), *e2=key2->first(), *new_tree=0;

  while (e1 && e2)
  {
    int cmp=e1->cmp_min_to_min(e2);
    if (cmp < 0)
    {
      if (get_range(&e1,&e2,key1))
	continue;
    }
    else if (get_range(&e2,&e1,key2))
      continue;
    SEL_ARG *next=key_and(param, e1->next_key_part, e2->next_key_part,
                          clone_flag);
    e1->increment_use_count(1);
    e2->increment_use_count(1);
    if (!next || next->type != SEL_ARG::IMPOSSIBLE)
    {
      SEL_ARG *new_arg= e1->clone_and(e2);
      if (!new_arg)
	return &null_element;			// End of memory
      new_arg->next_key_part=next;
      if (!new_tree)
      {
	new_tree=new_arg;
      }
      else
	new_tree=new_tree->insert(new_arg);
    }
    if (e1->cmp_max_to_max(e2) < 0)
      e1=e1->next;				// e1 can't overlapp next e2
    else
      e2=e2->next;
  }
  key1->free_tree();
  key2->free_tree();
  if (!new_tree)
    return &null_element;			// Impossible range
  return new_tree;
}


static bool
get_range(SEL_ARG **e1,SEL_ARG **e2,SEL_ARG *root1)
{
  (*e1)=root1->find_range(*e2);			// first e1->min < e2->min
  if ((*e1)->cmp_max_to_min(*e2) < 0)
  {
    if (!((*e1)=(*e1)->next))
      return 1;
    if ((*e1)->cmp_min_to_max(*e2) > 0)
    {
      (*e2)=(*e2)->next;
      return 1;
    }
  }
  return 0;
}


/**
   Combine two range expression under a common OR. On a logical level, the
   transformation is key_or( expr1, expr2 ) => expr1 OR expr2.

   Both expressions are assumed to be in the SEL_ARG format. In a logic sense,
   theformat is reminiscent of DNF, since an expression such as the following

   ( 1 < kp1 < 10 AND p1 ) OR ( 10 <= kp2 < 20 AND p2 )

   where there is a key consisting of keyparts ( kp1, kp2, ..., kpn ) and p1
   and p2 are valid SEL_ARG expressions over keyparts kp2 ... kpn, is a valid
   SEL_ARG condition. The disjuncts appear ordered by the minimum endpoint of
   the first range and ranges must not overlap. It follows that they are also
   ordered by maximum endpoints. Thus

   ( 1 < kp1 <= 2 AND ( kp2 = 2 OR kp2 = 3 ) ) OR kp1 = 3

   Is a a valid SER_ARG expression for a key of at least 2 keyparts.
   
   For simplicity, we will assume that expr2 is a single range predicate,
   i.e. on the form ( a < x < b AND ... ). It is easy to generalize to a
   disjunction of several predicates by subsequently call key_or for each
   disjunct.

   The algorithm iterates over each disjunct of expr1, and for each disjunct
   where the first keypart's range overlaps with the first keypart's range in
   expr2:
   
   If the predicates are equal for the rest of the keyparts, or if there are
   no more, the range in expr2 has its endpoints copied in, and the SEL_ARG
   node in expr2 is deallocated. If more ranges became connected in expr1, the
   surplus is also dealocated. If they differ, two ranges are created.
   
   - The range leading up to the overlap. Empty if endpoints are equal.

   - The overlapping sub-range. May be the entire range if they are equal.

   Finally, there may be one more range if expr2's first keypart's range has a
   greater maximum endpoint than the last range in expr1.

   For the overlapping sub-range, we recursively call key_or. Thus in order to
   compute key_or of

     (1) ( 1 < kp1 < 10 AND 1 < kp2 < 10 ) 

     (2) ( 2 < kp1 < 20 AND 4 < kp2 < 20 )

   We create the ranges 1 < kp <= 2, 2 < kp1 < 10, 10 <= kp1 < 20. For the
   first one, we simply hook on the condition for the second keypart from (1)
   : 1 < kp2 < 10. For the second range 2 < kp1 < 10, key_or( 1 < kp2 < 10, 4
   < kp2 < 20 ) is called, yielding 1 < kp2 < 20. For the last range, we reuse
   the range 4 < kp2 < 20 from (2) for the second keypart. The result is thus
   
   ( 1  <  kp1 <= 2 AND 1 < kp2 < 10 ) OR
   ( 2  <  kp1 < 10 AND 1 < kp2 < 20 ) OR
   ( 10 <= kp1 < 20 AND 4 < kp2 < 20 )

   @param param    PARAM from SQL_SELECT::test_quick_select
   @param key1     Root of RB-tree of SEL_ARGs to be ORed with key2
   @param key2     Root of RB-tree of SEL_ARGs to be ORed with key1
*/
static SEL_ARG *
key_or(RANGE_OPT_PARAM *param, SEL_ARG *key1, SEL_ARG *key2)
{
  if (!key1)
  {
    if (key2)
    {
      key2->use_count--;
      key2->free_tree();
    }
    return 0;
  }
  if (!key2)
  {
    key1->use_count--;
    key1->free_tree();
    return 0;
  }
  key1->use_count--;
  key2->use_count--;

  if (key1->part != key2->part || 
      (key1->min_flag | key2->min_flag) & GEOM_FLAG)
  {
    key1->free_tree();
    key2->free_tree();
    return 0;                                   // Can't optimize this
  }

  // If one of the key is MAYBE_KEY then the found region may be bigger
  if (key1->type == SEL_ARG::MAYBE_KEY)
  {
    key2->free_tree();
    key1->use_count++;
    return key1;
  }
  if (key2->type == SEL_ARG::MAYBE_KEY)
  {
    key1->free_tree();
    key2->use_count++;
    return key2;
  }

  if (key1->use_count > 0)
  {
    if (key2->use_count == 0 || key1->elements > key2->elements)
    {
      swap_variables(SEL_ARG *,key1,key2);
    }
    if (key1->use_count > 0 || !(key1=key1->clone_tree(param)))
      return 0;                                 // OOM
  }

  // Add tree at key2 to tree at key1
  const bool key2_shared= (key2->use_count != 0);
  key1->maybe_flag|= key2->maybe_flag;

  /*
    Notation for illustrations used in the rest of this function: 

      Range: [--------]
             ^        ^
             start    stop

      Two overlapping ranges:
        [-----]               [----]            [--]
            [---]     or    [---]       or   [-------]

      Ambiguity: *** 
        The range starts or stops somewhere in the "***" range.
        Example: a starts before b and may end before/the same place/after b
        a: [----***]
        b:   [---]

      Adjacent ranges:
        Ranges that meet but do not overlap. Example: a = "x < 3", b = "x >= 3"
        a: ----]
        b:      [----
   */

  SEL_ARG *cur_key2= key2->first();
  while (cur_key2)
  {
    /*
      key1 consists of one or more ranges. cur_key1 is the
      range currently being handled.

      initialize cur_key1 to the latest range in key1 that starts the
      same place or before the range in cur_key2 starts

      cur_key2:            [------]
      key1:      [---] [-----] [----]
                       ^
                       cur_key1
    */
    SEL_ARG *cur_key1= key1->find_range(cur_key2);

    /*
      Used to describe how two key values are positioned compared to
      each other. Consider key_value_a.<cmp_func>(key_value_b):

        -2: key_value_a is smaller than key_value_b, and they are adjacent
        -1: key_value_a is smaller than key_value_b (not adjacent)
         0: the key values are equal
         1: key_value_a is bigger than key_value_b (not adjacent)
         2: key_value_a is bigger than key_value_b, and they are adjacent

      Example: "cmp= cur_key1->cmp_max_to_min(cur_key2)"

      cur_key2:          [--------           (10 <= x ...  )
      cur_key1:    -----]                    (  ... x <  10) => cmp==-2
      cur_key1:    ----]                     (  ... x <   9) => cmp==-1
      cur_key1:    ------]                   (  ... x <= 10) => cmp== 0
      cur_key1:    --------]                 (  ... x <= 12) => cmp== 1
      (cmp == 2 does not make sense for cmp_max_to_min())
     */
    int cmp= 0;

    if (!cur_key1)
    {
      /*
        The range in cur_key2 starts before the first range in key1. Use
        the first range in key1 as cur_key1.

        cur_key2: [--------]
        key1:            [****--] [----]   [-------]
                         ^
                         cur_key1
      */
      cur_key1= key1->first();
      cmp= -1;
    }
    else if ((cmp= cur_key1->cmp_max_to_min(cur_key2)) < 0)
    {
      /*
        This is the case:
        cur_key2:           [-------]
        cur_key1:   [----**]
       */
      SEL_ARG *next_key1= cur_key1->next;
      if (cmp == -2 && 
          eq_tree(cur_key1->next_key_part, cur_key2->next_key_part))
      {
        /*
          Adjacent (cmp==-2) and equal next_key_parts => ranges can be merged

          This is the case:
          cur_key2:           [-------]
          cur_key1:     [----]

          Result:
          cur_key2:     [-------------]     => inserted into key1 below
          cur_key1:                         => deleted
        */
        SEL_ARG *next_key2= cur_key2->next;
        if (key2_shared)
        {
          if (!(cur_key2= new SEL_ARG(*cur_key2)))
            return 0;           // out of memory
          cur_key2->increment_use_count(key1->use_count+1);
          cur_key2->next= next_key2;                 // New copy of cur_key2
        }

        if (cur_key2->copy_min(cur_key1))
        {
          // cur_key2 is full range: [-inf <= cur_key2 <= +inf]
          key1->free_tree();
          key2->free_tree();
          key1->type= SEL_ARG::ALWAYS;
          key2->type= SEL_ARG::ALWAYS;
          if (key1->maybe_flag)
            return new SEL_ARG(SEL_ARG::MAYBE_KEY);
          return 0;
        }

        if (!(key1= key1->tree_delete(cur_key1)))
        {
          /*
            cur_key1 was the last range in key1; move the cur_key2
            range that was merged above to key1
          */
          key1= cur_key2;
          key1->make_root();
          cur_key2= next_key2;
          break;
        }
      }
      // Move to next range in key1. Now cur_key1.min > cur_key2.min
      if (!(cur_key1= next_key1)) 
        break;         // No more ranges in key1. Copy rest of key2
    }

    if (cmp < 0)
    {
      /*
        This is the case:
        cur_key2:   [--***]
        cur_key1:       [----]
      */
      int cur_key1_cmp;
      if ((cur_key1_cmp= cur_key1->cmp_min_to_max(cur_key2)) > 0)
      {
        /*
          This is the case:
          cur_key2:  [------**]
          cur_key1:            [----]
        */
        if (cur_key1_cmp == 2 && 
            eq_tree(cur_key1->next_key_part, cur_key2->next_key_part))
        {
          /*
            Adjacent ranges with equal next_key_part. Merge like this:

            This is the case:
            cur_key2:    [------]
            cur_key1:            [-----]

            Result:
            cur_key2:    [------]
            cur_key1:    [-------------]

            Then move on to next key2 range.
          */
          cur_key1->copy_min_to_min(cur_key2);
          key1->merge_flags(cur_key2); //should be cur_key1->merge...() ?
          if (cur_key1->min_flag & NO_MIN_RANGE &&
              cur_key1->max_flag & NO_MAX_RANGE)
          {
            if (key1->maybe_flag)
              return new SEL_ARG(SEL_ARG::MAYBE_KEY);
            return 0;
          }
          cur_key2->increment_use_count(-1);        // Free not used tree
          cur_key2=cur_key2->next;
          continue;
        }
        else
        {
          /*
            cur_key2 not adjacent to cur_key1 or has different next_key_part.
            Insert into key1 and move to next range in key2
            
            This is the case:
            cur_key2:   [------**]
            cur_key1:             [----]

            Result:
            key1:       [------**][----]
                        ^         ^
                        insert    cur_key1
          */
          SEL_ARG *next_key2= cur_key2->next;
          if (key2_shared)
          {
            SEL_ARG *cpy= new SEL_ARG(*cur_key2);   // Must make copy
            if (!cpy)
              return 0;                         // OOM
            key1= key1->insert(cpy);
            cur_key2->increment_use_count(key1->use_count+1);
          }
          else
            key1= key1->insert(cur_key2); // Will destroy key2_root
          cur_key2= next_key2;
          continue;
        }
      }
    }

    /*
      The ranges in cur_key1 and cur_key2 are overlapping:

      cur_key2:       [----------] 
      cur_key1:    [*****-----*****]

      Corollary: cur_key1.min <= cur_key2.max
    */
    if (eq_tree(cur_key1->next_key_part, cur_key2->next_key_part))
    {
      // Merge overlapping ranges with equal next_key_part
      if (cur_key1->is_same(cur_key2))
      {
        /*
          cur_key1 covers exactly the same range as cur_key2
          Use the relevant range in key1.
        */
        cur_key1->merge_flags(cur_key2);        // Copy maybe flags
        cur_key2->increment_use_count(-1);      // Free not used tree
      }
      else
      {
        SEL_ARG *last= cur_key1;
        SEL_ARG *first= cur_key1;

        /*
          Find the last range in key1 that overlaps cur_key2 and
          where all ranges first...last have the same next_key_part as
          cur_key2.

          cur_key2:  [****----------------------*******]
          key1:         [--]  [----] [---]  [-----] [xxxx]
                        ^                   ^       ^
                        first               last    different next_key_part

          Since cur_key2 covers them, the ranges between first and last
          are merged into one range by deleting first...last-1 from
          the key1 tree. In the figure, this applies to first and the
          two consecutive ranges. The range of last is then extended:
            * last.min: Set to min(cur_key2.min, first.min)
            * last.max: If there is a last->next that overlaps cur_key2 
                        (i.e., last->next has a different next_key_part):
                                        Set adjacent to last->next.min
                        Otherwise:      Set to max(cur_key2.max, last.max)

          Result:
          cur_key2:  [****----------------------*******]
                        [--]  [----] [---]                 => deleted from key1
          key1:      [**------------------------***][xxxx]
                     ^                              ^
                     cur_key1=last                  different next_key_part
        */
        while (last->next && last->next->cmp_min_to_max(cur_key2) <= 0 &&
               eq_tree(last->next->next_key_part, cur_key2->next_key_part))
        {
          /*
            last->next is covered by cur_key2 and has same next_key_part.
            last can be deleted
          */
          SEL_ARG *save=last;
          last=last->next;
          key1= key1->tree_delete(save);
        }
        // Redirect cur_key1 to last which will cover the entire range
        cur_key1= last;

        /*
          Extend last to cover the entire range of
          [min(first.min_value,cur_key2.min_value)...last.max_value].
          If this forms a full range (the range covers all possible
          values) we return no SEL_ARG RB-tree.
        */
        bool full_range= last->copy_min(first);
        if (!full_range)
          full_range= last->copy_min(cur_key2);

        if (!full_range)
        {
          if (last->next && cur_key2->cmp_max_to_min(last->next) >= 0)
          {
            /*
              This is the case:
              cur_key2:   [-------------]
              key1:     [***------]  [xxxx]
                        ^            ^
                        last         different next_key_part

              Extend range of last up to last->next:
              cur_key2:   [-------------]
              key1:     [***--------][xxxx]
            */
            last->copy_min_to_max(last->next);
          }
          else
            /*
              This is the case:
              cur_key2:   [--------*****]
              key1:     [***---------]    [xxxx]
                        ^                 ^
                        last              different next_key_part

              Extend range of last up to max(last.max, cur_key2.max):
              cur_key2:   [--------*****]
              key1:     [***----------**] [xxxx]
             */
            full_range= last->copy_max(cur_key2);
        }
        if (full_range)
        {                                       // Full range
          key1->free_tree();
          key1->type= SEL_ARG::ALWAYS;
          key2->type= SEL_ARG::ALWAYS;
          for (; cur_key2 ; cur_key2= cur_key2->next)
            cur_key2->increment_use_count(-1);  // Free not used tree
          if (key1->maybe_flag)
            return new SEL_ARG(SEL_ARG::MAYBE_KEY);
          return 0;
        }
      }
    }

    if (cmp >= 0 && cur_key1->cmp_min_to_min(cur_key2) < 0)
    {
      /*
        This is the case ("cmp>=0" means that cur_key1.max >= cur_key2.min):
        cur_key2:                [-------]
        cur_key1:         [----------*******]
      */

      if (!cur_key1->next_key_part)
      {
        /*
          cur_key1->next_key_part is empty: cut the range that
          is covered by cur_key1 from cur_key2.
          Reason: (cur_key2->next_key_part OR
          cur_key1->next_key_part) will be empty and therefore
          equal to cur_key1->next_key_part. Thus, this part of
          the cur_key2 range is completely covered by cur_key1.
        */
        if (cur_key1->cmp_max_to_max(cur_key2) >= 0)
        {
          /*
            cur_key1 covers the entire range in cur_key2.
            cur_key2:            [-------]
            cur_key1:     [-----------------]

            Move on to next range in key2
          */
          cur_key2->increment_use_count(-1); // Free not used tree
          cur_key2= cur_key2->next;
          continue;
        }
        else
        {
          /*
            This is the case:
            cur_key2:            [-------]
            cur_key1:     [---------]

            Result:
            cur_key2:                [---]
            cur_key1:     [---------]
          */
          cur_key2->copy_max_to_min(cur_key1);
          continue;
        }
      }

      /*
        The ranges are overlapping but have not been merged because
        next_key_part of cur_key1 and cur_key2 differ. 
        cur_key2:               [----]
        cur_key1:     [------------*****]

        Split cur_key1 in two where cur_key2 starts:
        cur_key2:               [----]
        key1:         [--------][--*****]
                      ^         ^
                      insert    cur_key1
      */
      SEL_ARG *new_arg= cur_key1->clone_first(cur_key2);
      if (!new_arg)
        return 0;                               // OOM
      if ((new_arg->next_key_part= cur_key1->next_key_part))
        new_arg->increment_use_count(key1->use_count+1);
      cur_key1->copy_min_to_min(cur_key2);
      key1= key1->insert(new_arg);
    } // cur_key1.min >= cur_key2.min due to this if()

    /*
      Now cur_key2.min <= cur_key1.min <= cur_key2.max:
      cur_key2:    [---------]
      cur_key1:    [****---*****]
     */
    SEL_ARG key2_cpy(*cur_key2); // Get copy we can modify
    for (;;)
    {
      if (cur_key1->cmp_min_to_min(&key2_cpy) > 0)
      {
        /*
          This is the case:
          key2_cpy:    [------------]
          key1:                 [-*****]
                                ^
                                cur_key1
                             
          Result:
          key2_cpy:             [---]
          key1:        [-------][-*****]
                       ^        ^
                       insert   cur_key1
         */
        SEL_ARG *new_arg=key2_cpy.clone_first(cur_key1);
        if (!new_arg)
          return 0; // OOM
        if ((new_arg->next_key_part=key2_cpy.next_key_part))
          new_arg->increment_use_count(key1->use_count+1);
        key1= key1->insert(new_arg);
        key2_cpy.copy_min_to_min(cur_key1);
      } 
      // Now key2_cpy.min == cur_key1.min

      if ((cmp= cur_key1->cmp_max_to_max(&key2_cpy)) <= 0)
      {
        /*
          cur_key1.max <= key2_cpy.max:
          key2_cpy:       a)  [-------]    or b)     [----]
          cur_key1:           [----]                 [----]

          Steps:

           1) Update next_key_part of cur_key1: OR it with
              key2_cpy->next_key_part.
           2) If case a: Insert range [cur_key1.max, key2_cpy.max] 
              into key1 using next_key_part of key2_cpy

           Result:
           key1:          a)  [----][-]    or b)     [----]
         */
        cur_key1->maybe_flag|= key2_cpy.maybe_flag;
        key2_cpy.increment_use_count(key1->use_count+1);
        cur_key1->next_key_part= 
          key_or(param, cur_key1->next_key_part, key2_cpy.next_key_part);

        if (!cmp)
          break;                     // case b: done with this key2 range

        // Make key2_cpy the range [cur_key1.max, key2_cpy.max]
        key2_cpy.copy_max_to_min(cur_key1);
        if (!(cur_key1= cur_key1->next))
        {
          /*
            No more ranges in key1. Insert key2_cpy and go to "end"
            label to insert remaining ranges in key2 if any.
          */
          SEL_ARG *new_key1_range= new SEL_ARG(key2_cpy);
          if (!new_key1_range)
            return 0; // OOM
          key1= key1->insert(new_key1_range);
          cur_key2= cur_key2->next;
          goto end;
        }
        if (cur_key1->cmp_min_to_max(&key2_cpy) > 0)
        {
          /*
            The next range in key1 does not overlap with key2_cpy.
            Insert this range into key1 and move on to the next range
            in key2.
          */
          SEL_ARG *new_key1_range= new SEL_ARG(key2_cpy);
          if (!new_key1_range)
            return 0;                           // OOM
          key1= key1->insert(new_key1_range);
          break;
        }
        /*
          key2_cpy overlaps with the next range in key1 and the case
          is now "cur_key2.min <= cur_key1.min <= cur_key2.max". Go back
          to for(;;) to handle this situation.
        */
        continue;
      }
      else
      {
        /*
          This is the case:
          key2_cpy:        [-------]
          cur_key1:        [------------]

          Result:
          key1:            [-------][---]
                           ^        ^
                           new_arg  cur_key1
          Steps:

           0) If cur_key1->next_key_part is empty: do nothing.
              Reason: (key2_cpy->next_key_part OR
              cur_key1->next_key_part) will be empty and
              therefore equal to cur_key1->next_key_part. Thus,
              the range in key2_cpy is completely covered by
              cur_key1
           1) Make new_arg with range [cur_key1.min, key2_cpy.max]. 
              new_arg->next_key_part is OR between next_key_part of 
              cur_key1 and key2_cpy
           2) Make cur_key1 the range [key2_cpy.max, cur_key1.max]
           3) Insert new_arg into key1
        */
        if (!cur_key1->next_key_part) // Step 0
        {
          key2_cpy.increment_use_count(-1);     // Free not used tree
          break;
        }
        SEL_ARG *new_arg= cur_key1->clone_last(&key2_cpy);
        if (!new_arg)
          return 0; // OOM
        cur_key1->copy_max_to_min(&key2_cpy);
        cur_key1->increment_use_count(key1->use_count+1);
        /* Increment key count as it may be used for next loop */
        key2_cpy.increment_use_count(1);
        new_arg->next_key_part= key_or(param, cur_key1->next_key_part,
                                       key2_cpy.next_key_part);
        key1= key1->insert(new_arg);
        break;
      }
    }
    // Move on to next range in key2
    cur_key2= cur_key2->next;                            
  }

end:
  /*
    Add key2 ranges that are non-overlapping with and higher than the
    highest range in key1.
  */
  while (cur_key2)
  {
    SEL_ARG *next= cur_key2->next;
    if (key2_shared)
    {
      SEL_ARG *key2_cpy=new SEL_ARG(*cur_key2);  // Must make copy
      if (!key2_cpy)
        return 0;
      cur_key2->increment_use_count(key1->use_count+1);
      key1= key1->insert(key2_cpy);
    }
    else
      key1= key1->insert(cur_key2);   // Will destroy key2_root
    cur_key2= next;
  }
  key1->use_count++;

  return key1;
}


/* Compare if two trees are equal */

static bool eq_tree(SEL_ARG* a,SEL_ARG *b)
{
  if (a == b)
    return 1;
  if (!a || !b || !a->is_same(b))
    return 0;
  if (a->left != &null_element && b->left != &null_element)
  {
    if (!eq_tree(a->left,b->left))
      return 0;
  }
  else if (a->left != &null_element || b->left != &null_element)
    return 0;
  if (a->right != &null_element && b->right != &null_element)
  {
    if (!eq_tree(a->right,b->right))
      return 0;
  }
  else if (a->right != &null_element || b->right != &null_element)
    return 0;
  if (a->next_key_part != b->next_key_part)
  {						// Sub range
    if (!a->next_key_part != !b->next_key_part ||
	!eq_tree(a->next_key_part, b->next_key_part))
      return 0;
  }
  return 1;
}


SEL_ARG *
SEL_ARG::insert(SEL_ARG *key)
{
  SEL_ARG *element,**UNINIT_VAR(par),*UNINIT_VAR(last_element);

  for (element= this; element != &null_element ; )
  {
    last_element=element;
    if (key->cmp_min_to_min(element) > 0)
    {
      par= &element->right; element= element->right;
    }
    else
    {
      par = &element->left; element= element->left;
    }
  }
  *par=key;
  key->parent=last_element;
	/* Link in list */
  if (par == &last_element->left)
  {
    key->next=last_element;
    if ((key->prev=last_element->prev))
      key->prev->next=key;
    last_element->prev=key;
  }
  else
  {
    if ((key->next=last_element->next))
      key->next->prev=key;
    key->prev=last_element;
    last_element->next=key;
  }
  key->left=key->right= &null_element;
  SEL_ARG *root=rb_insert(key);			// rebalance tree
  root->use_count=this->use_count;		// copy root info
  root->elements= this->elements+1;
  root->maybe_flag=this->maybe_flag;
  return root;
}


/*
** Find best key with min <= given key
** Because the call context this should never return 0 to get_range
*/

SEL_ARG *
SEL_ARG::find_range(SEL_ARG *key)
{
  SEL_ARG *element=this,*found=0;

  for (;;)
  {
    if (element == &null_element)
      return found;
    int cmp=element->cmp_min_to_min(key);
    if (cmp == 0)
      return element;
    if (cmp < 0)
    {
      found=element;
      element=element->right;
    }
    else
      element=element->left;
  }
}


/*
  Remove a element from the tree

  SYNOPSIS
    tree_delete()
    key		Key that is to be deleted from tree (this)

  NOTE
    This also frees all sub trees that is used by the element

  RETURN
    root of new tree (with key deleted)
*/

SEL_ARG *
SEL_ARG::tree_delete(SEL_ARG *key)
{
  enum leaf_color remove_color;
  SEL_ARG *root,*nod,**par,*fix_par;
  DBUG_ENTER("tree_delete");

  root=this;
  this->parent= 0;

  /* Unlink from list */
  if (key->prev)
    key->prev->next=key->next;
  if (key->next)
    key->next->prev=key->prev;
  key->increment_use_count(-1);
  if (!key->parent)
    par= &root;
  else
    par=key->parent_ptr();

  if (key->left == &null_element)
  {
    *par=nod=key->right;
    fix_par=key->parent;
    if (nod != &null_element)
      nod->parent=fix_par;
    remove_color= key->color;
  }
  else if (key->right == &null_element)
  {
    *par= nod=key->left;
    nod->parent=fix_par=key->parent;
    remove_color= key->color;
  }
  else
  {
    SEL_ARG *tmp=key->next;			// next bigger key (exist!)
    nod= *tmp->parent_ptr()= tmp->right;	// unlink tmp from tree
    fix_par=tmp->parent;
    if (nod != &null_element)
      nod->parent=fix_par;
    remove_color= tmp->color;

    tmp->parent=key->parent;			// Move node in place of key
    (tmp->left=key->left)->parent=tmp;
    if ((tmp->right=key->right) != &null_element)
      tmp->right->parent=tmp;
    tmp->color=key->color;
    *par=tmp;
    if (fix_par == key)				// key->right == key->next
      fix_par=tmp;				// new parent of nod
  }

  if (root == &null_element)
    DBUG_RETURN(0);				// Maybe root later
  if (remove_color == BLACK)
    root=rb_delete_fixup(root,nod,fix_par);
#ifndef DBUG_OFF
  test_rb_tree(root,root->parent);
#endif
  root->use_count=this->use_count;		// Fix root counters
  root->elements=this->elements-1;
  root->maybe_flag=this->maybe_flag;
  DBUG_RETURN(root);
}


	/* Functions to fix up the tree after insert and delete */

static void left_rotate(SEL_ARG **root,SEL_ARG *leaf)
{
  SEL_ARG *y=leaf->right;
  leaf->right=y->left;
  if (y->left != &null_element)
    y->left->parent=leaf;
  if (!(y->parent=leaf->parent))
    *root=y;
  else
    *leaf->parent_ptr()=y;
  y->left=leaf;
  leaf->parent=y;
}

static void right_rotate(SEL_ARG **root,SEL_ARG *leaf)
{
  SEL_ARG *y=leaf->left;
  leaf->left=y->right;
  if (y->right != &null_element)
    y->right->parent=leaf;
  if (!(y->parent=leaf->parent))
    *root=y;
  else
    *leaf->parent_ptr()=y;
  y->right=leaf;
  leaf->parent=y;
}


SEL_ARG *
SEL_ARG::rb_insert(SEL_ARG *leaf)
{
  SEL_ARG *y,*par,*par2,*root;
  root= this; root->parent= 0;

  leaf->color=RED;
  while (leaf != root && (par= leaf->parent)->color == RED)
  {					// This can't be root or 1 level under
    if (par == (par2= leaf->parent->parent)->left)
    {
      y= par2->right;
      if (y->color == RED)
      {
	par->color=BLACK;
	y->color=BLACK;
	leaf=par2;
	leaf->color=RED;		/* And the loop continues */
      }
      else
      {
	if (leaf == par->right)
	{
	  left_rotate(&root,leaf->parent);
	  par=leaf;			/* leaf is now parent to old leaf */
	}
	par->color=BLACK;
	par2->color=RED;
	right_rotate(&root,par2);
	break;
      }
    }
    else
    {
      y= par2->left;
      if (y->color == RED)
      {
	par->color=BLACK;
	y->color=BLACK;
	leaf=par2;
	leaf->color=RED;		/* And the loop continues */
      }
      else
      {
	if (leaf == par->left)
	{
	  right_rotate(&root,par);
	  par=leaf;
	}
	par->color=BLACK;
	par2->color=RED;
	left_rotate(&root,par2);
	break;
      }
    }
  }
  root->color=BLACK;
#ifndef DBUG_OFF
  test_rb_tree(root,root->parent);
#endif
  return root;
}


SEL_ARG *rb_delete_fixup(SEL_ARG *root,SEL_ARG *key,SEL_ARG *par)
{
  SEL_ARG *x,*w;
  root->parent=0;

  x= key;
  while (x != root && x->color == SEL_ARG::BLACK)
  {
    if (x == par->left)
    {
      w=par->right;
      if (w->color == SEL_ARG::RED)
      {
	w->color=SEL_ARG::BLACK;
	par->color=SEL_ARG::RED;
	left_rotate(&root,par);
	w=par->right;
      }
      if (w->left->color == SEL_ARG::BLACK && w->right->color == SEL_ARG::BLACK)
      {
	w->color=SEL_ARG::RED;
	x=par;
      }
      else
      {
	if (w->right->color == SEL_ARG::BLACK)
	{
	  w->left->color=SEL_ARG::BLACK;
	  w->color=SEL_ARG::RED;
	  right_rotate(&root,w);
	  w=par->right;
	}
	w->color=par->color;
	par->color=SEL_ARG::BLACK;
	w->right->color=SEL_ARG::BLACK;
	left_rotate(&root,par);
	x=root;
	break;
      }
    }
    else
    {
      w=par->left;
      if (w->color == SEL_ARG::RED)
      {
	w->color=SEL_ARG::BLACK;
	par->color=SEL_ARG::RED;
	right_rotate(&root,par);
	w=par->left;
      }
      if (w->right->color == SEL_ARG::BLACK && w->left->color == SEL_ARG::BLACK)
      {
	w->color=SEL_ARG::RED;
	x=par;
      }
      else
      {
	if (w->left->color == SEL_ARG::BLACK)
	{
	  w->right->color=SEL_ARG::BLACK;
	  w->color=SEL_ARG::RED;
	  left_rotate(&root,w);
	  w=par->left;
	}
	w->color=par->color;
	par->color=SEL_ARG::BLACK;
	w->left->color=SEL_ARG::BLACK;
	right_rotate(&root,par);
	x=root;
	break;
      }
    }
    par=x->parent;
  }
  x->color=SEL_ARG::BLACK;
  return root;
}


#ifndef DBUG_OFF
	/* Test that the properties for a red-black tree hold */

int test_rb_tree(SEL_ARG *element,SEL_ARG *parent)
{
  int count_l,count_r;

  if (element == &null_element)
    return 0;					// Found end of tree
  if (element->parent != parent)
  {
    sql_print_error("Wrong tree: Parent doesn't point at parent");
    return -1;
  }
  if (element->color == SEL_ARG::RED &&
      (element->left->color == SEL_ARG::RED ||
       element->right->color == SEL_ARG::RED))
  {
    sql_print_error("Wrong tree: Found two red in a row");
    return -1;
  }
  if (element->left == element->right && element->left != &null_element)
  {						// Dummy test
    sql_print_error("Wrong tree: Found right == left");
    return -1;
  }
  count_l=test_rb_tree(element->left,element);
  count_r=test_rb_tree(element->right,element);
  if (count_l >= 0 && count_r >= 0)
  {
    if (count_l == count_r)
      return count_l+(element->color == SEL_ARG::BLACK);
    sql_print_error("Wrong tree: Incorrect black-count: %d - %d",
	    count_l,count_r);
  }
  return -1;					// Error, no more warnings
}
#endif


/**
  Count how many times SEL_ARG graph "root" refers to its part "key" via
  transitive closure.
  
  @param root  An RB-Root node in a SEL_ARG graph.
  @param key   Another RB-Root node in that SEL_ARG graph.

  The passed "root" node may refer to "key" node via root->next_key_part,
  root->next->n

  This function counts how many times the node "key" is referred (via
  SEL_ARG::next_key_part) by 
  - intervals of RB-tree pointed by "root", 
  - intervals of RB-trees that are pointed by SEL_ARG::next_key_part from 
  intervals of RB-tree pointed by "root",
  - and so on.
    
  Here is an example (horizontal links represent next_key_part pointers, 
  vertical links - next/prev prev pointers):  
    
         +----+               $
         |root|-----------------+
         +----+               $ |
           |                  $ |
           |                  $ |
         +----+       +---+   $ |     +---+    Here the return value
         |    |- ... -|   |---$-+--+->|key|    will be 4.
         +----+       +---+   $ |  |  +---+
           |                  $ |  |
          ...                 $ |  |
           |                  $ |  |
         +----+   +---+       $ |  |
         |    |---|   |---------+  |
         +----+   +---+       $    |
           |        |         $    |
          ...     +---+       $    |
                  |   |------------+
                  +---+       $
  @return 
  Number of links to "key" from nodes reachable from "root".
*/

static ulong count_key_part_usage(SEL_ARG *root, SEL_ARG *key)
{
  ulong count= 0;
  for (root=root->first(); root ; root=root->next)
  {
    if (root->next_key_part)
    {
      if (root->next_key_part == key)
	count++;
      if (root->next_key_part->part < key->part)
	count+=count_key_part_usage(root->next_key_part,key);
    }
  }
  return count;
}


#ifndef DBUG_OFF
/*
  Check if SEL_ARG::use_count value is correct

  SYNOPSIS
    SEL_ARG::test_use_count()
      root  The root node of the SEL_ARG graph (an RB-tree root node that
            has the least value of sel_arg->part in the entire graph, and
            thus is the "origin" of the graph)

  DESCRIPTION
    Check if SEL_ARG::use_count value is correct. See the definition of
    use_count for what is "correct".
*/

void SEL_ARG::test_use_count(SEL_ARG *root)
{
  uint e_count=0;
  if (this == root && use_count != 1)
  {
    sql_print_information("Use_count: Wrong count %lu for root",use_count);
    // DBUG_ASSERT(false); // Todo - enable and clean up mess
    return;
  }
  if (this->type != SEL_ARG::KEY_RANGE)
    return;
  for (SEL_ARG *pos=first(); pos ; pos=pos->next)
  {
    e_count++;
    if (pos->next_key_part)
    {
      ulong count=count_key_part_usage(root,pos->next_key_part);
      if (count > pos->next_key_part->use_count)
      {
        sql_print_information("Use_count: Wrong count for key at 0x%lx, %lu "
                              "should be %lu", (long unsigned int)pos,
                              pos->next_key_part->use_count, count);
        // DBUG_ASSERT(false); // Todo - enable and clean up mess
	return;
      }
      pos->next_key_part->test_use_count(root);
    }
  }
  if (e_count != elements)
  {
    sql_print_warning("Wrong use count: %u (should be %u) for tree at 0x%lx",
                      e_count, elements, (long unsigned int) this);
    // DBUG_ASSERT(false); // Todo - enable and clean up mess
  }
}
#endif

/****************************************************************************
  MRR Range Sequence Interface implementation that walks a SEL_ARG* tree.
 ****************************************************************************/

/* MRR range sequence, SEL_ARG* implementation: stack entry */
typedef struct st_range_seq_entry 
{
  /* 
    Pointers in min and max keys. They point to right-after-end of key
    images. The 0-th entry has these pointing to key tuple start.
  */
  uchar *min_key, *max_key;
  
  /* 
    Flags, for {keypart0, keypart1, ... this_keypart} subtuple.
    min_key_flag may have NULL_RANGE set.
  */
  uint min_key_flag, max_key_flag;
  
  /* Number of key parts */
  uint min_key_parts, max_key_parts;
  /**
    Pointer into the R-B tree for this keypart. It points to the
    currently active range for the keypart, so calling next on it will
    get to the next range. sel_arg_range_seq_next() uses this to avoid
    reparsing the R-B range trees each time a new range is fetched.
  */
  SEL_ARG *key_tree;
} RANGE_SEQ_ENTRY;


/*
  MRR range sequence, SEL_ARG* implementation: SEL_ARG graph traversal context
*/
class Sel_arg_range_sequence
{
private:
  
  /**
    Stack of ranges for the curr_kp first keyparts. Used by
    sel_arg_range_seq_next() so that if the next range is equal to the
    previous one for the first x keyparts, stack[x-1] can be
    accumulated with the new range in keyparts > x to quickly form
    the next range to return.

    Notation used below: "x:y" means a range where
    "column_in_keypart_0=x" and "column_in_keypart_1=y". For
    simplicity, only equality (no BETWEEN, < etc) is considered in the
    example but the same principle applies to other range predicate
    operators too.

    Consider a query with these range predicates: 
      (kp0=1 and kp1=2 and kp2=3) or
      (kp0=1 and kp1=2 and kp2=4) or
      (kp0=1 and kp1=3 and kp2=5) or
      (kp0=1 and kp1=3 and kp2=6)

    1) sel_arg_range_seq_next() is called the first time
       - traverse the R-B tree (see SEL_ARG) to find the first range
       - returns range "1:2:3"
       - values in stack after this: stack[1, 1:2, 1:2:3]
    2) sel_arg_range_seq_next() is called second time
       - keypart 2 has another range, so the next range in 
         keypart 2 is appended to stack[1] and saved 
         in stack[2]
       - returns range "1:2:4"
       - values in stack after this: stack[1, 1:2, 1:2:4]
    3) sel_arg_range_seq_next() is called the third time
       - no more ranges in keypart 2, but keypart 1 has 
         another range, so the next range in keypart 1 is
         appended to stack[0] and saved in stack[1]. The first
         range in keypart 2 is then appended to stack[1] and
         saved in stack[2]
       - returns range "1:3:5"
       - values in stack after this: stack[1, 1:3, 1:3:5]
    4) sel_arg_range_seq_next() is called the fourth time
       - keypart 2 has another range, see 2)
       - returns range "1:3:6"
       - values in stack after this: stack[1, 1:3, 1:3:6]
   */
  RANGE_SEQ_ENTRY stack[MAX_REF_PARTS];
  /*
    Index of last used element in the above array. A value of -1 means
    that the stack is empty.
  */
  int curr_kp;

public:
  uint keyno;      /* index of used tree in SEL_TREE structure */
  uint real_keyno; /* Number of the index in tables */
  
  PARAM * const param;
  SEL_ARG *start; /* Root node of the traversed SEL_ARG* graph */

  Sel_arg_range_sequence(PARAM *param_arg) : param(param_arg) { reset(); }

  void reset()
  {
    stack[0].key_tree= NULL;
    stack[0].min_key= (uchar*)param->min_key;
    stack[0].min_key_flag= 0;
    stack[0].min_key_parts= 0;

    stack[0].max_key= (uchar*)param->max_key;
    stack[0].max_key_flag= 0;
    stack[0].max_key_parts= 0;
    curr_kp= -1;
  }  

  bool stack_empty() const { return (curr_kp == -1); }

  void stack_push_range(SEL_ARG *key_tree);

  void stack_pop_range()
  {
    DBUG_ASSERT(!stack_empty());
    if (curr_kp == 0)
      reset();
    else 
      curr_kp--;
  }

  int stack_size() const { return curr_kp + 1; }

  RANGE_SEQ_ENTRY *stack_top()
  {
    return stack_empty() ? NULL : &stack[curr_kp];
  }
};


/*
  Range sequence interface, SEL_ARG* implementation: Initialize the traversal

  SYNOPSIS
    init()
      init_params  SEL_ARG tree traversal context
      n_ranges     [ignored] The number of ranges obtained 
      flags        [ignored] HA_MRR_SINGLE_POINT, HA_MRR_FIXED_KEY
<<<<<<< HEAD

  RETURN
    Value of init_param
*/

range_seq_t sel_arg_range_seq_init(void *init_param, uint n_ranges, uint flags)
{
  Sel_arg_range_sequence *seq= 
    static_cast<Sel_arg_range_sequence*>(init_param);
  seq->reset();
  return init_param;
}


void Sel_arg_range_sequence::stack_push_range(SEL_ARG *key_tree)
{

=======

  RETURN
    Value of init_param
*/

range_seq_t sel_arg_range_seq_init(void *init_param, uint n_ranges, uint flags)
{
  Sel_arg_range_sequence *seq= 
    static_cast<Sel_arg_range_sequence*>(init_param);
  seq->reset();
  return init_param;
}


void Sel_arg_range_sequence::stack_push_range(SEL_ARG *key_tree)
{

>>>>>>> 85f401c8
  DBUG_ASSERT((uint)curr_kp+1 < MAX_REF_PARTS);

  RANGE_SEQ_ENTRY *push_position= &stack[curr_kp + 1];
  RANGE_SEQ_ENTRY *last_added_kp= stack_top();
  if (stack_empty())
  {
    /*
       If we get here this is either 
         a) the first time a range sequence is constructed for this
            range access method (in which case stack[0] has not been
            modified since the constructor was called), or
         b) there are multiple ranges for the first keypart in the
            condition (and we have called stack_pop_range() to empty
            the stack). 
       In both cases, reset() has been called and all fields in
       push_position have been reset. All we need to do is to copy the
       min/max key flags from the predicate we're about to add to
       stack[0].
    */
    push_position->min_key_flag= key_tree->min_flag;
    push_position->max_key_flag= key_tree->max_flag;
  }
  else
  {
    push_position->min_key= last_added_kp->min_key;
    push_position->max_key= last_added_kp->max_key;
    push_position->min_key_parts= last_added_kp->min_key_parts;
    push_position->max_key_parts= last_added_kp->max_key_parts;
    push_position->min_key_flag= last_added_kp->min_key_flag |
                                 key_tree->min_flag;
    push_position->max_key_flag= last_added_kp->max_key_flag |
                                 key_tree->max_flag;
  }

  push_position->key_tree= key_tree;
  uint16 stor_length= param->key[keyno][key_tree->part].store_length;
  /* psergey-merge-done:
  key_tree->store(arg->param->key[arg->keyno][key_tree->part].store_length,
                  &cur->min_key, prev->min_key_flag,
                  &cur->max_key, prev->max_key_flag);
  */
  push_position->min_key_parts+=
    key_tree->store_min(stor_length, &push_position->min_key,
                        last_added_kp ? last_added_kp->min_key_flag : 0);
  push_position->max_key_parts+=
    key_tree->store_max(stor_length, &push_position->max_key,
                        last_added_kp ? last_added_kp->max_key_flag : 0);

  if (key_tree->is_null_interval())
    push_position->min_key_flag |= NULL_RANGE;
  curr_kp++;
}


/*
  Range sequence interface, SEL_ARG* implementation: get the next interval
  in the R-B tree
  
  SYNOPSIS
    sel_arg_range_seq_next()
      rseq        Value returned from sel_arg_range_seq_init
      range  OUT  Store information about the range here

  DESCRIPTION
    This is "get_next" function for Range sequence interface implementation
    for SEL_ARG* tree.

  IMPLEMENTATION
    The traversal also updates those param members:
      - is_ror_scan
      - range_count
      - max_key_part

  RETURN
    0  Ok
    1  No more ranges in the sequence
*/

//psergey-merge-todo: support check_quick_keys:max_keypart
uint sel_arg_range_seq_next(range_seq_t rseq, KEY_MULTI_RANGE *range)
{
  SEL_ARG *key_tree;
  Sel_arg_range_sequence *seq= static_cast<Sel_arg_range_sequence*>(rseq);

  if (seq->stack_empty())
  {
    /*
      This is the first time sel_arg_range_seq_next is called.
      seq->start points to the root of the R-B tree for the first
      keypart
    */
    key_tree= seq->start;

    /*
      Move to the first range for the first keypart. Save this range
      in seq->stack[0] and carry on to ranges in the next keypart if
      any
    */
    key_tree= key_tree->first();
    seq->stack_push_range(key_tree);
  }
  else
  {
    /*
      This is not the first time sel_arg_range_seq_next is called, so
      seq->stack is populated with the range the last call to this
      function found. seq->stack[current_keypart].key_tree points to a
      leaf in the R-B tree of the last keypart that was part of the
      former range. This is the starting point for finding the next
      range. @see Sel_arg_range_sequence::stack
    */
    // See if there are more ranges in this or any of the previous keyparts
    while (true)
    {
      key_tree= seq->stack_top()->key_tree;
      seq->stack_pop_range();
      if (key_tree->next)
      {
        /* This keypart has more ranges */
        DBUG_ASSERT(key_tree->next != &null_element);
        key_tree= key_tree->next;

        /*
          save the next range for this keypart and carry on to ranges in
          the next keypart if any
        */
        seq->stack_push_range(key_tree);
        seq->param->is_ror_scan= FALSE;
        break;
      }

      if (seq->stack_empty())
      {
        // There are no more ranges for the first keypart: we're done
        return 1;
      }
      /* 
         There are no more ranges for the current keypart. Step back
         to the previous keypart and see if there are more ranges
         there.
      */
    }
  }

  DBUG_ASSERT(!seq->stack_empty());

  /*
    Add range info for the next keypart if
      1) there is a range predicate for a later keypart
      2) the range predicate is for the next keypart in the index: a
         range predicate on keypartX+1 can only be used if there is a
         range predicate on keypartX.
      3) the range predicate on the next keypart is usable
  */
  while (key_tree->next_key_part &&                              // 1)
         key_tree->next_key_part != &null_element &&             // 1)
         key_tree->next_key_part->part == key_tree->part + 1 &&  // 2)
         key_tree->next_key_part->type == SEL_ARG::KEY_RANGE)    // 3)
  {
    {
      DBUG_PRINT("info", ("while(): key_tree->part %d",key_tree->part));
      RANGE_SEQ_ENTRY *cur= seq->stack_top();
      const uint min_key_total_length= cur->min_key - seq->param->min_key;
      const uint max_key_total_length= cur->max_key - seq->param->max_key;

      /*
        Check if more ranges can be added. This is the case if all
        predicates for keyparts handled so far are equality
        predicates. If either of the following apply, there are
        non-equality predicates in stack[]:

        1) min_key_total_length != max_key_total_length (because
           equality ranges are stored as "min_key = max_key = <value>")
        2) memcmp(<min_key_values>,<max_key_values>) != 0 (same argument as 1)
        3) A min or max flag has been set: Because flags denote ranges
           ('<', '<=' etc), any value but 0 indicates a non-equality
           predicate.
       */

      uchar* min_key_start;
      uchar* max_key_start;
      uint cur_key_length;

      if (seq->stack_size() == 1)
      {
        min_key_start= seq->param->min_key;
        max_key_start= seq->param->max_key;
        cur_key_length= min_key_total_length;
      }
      else
      {
        const RANGE_SEQ_ENTRY prev= cur[-1];
        min_key_start= prev.min_key;
        max_key_start= prev.max_key;
        cur_key_length= cur->min_key - prev.min_key;
      }

      if ((min_key_total_length != max_key_total_length) ||         // 1)
          (memcmp(min_key_start, max_key_start, cur_key_length)) || // 2)
          (key_tree->min_flag || key_tree->max_flag))               // 3)
      {
        DBUG_PRINT("info", ("while(): inside if()"));
        /*
          The range predicate up to and including the one in key_tree
          is usable by range access but does not allow subranges made
          up from predicates in later keyparts. This may e.g. be
          because the predicate operator is "<". Since there are range
          predicates on more keyparts, we use those to more closely
          specify the start and stop locations for the range. Example:

                "SELECT * FROM t1 WHERE a >= 2 AND b >= 3":

                t1 content:
                -----------
                1 1
                2 1     <- 1)
                2 2
                2 3     <- 2)
                2 4
                3 1
                3 2
                3 3

          The predicate cannot be translated into something like
             "(a=2 and b>=3) or (a=3 and b>=3) or ..."
          I.e., it cannot be divided into subranges, but by storing
          min/max key below we can at least start the scan from 2)
          instead of 1)
        */
        SEL_ARG *store_key_part= key_tree->next_key_part;
        seq->param->is_ror_scan= FALSE;
        if (!key_tree->min_flag)
          cur->min_key_parts += 
            store_key_part->store_min_key(seq->param->key[seq->keyno],
                                          &cur->min_key,
                                          &cur->min_key_flag,
                                          MAX_KEY);
        if (!key_tree->max_flag)
          cur->max_key_parts += 
            store_key_part->store_max_key(seq->param->key[seq->keyno],
                                          &cur->max_key,
                                          &cur->max_key_flag,
                                          MAX_KEY);
        break;
      }
    }
  
    /*
      There are usable range predicates for the next keypart and the
      range predicate for the current keypart allows us to make use of
      them. Move to the first range predicate for the next keypart.
      Push this range predicate to seq->stack and move on to the next
      keypart (if any). @see Sel_arg_range_sequence::stack
    */
    key_tree= key_tree->next_key_part->first();
    seq->stack_push_range(key_tree);
  }

  DBUG_ASSERT(!seq->stack_empty() && (seq->stack_top() != NULL));

  // We now have a full range predicate in seq->stack_top()
  RANGE_SEQ_ENTRY *cur= seq->stack_top();
  PARAM *param= seq->param;
  uint min_key_length= cur->min_key - param->min_key;

  if (cur->min_key_flag & GEOM_FLAG)
  {
    range->range_flag= cur->min_key_flag;

    /* Here minimum contains also function code bits, and maximum is +inf */
    range->start_key.key=    param->min_key;
    range->start_key.length= min_key_length;
    range->start_key.keypart_map= make_prev_keypart_map(cur->min_key_parts);
    range->start_key.flag=  (ha_rkey_function) (cur->min_key_flag ^ GEOM_FLAG);
  }
  else
  {
    const KEY *cur_key_info= &param->table->key_info[seq->real_keyno];
    range->range_flag= cur->min_key_flag | cur->max_key_flag;

    range->start_key.key=    param->min_key;
    range->start_key.length= cur->min_key - param->min_key;
    range->start_key.keypart_map= make_prev_keypart_map(cur->min_key_parts);
    range->start_key.flag= (cur->min_key_flag & NEAR_MIN ? HA_READ_AFTER_KEY : 
                                                           HA_READ_KEY_EXACT);

    range->end_key.key=    param->max_key;
    range->end_key.length= cur->max_key - param->max_key;
    range->end_key.keypart_map= make_prev_keypart_map(cur->max_key_parts);
    range->end_key.flag= (cur->max_key_flag & NEAR_MAX ? HA_READ_BEFORE_KEY : 
                                                         HA_READ_AFTER_KEY);

    /* 
      This is an equality range (keypart_0=X and ... and keypart_n=Z) if 
        1) There are no flags indicating open range (e.g., 
           "keypart_x > y") or GIS.
        2) The lower bound and the upper bound of the range has the
           same value (min_key == max_key).
     */
    const uint is_open_range= (NO_MIN_RANGE | NO_MAX_RANGE | 
                               NEAR_MIN | NEAR_MAX | GEOM_FLAG);
    const bool is_eq_range_pred=
      !(cur->min_key_flag & is_open_range) &&                           // 1)
      !(cur->max_key_flag & is_open_range) &&                           // 1)
      range->start_key.length == range->end_key.length &&               // 2)
      !memcmp(param->min_key, param->max_key, range->start_key.length);

    if (is_eq_range_pred)
    {
      range->range_flag= EQ_RANGE;
      /*
        Use statistics instead of index dives for estimates of rows in
        this range if the user requested it
      */
      if (param->use_index_statistics)
        range->range_flag|= USE_INDEX_STATISTICS;

      /* 
        An equality range is a unique range (0 or 1 rows in the range)
        if the index is unique (1) and all keyparts are used (2).
        Note that keys which are extended with PK parts have no
        HA_NOSAME flag. So we can use user_defined_key_parts.
      */
      if (cur_key_info->flags & HA_NOSAME &&                              // 1)
          (uint)key_tree->part+1 == cur_key_info->user_defined_key_parts) // 2)
        range->range_flag|= UNIQUE_RANGE | (cur->min_key_flag & NULL_RANGE);
    }

    if (param->is_ror_scan)
    {
      const uint key_part_number= key_tree->part + 1;
      /*
        If we get here, the condition on the key was converted to form
        "(keyXpart1 = c1) AND ... AND (keyXpart{key_tree->part - 1} = cN) AND
          somecond(keyXpart{key_tree->part})"
        Check if
          somecond is "keyXpart{key_tree->part} = const" and
          uncovered "tail" of KeyX parts is either empty or is identical to
          first members of clustered primary key.

        If last key part is PK part added to the key as an extension
        and is_key_scan_ror() result is TRUE then it's possible to
        use ROR scan.
      */
      if ((!is_eq_range_pred &&
           key_part_number <= cur_key_info->user_defined_key_parts) ||
          !is_key_scan_ror(param, seq->real_keyno, key_part_number))
        param->is_ror_scan= FALSE;
    }
  }

  seq->param->range_count++;
  seq->param->max_key_part=max<uint>(seq->param->max_key_part,key_tree->part);

  return 0;
}


/*
  Calculate estimate of number records that will be retrieved by a range
  scan on given index using given SEL_ARG intervals tree.

  SYNOPSIS
    check_quick_select()
      param             Parameter from test_quick_select
      idx               Number of index to use in PARAM::key SEL_TREE::key
      index_only        TRUE  - assume only index tuples will be accessed
                        FALSE - assume full table rows will be read
      tree              Transformed selection condition, tree->key[idx] holds
                        the intervals for the given index.
      update_tbl_stats  TRUE <=> update table->quick_* with information
                        about range scan we've evaluated.
      mrr_flags   INOUT MRR access flags
      cost        OUT   Scan cost

  NOTES
    param->is_ror_scan is set to reflect if the key scan is a ROR (see
    is_key_scan_ror function for more info)
    param->table->quick_*, param->range_count (and maybe others) are
    updated with data of given key scan, see quick_range_seq_next for details.

  RETURN
    Estimate # of records to be retrieved.
    HA_POS_ERROR if estimate calculation failed due to table handler problems.
*/

static
ha_rows check_quick_select(PARAM *param, uint idx, bool index_only,
                           SEL_ARG *tree, bool update_tbl_stats, 
                           uint *mrr_flags, uint *bufsize, Cost_estimate *cost)
{
  Sel_arg_range_sequence seq(param);
  RANGE_SEQ_IF seq_if = {sel_arg_range_seq_init, sel_arg_range_seq_next, 0, 0};
  handler *file= param->table->file;
  ha_rows rows;
  uint keynr= param->real_keynr[idx];
  DBUG_ENTER("check_quick_select");
  
  /* Handle cases when we don't have a valid non-empty list of range */
  if (!tree)
    DBUG_RETURN(HA_POS_ERROR);
  if (tree->type == SEL_ARG::IMPOSSIBLE)
    DBUG_RETURN(0L);
  if (tree->type != SEL_ARG::KEY_RANGE || tree->part != 0)
    DBUG_RETURN(HA_POS_ERROR);				// Don't use tree

  seq.keyno= idx;
  seq.real_keyno= keynr;
  seq.start= tree;

  param->range_count=0;
  param->max_key_part=0;

  /* 
    If there are more equality ranges than specified by the
    eq_range_index_dive_limit variable we switches from using index
    dives to use statistics.
  */ 
  uint range_count= 0;
  param->use_index_statistics= 
    eq_ranges_exceeds_limit(tree, &range_count, 
                            param->thd->variables.eq_range_index_dive_limit);

  param->is_ror_scan= TRUE;
  if (file->index_flags(keynr, 0, TRUE) & HA_KEY_SCAN_NOT_ROR)
    param->is_ror_scan= FALSE;
  
  *mrr_flags= param->force_default_mrr? HA_MRR_USE_DEFAULT_IMPL: 0;
  *mrr_flags|= HA_MRR_NO_ASSOCIATION;
  /*
    Pass HA_MRR_SORTED to see if MRR implementation can handle sorting.
  */
  if (param->order_direction != ORDER::ORDER_NOT_RELEVANT)
    *mrr_flags|= HA_MRR_SORTED;

  bool pk_is_clustered= file->primary_key_is_clustered();
  if (index_only && 
      (file->index_flags(keynr, param->max_key_part, 1) & HA_KEYREAD_ONLY) &&
      !(pk_is_clustered && keynr == param->table->s->primary_key))
     *mrr_flags |= HA_MRR_INDEX_ONLY;
  
  if (current_thd->lex->sql_command != SQLCOM_SELECT)
    *mrr_flags|= HA_MRR_SORTED; // Assumed to give faster ins/upd/del

  *bufsize= param->thd->variables.read_rnd_buff_size;
  // Sets is_ror_scan to false for some queries, e.g. multi-ranges
  rows= file->multi_range_read_info_const(keynr, &seq_if, (void*)&seq, 0,
                                          bufsize, mrr_flags, cost);
  if (rows != HA_POS_ERROR)
  {
    param->table->quick_rows[keynr]=rows;
    if (update_tbl_stats)
    {
      param->table->quick_keys.set_bit(keynr);
      param->table->quick_key_parts[keynr]=param->max_key_part+1;
      param->table->quick_n_ranges[keynr]= param->range_count;
      param->table->quick_condition_rows=
        min(param->table->quick_condition_rows, rows);
    }
    param->table->possible_quick_keys.set_bit(keynr);
  }
  /* Figure out if the key scan is ROR (returns rows in ROWID order) or not */
  enum ha_key_alg key_alg= param->table->key_info[seq.real_keyno].algorithm;
  if ((key_alg != HA_KEY_ALG_BTREE) && (key_alg!= HA_KEY_ALG_UNDEF))
  {
    /* 
      All scans are non-ROR scans for those index types.
      TODO: Don't have this logic here, make table engines return 
      appropriate flags instead.
    */
    param->is_ror_scan= FALSE;
  }
  else
  {
    /* Clustered PK scan is always a ROR scan (TODO: same as above) */
    if (param->table->s->primary_key == keynr && pk_is_clustered)
      param->is_ror_scan= TRUE;
  }
  if (param->table->file->index_flags(keynr, 0, TRUE) & HA_KEY_SCAN_NOT_ROR)
    param->is_ror_scan= FALSE;
  DBUG_PRINT("exit", ("Records: %lu", (ulong) rows));
  DBUG_RETURN(rows);
}


/*
  Check if key scan on given index with equality conditions on first n key
  parts is a ROR scan.

  SYNOPSIS
    is_key_scan_ror()
      param  Parameter from test_quick_select
      keynr  Number of key in the table. The key must not be a clustered
             primary key.
      nparts Number of first key parts for which equality conditions
             are present.

  NOTES
    ROR (Rowid Ordered Retrieval) key scan is a key scan that produces
    ordered sequence of rowids (ha_xxx::cmp_ref is the comparison function)

    This function is needed to handle a practically-important special case:
    an index scan is a ROR scan if it is done using a condition in form

        "key1_1=c_1 AND ... AND key1_n=c_n"

    where the index is defined on (key1_1, ..., key1_N [,a_1, ..., a_n])

    and the table has a clustered Primary Key defined as 

      PRIMARY KEY(a_1, ..., a_n, b1, ..., b_k) 
    
    i.e. the first key parts of it are identical to uncovered parts ot the 
    key being scanned. This function assumes that the index flags do not
    include HA_KEY_SCAN_NOT_ROR flag (that is checked elsewhere).

    Check (1) is made in quick_range_seq_next()

  RETURN
    TRUE   The scan is ROR-scan
    FALSE  Otherwise
*/

static bool is_key_scan_ror(PARAM *param, uint keynr, uint nparts)
{
  KEY *table_key= param->table->key_info + keynr;

  /*
    Range predicates on hidden key parts do not change the fact
    that a scan is rowid ordered, so we only care about user
    defined keyparts
  */
  const uint user_defined_nparts=
    std::min<uint>(nparts, table_key->user_defined_key_parts);

  KEY_PART_INFO *key_part= table_key->key_part + user_defined_nparts;
  KEY_PART_INFO *key_part_end= (table_key->key_part +
                                table_key->user_defined_key_parts);
  uint pk_number;
  
  for (KEY_PART_INFO *kp= table_key->key_part; kp < key_part; kp++)
  {
    uint16 fieldnr= param->table->key_info[keynr].
                    key_part[kp - table_key->key_part].fieldnr - 1;
    if (param->table->field[fieldnr]->key_length() != kp->length)
      return FALSE;
  }

  if (key_part == key_part_end)
    return TRUE;

  key_part= table_key->key_part + user_defined_nparts;
  pk_number= param->table->s->primary_key;
  if (!param->table->file->primary_key_is_clustered() || pk_number == MAX_KEY)
    return FALSE;

  KEY_PART_INFO *pk_part= param->table->key_info[pk_number].key_part;
  KEY_PART_INFO *pk_part_end=
    pk_part + param->table->key_info[pk_number].user_defined_key_parts;
  for (;(key_part!=key_part_end) && (pk_part != pk_part_end);
       ++key_part, ++pk_part)
  {
    if ((key_part->field != pk_part->field) ||
        (key_part->length != pk_part->length))
      return FALSE;
  }
  return (key_part == key_part_end);
}


/*
  Create a QUICK_RANGE_SELECT from given key and SEL_ARG tree for that key.

  SYNOPSIS
    get_quick_select()
      param
      idx            Index of used key in param->key.
      key_tree       SEL_ARG tree for the used key
      mrr_flags      MRR parameter for quick select
      mrr_buf_size   MRR parameter for quick select
      parent_alloc   If not NULL, use it to allocate memory for
                     quick select data. Otherwise use quick->alloc.
  NOTES
    The caller must call QUICK_SELECT::init for returned quick select.

    CAUTION! This function may change thd->mem_root to a MEM_ROOT which will be
    deallocated when the returned quick select is deleted.

  RETURN
    NULL on error
    otherwise created quick select
*/

QUICK_RANGE_SELECT *
get_quick_select(PARAM *param,uint idx,SEL_ARG *key_tree, uint mrr_flags,
                 uint mrr_buf_size, MEM_ROOT *parent_alloc)
{
  QUICK_RANGE_SELECT *quick;
  bool create_err= FALSE;
  DBUG_ENTER("get_quick_select");

  if (param->table->key_info[param->real_keynr[idx]].flags & HA_SPATIAL)
    quick=new QUICK_RANGE_SELECT_GEOM(param->thd, param->table,
                                      param->real_keynr[idx],
                                      test(parent_alloc),
                                      parent_alloc, &create_err);
  else
    quick=new QUICK_RANGE_SELECT(param->thd, param->table,
                                 param->real_keynr[idx],
                                 test(parent_alloc), NULL, &create_err);

  if (quick)
  {
    if (create_err ||
	get_quick_keys(param,quick,param->key[idx],key_tree,param->min_key,0,
		       param->max_key,0))
    {
      delete quick;
      quick=0;
    }
    else
    {
      quick->mrr_flags= mrr_flags;
      quick->mrr_buf_size= mrr_buf_size;
      quick->key_parts=(KEY_PART*)
        memdup_root(parent_alloc? parent_alloc : &quick->alloc,
                    (char*) param->key[idx],
                    sizeof(KEY_PART) *
                    actual_key_parts(&param->
                                     table->key_info[param->real_keynr[idx]]));
    }
  }
  DBUG_RETURN(quick);
}


/*
** Fix this to get all possible sub_ranges
*/
bool
get_quick_keys(PARAM *param,QUICK_RANGE_SELECT *quick,KEY_PART *key,
	       SEL_ARG *key_tree, uchar *min_key,uint min_key_flag,
	       uchar *max_key, uint max_key_flag)
{
  QUICK_RANGE *range;
  uint flag;
  int min_part= key_tree->part-1, // # of keypart values in min_key buffer
      max_part= key_tree->part-1; // # of keypart values in max_key buffer

  if (key_tree->left != &null_element)
  {
    if (get_quick_keys(param,quick,key,key_tree->left,
		       min_key,min_key_flag, max_key, max_key_flag))
      return 1;
  }
  uchar *tmp_min_key=min_key,*tmp_max_key=max_key;
  min_part+= key_tree->store_min(key[key_tree->part].store_length,
                                 &tmp_min_key,min_key_flag);
  max_part+= key_tree->store_max(key[key_tree->part].store_length,
                                 &tmp_max_key,max_key_flag);

  if (key_tree->next_key_part &&
      key_tree->next_key_part->type == SEL_ARG::KEY_RANGE &&
      key_tree->next_key_part->part == key_tree->part+1)
  {						  // const key as prefix
    if ((tmp_min_key - min_key) == (tmp_max_key - max_key) &&
         memcmp(min_key, max_key, (uint)(tmp_max_key - max_key))==0 &&
	 key_tree->min_flag==0 && key_tree->max_flag==0)
    {
      if (get_quick_keys(param,quick,key,key_tree->next_key_part,
			 tmp_min_key, min_key_flag | key_tree->min_flag,
			 tmp_max_key, max_key_flag | key_tree->max_flag))
	return 1;
      goto end;					// Ugly, but efficient
    }
    {
      uint tmp_min_flag=key_tree->min_flag,tmp_max_flag=key_tree->max_flag;
      if (!tmp_min_flag)
        min_part+= key_tree->next_key_part->store_min_key(key,
                                                          &tmp_min_key,
                                                          &tmp_min_flag,
                                                          MAX_KEY);
      if (!tmp_max_flag)
        max_part+= key_tree->next_key_part->store_max_key(key,
                                                          &tmp_max_key,
                                                          &tmp_max_flag,
                                                          MAX_KEY);
      flag=tmp_min_flag | tmp_max_flag;
    }
  }
  else
  {
    flag = (key_tree->min_flag & GEOM_FLAG) ?
      key_tree->min_flag : key_tree->min_flag | key_tree->max_flag;
  }

  /*
    Ensure that some part of min_key and max_key are used.  If not,
    regard this as no lower/upper range
  */
  if ((flag & GEOM_FLAG) == 0)
  {
    if (tmp_min_key != param->min_key)
      flag&= ~NO_MIN_RANGE;
    else
      flag|= NO_MIN_RANGE;
    if (tmp_max_key != param->max_key)
      flag&= ~NO_MAX_RANGE;
    else
      flag|= NO_MAX_RANGE;
  }
  if (flag == 0)
  {
    uint length= (uint) (tmp_min_key - param->min_key);
    if (length == (uint) (tmp_max_key - param->max_key) &&
	!memcmp(param->min_key,param->max_key,length))
    {
      const KEY *table_key=quick->head->key_info+quick->index;
      flag=EQ_RANGE;
      /*
        Note that keys which are extended with PK parts have no
        HA_NOSAME flag. So we can use user_defined_key_parts.
      */
      if ((table_key->flags & HA_NOSAME) &&
          key->part == table_key->user_defined_key_parts - 1)
      {
	if (!(table_key->flags & HA_NULL_PART_KEY) ||
	    !null_part_in_key(key,
			      param->min_key,
			      (uint) (tmp_min_key - param->min_key)))
	  flag|= UNIQUE_RANGE;
	else
	  flag|= NULL_RANGE;
      }
    }
  }

  /* Get range for retrieving rows in QUICK_SELECT::get_next */
  if (!(range= new QUICK_RANGE(param->min_key,
			       (uint) (tmp_min_key - param->min_key),
                               min_part >=0 ? make_keypart_map(min_part) : 0,
			       param->max_key,
			       (uint) (tmp_max_key - param->max_key),
                               max_part >=0 ? make_keypart_map(max_part) : 0,
			       flag)))
    return 1;			// out of memory

  set_if_bigger(quick->max_used_key_length, range->min_length);
  set_if_bigger(quick->max_used_key_length, range->max_length);
  set_if_bigger(quick->used_key_parts, (uint) key_tree->part+1);
  if (insert_dynamic(&quick->ranges, &range))
    return 1;

 end:
  if (key_tree->right != &null_element)
    return get_quick_keys(param,quick,key,key_tree->right,
			  min_key,min_key_flag,
			  max_key,max_key_flag);
  return 0;
}

/*
  Return 1 if there is only one range and this uses the whole primary key
*/

bool QUICK_RANGE_SELECT::unique_key_range()
{
  if (ranges.elements == 1)
  {
    QUICK_RANGE *tmp= *((QUICK_RANGE**)ranges.buffer);
    if ((tmp->flag & (EQ_RANGE | NULL_RANGE)) == EQ_RANGE)
    {
      KEY *key=head->key_info+index;
      return (key->flags & HA_NOSAME) && key->key_length == tmp->min_length;
    }
  }
  return 0;
}



/*
  Return TRUE if any part of the key is NULL

  SYNOPSIS
    null_part_in_key()    
      key_part  Array of key parts (index description)
      key       Key values tuple
      length    Length of key values tuple in bytes.

  RETURN
    TRUE   The tuple has at least one "keypartX is NULL"
    FALSE  Otherwise
*/

static bool null_part_in_key(KEY_PART *key_part, const uchar *key, uint length)
{
  for (const uchar *end=key+length ;
       key < end;
       key+= key_part++->store_length)
  {
    if (key_part->null_bit && *key)
      return 1;
  }
  return 0;
}


bool QUICK_SELECT_I::is_keys_used(const MY_BITMAP *fields)
{
  return is_key_used(head, index, fields);
}

bool QUICK_INDEX_MERGE_SELECT::is_keys_used(const MY_BITMAP *fields)
{
  QUICK_RANGE_SELECT *quick;
  List_iterator_fast<QUICK_RANGE_SELECT> it(quick_selects);
  while ((quick= it++))
  {
    if (is_key_used(head, quick->index, fields))
      return 1;
  }
  return 0;
}

bool QUICK_ROR_INTERSECT_SELECT::is_keys_used(const MY_BITMAP *fields)
{
  QUICK_RANGE_SELECT *quick;
  List_iterator_fast<QUICK_RANGE_SELECT> it(quick_selects);
  while ((quick= it++))
  {
    if (is_key_used(head, quick->index, fields))
      return 1;
  }
  return 0;
}

bool QUICK_ROR_UNION_SELECT::is_keys_used(const MY_BITMAP *fields)
{
  QUICK_SELECT_I *quick;
  List_iterator_fast<QUICK_SELECT_I> it(quick_selects);
  while ((quick= it++))
  {
    if (quick->is_keys_used(fields))
      return 1;
  }
  return 0;
}


FT_SELECT *get_ft_select(THD *thd, TABLE *table, uint key)
{
  bool create_err= FALSE;
  FT_SELECT *fts= new FT_SELECT(thd, table, key, &create_err);
  if (create_err)
  {
    delete fts;
    return NULL;
  }
  else
    return fts;
}

#ifdef WITH_NDBCLUSTER_STORAGE_ENGINE
static bool
key_has_nulls(const KEY* key_info, const uchar *key, uint key_len)
{
  KEY_PART_INFO *curr_part, *end_part;
  const uchar* end_ptr= key + key_len;
  curr_part= key_info->key_part;
  end_part= curr_part + key_info->user_defined_key_parts;

  for (; curr_part != end_part && key < end_ptr; curr_part++)
  {
    if (curr_part->null_bit && *key)
      return TRUE;

    key += curr_part->store_length;
  }
  return FALSE;
}
#endif

/*
  Create quick select from ref/ref_or_null scan.

  SYNOPSIS
    get_quick_select_for_ref()
      thd      Thread handle
      table    Table to access
      ref      ref[_or_null] scan parameters
      records  Estimate of number of records (needed only to construct
               quick select)
  NOTES
    This allocates things in a new memory root, as this may be called many
    times during a query.

  RETURN
    Quick select that retrieves the same rows as passed ref scan
    NULL on error.
*/

QUICK_RANGE_SELECT *get_quick_select_for_ref(THD *thd, TABLE *table,
                                             TABLE_REF *ref, ha_rows records)
{
  MEM_ROOT *old_root, *alloc;
  QUICK_RANGE_SELECT *quick;
  KEY *key_info = &table->key_info[ref->key];
  KEY_PART *key_part;
  QUICK_RANGE *range;
  uint part;
  bool create_err= FALSE;
  Cost_estimate cost;

  old_root= thd->mem_root;
  /* The following call may change thd->mem_root */
  quick= new QUICK_RANGE_SELECT(thd, table, ref->key, 0, 0, &create_err);
  /* save mem_root set by QUICK_RANGE_SELECT constructor */
  alloc= thd->mem_root;
  /*
    return back default mem_root (thd->mem_root) changed by
    QUICK_RANGE_SELECT constructor
  */
  thd->mem_root= old_root;

  if (!quick || create_err)
    return 0;			/* no ranges found */
  if (quick->init())
    goto err;
  quick->records= records;

  if ((cp_buffer_from_ref(thd, table, ref) && thd->is_fatal_error) ||
      !(range= new(alloc) QUICK_RANGE()))
    goto err;                                   // out of memory

  range->min_key= range->max_key= ref->key_buff;
  range->min_length= range->max_length= ref->key_length;
  range->min_keypart_map= range->max_keypart_map=
    make_prev_keypart_map(ref->key_parts);
  range->flag= (ref->key_length == key_info->key_length ? EQ_RANGE : 0);

  if (!(quick->key_parts=key_part=(KEY_PART *)
	alloc_root(&quick->alloc,sizeof(KEY_PART)*ref->key_parts)))
    goto err;

  for (part=0 ; part < ref->key_parts ;part++,key_part++)
  {
    key_part->part=part;
    key_part->field=        key_info->key_part[part].field;
    key_part->length=       key_info->key_part[part].length;
    key_part->store_length= key_info->key_part[part].store_length;
    key_part->null_bit=     key_info->key_part[part].null_bit;
    key_part->flag=         (uint8) key_info->key_part[part].key_part_flag;
  }
  if (insert_dynamic(&quick->ranges, &range))
    goto err;

  /*
     Add a NULL range if REF_OR_NULL optimization is used.
     For example:
       if we have "WHERE A=2 OR A IS NULL" we created the (A=2) range above
       and have ref->null_ref_key set. Will create a new NULL range here.
  */
  if (ref->null_ref_key)
  {
    QUICK_RANGE *null_range;

    *ref->null_ref_key= 1;		// Set null byte then create a range
    if (!(null_range= new (alloc)
          QUICK_RANGE(ref->key_buff, ref->key_length,
                      make_prev_keypart_map(ref->key_parts),
                      ref->key_buff, ref->key_length,
                      make_prev_keypart_map(ref->key_parts), EQ_RANGE)))
      goto err;
    *ref->null_ref_key= 0;		// Clear null byte
    if (insert_dynamic(&quick->ranges, &null_range))
      goto err;
  }

  /* Call multi_range_read_info() to get the MRR flags and buffer size */
  quick->mrr_flags= HA_MRR_NO_ASSOCIATION | 
                    (table->key_read ? HA_MRR_INDEX_ONLY : 0);
  if (thd->lex->sql_command != SQLCOM_SELECT)
    quick->mrr_flags|= HA_MRR_SORTED; // Assumed to give faster ins/upd/del
#ifdef WITH_NDBCLUSTER_STORAGE_ENGINE
  if (!ref->null_ref_key && !key_has_nulls(key_info, range->min_key,
                                           ref->key_length))
    quick->mrr_flags |= HA_MRR_NO_NULL_ENDPOINTS;
#endif
<<<<<<< HEAD

  quick->mrr_buf_size= thd->variables.read_rnd_buff_size;
  if (table->file->multi_range_read_info(quick->index, 1, records,
                                         &quick->mrr_buf_size,
                                         &quick->mrr_flags, &cost))
    goto err;

=======

  quick->mrr_buf_size= thd->variables.read_rnd_buff_size;
  if (table->file->multi_range_read_info(quick->index, 1, records,
                                         &quick->mrr_buf_size,
                                         &quick->mrr_flags, &cost))
    goto err;

>>>>>>> 85f401c8
  return quick;
err:
  delete quick;
  return 0;
}


/*
  Perform key scans for all used indexes (except CPK), get rowids and merge 
  them into an ordered non-recurrent sequence of rowids.
  
  The merge/duplicate removal is performed using Unique class. We put all
  rowids into Unique, get the sorted sequence and destroy the Unique.
  
  If table has a clustered primary key that covers all rows (TRUE for bdb
  and innodb currently) and one of the index_merge scans is a scan on PK,
  then rows that will be retrieved by PK scan are not put into Unique and 
  primary key scan is not performed here, it is performed later separately.

  RETURN
    0     OK
    other error
*/

int QUICK_INDEX_MERGE_SELECT::read_keys_and_merge()
{
  List_iterator_fast<QUICK_RANGE_SELECT> cur_quick_it(quick_selects);
  QUICK_RANGE_SELECT* cur_quick;
  int result;
  handler *file= head->file;
  DBUG_ENTER("QUICK_INDEX_MERGE_SELECT::read_keys_and_merge");

  /* We're going to just read rowids. */
  head->set_keyread(TRUE);
  head->prepare_for_position();

  cur_quick_it.rewind();
  cur_quick= cur_quick_it++;
  DBUG_ASSERT(cur_quick != 0);
  
  DBUG_EXECUTE_IF("simulate_bug13919180",
                  {
                    my_error(ER_UNKNOWN_ERROR, MYF(0));
                    DBUG_RETURN(1);
                  });
  /*
    We reuse the same instance of handler so we need to call both init and 
    reset here.
  */
  if (cur_quick->init() || cur_quick->reset())
    DBUG_RETURN(1);

  if (unique == NULL)
  {
    DBUG_EXECUTE_IF("index_merge_may_not_create_a_Unique", DBUG_ABORT(); );
    DBUG_EXECUTE_IF("only_one_Unique_may_be_created", 
                    DBUG_SET("+d,index_merge_may_not_create_a_Unique"); );

    unique= new Unique(refpos_order_cmp, (void *)file,
                       file->ref_length,
                       thd->variables.sortbuff_size);
  }
  else
  {
    unique->reset();
    filesort_free_buffers(head, false);
  }

  DBUG_ASSERT(file->ref_length == unique->get_size());
  DBUG_ASSERT(thd->variables.sortbuff_size == unique->get_max_in_memory_size());

  if (!unique)
    DBUG_RETURN(1);
  for (;;)
  {
    while ((result= cur_quick->get_next()) == HA_ERR_END_OF_FILE)
    {
      cur_quick->range_end();
      cur_quick= cur_quick_it++;
      if (!cur_quick)
        break;

      if (cur_quick->file->inited) 
        cur_quick->file->ha_index_end();
      if (cur_quick->init() || cur_quick->reset())
        DBUG_RETURN(1);
    }

    if (result)
    {
      if (result != HA_ERR_END_OF_FILE)
      {
        cur_quick->range_end();
        DBUG_RETURN(result);
      }
      break;
    }

    if (thd->killed)
      DBUG_RETURN(1);

    /* skip row if it will be retrieved by clustered PK scan */
    if (pk_quick_select && pk_quick_select->row_in_ranges())
      continue;

    cur_quick->file->position(cur_quick->record);
    result= unique->unique_add((char*)cur_quick->file->ref);
    if (result)
      DBUG_RETURN(1);
  }

  /*
    Ok all rowids are in the Unique now. The next call will initialize
    head->sort structure so it can be used to iterate through the rowids
    sequence.
  */
  result= unique->get(head);
  doing_pk_scan= FALSE;
  /* index_merge currently doesn't support "using index" at all */
  head->set_keyread(FALSE);
  if (init_read_record(&read_record, thd, head, (SQL_SELECT*) 0, 1, 1, TRUE))
    DBUG_RETURN(1);
  DBUG_RETURN(result);
}


/*
  Get next row for index_merge.
  NOTES
    The rows are read from
      1. rowids stored in Unique.
      2. QUICK_RANGE_SELECT with clustered primary key (if any).
    The sets of rows retrieved in 1) and 2) are guaranteed to be disjoint.
*/

int QUICK_INDEX_MERGE_SELECT::get_next()
{
  int result;
  DBUG_ENTER("QUICK_INDEX_MERGE_SELECT::get_next");

  if (doing_pk_scan)
    DBUG_RETURN(pk_quick_select->get_next());

  if ((result= read_record.read_record(&read_record)) == -1)
  {
    result= HA_ERR_END_OF_FILE;
    end_read_record(&read_record);
    free_io_cache(head);
    /* All rows from Unique have been retrieved, do a clustered PK scan */
    if (pk_quick_select)
    {
      doing_pk_scan= TRUE;
      if ((result= pk_quick_select->init()) ||
          (result= pk_quick_select->reset()))
        DBUG_RETURN(result);
      DBUG_RETURN(pk_quick_select->get_next());
    }
  }

  DBUG_RETURN(result);
}


/*
  Retrieve next record.
  SYNOPSIS
     QUICK_ROR_INTERSECT_SELECT::get_next()

  NOTES
    Invariant on enter/exit: all intersected selects have retrieved all index
    records with rowid <= some_rowid_val and no intersected select has
    retrieved any index records with rowid > some_rowid_val.
    We start fresh and loop until we have retrieved the same rowid in each of
    the key scans or we got an error.

    If a Clustered PK scan is present, it is used only to check if row
    satisfies its condition (and never used for row retrieval).

    Locking: to ensure that exclusive locks are only set on records that
    are included in the final result we must release the lock
    on all rows we read but do not include in the final result. This
    must be done on each index that reads the record and the lock
    must be released using the same handler (the same quick object) as
    used when reading the record.

  RETURN
   0     - Ok
   other - Error code if any error occurred.
*/

int QUICK_ROR_INTERSECT_SELECT::get_next()
{
  List_iterator_fast<QUICK_RANGE_SELECT> quick_it(quick_selects);
  QUICK_RANGE_SELECT* quick;

  /* quick that reads the given rowid first. This is needed in order
  to be able to unlock the row using the same handler object that locked
  it */
  QUICK_RANGE_SELECT* quick_with_last_rowid;

  int error, cmp;
  uint last_rowid_count=0;
  DBUG_ENTER("QUICK_ROR_INTERSECT_SELECT::get_next");

  do
  {
    /* Get a rowid for first quick and save it as a 'candidate' */
    quick= quick_it++;
    error= quick->get_next();
    if (cpk_quick)
    {
      while (!error && !cpk_quick->row_in_ranges())
      {
        quick->file->unlock_row(); /* row not in range; unlock */
        error= quick->get_next();
      }
    }
    if (error)
      DBUG_RETURN(error);

    quick->file->position(quick->record);
    memcpy(last_rowid, quick->file->ref, head->file->ref_length);
    last_rowid_count= 1;
    quick_with_last_rowid= quick;

    while (last_rowid_count < quick_selects.elements)
    {
      if (!(quick= quick_it++))
      {
        quick_it.rewind();
        quick= quick_it++;
      }

      do
      {
        DBUG_EXECUTE_IF("innodb_quick_report_deadlock",
                        DBUG_SET("+d,innodb_report_deadlock"););
        if ((error= quick->get_next()))
        {
          /* On certain errors like deadlock, trx might be rolled back.*/
          if (!current_thd->transaction_rollback_request)
            quick_with_last_rowid->file->unlock_row();
          DBUG_RETURN(error);
        }
        quick->file->position(quick->record);
        cmp= head->file->cmp_ref(quick->file->ref, last_rowid);
        if (cmp < 0)
        {
          /* This row is being skipped.  Release lock on it. */
          quick->file->unlock_row();
        }
      } while (cmp < 0);

      /* Ok, current select 'caught up' and returned ref >= cur_ref */
      if (cmp > 0)
      {
        /* Found a row with ref > cur_ref. Make it a new 'candidate' */
        if (cpk_quick)
        {
          while (!cpk_quick->row_in_ranges())
          {
            quick->file->unlock_row(); /* row not in range; unlock */
            if ((error= quick->get_next()))
            {
              /* On certain errors like deadlock, trx might be rolled back.*/
              if (!current_thd->transaction_rollback_request)
                quick_with_last_rowid->file->unlock_row();
              DBUG_RETURN(error);
            }
          }
          quick->file->position(quick->record);
        }
        memcpy(last_rowid, quick->file->ref, head->file->ref_length);
        quick_with_last_rowid->file->unlock_row();
        last_rowid_count= 1;
        quick_with_last_rowid= quick;
      }
      else
      {
        /* current 'candidate' row confirmed by this select */
        last_rowid_count++;
      }
    }

    /* We get here if we got the same row ref in all scans. */
    if (need_to_fetch_row)
      error= head->file->ha_rnd_pos(head->record[0], last_rowid);
  } while (error == HA_ERR_RECORD_DELETED);
  DBUG_RETURN(error);
}


/*
  Retrieve next record.
  SYNOPSIS
    QUICK_ROR_UNION_SELECT::get_next()

  NOTES
    Enter/exit invariant:
    For each quick select in the queue a {key,rowid} tuple has been
    retrieved but the corresponding row hasn't been passed to output.

  RETURN
   0     - Ok
   other - Error code if any error occurred.
*/

int QUICK_ROR_UNION_SELECT::get_next()
{
  int error, dup_row;
  QUICK_SELECT_I *quick;
  uchar *tmp;
  DBUG_ENTER("QUICK_ROR_UNION_SELECT::get_next");

  do
  {
    do
    {
      if (!queue.elements)
        DBUG_RETURN(HA_ERR_END_OF_FILE);
      /* Ok, we have a queue with >= 1 scans */

      quick= (QUICK_SELECT_I*)queue_top(&queue);
      memcpy(cur_rowid, quick->last_rowid, rowid_length);

      /* put into queue rowid from the same stream as top element */
      if ((error= quick->get_next()))
      {
        if (error != HA_ERR_END_OF_FILE)
          DBUG_RETURN(error);
        queue_remove(&queue, 0);
      }
      else
      {
        quick->save_last_pos();
        queue_replaced(&queue);
      }

      if (!have_prev_rowid)
      {
        /* No rows have been returned yet */
        dup_row= FALSE;
        have_prev_rowid= TRUE;
      }
      else
        dup_row= !head->file->cmp_ref(cur_rowid, prev_rowid);
    } while (dup_row);

    tmp= cur_rowid;
    cur_rowid= prev_rowid;
    prev_rowid= tmp;

    error= head->file->ha_rnd_pos(quick->record, prev_rowid);
  } while (error == HA_ERR_RECORD_DELETED);
  DBUG_RETURN(error);
}


int QUICK_RANGE_SELECT::reset()
{
  uint  buf_size;
  uchar *mrange_buff;
  int   error;
  HANDLER_BUFFER empty_buf;
  DBUG_ENTER("QUICK_RANGE_SELECT::reset");
  last_range= NULL;
  cur_range= (QUICK_RANGE**) ranges.buffer;

  /* set keyread to TRUE if index is covering */
  if(!head->no_keyread && head->covering_keys.is_set(index))
    head->set_keyread(true);
  else
    head->set_keyread(false);

  if (!file->inited)
  {
    if (in_ror_merged_scan)
      head->column_bitmaps_set_no_signal(&column_bitmap, &column_bitmap);
    const bool sorted= (mrr_flags & HA_MRR_SORTED);
    DBUG_EXECUTE_IF("bug14365043_2",
                    DBUG_SET("+d,ha_index_init_fail"););
    if ((error= file->ha_index_init(index, sorted)))
    {
      file->print_error(error, MYF(0));
      DBUG_RETURN(error);
    }
  }

  /* Allocate buffer if we need one but haven't allocated it yet */
  if (mrr_buf_size && !mrr_buf_desc)
  {
    buf_size= mrr_buf_size;
    while (buf_size && !my_multi_malloc(MYF(MY_WME),
                                        &mrr_buf_desc, sizeof(*mrr_buf_desc),
                                        &mrange_buff, buf_size,
                                        NullS))
    {
      /* Try to shrink the buffers until both are 0. */
      buf_size/= 2;
    }
    if (!mrr_buf_desc)
      DBUG_RETURN(HA_ERR_OUT_OF_MEM);

    /* Initialize the handler buffer. */
    mrr_buf_desc->buffer= mrange_buff;
    mrr_buf_desc->buffer_end= mrange_buff + buf_size;
    mrr_buf_desc->end_of_used_area= mrange_buff;
#ifdef HAVE_purify
    /*
      We need this until ndb will use the buffer efficiently
      (Now ndb stores  complete row in here, instead of only the used fields
      which gives us valgrind warnings in compare_record[])
    */
    memset(mrange_buff, 0, buf_size);
#endif
  }

  if (!mrr_buf_desc)
    empty_buf.buffer= empty_buf.buffer_end= empty_buf.end_of_used_area= NULL;
 
  RANGE_SEQ_IF seq_funcs= {quick_range_seq_init, quick_range_seq_next, 0, 0};
  error= file->multi_range_read_init(&seq_funcs, (void*)this, ranges.elements,
                                     mrr_flags, mrr_buf_desc? mrr_buf_desc: 
                                                              &empty_buf);
  DBUG_RETURN(error);
}


/*
  Range sequence interface implementation for array<QUICK_RANGE>: initialize
  
  SYNOPSIS
    quick_range_seq_init()
      init_param  Caller-opaque paramenter: QUICK_RANGE_SELECT* pointer
      n_ranges    Number of ranges in the sequence (ignored)
      flags       MRR flags (currently not used) 

  RETURN
    Opaque value to be passed to quick_range_seq_next
*/

range_seq_t quick_range_seq_init(void *init_param, uint n_ranges, uint flags)
{
  QUICK_RANGE_SELECT *quick= (QUICK_RANGE_SELECT*)init_param;
  quick->qr_traversal_ctx.first=  (QUICK_RANGE**)quick->ranges.buffer;
  quick->qr_traversal_ctx.cur=    (QUICK_RANGE**)quick->ranges.buffer;
  quick->qr_traversal_ctx.last=   quick->qr_traversal_ctx.cur + 
                                  quick->ranges.elements;
  return &quick->qr_traversal_ctx;
}


/*
  Range sequence interface implementation for array<QUICK_RANGE>: get next
  
  SYNOPSIS
    quick_range_seq_next()
      rseq        Value returned from quick_range_seq_init
      range  OUT  Store information about the range here

  RETURN
    0  Ok
    1  No more ranges in the sequence
*/

uint quick_range_seq_next(range_seq_t rseq, KEY_MULTI_RANGE *range)
{
  QUICK_RANGE_SEQ_CTX *ctx= (QUICK_RANGE_SEQ_CTX*)rseq;

  if (ctx->cur == ctx->last)
    return 1; /* no more ranges */

  QUICK_RANGE *cur= *(ctx->cur);
  key_range *start_key= &range->start_key;
  key_range *end_key=   &range->end_key;

  start_key->key=    cur->min_key;
  start_key->length= cur->min_length;
  start_key->keypart_map= cur->min_keypart_map;
  start_key->flag=   ((cur->flag & NEAR_MIN) ? HA_READ_AFTER_KEY :
                      (cur->flag & EQ_RANGE) ?
                      HA_READ_KEY_EXACT : HA_READ_KEY_OR_NEXT);
  end_key->key=      cur->max_key;
  end_key->length=   cur->max_length;
  end_key->keypart_map= cur->max_keypart_map;
  /*
    We use HA_READ_AFTER_KEY here because if we are reading on a key
    prefix. We want to find all keys with this prefix.
  */
  end_key->flag=     (cur->flag & NEAR_MAX ? HA_READ_BEFORE_KEY :
                      HA_READ_AFTER_KEY);
  range->range_flag= cur->flag;
  ctx->cur++;
  return 0;
}


/*
  MRR range sequence interface: array<QUICK_RANGE> impl: utility func for NDB

  SYNOPSIS
    mrr_persistent_flag_storage()
      seq  Range sequence being traversed
      idx  Number of range

  DESCRIPTION
    MRR/NDB implementation needs to store some bits for each range. This
    function returns a reference to the "range_flag" associated with the
    range number idx.

    This function should be removed when we get a proper MRR/NDB 
    implementation.

  RETURN
    Reference to range_flag associated with range number #idx
*/

uint16 &mrr_persistent_flag_storage(range_seq_t seq, uint idx)
{
  QUICK_RANGE_SEQ_CTX *ctx= (QUICK_RANGE_SEQ_CTX*)seq;
  return ctx->first[idx]->flag;
}


/*
  MRR range sequence interface: array<QUICK_RANGE> impl: utility func for NDB

  SYNOPSIS
    mrr_get_ptr_by_idx()
      seq  Range sequence bening traversed
      idx  Number of the range

  DESCRIPTION
    An extension of MRR range sequence interface needed by NDB: return the
    data associated with the given range.

    A proper MRR interface implementer is supposed to store and return
    range-associated data. NDB stores number of the range instead. So this
    is a helper function that translates range number to range associated
    data.

    This function does nothing, as currrently there is only one user of the
    MRR interface - the quick range select code, and this user doesn't need
    to use range-associated data.

  RETURN
    Reference to range-associated data
*/

char* &mrr_get_ptr_by_idx(range_seq_t seq, uint idx)
{
  static char *dummy;
  return dummy;
}


/*
  Get next possible record using quick-struct.

  SYNOPSIS
    QUICK_RANGE_SELECT::get_next()

  NOTES
    Record is read into table->record[0]

  RETURN
    0			Found row
    HA_ERR_END_OF_FILE	No (more) rows in range
    #			Error code
*/

int QUICK_RANGE_SELECT::get_next()
{
  char *dummy;
  MY_BITMAP * const save_read_set= head->read_set;
  MY_BITMAP * const save_write_set= head->write_set;
  DBUG_ENTER("QUICK_RANGE_SELECT::get_next");

  if (in_ror_merged_scan)
  {
    /*
      We don't need to signal the bitmap change as the bitmap is always the
      same for this head->file
    */
    head->column_bitmaps_set_no_signal(&column_bitmap, &column_bitmap);
  }

  int result= file->multi_range_read_next(&dummy);

  if (in_ror_merged_scan)
  {
    /* Restore bitmaps set on entry */
    head->column_bitmaps_set_no_signal(save_read_set, save_write_set);
  }
  DBUG_RETURN(result);
}


/*
  Get the next record with a different prefix.

  @param prefix_length   length of cur_prefix
  @param group_key_parts The number of key parts in the group prefix
  @param cur_prefix      prefix of a key to be searched for

  Each subsequent call to the method retrieves the first record that has a
  prefix with length prefix_length and which is different from cur_prefix,
  such that the record with the new prefix is within the ranges described by
  this->ranges. The record found is stored into the buffer pointed by
  this->record. The method is useful for GROUP-BY queries with range
  conditions to discover the prefix of the next group that satisfies the range
  conditions.

  @todo

    This method is a modified copy of QUICK_RANGE_SELECT::get_next(), so both
    methods should be unified into a more general one to reduce code
    duplication.

  @retval 0                  on success
  @retval HA_ERR_END_OF_FILE if returned all keys
  @retval other              if some error occurred
*/

int QUICK_RANGE_SELECT::get_next_prefix(uint prefix_length,
                                        uint group_key_parts,
                                        uchar *cur_prefix)
{
  DBUG_ENTER("QUICK_RANGE_SELECT::get_next_prefix");
  const key_part_map keypart_map= make_prev_keypart_map(group_key_parts);

  for (;;)
  {
    int result;
    if (last_range)
    {
      /* Read the next record in the same range with prefix after cur_prefix. */
      DBUG_ASSERT(cur_prefix != NULL);
      result= file->ha_index_read_map(record, cur_prefix, keypart_map,
                                      HA_READ_AFTER_KEY);
      if (result || last_range->max_keypart_map == 0)
        DBUG_RETURN(result);

      key_range previous_endpoint;
      last_range->make_max_endpoint(&previous_endpoint, prefix_length, keypart_map);
      if (file->compare_key(&previous_endpoint) <= 0)
        DBUG_RETURN(0);
    }

    uint count= ranges.elements - (cur_range - (QUICK_RANGE**) ranges.buffer);
    if (count == 0)
    {
      /* Ranges have already been used up before. None is left for read. */
      last_range= 0;
      DBUG_RETURN(HA_ERR_END_OF_FILE);
    }
    last_range= *(cur_range++);

    key_range start_key, end_key;
    last_range->make_min_endpoint(&start_key, prefix_length, keypart_map);
    last_range->make_max_endpoint(&end_key, prefix_length, keypart_map);

    const bool sorted= (mrr_flags & HA_MRR_SORTED);
    result= file->read_range_first(last_range->min_keypart_map ? &start_key : 0,
				   last_range->max_keypart_map ? &end_key : 0,
                                   test(last_range->flag & EQ_RANGE),
				   sorted);
    if (last_range->flag == (UNIQUE_RANGE | EQ_RANGE))
      last_range= 0;			// Stop searching

    if (result != HA_ERR_END_OF_FILE)
      DBUG_RETURN(result);
    last_range= 0;			// No matching rows; go to next range
  }
}


/* Get next for geometrical indexes */

int QUICK_RANGE_SELECT_GEOM::get_next()
{
  DBUG_ENTER("QUICK_RANGE_SELECT_GEOM::get_next");

  for (;;)
  {
    int result;
    if (last_range)
    {
      // Already read through key
      result= file->ha_index_next_same(record, last_range->min_key,
                                       last_range->min_length);
      if (result != HA_ERR_END_OF_FILE)
	DBUG_RETURN(result);
    }

    uint count= ranges.elements - (cur_range - (QUICK_RANGE**) ranges.buffer);
    if (count == 0)
    {
      /* Ranges have already been used up before. None is left for read. */
      last_range= 0;
      DBUG_RETURN(HA_ERR_END_OF_FILE);
    }
    last_range= *(cur_range++);

    result= file->ha_index_read_map(record, last_range->min_key,
                                    last_range->min_keypart_map,
                                    (ha_rkey_function)(last_range->flag ^
                                                       GEOM_FLAG));
    if (result != HA_ERR_KEY_NOT_FOUND && result != HA_ERR_END_OF_FILE)
      DBUG_RETURN(result);
    last_range= 0;				// Not found, to next range
  }
}


/*
  Check if current row will be retrieved by this QUICK_RANGE_SELECT

  NOTES
    It is assumed that currently a scan is being done on another index
    which reads all necessary parts of the index that is scanned by this
    quick select.
    The implementation does a binary search on sorted array of disjoint
    ranges, without taking size of range into account.

    This function is used to filter out clustered PK scan rows in
    index_merge quick select.

  RETURN
    TRUE  if current row will be retrieved by this quick select
    FALSE if not
*/

bool QUICK_RANGE_SELECT::row_in_ranges()
{
  QUICK_RANGE *res;
  uint min= 0;
  uint max= ranges.elements - 1;
  uint mid= (max + min)/2;

  while (min != max)
  {
    if (cmp_next(*(QUICK_RANGE**)dynamic_array_ptr(&ranges, mid)))
    {
      /* current row value > mid->max */
      min= mid + 1;
    }
    else
      max= mid;
    mid= (min + max) / 2;
  }
  res= *(QUICK_RANGE**)dynamic_array_ptr(&ranges, mid);
  return (!cmp_next(res) && !cmp_prev(res));
}

/*
  This is a hack: we inherit from QUICK_RANGE_SELECT so that we can use the
  get_next() interface, but we have to hold a pointer to the original
  QUICK_RANGE_SELECT because its data are used all over the place. What
  should be done is to factor out the data that is needed into a base
  class (QUICK_SELECT), and then have two subclasses (_ASC and _DESC)
  which handle the ranges and implement the get_next() function.  But
  for now, this seems to work right at least.
 */

QUICK_SELECT_DESC::QUICK_SELECT_DESC(QUICK_RANGE_SELECT *q,
                                     uint used_key_parts_arg,
                                     bool *error)
 :QUICK_RANGE_SELECT(*q), rev_it(rev_ranges),
  used_key_parts (used_key_parts_arg)
{
  QUICK_RANGE *r;
  /* 
    Use default MRR implementation for reverse scans. No table engine
    currently can do an MRR scan with output in reverse index order.
  */
  mrr_buf_desc= NULL;
  mrr_flags |= HA_MRR_USE_DEFAULT_IMPL;
  mrr_flags |= HA_MRR_SORTED; // 'sorted' as internals use index_last/_prev
  mrr_buf_size= 0;


  QUICK_RANGE **pr= (QUICK_RANGE**)ranges.buffer;
  QUICK_RANGE **end_range= pr + ranges.elements;
  for (; pr!=end_range; pr++)
    rev_ranges.push_front(*pr);

  /* Remove EQ_RANGE flag for keys that are not using the full key */
  for (r = rev_it++; r; r = rev_it++)
  {
    if ((r->flag & EQ_RANGE) &&
	head->key_info[index].key_length != r->max_length)
      r->flag&= ~EQ_RANGE;
  }
  rev_it.rewind();
  q->dont_free=1;				// Don't free shared mem
}


int QUICK_SELECT_DESC::get_next()
{
  DBUG_ENTER("QUICK_SELECT_DESC::get_next");

  /* The max key is handled as follows:
   *   - if there is NO_MAX_RANGE, start at the end and move backwards
   *   - if it is an EQ_RANGE (which means that max key covers the entire
   *     key) and the query does not use any hidden key fields that are
   *     not considered when the range optimzier sets EQ_RANGE (e.g. the 
   *     primary key added by InnoDB), then go directly to the key and 
   *     read through it (sorting backwards is same as sorting forwards).
   *   - if it is NEAR_MAX, go to the key or next, step back once, and
   *     move backwards
   *   - otherwise (not NEAR_MAX == include the key), go after the key,
   *     step back once, and move backwards
   */

  for (;;)
  {
    int result;
    if (last_range)
    {						// Already read through key
      result = ((last_range->flag & EQ_RANGE && 
                 used_key_parts <=
                 head->key_info[index].user_defined_key_parts) ?
                file->ha_index_next_same(record, last_range->min_key,
                                         last_range->min_length) :
                file->ha_index_prev(record));
      if (!result)
      {
	if (cmp_prev(*rev_it.ref()) == 0)
	  DBUG_RETURN(0);
      }
      else if (result != HA_ERR_END_OF_FILE)
	DBUG_RETURN(result);
    }

    if (!(last_range= rev_it++))
      DBUG_RETURN(HA_ERR_END_OF_FILE);		// All ranges used

    // Case where we can avoid descending scan, see comment above
    const bool eqrange_all_keyparts= (last_range->flag & EQ_RANGE) && 
      (used_key_parts <= head->key_info[index].user_defined_key_parts);

    /*
      If we have pushed an index condition (ICP) and this quick select
      will use ha_index_prev() to read data, we need to let the
      handler know where to end the scan in order to avoid that the
      ICP implemention continues to read past the range boundary.
    */
    if (file->pushed_idx_cond)
    {
      if (!eqrange_all_keyparts)
      {
        key_range min_range;
        last_range->make_min_endpoint(&min_range);
        if(min_range.length > 0)
          file->set_end_range(&min_range, handler::RANGE_SCAN_DESC);
        else
          file->set_end_range(NULL, handler::RANGE_SCAN_DESC);
      }
      else
      {
        /*
          Will use ha_index_next_same() for reading records. In case we have
          set the end range for an earlier range, this need to be cleared.
        */
        file->set_end_range(NULL, handler::RANGE_SCAN_ASC);
      }
    }

    if (last_range->flag & NO_MAX_RANGE)        // Read last record
    {
      int local_error;
      if ((local_error= file->ha_index_last(record)))
<<<<<<< HEAD
	DBUG_RETURN(local_error);		// Empty table
=======
      {
        /*
          HA_ERR_END_OF_FILE is returned both when the table is empty and when
          there are no qualifying records in the range (when using ICP).
          Interpret this return value as "no qualifying rows in the range" to
          avoid loss of records. If the error code truly meant "empty table"
          the next iteration of the loop will exit.
        */
        if (local_error != HA_ERR_END_OF_FILE)
          DBUG_RETURN(local_error);
        last_range= NULL;                       // Go to next range
        continue;
      }

>>>>>>> 85f401c8
      if (cmp_prev(last_range) == 0)
	DBUG_RETURN(0);
      last_range= 0;                            // No match; go to next range
      continue;
    }

    if (eqrange_all_keyparts)

    {
      result= file->ha_index_read_map(record, last_range->max_key,
                                      last_range->max_keypart_map,
                                      HA_READ_KEY_EXACT);
    }
    else
    {
      DBUG_ASSERT(last_range->flag & NEAR_MAX ||
                  (last_range->flag & EQ_RANGE && 
                   used_key_parts >
                   head->key_info[index].user_defined_key_parts) ||
                  range_reads_after_key(last_range));
      result= file->ha_index_read_map(record, last_range->max_key,
                                      last_range->max_keypart_map,
                                      ((last_range->flag & NEAR_MAX) ?
                                       HA_READ_BEFORE_KEY :
                                       HA_READ_PREFIX_LAST_OR_PREV));
    }
    if (result)
    {
      if (result != HA_ERR_KEY_NOT_FOUND && result != HA_ERR_END_OF_FILE)
	DBUG_RETURN(result);
      last_range= 0;                            // Not found, to next range
      continue;
    }
    if (cmp_prev(last_range) == 0)
    {
      if (last_range->flag == (UNIQUE_RANGE | EQ_RANGE))
	last_range= 0;				// Stop searching
      DBUG_RETURN(0);				// Found key is in range
    }
    last_range= 0;                              // To next range
  }
}


/**
  Create a compatible quick select with the result ordered in an opposite way

  @param used_key_parts_arg  Number of used key parts

  @retval NULL in case of errors (OOM etc)
  @retval pointer to a newly created QUICK_SELECT_DESC if success
*/

QUICK_SELECT_I *QUICK_RANGE_SELECT::make_reverse(uint used_key_parts_arg)
{
  bool error= FALSE;
  QUICK_SELECT_DESC *new_quick= new QUICK_SELECT_DESC(this, used_key_parts_arg,
                                                      &error);
  if (new_quick == NULL || error)
  {
    delete new_quick;
    return NULL;
  }
  return new_quick;
}


/*
  Compare if found key is over max-value
  Returns 0 if key <= range->max_key
  TODO: Figure out why can't this function be as simple as cmp_prev(). 
*/

int QUICK_RANGE_SELECT::cmp_next(QUICK_RANGE *range_arg)
{
  if (range_arg->flag & NO_MAX_RANGE)
    return 0;                                   /* key can't be to large */

  KEY_PART *key_part=key_parts;
  uint store_length;

  for (uchar *key=range_arg->max_key, *end=key+range_arg->max_length;
       key < end;
       key+= store_length, key_part++)
  {
    int cmp;
    store_length= key_part->store_length;
    if (key_part->null_bit)
    {
      if (*key)
      {
        if (!key_part->field->is_null())
          return 1;
        continue;
      }
      else if (key_part->field->is_null())
        return 0;
      key++;					// Skip null byte
      store_length--;
    }
    if ((cmp=key_part->field->key_cmp(key, key_part->length)) < 0)
      return 0;
    if (cmp > 0)
      return 1;
  }
  return (range_arg->flag & NEAR_MAX) ? 1 : 0;          // Exact match
}


/*
  Returns 0 if found key is inside range (found key >= range->min_key).
*/

int QUICK_RANGE_SELECT::cmp_prev(QUICK_RANGE *range_arg)
{
  int cmp;
  if (range_arg->flag & NO_MIN_RANGE)
    return 0;					/* key can't be to small */

  cmp= key_cmp(key_part_info, range_arg->min_key,
               range_arg->min_length);
  if (cmp > 0 || (cmp == 0 && !(range_arg->flag & NEAR_MIN)))
    return 0;
  return 1;                                     // outside of range
}


/*
 * TRUE if this range will require using HA_READ_AFTER_KEY
   See comment in get_next() about this
 */

bool QUICK_SELECT_DESC::range_reads_after_key(QUICK_RANGE *range_arg)
{
  return ((range_arg->flag & (NO_MAX_RANGE | NEAR_MAX)) ||
	  !(range_arg->flag & EQ_RANGE) ||
	  head->key_info[index].key_length != range_arg->max_length) ? 1 : 0;
}


void QUICK_RANGE_SELECT::add_info_string(String *str)
{
  KEY *key_info= head->key_info + index;
  str->append(key_info->name);
}

void QUICK_INDEX_MERGE_SELECT::add_info_string(String *str)
{
  QUICK_RANGE_SELECT *quick;
  bool first= TRUE;
  List_iterator_fast<QUICK_RANGE_SELECT> it(quick_selects);
  str->append(STRING_WITH_LEN("sort_union("));
  while ((quick= it++))
  {
    if (!first)
      str->append(',');
    else
      first= FALSE;
    quick->add_info_string(str);
  }
  if (pk_quick_select)
  {
    str->append(',');
    pk_quick_select->add_info_string(str);
  }
  str->append(')');
}

void QUICK_ROR_INTERSECT_SELECT::add_info_string(String *str)
{
  bool first= TRUE;
  QUICK_RANGE_SELECT *quick;
  List_iterator_fast<QUICK_RANGE_SELECT> it(quick_selects);
  str->append(STRING_WITH_LEN("intersect("));
  while ((quick= it++))
  {
    KEY *key_info= head->key_info + quick->index;
    if (!first)
      str->append(',');
    else
      first= FALSE;
    str->append(key_info->name);
  }
  if (cpk_quick)
  {
    KEY *key_info= head->key_info + cpk_quick->index;
    str->append(',');
    str->append(key_info->name);
  }
  str->append(')');
}

void QUICK_ROR_UNION_SELECT::add_info_string(String *str)
{
  bool first= TRUE;
  QUICK_SELECT_I *quick;
  List_iterator_fast<QUICK_SELECT_I> it(quick_selects);
  str->append(STRING_WITH_LEN("union("));
  while ((quick= it++))
  {
    if (!first)
      str->append(',');
    else
      first= FALSE;
    quick->add_info_string(str);
  }
  str->append(')');
}


void QUICK_RANGE_SELECT::add_keys_and_lengths(String *key_names,
                                              String *used_lengths)
{
  char buf[64];
  uint length;
  KEY *key_info= head->key_info + index;
  key_names->append(key_info->name);
  length= longlong2str(max_used_key_length, buf, 10) - buf;
  used_lengths->append(buf, length);
}

void QUICK_INDEX_MERGE_SELECT::add_keys_and_lengths(String *key_names,
                                                    String *used_lengths)
{
  char buf[64];
  uint length;
  bool first= TRUE;
  QUICK_RANGE_SELECT *quick;

  List_iterator_fast<QUICK_RANGE_SELECT> it(quick_selects);
  while ((quick= it++))
  {
    if (first)
      first= FALSE;
    else
    {
      key_names->append(',');
      used_lengths->append(',');
    }

    KEY *key_info= head->key_info + quick->index;
    key_names->append(key_info->name);
    length= longlong2str(quick->max_used_key_length, buf, 10) - buf;
    used_lengths->append(buf, length);
  }
  if (pk_quick_select)
  {
    KEY *key_info= head->key_info + pk_quick_select->index;
    key_names->append(',');
    key_names->append(key_info->name);
    length= longlong2str(pk_quick_select->max_used_key_length, buf, 10) - buf;
    used_lengths->append(',');
    used_lengths->append(buf, length);
  }
}

void QUICK_ROR_INTERSECT_SELECT::add_keys_and_lengths(String *key_names,
                                                      String *used_lengths)
{
  char buf[64];
  uint length;
  bool first= TRUE;
  QUICK_RANGE_SELECT *quick;
  List_iterator_fast<QUICK_RANGE_SELECT> it(quick_selects);
  while ((quick= it++))
  {
    KEY *key_info= head->key_info + quick->index;
    if (first)
      first= FALSE;
    else
    {
      key_names->append(',');
      used_lengths->append(',');
    }
    key_names->append(key_info->name);
    length= longlong2str(quick->max_used_key_length, buf, 10) - buf;
    used_lengths->append(buf, length);
  }

  if (cpk_quick)
  {
    KEY *key_info= head->key_info + cpk_quick->index;
    key_names->append(',');
    key_names->append(key_info->name);
    length= longlong2str(cpk_quick->max_used_key_length, buf, 10) - buf;
    used_lengths->append(',');
    used_lengths->append(buf, length);
  }
}

void QUICK_ROR_UNION_SELECT::add_keys_and_lengths(String *key_names,
                                                  String *used_lengths)
{
  bool first= TRUE;
  QUICK_SELECT_I *quick;
  List_iterator_fast<QUICK_SELECT_I> it(quick_selects);
  while ((quick= it++))
  {
    if (first)
      first= FALSE;
    else
    {
      used_lengths->append(',');
      key_names->append(',');
    }
    quick->add_keys_and_lengths(key_names, used_lengths);
  }
}


/*******************************************************************************
* Implementation of QUICK_GROUP_MIN_MAX_SELECT
*******************************************************************************/

static inline uint get_field_keypart(KEY *index, Field *field);
static inline SEL_ARG * get_index_range_tree(uint index, SEL_TREE* range_tree,
                                             PARAM *param, uint *param_idx);
static bool get_constant_key_infix(KEY *index_info, SEL_ARG *index_range_tree,
                       KEY_PART_INFO *first_non_group_part,
                       KEY_PART_INFO *min_max_arg_part,
                       KEY_PART_INFO *last_part, THD *thd,
                       uchar *key_infix, uint *key_infix_len,
                       KEY_PART_INFO **first_non_infix_part);
static bool
check_group_min_max_predicates(Item *cond, Item_field *min_max_arg_item,
                               Field::imagetype image_type);

static void
cost_group_min_max(TABLE* table, KEY *index_info, uint used_key_parts,
                   uint group_key_parts, SEL_TREE *range_tree,
                   SEL_ARG *index_tree, ha_rows quick_prefix_records,
                   bool have_min, bool have_max,
                   double *read_cost, ha_rows *records);


/**
  Test if this access method is applicable to a GROUP query with MIN/MAX
  functions, and if so, construct a new TRP object.

  DESCRIPTION
    Test whether a query can be computed via a QUICK_GROUP_MIN_MAX_SELECT.
    Queries computable via a QUICK_GROUP_MIN_MAX_SELECT must satisfy the
    following conditions:
    A) Table T has at least one compound index I of the form:
       I = <A_1, ...,A_k, [B_1,..., B_m], C, [D_1,...,D_n]>
    B) Query conditions:
    B0. Q is over a single table T.
    B1. The attributes referenced by Q are a subset of the attributes of I.
    B2. All attributes QA in Q can be divided into 3 overlapping groups:
        - SA = {S_1, ..., S_l, [C]} - from the SELECT clause, where C is
          referenced by any number of MIN and/or MAX functions if present.
        - WA = {W_1, ..., W_p} - from the WHERE clause
        - GA = <G_1, ..., G_k> - from the GROUP BY clause (if any)
             = SA              - if Q is a DISTINCT query (based on the
                                 equivalence of DISTINCT and GROUP queries.
        - NGA = QA - (GA union C) = {NG_1, ..., NG_m} - the ones not in
          GROUP BY and not referenced by MIN/MAX functions.
        with the following properties specified below.
    B3. If Q has a GROUP BY WITH ROLLUP clause the access method is not 
        applicable.

    SA1. There is at most one attribute in SA referenced by any number of
         MIN and/or MAX functions which, which if present, is denoted as C.
    SA2. The position of the C attribute in the index is after the last A_k.
    SA3. The attribute C can be referenced in the WHERE clause only in
         predicates of the forms:
         - (C {< | <= | > | >= | =} const)
         - (const {< | <= | > | >= | =} C)
         - (C between const_i and const_j)
         - C IS NULL
         - C IS NOT NULL
         - C != const
    SA4. If Q has a GROUP BY clause, there are no other aggregate functions
         except MIN and MAX. For queries with DISTINCT, aggregate functions
         are allowed.
    SA5. The select list in DISTINCT queries should not contain expressions.
    SA6. Clustered index can not be used by GROUP_MIN_MAX quick select
         for AGG_FUNC(DISTINCT ...) optimization because cursor position is
         never stored after a unique key lookup in the clustered index and
         furhter index_next/prev calls can not be used. So loose index scan
         optimization can not be used in this case.
    GA1. If Q has a GROUP BY clause, then GA is a prefix of I. That is, if
         G_i = A_j => i = j.
    GA2. If Q has a DISTINCT clause, then there is a permutation of SA that
         forms a prefix of I. This permutation is used as the GROUP clause
         when the DISTINCT query is converted to a GROUP query.
    GA3. The attributes in GA may participate in arbitrary predicates, divided
         into two groups:
         - RNG(G_1,...,G_q ; where q <= k) is a range condition over the
           attributes of a prefix of GA
         - PA(G_i1,...G_iq) is an arbitrary predicate over an arbitrary subset
           of GA. Since P is applied to only GROUP attributes it filters some
           groups, and thus can be applied after the grouping.
    GA4. There are no expressions among G_i, just direct column references.
    NGA1.If in the index I there is a gap between the last GROUP attribute G_k,
         and the MIN/MAX attribute C, then NGA must consist of exactly the
         index attributes that constitute the gap. As a result there is a
         permutation of NGA, BA=<B_1,...,B_m>, that coincides with the gap
         in the index.
    NGA2.If BA <> {}, then the WHERE clause must contain a conjunction EQ of
         equality conditions for all NG_i of the form (NG_i = const) or
         (const = NG_i), such that each NG_i is referenced in exactly one
         conjunct. Informally, the predicates provide constants to fill the
         gap in the index.
    NGA3.If BA <> {}, there can only be one range. TODO: This is a code
         limitation and is not strictly needed. See BUG#15947433
    WA1. There are no other attributes in the WHERE clause except the ones
         referenced in predicates RNG, PA, PC, EQ defined above. Therefore
         WA is subset of (GA union NGA union C) for GA,NGA,C that pass the
         above tests. By transitivity then it also follows that each WA_i
         participates in the index I (if this was already tested for GA, NGA
         and C).

    C) Overall query form:
       SELECT EXPR([A_1,...,A_k], [B_1,...,B_m], [MIN(C)], [MAX(C)])
         FROM T
        WHERE [RNG(A_1,...,A_p ; where p <= k)]
         [AND EQ(B_1,...,B_m)]
         [AND PC(C)]
         [AND PA(A_i1,...,A_iq)]
       GROUP BY A_1,...,A_k
       [HAVING PH(A_1, ..., B_1,..., C)]
    where EXPR(...) is an arbitrary expression over some or all SELECT fields,
    or:
       SELECT DISTINCT A_i1,...,A_ik
         FROM T
        WHERE [RNG(A_1,...,A_p ; where p <= k)]
         [AND PA(A_i1,...,A_iq)];

  NOTES
    If the current query satisfies the conditions above, and if
    (mem_root! = NULL), then the function constructs and returns a new TRP
    object, that is later used to construct a new QUICK_GROUP_MIN_MAX_SELECT.
    If (mem_root == NULL), then the function only tests whether the current
    query satisfies the conditions above, and, if so, sets
    is_applicable = TRUE.

    Queries with DISTINCT for which index access can be used are transformed
    into equivalent group-by queries of the form:

    SELECT A_1,...,A_k FROM T
     WHERE [RNG(A_1,...,A_p ; where p <= k)]
      [AND PA(A_i1,...,A_iq)]
    GROUP BY A_1,...,A_k;

    The group-by list is a permutation of the select attributes, according
    to their order in the index.

  TODO
  - What happens if the query groups by the MIN/MAX field, and there is no
    other field as in: "select min(a) from t1 group by a" ?
  - We assume that the general correctness of the GROUP-BY query was checked
    before this point. Is this correct, or do we have to check it completely?
  - Lift the limitation in condition (B3), that is, make this access method 
    applicable to ROLLUP queries.

 @param  param     Parameter from test_quick_select
 @param  sel_tree  Range tree generated by get_mm_tree
 @param  read_time Best read time so far (=table/index scan time)
 @return table read plan
   @retval NULL  Loose index scan not applicable or mem_root == NULL
   @retval !NULL Loose index scan table read plan
*/

static TRP_GROUP_MIN_MAX *
get_best_group_min_max(PARAM *param, SEL_TREE *tree, double read_time)
{
  THD *thd= param->thd;
  JOIN *join= thd->lex->current_select->join;
  TABLE *table= param->table;
  bool have_min= FALSE;              /* TRUE if there is a MIN function. */
  bool have_max= FALSE;              /* TRUE if there is a MAX function. */
  Item_field *min_max_arg_item= NULL; // The argument of all MIN/MAX functions
  KEY_PART_INFO *min_max_arg_part= NULL; /* The corresponding keypart. */
  uint group_prefix_len= 0; /* Length (in bytes) of the key prefix. */
  KEY *index_info= NULL;    /* The index chosen for data access. */
  uint index= 0;            /* The id of the chosen index. */
  uint group_key_parts= 0;  // Number of index key parts in the group prefix.
  uint used_key_parts= 0;   /* Number of index key parts used for access. */
  uchar key_infix[MAX_KEY_LENGTH]; /* Constants from equality predicates.*/
  uint key_infix_len= 0;          /* Length of key_infix. */
  TRP_GROUP_MIN_MAX *read_plan= NULL; /* The eventually constructed TRP. */
  uint key_part_nr;
  ORDER *tmp_group;
  Item *item;
  Item_field *item_field;
  bool is_agg_distinct;
  List<Item_field> agg_distinct_flds;
  /* Cost-related variables for the best index so far. */
  double best_read_cost= DBL_MAX;
  ha_rows best_records= 0;
  SEL_ARG *best_index_tree= NULL;
  ha_rows best_quick_prefix_records= 0;
  uint best_param_idx= 0;
  List_iterator<Item> select_items_it;
  Opt_trace_context * const trace= &param->thd->opt_trace;

  DBUG_ENTER("get_best_group_min_max");

  Opt_trace_object trace_group(trace, "group_index_range",
                               Opt_trace_context::RANGE_OPTIMIZER);
  const char* cause= NULL;

  /* Perform few 'cheap' tests whether this access method is applicable. */
  if (!join)
    cause= "no_join";
  else if (join->primary_tables != 1)  /* Query must reference one table. */
    cause= "not_single_table";
  else if (join->select_lex->olap == ROLLUP_TYPE) /* Check (B3) for ROLLUP */
    cause= "rollup";
  else if (table->s->keys == 0)        /* There are no indexes to use. */
    cause= "no_index";
  else if (param->order_direction == ORDER::ORDER_DESC)
    cause= "cannot_do_reverse_ordering";
  if (cause != NULL)
  {
    trace_group.add("chosen", false).add_alnum("cause", cause);
    DBUG_RETURN(NULL);
  }

  /* Check (SA1,SA4) and store the only MIN/MAX argument - the C attribute.*/
  is_agg_distinct = is_indexed_agg_distinct(join, &agg_distinct_flds);

  if ((!join->group_list) && /* Neither GROUP BY nor a DISTINCT query. */
      (!join->select_distinct) &&
      !is_agg_distinct)
  {
    trace_group.add("chosen", false).
      add_alnum("cause", "not_group_by_or_distinct");
    DBUG_RETURN(NULL);
  }
  /* Analyze the query in more detail. */

  if (join->sum_funcs[0])
  {
    Item_sum *min_max_item;
    Item_sum **func_ptr= join->sum_funcs;
    while ((min_max_item= *(func_ptr++)))
    {
      if (min_max_item->sum_func() == Item_sum::MIN_FUNC)
        have_min= TRUE;
      else if (min_max_item->sum_func() == Item_sum::MAX_FUNC)
        have_max= TRUE;
      else if (is_agg_distinct &&
               (min_max_item->sum_func() == Item_sum::COUNT_DISTINCT_FUNC ||
                min_max_item->sum_func() == Item_sum::SUM_DISTINCT_FUNC ||
                min_max_item->sum_func() == Item_sum::AVG_DISTINCT_FUNC))
        continue;
      else
      {
        trace_group.add("chosen", false).
          add_alnum("cause", "not_applicable_aggregate_function");
        DBUG_RETURN(NULL);
      }

      /* The argument of MIN/MAX. */
      Item *expr= min_max_item->get_arg(0)->real_item();
      if (expr->type() == Item::FIELD_ITEM) /* Is it an attribute? */
      {
        if (! min_max_arg_item)
          min_max_arg_item= (Item_field*) expr;
        else if (! min_max_arg_item->eq(expr, 1))
          DBUG_RETURN(NULL);
      }
      else
        DBUG_RETURN(NULL);
    }
  }

  select_items_it= List_iterator<Item>(join->fields_list);
  /* Check (SA5). */
  if (join->select_distinct)
  {
    trace_group.add("distinct_query", true);
    while ((item= select_items_it++))
    {
      if (item->real_item()->type() != Item::FIELD_ITEM)
        DBUG_RETURN(NULL);
    }
  }

  /* Check (GA4) - that there are no expressions among the group attributes. */
  for (tmp_group= join->group_list; tmp_group; tmp_group= tmp_group->next)
  {
    if ((*tmp_group->item)->real_item()->type() != Item::FIELD_ITEM)
    {
      trace_group.add("chosen", false).
        add_alnum("cause", "group_field_is_expression");
      DBUG_RETURN(NULL);
    }
  }

  /*
    Check that table has at least one compound index such that the conditions
    (GA1,GA2) are all TRUE. If there is more than one such index, select the
    first one. Here we set the variables: group_prefix_len and index_info.
  */

  const uint pk= param->table->s->primary_key;
  KEY *cur_index_info= table->key_info;
  KEY *cur_index_info_end= cur_index_info + table->s->keys;
  SEL_ARG *cur_index_tree= NULL;
  ha_rows cur_quick_prefix_records= 0;
  uint cur_param_idx= MAX_KEY;
  Opt_trace_array trace_indices(trace, "potential_group_range_indices");
  for (uint cur_index= 0 ; cur_index_info != cur_index_info_end ;
       cur_index_info++, cur_index++)
  {
    Opt_trace_object trace_idx(trace);
    trace_idx.add_utf8("index", cur_index_info->name);
    KEY_PART_INFO *cur_part;
    KEY_PART_INFO *end_part; /* Last part for loops. */
    /* Last index part. */
    KEY_PART_INFO *last_part;
    KEY_PART_INFO *first_non_group_part;
    KEY_PART_INFO *first_non_infix_part;
    uint key_infix_parts;
    uint cur_group_key_parts= 0;
    uint cur_group_prefix_len= 0;
    double cur_read_cost;
    ha_rows cur_records;
    key_map used_key_parts_map;
    uint max_key_part= 0;
    uint cur_key_infix_len= 0;
    uchar cur_key_infix[MAX_KEY_LENGTH];
    uint cur_used_key_parts;
    
    /* Check (B1) - if current index is covering. */
    if (!table->covering_keys.is_set(cur_index))
    {
      cause= "not_covering";
      goto next_index;
    }

    /*
      If the current storage manager is such that it appends the primary key to
      each index, then the above condition is insufficient to check if the
      index is covering. In such cases it may happen that some fields are
      covered by the PK index, but not by the current index. Since we can't
      use the concatenation of both indexes for index lookup, such an index
      does not qualify as covering in our case. If this is the case, below
      we check that all query fields are indeed covered by 'cur_index'.
    */
    if (pk < MAX_KEY && cur_index != pk &&
        (table->file->ha_table_flags() & HA_PRIMARY_KEY_IN_READ_INDEX))
    {
      /* For each table field */
      for (uint i= 0; i < table->s->fields; i++)
      {
        Field *cur_field= table->field[i];
        /*
          If the field is used in the current query ensure that it's
          part of 'cur_index'
        */
        if (bitmap_is_set(table->read_set, cur_field->field_index) &&
            !cur_field->part_of_key_not_clustered.is_set(cur_index))
        {
          cause= "not_covering";
          goto next_index;                  // Field was not part of key
        }
      }
    }
    trace_idx.add("covering", true);

    /*
      Check (GA1) for GROUP BY queries.
    */
    if (join->group_list)
    {
      cur_part= cur_index_info->key_part;
      end_part= cur_part + actual_key_parts(cur_index_info);
      /* Iterate in parallel over the GROUP list and the index parts. */
      for (tmp_group= join->group_list; tmp_group && (cur_part != end_part);
           tmp_group= tmp_group->next, cur_part++)
      {
        /*
          TODO:
          tmp_group::item is an array of Item, is it OK to consider only the
          first Item? If so, then why? What is the array for?
        */
        /* Above we already checked that all group items are fields. */
        DBUG_ASSERT((*tmp_group->item)->real_item()->type() == Item::FIELD_ITEM);
        Item_field *group_field= (Item_field *) (*tmp_group->item)->real_item();
        if (group_field->field->eq(cur_part->field))
        {
          cur_group_prefix_len+= cur_part->store_length;
          ++cur_group_key_parts;
          max_key_part= cur_part - cur_index_info->key_part + 1;
          used_key_parts_map.set_bit(max_key_part);
        }
        else
        {
          cause= "group_attribute_not_prefix_in_index";
          goto next_index;
        }
      }
    }

    /*
      Check (GA2) if this is a DISTINCT query.
      If GA2, then Store a new ORDER object in group_fields_array at the
      position of the key part of item_field->field. Thus we get the ORDER
      objects for each field ordered as the corresponding key parts.
      Later group_fields_array of ORDER objects is used to convert the query
      to a GROUP query.
    */
    if ((!join->group_list && join->select_distinct) ||
        is_agg_distinct)
    {
      if (!is_agg_distinct)
      {
        select_items_it.rewind();
      }

      List_iterator<Item_field> agg_distinct_flds_it (agg_distinct_flds);
      while (NULL !=
             (item= (is_agg_distinct ?
                     (Item *) agg_distinct_flds_it++ : select_items_it++)))
      {
        /* (SA5) already checked above. */
        item_field= (Item_field*) item->real_item(); 
        DBUG_ASSERT(item->real_item()->type() == Item::FIELD_ITEM);

        /* not doing loose index scan for derived tables */
        if (!item_field->field)
        {
          cause= "derived_table";
          goto next_index;
        }

        /* Find the order of the key part in the index. */
        key_part_nr= get_field_keypart(cur_index_info, item_field->field);
        /*
          Check if this attribute was already present in the select list.
          If it was present, then its corresponding key part was alredy used.
        */
        if (used_key_parts_map.is_set(key_part_nr))
          continue;
        if (key_part_nr < 1 ||
            (!is_agg_distinct && key_part_nr > join->fields_list.elements))
        {
          cause= "select_attribute_not_prefix_in_index";
          goto next_index;
        }
        cur_part= cur_index_info->key_part + key_part_nr - 1;
        cur_group_prefix_len+= cur_part->store_length;
        used_key_parts_map.set_bit(key_part_nr);
        ++cur_group_key_parts;
        max_key_part= max(max_key_part,key_part_nr);
      }
      /*
        Check that used key parts forms a prefix of the index.
        To check this we compare bits in all_parts and cur_parts.
        all_parts have all bits set from 0 to (max_key_part-1).
        cur_parts have bits set for only used keyparts.
      */
      ulonglong all_parts, cur_parts;
      all_parts= (1ULL << max_key_part) - 1;
      cur_parts= used_key_parts_map.to_ulonglong() >> 1;
      if (all_parts != cur_parts)
        goto next_index;
    }

    /* Check (SA2). */
    if (min_max_arg_item)
    {
      key_part_nr= get_field_keypart(cur_index_info, min_max_arg_item->field);
      if (key_part_nr <= cur_group_key_parts)
      {
        cause= "aggregate_column_not_suffix_in_idx";
        goto next_index;
      }
      min_max_arg_part= cur_index_info->key_part + key_part_nr - 1;
    }

    /* Check (SA6) if clustered key is used. */
    if (is_agg_distinct && cur_index == table->s->primary_key &&
        table->file->primary_key_is_clustered())
    {
      cause= "primary_key_is_clustered";
      goto next_index;
    }

    /*
      Check (NGA1, NGA2) and extract a sequence of constants to be used as part
      of all search keys.
    */

    /*
      If there is MIN/MAX, each keypart between the last group part and the
      MIN/MAX part must participate in one equality with constants, and all
      keyparts after the MIN/MAX part must not be referenced in the query.

      If there is no MIN/MAX, the keyparts after the last group part can be
      referenced only in equalities with constants, and the referenced keyparts
      must form a sequence without any gaps that starts immediately after the
      last group keypart.
    */
    last_part= cur_index_info->key_part + actual_key_parts(cur_index_info);
    first_non_group_part= 
      (cur_group_key_parts < actual_key_parts(cur_index_info)) ?
      cur_index_info->key_part + cur_group_key_parts :
      NULL;
    first_non_infix_part= min_max_arg_part ?
      (min_max_arg_part < last_part) ?
      min_max_arg_part :
      NULL :
      NULL;
    if (first_non_group_part &&
        (!min_max_arg_part || (min_max_arg_part - first_non_group_part > 0)))
    {
      if (tree)
      {
        uint dummy;
        SEL_ARG *index_range_tree= get_index_range_tree(cur_index, tree, param,
                                                        &dummy);
        if (!get_constant_key_infix(cur_index_info, index_range_tree,
                                    first_non_group_part, min_max_arg_part,
                                    last_part, thd, cur_key_infix, 
                                    &cur_key_infix_len,
                                    &first_non_infix_part))
        {
          cause= "nonconst_equality_gap_attribute";
          goto next_index;
        }
      }
      else if (min_max_arg_part &&
               (min_max_arg_part - first_non_group_part > 0))
      {
        /*
          There is a gap but no range tree, thus no predicates at all for the
          non-group keyparts.
        */
        cause= "no_nongroup_keypart_predicate";
        goto next_index;
      }
      else if (first_non_group_part && join->conds)
      {
        /*
          If there is no MIN/MAX function in the query, but some index
          key part is referenced in the WHERE clause, then this index
          cannot be used because the WHERE condition over the keypart's
          field cannot be 'pushed' to the index (because there is no
          range 'tree'), and the WHERE clause must be evaluated before
          GROUP BY/DISTINCT.
        */
        /*
          Store the first and last keyparts that need to be analyzed
          into one array that can be passed as parameter.
        */
        KEY_PART_INFO *key_part_range[2];
        key_part_range[0]= first_non_group_part;
        key_part_range[1]= last_part;

        /* Check if cur_part is referenced in the WHERE clause. */
        if (join->conds->walk(&Item::find_item_in_field_list_processor, 0,
                              (uchar*) key_part_range))
        {
          cause= "keypart_reference_from_where_clause";
          goto next_index;
        }
      }
    }

    /*
      Test (WA1) partially - that no other keypart after the last infix part is
      referenced in the query.
    */
    if (first_non_infix_part)
    {
      cur_part= first_non_infix_part +
        (min_max_arg_part && (min_max_arg_part < last_part));
      for (; cur_part != last_part; cur_part++)
      {
        if (bitmap_is_set(table->read_set, cur_part->field->field_index))
        {
          cause= "keypart_after_infix_in_query";
          goto next_index;
        }
      }
    }

    /* If we got to this point, cur_index_info passes the test. */
    key_infix_parts= cur_key_infix_len ? (uint) 
      (first_non_infix_part - first_non_group_part) : 0;
    cur_used_key_parts= cur_group_key_parts + key_infix_parts;

    /* Compute the cost of using this index. */
    if (tree)
    {
      /* Find the SEL_ARG sub-tree that corresponds to the chosen index. */
      cur_index_tree= get_index_range_tree(cur_index, tree, param,
                                           &cur_param_idx);
      /* Check if this range tree can be used for prefix retrieval. */
      Cost_estimate dummy_cost;
      uint mrr_flags= HA_MRR_SORTED;
      uint mrr_bufsize=0;
      cur_quick_prefix_records= check_quick_select(param, cur_param_idx, 
                                                   FALSE /*don't care*/, 
                                                   cur_index_tree, TRUE,
                                                   &mrr_flags, &mrr_bufsize,
                                                   &dummy_cost);
#ifdef OPTIMIZER_TRACE
      if (unlikely(cur_index_tree && trace->is_started()))
      {
        trace_idx.add("index_dives_for_eq_ranges", !param->use_index_statistics);
        Opt_trace_array trace_range(trace, "ranges");

        const KEY_PART_INFO *key_part= cur_index_info->key_part;

        String range_info;
        range_info.set_charset(system_charset_info);
        trace_range_all_keyparts(trace_range, &range_info,
                                 cur_index_tree, key_part);
      }
#endif
    }
    cost_group_min_max(table, cur_index_info, cur_used_key_parts,
                       cur_group_key_parts, tree, cur_index_tree,
                       cur_quick_prefix_records, have_min, have_max,
                       &cur_read_cost, &cur_records);
    /*
      If cur_read_cost is lower than best_read_cost use cur_index.
      Do not compare doubles directly because they may have different
      representations (64 vs. 80 bits).
    */
    trace_idx.add("rows", cur_records).add("cost", cur_read_cost);
    if (cur_read_cost < best_read_cost - (DBL_EPSILON * cur_read_cost))
    {
      index_info= cur_index_info;
      index= cur_index;
      best_read_cost= cur_read_cost;
      best_records= cur_records;
      best_index_tree= cur_index_tree;
      best_quick_prefix_records= cur_quick_prefix_records;
      best_param_idx= cur_param_idx;
      group_key_parts= cur_group_key_parts;
      group_prefix_len= cur_group_prefix_len;
      key_infix_len= cur_key_infix_len;
      if (key_infix_len)
        memcpy (key_infix, cur_key_infix, sizeof (key_infix));
      used_key_parts= cur_used_key_parts;
    }

  next_index:
    if (cause)
    {
      trace_idx.add("usable", false).add_alnum("cause", cause);
      cause= NULL;
    }
  }
  trace_indices.end();

  if (!index_info) /* No usable index found. */
    DBUG_RETURN(NULL);

  /* Check (SA3) for the where clause. */
  if (join->conds && min_max_arg_item &&
      !check_group_min_max_predicates(join->conds, min_max_arg_item,
                                      (index_info->flags & HA_SPATIAL) ?
                                      Field::itMBR : Field::itRAW))
  {
    trace_group.add("usable", false).
      add_alnum("cause", "unsupported_predicate_on_agg_attribute");
    DBUG_RETURN(NULL);
  }

  /* The query passes all tests, so construct a new TRP object. */
  read_plan= new (param->mem_root)
                 TRP_GROUP_MIN_MAX(have_min, have_max, is_agg_distinct,
                                   min_max_arg_part,
                                   group_prefix_len, used_key_parts,
                                   group_key_parts, index_info, index,
                                   key_infix_len,
                                   (key_infix_len > 0) ? key_infix : NULL,
                                   tree, best_index_tree, best_param_idx,
                                   best_quick_prefix_records);
  if (read_plan)
  {
    if (tree && read_plan->quick_prefix_records == 0)
      DBUG_RETURN(NULL);

    read_plan->read_cost= best_read_cost;
    read_plan->records=   best_records;
    if (read_time < best_read_cost && is_agg_distinct)
    {
      trace_group.add("index_scan", true);
      read_plan->read_cost= 0;
      read_plan->use_index_scan();
    }

    DBUG_PRINT("info",
               ("Returning group min/max plan: cost: %g, records: %lu",
                read_plan->read_cost, (ulong) read_plan->records));
  }

  DBUG_RETURN(read_plan);
}


/*
  Check that the MIN/MAX attribute participates only in range predicates
  with constants.

  SYNOPSIS
    check_group_min_max_predicates()
    cond              tree (or subtree) describing all or part of the WHERE
                      clause being analyzed
    min_max_arg_item  the field referenced by the MIN/MAX function(s)
    min_max_arg_part  the keypart of the MIN/MAX argument if any

  DESCRIPTION
    The function walks recursively over the cond tree representing a WHERE
    clause, and checks condition (SA3) - if a field is referenced by a MIN/MAX
    aggregate function, it is referenced only by one of the following
    predicates: {=, !=, <, <=, >, >=, between, is null, is not null}.

  RETURN
    TRUE  if cond passes the test
    FALSE o/w
*/

static bool
check_group_min_max_predicates(Item *cond, Item_field *min_max_arg_item,
                               Field::imagetype image_type)
{
  DBUG_ENTER("check_group_min_max_predicates");
  DBUG_ASSERT(cond && min_max_arg_item);

  cond= cond->real_item();
  Item::Type cond_type= cond->type();
  if (cond_type == Item::COND_ITEM) /* 'AND' or 'OR' */
  {
    DBUG_PRINT("info", ("Analyzing: %s", ((Item_func*) cond)->func_name()));
    List_iterator_fast<Item> li(*((Item_cond*) cond)->argument_list());
    Item *and_or_arg;
    while ((and_or_arg= li++))
    {
      if (!check_group_min_max_predicates(and_or_arg, min_max_arg_item,
                                         image_type))
        DBUG_RETURN(FALSE);
    }
    DBUG_RETURN(TRUE);
  }

  /*
    TODO:
    This is a very crude fix to handle sub-selects in the WHERE clause
    (Item_subselect objects). With the test below we rule out from the
    optimization all queries with subselects in the WHERE clause. What has to
    be done, is that here we should analyze whether the subselect references
    the MIN/MAX argument field, and disallow the optimization only if this is
    so.
  */
  if (cond_type == Item::SUBSELECT_ITEM)
    DBUG_RETURN(FALSE);

  /*
    Condition of the form 'field' is equivalent to 'field <> 0' and thus
    satisfies the SA3 condition.
  */
  if (cond_type == Item::FIELD_ITEM)
  {
    DBUG_PRINT("info", ("Analyzing: %s", cond->full_name()));
    DBUG_RETURN(TRUE);
  }

  /* We presume that at this point there are no other Items than functions. */
  DBUG_ASSERT(cond_type == Item::FUNC_ITEM);

  /* Test if cond references only group-by or non-group fields. */
  Item_func *pred= (Item_func*) cond;
  Item *cur_arg;
  DBUG_PRINT("info", ("Analyzing: %s", pred->func_name()));
  for (uint arg_idx= 0; arg_idx < pred->argument_count (); arg_idx++)
  {
    Item **arguments= pred->arguments();
    cur_arg= arguments[arg_idx]->real_item();
    DBUG_PRINT("info", ("cur_arg: %s", cur_arg->full_name()));
    if (cur_arg->type() == Item::FIELD_ITEM)
    {
      if (min_max_arg_item->eq(cur_arg, 1)) 
      {
       /*
         If pred references the MIN/MAX argument, check whether pred is a range
         condition that compares the MIN/MAX argument with a constant.
       */
        Item_func::Functype pred_type= pred->functype();
        if (pred_type != Item_func::EQUAL_FUNC     &&
            pred_type != Item_func::LT_FUNC        &&
            pred_type != Item_func::LE_FUNC        &&
            pred_type != Item_func::GT_FUNC        &&
            pred_type != Item_func::GE_FUNC        &&
            pred_type != Item_func::BETWEEN        &&
            pred_type != Item_func::ISNULL_FUNC    &&
            pred_type != Item_func::ISNOTNULL_FUNC &&
            pred_type != Item_func::EQ_FUNC        &&
            pred_type != Item_func::NE_FUNC)
          DBUG_RETURN(FALSE);

        /* Check that pred compares min_max_arg_item with a constant. */
        Item *args[3];
        memset(args, 0, 3 * sizeof(Item*));
        bool inv;
        /* Test if this is a comparison of a field and a constant. */
        if (!simple_pred(pred, args, &inv))
          DBUG_RETURN(FALSE);

        /* Check for compatible string comparisons - similar to get_mm_leaf. */
        if (args[0] && args[1] && !args[2] && // this is a binary function
            min_max_arg_item->result_type() == STRING_RESULT &&
            /*
              Don't use an index when comparing strings of different collations.
            */
            ((args[1]->result_type() == STRING_RESULT &&
              image_type == Field::itRAW &&
              min_max_arg_item->field->charset() != pred->compare_collation())
             ||
             /*
               We can't always use indexes when comparing a string index to a
               number.
             */
             (args[1]->result_type() != STRING_RESULT &&
              min_max_arg_item->field->cmp_type() != args[1]->result_type())))
          DBUG_RETURN(FALSE);
      }
    }
    else if (cur_arg->type() == Item::FUNC_ITEM)
    {
      if (!check_group_min_max_predicates(cur_arg, min_max_arg_item,
                                         image_type))
        DBUG_RETURN(FALSE);
    }
    else if (cur_arg->const_item())
    {
      /*
        For predicates of the form "const OP expr" we also have to check 'expr'
        to make a decision.
      */
      continue;
    }
    else
      DBUG_RETURN(FALSE);
  }

  DBUG_RETURN(TRUE);
}


/*
  Get SEL_ARG tree, if any, for the keypart covering non grouping
  attribute (NGA) field 'nga_field'.

  This function enforces the NGA3 test: If 'keypart_tree' contains a
  condition for 'nga_field', there can only be one range. In the
  opposite case, this function returns with error and 'cur_range'
  should not be used.

  Note that the NGA1 and NGA2 requirements, like whether or not the
  range predicate for 'nga_field' is equality, is not tested by this
  function.

  @param[in]   nga_field      The NGA field we want the SEL_ARG tree for
  @param[in]   keypart_tree   Root node of the SEL_ARG* tree for the index
  @param[out]  cur_range      The SEL_ARG tree, if any, for the keypart
                              covering field 'keypart_field'
  @retval true   'keypart_tree' contained a predicate for 'nga_field' but
                  multiple ranges exists. 'cur_range' should not be used.
  @retval false  otherwise
*/

static bool
get_sel_arg_for_keypart(Field *nga_field,
                        SEL_ARG *keypart_tree,
                        SEL_ARG **cur_range)
{
  if(keypart_tree == NULL)
    return false;
  if(keypart_tree->type != SEL_ARG::KEY_RANGE)
  {
    /*
      A range predicate not usable by Loose Index Scan is found.
      Predicates for keypart 'keypart_tree->part' and later keyparts
      cannot be used.
    */
    *cur_range= keypart_tree;
    return false;
  }
  if(keypart_tree->field->eq(nga_field))
  {
    /*
      Enforce NGA3: If a condition for nga_field has been found, only
      a single range is allowed.
    */
    if (keypart_tree->prev || keypart_tree->next)
      return true; // There are multiple ranges

    *cur_range= keypart_tree;
    return false;
  }

  SEL_ARG *found_tree= NULL;
  SEL_ARG *first_kp=  keypart_tree->first();

  for (SEL_ARG *cur_kp= first_kp; cur_kp && !found_tree;
       cur_kp= cur_kp->next)
  {
    if (cur_kp->next_key_part)
    {
      if (get_sel_arg_for_keypart(nga_field,
                                  cur_kp->next_key_part,
                                  &found_tree))
        return true;

    }
    /*
       Enforce NGA3: If a condition for nga_field has been found,only
       a single range is allowed.
    */
    if (found_tree && found_tree->type == SEL_ARG::KEY_RANGE && first_kp->next)
      return true; // There are multiple ranges
  }
  *cur_range= found_tree;
  return false;
}


/*
  Extract a sequence of constants from a conjunction of equality predicates.

  SYNOPSIS
    get_constant_key_infix()
    index_info             [in]  Descriptor of the chosen index.
    index_range_tree       [in]  Range tree for the chosen index
    first_non_group_part   [in]  First index part after group attribute parts
    min_max_arg_part       [in]  The keypart of the MIN/MAX argument if any
    last_part              [in]  Last keypart of the index
    thd                    [in]  Current thread
    key_infix              [out] Infix of constants to be used for index lookup
    key_infix_len          [out] Lenghth of the infix
    first_non_infix_part   [out] The first keypart after the infix (if any)

  DESCRIPTION
    Test conditions (NGA1, NGA2) from get_best_group_min_max(). Namely,
    for each keypart field NGF_i not in GROUP-BY, check that there is a
    constant equality predicate among conds with the form (NGF_i = const_ci) or
    (const_ci = NGF_i).
    Thus all the NGF_i attributes must fill the 'gap' between the last group-by
    attribute and the MIN/MAX attribute in the index (if present). If these
    conditions hold, copy each constant from its corresponding predicate into
    key_infix, in the order its NG_i attribute appears in the index, and update
    key_infix_len with the total length of the key parts in key_infix.

  RETURN
    TRUE  if the index passes the test
    FALSE o/w
*/

static bool
get_constant_key_infix(KEY *index_info, SEL_ARG *index_range_tree,
                       KEY_PART_INFO *first_non_group_part,
                       KEY_PART_INFO *min_max_arg_part,
                       KEY_PART_INFO *last_part, THD *thd,
                       uchar *key_infix, uint *key_infix_len,
                       KEY_PART_INFO **first_non_infix_part)
{
  SEL_ARG       *cur_range;
  KEY_PART_INFO *cur_part;
  /* End part for the first loop below. */
  KEY_PART_INFO *end_part= min_max_arg_part ? min_max_arg_part : last_part;

  *key_infix_len= 0;
  uchar *key_ptr= key_infix;
  for (cur_part= first_non_group_part; cur_part != end_part; cur_part++)
  {
    cur_range= NULL;
    /*
      Find the range tree for the current keypart. We assume that
      index_range_tree points to the leftmost keypart in the index.
    */
    if(get_sel_arg_for_keypart(cur_part->field, index_range_tree, &cur_range))
      return false;

    if (!cur_range || cur_range->type != SEL_ARG::KEY_RANGE)
    {
      if (min_max_arg_part)
        return FALSE; /* The current keypart has no range predicates at all. */
      else
      {
        *first_non_infix_part= cur_part;
        return TRUE;
      }
    }

    if ((cur_range->min_flag & NO_MIN_RANGE) ||
        (cur_range->max_flag & NO_MAX_RANGE) ||
        (cur_range->min_flag & NEAR_MIN) || (cur_range->max_flag & NEAR_MAX))
      return FALSE;

    uint field_length= cur_part->store_length;
    if (cur_range->maybe_null &&
         cur_range->min_value[0] && cur_range->max_value[0])
    { 
      /*
        cur_range specifies 'IS NULL'. In this case the argument points
        to a "null value" (a copy of is_null_string) that we do not
        memcmp(), or memcpy to a field.
      */
      DBUG_ASSERT (field_length > 0);
      *key_ptr= 1;
      key_ptr+= field_length;
      *key_infix_len+= field_length;
    }
    else if (memcmp(cur_range->min_value, cur_range->max_value, field_length) == 0)
    { /* cur_range specifies an equality condition. */
      memcpy(key_ptr, cur_range->min_value, field_length);
      key_ptr+= field_length;
      *key_infix_len+= field_length;
    }
    else
      return FALSE;
  }

  if (!min_max_arg_part && (cur_part == last_part))
    *first_non_infix_part= last_part;

  return TRUE;
}


/*
  Find the key part referenced by a field.

  SYNOPSIS
    get_field_keypart()
    index  descriptor of an index
    field  field that possibly references some key part in index

  NOTES
    The return value can be used to get a KEY_PART_INFO pointer by
    part= index->key_part + get_field_keypart(...) - 1;

  RETURN
    Positive number which is the consecutive number of the key part, or
    0 if field does not reference any index field.
*/

static inline uint
get_field_keypart(KEY *index, Field *field)
{
  KEY_PART_INFO *part, *end;

  for (part= index->key_part, end= part + actual_key_parts(index) ;
       part < end; part++)
  {
    if (field->eq(part->field))
      return part - index->key_part + 1;
  }
  return 0;
}


/*
  Find the SEL_ARG sub-tree that corresponds to the chosen index.

  SYNOPSIS
    get_index_range_tree()
    index     [in]  The ID of the index being looked for
    range_tree[in]  Tree of ranges being searched
    param     [in]  PARAM from SQL_SELECT::test_quick_select
    param_idx [out] Index in the array PARAM::key that corresponds to 'index'

  DESCRIPTION

    A SEL_TREE contains range trees for all usable indexes. This procedure
    finds the SEL_ARG sub-tree for 'index'. The members of a SEL_TREE are
    ordered in the same way as the members of PARAM::key, thus we first find
    the corresponding index in the array PARAM::key. This index is returned
    through the variable param_idx, to be used later as argument of
    check_quick_select().

  RETURN
    Pointer to the SEL_ARG subtree that corresponds to index.
*/

SEL_ARG * get_index_range_tree(uint index, SEL_TREE* range_tree, PARAM *param,
                               uint *param_idx)
{
  uint idx= 0; /* Index nr in param->key_parts */
  while (idx < param->keys)
  {
    if (index == param->real_keynr[idx])
      break;
    idx++;
  }
  *param_idx= idx;
  return(range_tree->keys[idx]);
}


/*
  Compute the cost of a quick_group_min_max_select for a particular index.

  SYNOPSIS
    cost_group_min_max()
    table                [in] The table being accessed
    index_info           [in] The index used to access the table
    used_key_parts       [in] Number of key parts used to access the index
    group_key_parts      [in] Number of index key parts in the group prefix
    range_tree           [in] Tree of ranges for all indexes
    index_tree           [in] The range tree for the current index
    quick_prefix_records [in] Number of records retrieved by the internally
			      used quick range select if any
    have_min             [in] True if there is a MIN function
    have_max             [in] True if there is a MAX function
    read_cost           [out] The cost to retrieve rows via this quick select
    records             [out] The number of rows retrieved

  DESCRIPTION
    This method computes the access cost of a TRP_GROUP_MIN_MAX instance and
    the number of rows returned.

  NOTES
    The cost computation distinguishes several cases:
    1) No equality predicates over non-group attributes (thus no key_infix).
       If groups are bigger than blocks on the average, then we assume that it
       is very unlikely that block ends are aligned with group ends, thus even
       if we look for both MIN and MAX keys, all pairs of neighbor MIN/MAX
       keys, except for the first MIN and the last MAX keys, will be in the
       same block.  If groups are smaller than blocks, then we are going to
       read all blocks.
    2) There are equality predicates over non-group attributes.
       In this case the group prefix is extended by additional constants, and
       as a result the min/max values are inside sub-groups of the original
       groups. The number of blocks that will be read depends on whether the
       ends of these sub-groups will be contained in the same or in different
       blocks. We compute the probability for the two ends of a subgroup to be
       in two different blocks as the ratio of:
       - the number of positions of the left-end of a subgroup inside a group,
         such that the right end of the subgroup is past the end of the buffer
         containing the left-end, and
       - the total number of possible positions for the left-end of the
         subgroup, which is the number of keys in the containing group.
       We assume it is very unlikely that two ends of subsequent subgroups are
       in the same block.
    3) The are range predicates over the group attributes.
       Then some groups may be filtered by the range predicates. We use the
       selectivity of the range predicates to decide how many groups will be
       filtered.

  TODO
     - Take into account the optional range predicates over the MIN/MAX
       argument.
     - Check if we have a PK index and we use all cols - then each key is a
       group, and it will be better to use an index scan.

  RETURN
    None
*/

void cost_group_min_max(TABLE* table, KEY *index_info, uint used_key_parts,
                        uint group_key_parts, SEL_TREE *range_tree,
                        SEL_ARG *index_tree, ha_rows quick_prefix_records,
                        bool have_min, bool have_max,
                        double *read_cost, ha_rows *records)
{
  ha_rows table_records;
  uint num_groups;
  uint num_blocks;
  uint keys_per_block;
  uint keys_per_group;
  uint keys_per_subgroup; /* Average number of keys in sub-groups */
                          /* formed by a key infix. */
  double p_overlap; /* Probability that a sub-group overlaps two blocks. */
  double quick_prefix_selectivity;
  double io_cost;
  DBUG_ENTER("cost_group_min_max");

  table_records= table->file->stats.records;
  keys_per_block= (table->file->stats.block_size / 2 /
                   (index_info->key_length + table->file->ref_length)
                        + 1);
  num_blocks= (uint)(table_records / keys_per_block) + 1;

  /* Compute the number of keys in a group. */
  keys_per_group= index_info->rec_per_key[group_key_parts - 1];
  if (keys_per_group == 0) /* If there is no statistics try to guess */
    /* each group contains 10% of all records */
    keys_per_group= (uint)(table_records / 10) + 1;
  num_groups= (uint)(table_records / keys_per_group) + 1;

  /* Apply the selectivity of the quick select for group prefixes. */
  if (range_tree && (quick_prefix_records != HA_POS_ERROR))
  {
    quick_prefix_selectivity= (double) quick_prefix_records /
                              (double) table_records;
    num_groups= (uint) rint(num_groups * quick_prefix_selectivity);
    set_if_bigger(num_groups, 1);
  }

  if (used_key_parts > group_key_parts)
  { /*
      Compute the probability that two ends of a subgroup are inside
      different blocks.
    */
    keys_per_subgroup= index_info->rec_per_key[used_key_parts - 1];
    if (keys_per_subgroup >= keys_per_block) /* If a subgroup is bigger than */
      p_overlap= 1.0;       /* a block, it will overlap at least two blocks. */
    else
    {
      double blocks_per_group= (double) num_blocks / (double) num_groups;
      p_overlap= (blocks_per_group * (keys_per_subgroup - 1)) / keys_per_group;
      p_overlap= min(p_overlap, 1.0);
    }
    io_cost= min<double>(num_groups * (1 + p_overlap), num_blocks);
  }
  else
    io_cost= (keys_per_group > keys_per_block) ?
             (have_min && have_max) ? (double) (num_groups + 1) :
                                      (double) num_groups :
             (double) num_blocks;

  /*
    CPU cost must be comparable to that of an index scan as computed
    in SQL_SELECT::test_quick_select(). When the groups are small,
    e.g. for a unique index, using index scan will be cheaper since it
    reads the next record without having to re-position to it on every
    group. To make the CPU cost reflect this, we estimate the CPU cost
    as the sum of:
    1. Cost for evaluating the condition (similarly as for index scan).
    2. Cost for navigating the index structure (assuming a b-tree).
       Note: We only add the cost for one comparision per block. For a
             b-tree the number of comparisons will be larger.
       TODO: This cost should be provided by the storage engine.
  */
  const double tree_traversal_cost= 
    ceil(log(static_cast<double>(table_records))/
         log(static_cast<double>(keys_per_block))) * ROWID_COMPARE_COST; 

  const double cpu_cost= num_groups * (tree_traversal_cost + ROW_EVALUATE_COST);

  *read_cost= io_cost + cpu_cost;
  *records= num_groups;

  DBUG_PRINT("info",
             ("table rows: %lu  keys/block: %u  keys/group: %u  result rows: %lu  blocks: %u",
              (ulong)table_records, keys_per_block, keys_per_group, 
              (ulong) *records, num_blocks));
  DBUG_VOID_RETURN;
}


/*
  Construct a new quick select object for queries with group by with min/max.

  SYNOPSIS
    TRP_GROUP_MIN_MAX::make_quick()
    param              Parameter from test_quick_select
    retrieve_full_rows ignored
    parent_alloc       Memory pool to use, if any.

  NOTES
    Make_quick ignores the retrieve_full_rows parameter because
    QUICK_GROUP_MIN_MAX_SELECT always performs 'index only' scans.
    The other parameter are ignored as well because all necessary
    data to create the QUICK object is computed at this TRP creation
    time.

  RETURN
    New QUICK_GROUP_MIN_MAX_SELECT object if successfully created,
    NULL otherwise.
*/

QUICK_SELECT_I *
TRP_GROUP_MIN_MAX::make_quick(PARAM *param, bool retrieve_full_rows,
                              MEM_ROOT *parent_alloc)
{
  QUICK_GROUP_MIN_MAX_SELECT *quick;
  DBUG_ENTER("TRP_GROUP_MIN_MAX::make_quick");

  quick= new QUICK_GROUP_MIN_MAX_SELECT(param->table,
                                        param->thd->lex->current_select->join,
                                        have_min, have_max, 
                                        have_agg_distinct, min_max_arg_part,
                                        group_prefix_len, group_key_parts,
                                        used_key_parts, index_info, index,
                                        read_cost, records, key_infix_len,
                                        key_infix, parent_alloc, is_index_scan);
  if (!quick)
    DBUG_RETURN(NULL);

  if (quick->init())
  {
    delete quick;
    DBUG_RETURN(NULL);
  }

  if (range_tree)
  {
    DBUG_ASSERT(quick_prefix_records > 0);
    if (quick_prefix_records == HA_POS_ERROR)
      quick->quick_prefix_select= NULL; /* Can't construct a quick select. */
    else
    {
      /* Make a QUICK_RANGE_SELECT to be used for group prefix retrieval. */
      quick->quick_prefix_select= get_quick_select(param, param_idx,
                                                   index_tree,
                                                   HA_MRR_SORTED,
                                                   0,
                                                   &quick->alloc);
      if (!quick->quick_prefix_select)
      {
        delete quick;
        DBUG_RETURN(NULL);
      }
    }
    /*
      Extract the SEL_ARG subtree that contains only ranges for the MIN/MAX
      attribute, and create an array of QUICK_RANGES to be used by the
      new quick select.
    */
    if (min_max_arg_part)
    {
      SEL_ARG *min_max_range= index_tree;
      while (min_max_range) /* Find the tree for the MIN/MAX key part. */
      {
        if (min_max_range->field->eq(min_max_arg_part->field))
          break;
        min_max_range= min_max_range->next_key_part;
      }
      /* Scroll to the leftmost interval for the MIN/MAX argument. */
      while (min_max_range && min_max_range->prev)
        min_max_range= min_max_range->prev;
      /* Create an array of QUICK_RANGEs for the MIN/MAX argument. */
      while (min_max_range)
      {
        if (quick->add_range(min_max_range))
        {
          delete quick;
          quick= NULL;
          DBUG_RETURN(NULL);
        }
        min_max_range= min_max_range->next;
      }
    }
  }
  else
    quick->quick_prefix_select= NULL;

  quick->update_key_stat();
  quick->adjust_prefix_ranges();

  DBUG_RETURN(quick);
}


/*
  Construct new quick select for group queries with min/max.

  SYNOPSIS
    QUICK_GROUP_MIN_MAX_SELECT::QUICK_GROUP_MIN_MAX_SELECT()
    table             The table being accessed
    join              Descriptor of the current query
    have_min          TRUE if the query selects a MIN function
    have_max          TRUE if the query selects a MAX function
    min_max_arg_part  The only argument field of all MIN/MAX functions
    group_prefix_len  Length of all key parts in the group prefix
    prefix_key_parts  All key parts in the group prefix
    index_info        The index chosen for data access
    use_index         The id of index_info
    read_cost         Cost of this access method
    records           Number of records returned
    key_infix_len     Length of the key infix appended to the group prefix
    key_infix         Infix of constants from equality predicates
    parent_alloc      Memory pool for this and quick_prefix_select data
    is_index_scan     get the next different key not by jumping on it via
                      index read, but by scanning until the end of the 
                      rows with equal key value.

  RETURN
    None
*/

QUICK_GROUP_MIN_MAX_SELECT::
QUICK_GROUP_MIN_MAX_SELECT(TABLE *table, JOIN *join_arg, bool have_min_arg,
                           bool have_max_arg, bool have_agg_distinct_arg,
                           KEY_PART_INFO *min_max_arg_part_arg,
                           uint group_prefix_len_arg, uint group_key_parts_arg,
                           uint used_key_parts_arg, KEY *index_info_arg,
                           uint use_index, double read_cost_arg,
                           ha_rows records_arg, uint key_infix_len_arg,
                           uchar *key_infix_arg, MEM_ROOT *parent_alloc,
                           bool is_index_scan_arg)
  :join(join_arg), index_info(index_info_arg),
   group_prefix_len(group_prefix_len_arg),
   group_key_parts(group_key_parts_arg), have_min(have_min_arg),
   have_max(have_max_arg), have_agg_distinct(have_agg_distinct_arg),
   seen_first_key(FALSE), min_max_arg_part(min_max_arg_part_arg),
   key_infix(key_infix_arg), key_infix_len(key_infix_len_arg),
   min_functions_it(NULL), max_functions_it(NULL), 
   is_index_scan(is_index_scan_arg)
{
  head=       table;
  index=      use_index;
  record=     head->record[0];
  tmp_record= head->record[1];
  read_time= read_cost_arg;
  records= records_arg;
  used_key_parts= used_key_parts_arg;
  real_key_parts= used_key_parts_arg;
  real_prefix_len= group_prefix_len + key_infix_len;
  group_prefix= NULL;
  min_max_arg_len= min_max_arg_part ? min_max_arg_part->store_length : 0;

  /*
    We can't have parent_alloc set as the init function can't handle this case
    yet.
  */
  DBUG_ASSERT(!parent_alloc);
  if (!parent_alloc)
  {
    init_sql_alloc(&alloc, join->thd->variables.range_alloc_block_size, 0);
    join->thd->mem_root= &alloc;
  }
  else
    memset(&alloc, 0, sizeof(MEM_ROOT));  // ensure that it's not used
}


/*
  Do post-constructor initialization.

  SYNOPSIS
    QUICK_GROUP_MIN_MAX_SELECT::init()
  
  DESCRIPTION
    The method performs initialization that cannot be done in the constructor
    such as memory allocations that may fail. It allocates memory for the
    group prefix and inifix buffers, and for the lists of MIN/MAX item to be
    updated during execution.

  RETURN
    0      OK
    other  Error code
*/

int QUICK_GROUP_MIN_MAX_SELECT::init()
{
  if (group_prefix) /* Already initialized. */
    return 0;

  if (!(last_prefix= (uchar*) alloc_root(&alloc, group_prefix_len)))
      return 1;
  /*
    We may use group_prefix to store keys with all select fields, so allocate
    enough space for it.
  */
  if (!(group_prefix= (uchar*) alloc_root(&alloc,
                                         real_prefix_len + min_max_arg_len)))
    return 1;

  if (key_infix_len > 0)
  {
    /*
      The memory location pointed to by key_infix will be deleted soon, so
      allocate a new buffer and copy the key_infix into it.
    */
    uchar *tmp_key_infix= (uchar*) alloc_root(&alloc, key_infix_len);
    if (!tmp_key_infix)
      return 1;
    memcpy(tmp_key_infix, this->key_infix, key_infix_len);
    this->key_infix= tmp_key_infix;
  }

  if (min_max_arg_part)
  {
    if (my_init_dynamic_array(&min_max_ranges, sizeof(QUICK_RANGE*), 16, 16))
      return 1;

    if (have_min)
    {
      if (!(min_functions= new List<Item_sum>))
        return 1;
    }
    else
      min_functions= NULL;
    if (have_max)
    {
      if (!(max_functions= new List<Item_sum>))
        return 1;
    }
    else
      max_functions= NULL;

    Item_sum *min_max_item;
    Item_sum **func_ptr= join->sum_funcs;
    while ((min_max_item= *(func_ptr++)))
    {
      if (have_min && (min_max_item->sum_func() == Item_sum::MIN_FUNC))
        min_functions->push_back(min_max_item);
      else if (have_max && (min_max_item->sum_func() == Item_sum::MAX_FUNC))
        max_functions->push_back(min_max_item);
    }

    if (have_min)
    {
      if (!(min_functions_it= new List_iterator<Item_sum>(*min_functions)))
        return 1;
    }

    if (have_max)
    {
      if (!(max_functions_it= new List_iterator<Item_sum>(*max_functions)))
        return 1;
    }
  }
  else
    min_max_ranges.elements= 0;

  return 0;
}


QUICK_GROUP_MIN_MAX_SELECT::~QUICK_GROUP_MIN_MAX_SELECT()
{
  DBUG_ENTER("QUICK_GROUP_MIN_MAX_SELECT::~QUICK_GROUP_MIN_MAX_SELECT");
  if (head->file->inited)
    /*
      We may have used this object for index access during
      create_sort_index() and then switched to rnd access for the rest
      of execution. Since we don't do cleanup until now, we must call
      ha_*_end() for whatever is the current access method.
    */
    head->file->ha_index_or_rnd_end();
  if (min_max_arg_part)
    delete_dynamic(&min_max_ranges);
  free_root(&alloc,MYF(0));
  delete min_functions_it;
  delete max_functions_it;
  delete quick_prefix_select;
  DBUG_VOID_RETURN; 
}


/*
  Eventually create and add a new quick range object.

  SYNOPSIS
    QUICK_GROUP_MIN_MAX_SELECT::add_range()
    sel_range  Range object from which a 

  NOTES
    Construct a new QUICK_RANGE object from a SEL_ARG object, and
    add it to the array min_max_ranges. If sel_arg is an infinite
    range, e.g. (x < 5 or x > 4), then skip it and do not construct
    a quick range.

  RETURN
    FALSE on success
    TRUE  otherwise
*/

bool QUICK_GROUP_MIN_MAX_SELECT::add_range(SEL_ARG *sel_range)
{
  QUICK_RANGE *range;
  uint range_flag= sel_range->min_flag | sel_range->max_flag;

  /* Skip (-inf,+inf) ranges, e.g. (x < 5 or x > 4). */
  if ((range_flag & NO_MIN_RANGE) && (range_flag & NO_MAX_RANGE))
    return FALSE;

  if (!(sel_range->min_flag & NO_MIN_RANGE) &&
      !(sel_range->max_flag & NO_MAX_RANGE))
  {
    if (sel_range->maybe_null &&
        sel_range->min_value[0] && sel_range->max_value[0])
      range_flag|= NULL_RANGE; /* IS NULL condition */
    else if (memcmp(sel_range->min_value, sel_range->max_value,
                    min_max_arg_len) == 0)
      range_flag|= EQ_RANGE;  /* equality condition */
  }
  range= new QUICK_RANGE(sel_range->min_value, min_max_arg_len,
                         make_keypart_map(sel_range->part),
                         sel_range->max_value, min_max_arg_len,
                         make_keypart_map(sel_range->part),
                         range_flag);
  if (!range)
    return TRUE;
  if (insert_dynamic(&min_max_ranges, &range))
    return TRUE;
  return FALSE;
}


/*
  Opens the ranges if there are more conditions in quick_prefix_select than
  the ones used for jumping through the prefixes.

  SYNOPSIS
    QUICK_GROUP_MIN_MAX_SELECT::adjust_prefix_ranges()

  NOTES
    quick_prefix_select is made over the conditions on the whole key.
    It defines a number of ranges of length x. 
    However when jumping through the prefixes we use only the the first 
    few most significant keyparts in the range key. However if there
    are more keyparts to follow the ones we are using we must make the 
    condition on the key inclusive (because x < "ab" means 
    x[0] < 'a' OR (x[0] == 'a' AND x[1] < 'b').
    To achive the above we must turn off the NEAR_MIN/NEAR_MAX
*/
void QUICK_GROUP_MIN_MAX_SELECT::adjust_prefix_ranges ()
{
  if (quick_prefix_select &&
      group_prefix_len < quick_prefix_select->max_used_key_length)
  {
    DYNAMIC_ARRAY *arr;
    uint inx;

    for (inx= 0, arr= &quick_prefix_select->ranges; inx < arr->elements; inx++)
    {
      QUICK_RANGE *range;

      get_dynamic(arr, (uchar*)&range, inx);
      range->flag &= ~(NEAR_MIN | NEAR_MAX);
    }
  }
}


/*
  Determine the total number and length of the keys that will be used for
  index lookup.

  SYNOPSIS
    QUICK_GROUP_MIN_MAX_SELECT::update_key_stat()

  DESCRIPTION
    The total length of the keys used for index lookup depends on whether
    there are any predicates referencing the min/max argument, and/or if
    the min/max argument field can be NULL.
    This function does an optimistic analysis whether the search key might
    be extended by a constant for the min/max keypart. It is 'optimistic'
    because during actual execution it may happen that a particular range
    is skipped, and then a shorter key will be used. However this is data
    dependent and can't be easily estimated here.

  RETURN
    None
*/

void QUICK_GROUP_MIN_MAX_SELECT::update_key_stat()
{
  max_used_key_length= real_prefix_len;
  if (min_max_ranges.elements > 0)
  {
    QUICK_RANGE *cur_range;
    if (have_min)
    { /* Check if the right-most range has a lower boundary. */
      get_dynamic(&min_max_ranges, (uchar*)&cur_range,
                  min_max_ranges.elements - 1);
      if (!(cur_range->flag & NO_MIN_RANGE))
      {
        max_used_key_length+= min_max_arg_len;
        used_key_parts++;
        return;
      }
    }
    if (have_max)
    { /* Check if the left-most range has an upper boundary. */
      get_dynamic(&min_max_ranges, (uchar*)&cur_range, 0);
      if (!(cur_range->flag & NO_MAX_RANGE))
      {
        max_used_key_length+= min_max_arg_len;
        used_key_parts++;
        return;
      }
    }
  }
  else if (have_min && min_max_arg_part &&
           min_max_arg_part->field->real_maybe_null())
  {
    /*
      If a MIN/MAX argument value is NULL, we can quickly determine
      that we're in the beginning of the next group, because NULLs
      are always < any other value. This allows us to quickly
      determine the end of the current group and jump to the next
      group (see next_min()) and thus effectively increases the
      usable key length.
    */
    max_used_key_length+= min_max_arg_len;
    used_key_parts++;
  }
}


/*
  Initialize a quick group min/max select for key retrieval.

  SYNOPSIS
    QUICK_GROUP_MIN_MAX_SELECT::reset()

  DESCRIPTION
    Initialize the index chosen for access and find and store the prefix
    of the last group. The method is expensive since it performs disk access.

  RETURN
    0      OK
    other  Error code
*/

int QUICK_GROUP_MIN_MAX_SELECT::reset(void)
{
  int result;
  DBUG_ENTER("QUICK_GROUP_MIN_MAX_SELECT::reset");

  seen_first_key= false;
  head->set_keyread(TRUE); /* We need only the key attributes */
  /*
    Request ordered index access as usage of ::index_last(), 
    ::index_first() within QUICK_GROUP_MIN_MAX_SELECT depends on it.
  */
  if ((result= head->file->ha_index_init(index, true)))
  {
    head->file->print_error(result, MYF(0));
    DBUG_RETURN(result);
  }
  if (quick_prefix_select && quick_prefix_select->reset())
    DBUG_RETURN(1);
  result= head->file->ha_index_last(record);
  if (result == HA_ERR_END_OF_FILE)
    DBUG_RETURN(0);
  /* Save the prefix of the last group. */
  key_copy(last_prefix, record, index_info, group_prefix_len);

  DBUG_RETURN(0);
}



/* 
  Get the next key containing the MIN and/or MAX key for the next group.

  SYNOPSIS
    QUICK_GROUP_MIN_MAX_SELECT::get_next()

  DESCRIPTION
    The method finds the next subsequent group of records that satisfies the
    query conditions and finds the keys that contain the MIN/MAX values for
    the key part referenced by the MIN/MAX function(s). Once a group and its
    MIN/MAX values are found, store these values in the Item_sum objects for
    the MIN/MAX functions. The rest of the values in the result row are stored
    in the Item_field::result_field of each select field. If the query does
    not contain MIN and/or MAX functions, then the function only finds the
    group prefix, which is a query answer itself.

  NOTES
    If both MIN and MAX are computed, then we use the fact that if there is
    no MIN key, there can't be a MAX key as well, so we can skip looking
    for a MAX key in this case.

  RETURN
    0                  on success
    HA_ERR_END_OF_FILE if returned all keys
    other              if some error occurred
*/

int QUICK_GROUP_MIN_MAX_SELECT::get_next()
{
  int min_res= 0;
  int max_res= 0;
#ifdef HPUX11
  /*
    volatile is required by a bug in the HP compiler due to which the
    last test of result fails.
  */
  volatile int result;
#else
  int result;
#endif
  int is_last_prefix= 0;

  DBUG_ENTER("QUICK_GROUP_MIN_MAX_SELECT::get_next");

  /*
    Loop until a group is found that satisfies all query conditions or the last
    group is reached.
  */
  do
  {
    result= next_prefix();
    /*
      Check if this is the last group prefix. Notice that at this point
      this->record contains the current prefix in record format.
    */
    if (!result)
    {
      is_last_prefix= key_cmp(index_info->key_part, last_prefix,
                              group_prefix_len);
      DBUG_ASSERT(is_last_prefix <= 0);
    }
    else 
    {
      if (result == HA_ERR_KEY_NOT_FOUND)
        continue;
      break;
    }

    if (have_min)
    {
      min_res= next_min();
      if (min_res == 0)
        update_min_result();
    }
    /* If there is no MIN in the group, there is no MAX either. */
    if ((have_max && !have_min) ||
        (have_max && have_min && (min_res == 0)))
    {
      max_res= next_max();
      if (max_res == 0)
        update_max_result();
      /* If a MIN was found, a MAX must have been found as well. */
      DBUG_ASSERT((have_max && !have_min) ||
                  (have_max && have_min && (max_res == 0)));
    }
    /*
      If this is just a GROUP BY or DISTINCT without MIN or MAX and there
      are equality predicates for the key parts after the group, find the
      first sub-group with the extended prefix.
    */
    if (!have_min && !have_max && key_infix_len > 0)
      result= head->file->ha_index_read_map(record, group_prefix,
                                            make_prev_keypart_map(real_key_parts),
                                            HA_READ_KEY_EXACT);

    result= have_min ? min_res : have_max ? max_res : result;
  } while ((result == HA_ERR_KEY_NOT_FOUND || result == HA_ERR_END_OF_FILE) &&
           is_last_prefix != 0);

  if (result == HA_ERR_KEY_NOT_FOUND)
    result= HA_ERR_END_OF_FILE;

  DBUG_RETURN(result);
}


/*
  Retrieve the minimal key in the next group.

  SYNOPSIS
    QUICK_GROUP_MIN_MAX_SELECT::next_min()

  DESCRIPTION
    Find the minimal key within this group such that the key satisfies the query
    conditions and NULL semantics. The found key is loaded into this->record.

  IMPLEMENTATION
    Depending on the values of min_max_ranges.elements, key_infix_len, and
    whether there is a  NULL in the MIN field, this function may directly
    return without any data access. In this case we use the key loaded into
    this->record by the call to this->next_prefix() just before this call.

  RETURN
    0                    on success
    HA_ERR_KEY_NOT_FOUND if no MIN key was found that fulfills all conditions.
    HA_ERR_END_OF_FILE   - "" -
    other                if some error occurred
*/

int QUICK_GROUP_MIN_MAX_SELECT::next_min()
{
  int result= 0;
  DBUG_ENTER("QUICK_GROUP_MIN_MAX_SELECT::next_min");

  /* Find the MIN key using the eventually extended group prefix. */
  if (min_max_ranges.elements > 0)
  {
    if ((result= next_min_in_range()))
      DBUG_RETURN(result);
  }
  else
  {
    /* Apply the constant equality conditions to the non-group select fields */
    if (key_infix_len > 0)
    {
      if ((result= head->file->ha_index_read_map(record, group_prefix,
                                                 make_prev_keypart_map(real_key_parts),
                                                 HA_READ_KEY_EXACT)))
        DBUG_RETURN(result);
    }

    /*
      If the min/max argument field is NULL, skip subsequent rows in the same
      group with NULL in it. Notice that:
      - if the first row in a group doesn't have a NULL in the field, no row
      in the same group has (because NULL < any other value),
      - min_max_arg_part->field->ptr points to some place in 'record'.
    */
    if (min_max_arg_part && min_max_arg_part->field->is_null())
    {
      /* Find the first subsequent record without NULL in the MIN/MAX field. */
<<<<<<< HEAD
      key_copy(tmp_record, record, index_info, max_used_key_length);
      result= head->file->ha_index_read_map(record, tmp_record,
=======
      key_copy(key_buf, record, index_info, max_used_key_length);
      result= head->file->ha_index_read_map(record, key_buf,
>>>>>>> 85f401c8
                                            make_keypart_map(real_key_parts),
                                            HA_READ_AFTER_KEY);
      /*
        Check if the new record belongs to the current group by comparing its
        prefix with the group's prefix. If it is from the next group, then the
        whole group has NULLs in the MIN/MAX field, so use the first record in
        the group as a result.
        TODO:
        It is possible to reuse this new record as the result candidate for the
        next call to next_min(), and to save one lookup in the next call. For
        this add a new member 'this->next_group_prefix'.
      */
      if (!result)
      {
        if (key_cmp(index_info->key_part, group_prefix, real_prefix_len))
          key_restore(record, tmp_record, index_info, 0);
      }
      else if (result == HA_ERR_KEY_NOT_FOUND || result == HA_ERR_END_OF_FILE)
        result= 0; /* There is a result in any case. */
    }
  }

  /*
    If the MIN attribute is non-nullable, this->record already contains the
    MIN key in the group, so just return.
  */
  DBUG_RETURN(result);
}


/* 
  Retrieve the maximal key in the next group.

  SYNOPSIS
    QUICK_GROUP_MIN_MAX_SELECT::next_max()

  DESCRIPTION
    Lookup the maximal key of the group, and store it into this->record.

  RETURN
    0                    on success
    HA_ERR_KEY_NOT_FOUND if no MAX key was found that fulfills all conditions.
    HA_ERR_END_OF_FILE	 - "" -
    other                if some error occurred
*/

int QUICK_GROUP_MIN_MAX_SELECT::next_max()
{
  int result;

  DBUG_ENTER("QUICK_GROUP_MIN_MAX_SELECT::next_max");

  /* Get the last key in the (possibly extended) group. */
  if (min_max_ranges.elements > 0)
    result= next_max_in_range();
  else
    result= head->file->ha_index_read_map(record, group_prefix,
                                          make_prev_keypart_map(real_key_parts),
                                          HA_READ_PREFIX_LAST);
  DBUG_RETURN(result);
}


/** 
  Find the next different key value by skiping all the rows with the same key 
  value.

  Implements a specialized loose index access method for queries 
  containing aggregate functions with distinct of the form:
    SELECT [SUM|COUNT|AVG](DISTINCT a,...) FROM t
  This method comes to replace the index scan + Unique class 
  (distinct selection) for loose index scan that visits all the rows of a 
  covering index instead of jumping in the begining of each group.
  TODO: Placeholder function. To be replaced by a handler API call

  @param is_index_scan     hint to use index scan instead of random index read 
                           to find the next different value.
  @param file              table handler
  @param key_part          group key to compare
  @param record            row data
  @param group_prefix      current key prefix data
  @param group_prefix_len  length of the current key prefix data
  @param group_key_parts   number of the current key prefix columns
  @return status
    @retval  0  success
    @retval !0  failure
*/

static int index_next_different (bool is_index_scan, handler *file, 
                                KEY_PART_INFO *key_part, uchar * record, 
                                const uchar * group_prefix,
                                uint group_prefix_len, 
                                uint group_key_parts)
{
  if (is_index_scan)
  {
    int result= 0;

    while (!key_cmp (key_part, group_prefix, group_prefix_len))
    {
      result= file->ha_index_next(record);
      if (result)
        return(result);
    }
    return result;
  }
  else
    return file->ha_index_read_map(record, group_prefix,
                                   make_prev_keypart_map(group_key_parts),
                                   HA_READ_AFTER_KEY);
}


/*
  Determine the prefix of the next group.

  SYNOPSIS
    QUICK_GROUP_MIN_MAX_SELECT::next_prefix()

  DESCRIPTION
    Determine the prefix of the next group that satisfies the query conditions.
    If there is a range condition referencing the group attributes, use a
    QUICK_RANGE_SELECT object to retrieve the *first* key that satisfies the
    condition. If there is a key infix of constants, append this infix
    immediately after the group attributes. The possibly extended prefix is
    stored in this->group_prefix. The first key of the found group is stored in
    this->record, on which relies this->next_min().

  RETURN
    0                    on success
    HA_ERR_KEY_NOT_FOUND if there is no key with the formed prefix
    HA_ERR_END_OF_FILE   if there are no more keys
    other                if some error occurred
*/
int QUICK_GROUP_MIN_MAX_SELECT::next_prefix()
{
  int result;
  DBUG_ENTER("QUICK_GROUP_MIN_MAX_SELECT::next_prefix");

  if (quick_prefix_select)
  {
    uchar *cur_prefix= seen_first_key ? group_prefix : NULL;
    if ((result= quick_prefix_select->get_next_prefix(group_prefix_len,
                                                      group_key_parts, 
                                                      cur_prefix)))
      DBUG_RETURN(result);
    seen_first_key= TRUE;
  }
  else
  {
    if (!seen_first_key)
    {
      result= head->file->ha_index_first(record);
      if (result)
        DBUG_RETURN(result);
      seen_first_key= TRUE;
    }
    else
    {
      /* Load the first key in this group into record. */
      result= index_next_different (is_index_scan, head->file,
                                    index_info->key_part,
                                    record, group_prefix, group_prefix_len, 
                                    group_key_parts);
      if (result)
        DBUG_RETURN(result);
    }
  }

  /* Save the prefix of this group for subsequent calls. */
  key_copy(group_prefix, record, index_info, group_prefix_len);
  /* Append key_infix to group_prefix. */
  if (key_infix_len > 0)
    memcpy(group_prefix + group_prefix_len,
           key_infix, key_infix_len);

  DBUG_RETURN(0);
}


/*
  Find the minimal key in a group that satisfies some range conditions for the
  min/max argument field.

  SYNOPSIS
    QUICK_GROUP_MIN_MAX_SELECT::next_min_in_range()

  DESCRIPTION
    Given the sequence of ranges min_max_ranges, find the minimal key that is
    in the left-most possible range. If there is no such key, then the current
    group does not have a MIN key that satisfies the WHERE clause. If a key is
    found, its value is stored in this->record.

  RETURN
    0                    on success
    HA_ERR_KEY_NOT_FOUND if there is no key with the given prefix in any of
                         the ranges
    HA_ERR_END_OF_FILE   - "" -
    other                if some error
*/

int QUICK_GROUP_MIN_MAX_SELECT::next_min_in_range()
{
  ha_rkey_function find_flag;
  key_part_map keypart_map;
  QUICK_RANGE *cur_range;
  bool found_null= FALSE;
  int result= HA_ERR_KEY_NOT_FOUND;

  DBUG_ASSERT(min_max_ranges.elements > 0);

  for (uint range_idx= 0; range_idx < min_max_ranges.elements; range_idx++)
  { /* Search from the left-most range to the right. */
    get_dynamic(&min_max_ranges, (uchar*)&cur_range, range_idx);

    /*
      If the current value for the min/max argument is bigger than the right
      boundary of cur_range, there is no need to check this range.
    */
    if (range_idx != 0 && !(cur_range->flag & NO_MAX_RANGE) &&
        (key_cmp(min_max_arg_part, (const uchar*) cur_range->max_key,
                 min_max_arg_len) == 1))
      continue;

    if (cur_range->flag & NO_MIN_RANGE)
    {
      keypart_map= make_prev_keypart_map(real_key_parts);
      find_flag= HA_READ_KEY_EXACT;
    }
    else
    {
      /* Extend the search key with the lower boundary for this range. */
      memcpy(group_prefix + real_prefix_len, cur_range->min_key,
             cur_range->min_length);
      keypart_map= make_keypart_map(real_key_parts);
      find_flag= (cur_range->flag & (EQ_RANGE | NULL_RANGE)) ?
                 HA_READ_KEY_EXACT : (cur_range->flag & NEAR_MIN) ?
                 HA_READ_AFTER_KEY : HA_READ_KEY_OR_NEXT;
    }

    result= head->file->ha_index_read_map(record, group_prefix, keypart_map,
                                          find_flag);
    if (result)
    {
      if ((result == HA_ERR_KEY_NOT_FOUND || result == HA_ERR_END_OF_FILE) &&
          (cur_range->flag & (EQ_RANGE | NULL_RANGE)))
        continue; /* Check the next range. */

      /*
        In all other cases (HA_ERR_*, HA_READ_KEY_EXACT with NO_MIN_RANGE,
        HA_READ_AFTER_KEY, HA_READ_KEY_OR_NEXT) if the lookup failed for this
        range, it can't succeed for any other subsequent range.
      */
      break;
    }

    /* A key was found. */
    if (cur_range->flag & EQ_RANGE)
      break; /* No need to perform the checks below for equal keys. */

    if (cur_range->flag & NULL_RANGE)
    {
      /*
        Remember this key, and continue looking for a non-NULL key that
        satisfies some other condition.
      */
      memcpy(tmp_record, record, head->s->rec_buff_length);
      found_null= TRUE;
      continue;
    }

    /* Check if record belongs to the current group. */
    if (key_cmp(index_info->key_part, group_prefix, real_prefix_len))
    {
      result= HA_ERR_KEY_NOT_FOUND;
      continue;
    }

    /* If there is an upper limit, check if the found key is in the range. */
    if ( !(cur_range->flag & NO_MAX_RANGE) )
    {
      /* Compose the MAX key for the range. */
      uchar *max_key= (uchar*) my_alloca(real_prefix_len + min_max_arg_len);
      memcpy(max_key, group_prefix, real_prefix_len);
      memcpy(max_key + real_prefix_len, cur_range->max_key,
             cur_range->max_length);
      /* Compare the found key with max_key. */
      int cmp_res= key_cmp(index_info->key_part, max_key,
                           real_prefix_len + min_max_arg_len);
      /*
        The key is outside of the range if: 
        the interval is open and the key is equal to the maximum boundry
        or
        the key is greater than the maximum
      */
      if (((cur_range->flag & NEAR_MAX) && cmp_res == 0) ||
          cmp_res > 0)
      {
        result= HA_ERR_KEY_NOT_FOUND;
        continue;
      }
    }
    /* If we got to this point, the current key qualifies as MIN. */
    DBUG_ASSERT(result == 0);
    break;
  }
  /*
    If there was a key with NULL in the MIN/MAX field, and there was no other
    key without NULL from the same group that satisfies some other condition,
    then use the key with the NULL.
  */
  if (found_null && result)
  {
    memcpy(record, tmp_record, head->s->rec_buff_length);
    result= 0;
  }
  return result;
}


/*
  Find the maximal key in a group that satisfies some range conditions for the
  min/max argument field.

  SYNOPSIS
    QUICK_GROUP_MIN_MAX_SELECT::next_max_in_range()

  DESCRIPTION
    Given the sequence of ranges min_max_ranges, find the maximal key that is
    in the right-most possible range. If there is no such key, then the current
    group does not have a MAX key that satisfies the WHERE clause. If a key is
    found, its value is stored in this->record.

  RETURN
    0                    on success
    HA_ERR_KEY_NOT_FOUND if there is no key with the given prefix in any of
                         the ranges
    HA_ERR_END_OF_FILE   - "" -
    other                if some error
*/

int QUICK_GROUP_MIN_MAX_SELECT::next_max_in_range()
{
  ha_rkey_function find_flag;
  key_part_map keypart_map;
  QUICK_RANGE *cur_range;
  int result;

  DBUG_ASSERT(min_max_ranges.elements > 0);

  for (uint range_idx= min_max_ranges.elements; range_idx > 0; range_idx--)
  { /* Search from the right-most range to the left. */
    get_dynamic(&min_max_ranges, (uchar*)&cur_range, range_idx - 1);

    /*
      If the current value for the min/max argument is smaller than the left
      boundary of cur_range, there is no need to check this range.
    */
    if (range_idx != min_max_ranges.elements &&
        !(cur_range->flag & NO_MIN_RANGE) &&
        (key_cmp(min_max_arg_part, (const uchar*) cur_range->min_key,
                 min_max_arg_len) == -1))
      continue;

    if (cur_range->flag & NO_MAX_RANGE)
    {
      keypart_map= make_prev_keypart_map(real_key_parts);
      find_flag= HA_READ_PREFIX_LAST;
    }
    else
    {
      /* Extend the search key with the upper boundary for this range. */
      memcpy(group_prefix + real_prefix_len, cur_range->max_key,
             cur_range->max_length);
      keypart_map= make_keypart_map(real_key_parts);
      find_flag= (cur_range->flag & EQ_RANGE) ?
                 HA_READ_KEY_EXACT : (cur_range->flag & NEAR_MAX) ?
                 HA_READ_BEFORE_KEY : HA_READ_PREFIX_LAST_OR_PREV;
    }

    result= head->file->ha_index_read_map(record, group_prefix, keypart_map,
                                          find_flag);

    if (result)
    {
      if ((result == HA_ERR_KEY_NOT_FOUND || result == HA_ERR_END_OF_FILE) &&
          (cur_range->flag & EQ_RANGE))
        continue; /* Check the next range. */

      /*
        In no key was found with this upper bound, there certainly are no keys
        in the ranges to the left.
      */
      return result;
    }
    /* A key was found. */
    if (cur_range->flag & EQ_RANGE)
      return 0; /* No need to perform the checks below for equal keys. */

    /* Check if record belongs to the current group. */
    if (key_cmp(index_info->key_part, group_prefix, real_prefix_len))
      continue;                                 // Row not found

    /* If there is a lower limit, check if the found key is in the range. */
    if ( !(cur_range->flag & NO_MIN_RANGE) )
    {
      /* Compose the MIN key for the range. */
      uchar *min_key= (uchar*) my_alloca(real_prefix_len + min_max_arg_len);
      memcpy(min_key, group_prefix, real_prefix_len);
      memcpy(min_key + real_prefix_len, cur_range->min_key,
             cur_range->min_length);
      /* Compare the found key with min_key. */
      int cmp_res= key_cmp(index_info->key_part, min_key,
                           real_prefix_len + min_max_arg_len);
      /*
        The key is outside of the range if: 
        the interval is open and the key is equal to the minimum boundry
        or
        the key is less than the minimum
      */
      if (((cur_range->flag & NEAR_MIN) && cmp_res == 0) ||
          cmp_res < 0)
        continue;
    }
    /* If we got to this point, the current key qualifies as MAX. */
    return result;
  }
  return HA_ERR_KEY_NOT_FOUND;
}


/*
  Update all MIN function results with the newly found value.

  SYNOPSIS
    QUICK_GROUP_MIN_MAX_SELECT::update_min_result()

  DESCRIPTION
    The method iterates through all MIN functions and updates the result value
    of each function by calling Item_sum::reset(), which in turn picks the new
    result value from this->head->record[0], previously updated by
    next_min(). The updated value is stored in a member variable of each of the
    Item_sum objects, depending on the value type.

  IMPLEMENTATION
    The update must be done separately for MIN and MAX, immediately after
    next_min() was called and before next_max() is called, because both MIN and
    MAX take their result value from the same buffer this->head->record[0]
    (i.e.  this->record).

  RETURN
    None
*/

void QUICK_GROUP_MIN_MAX_SELECT::update_min_result()
{
  Item_sum *min_func;

  min_functions_it->rewind();
  while ((min_func= (*min_functions_it)++))
    min_func->reset_and_add();
}


/*
  Update all MAX function results with the newly found value.

  SYNOPSIS
    QUICK_GROUP_MIN_MAX_SELECT::update_max_result()

  DESCRIPTION
    The method iterates through all MAX functions and updates the result value
    of each function by calling Item_sum::reset(), which in turn picks the new
    result value from this->head->record[0], previously updated by
    next_max(). The updated value is stored in a member variable of each of the
    Item_sum objects, depending on the value type.

  IMPLEMENTATION
    The update must be done separately for MIN and MAX, immediately after
    next_max() was called, because both MIN and MAX take their result value
    from the same buffer this->head->record[0] (i.e.  this->record).

  RETURN
    None
*/

void QUICK_GROUP_MIN_MAX_SELECT::update_max_result()
{
  Item_sum *max_func;

  max_functions_it->rewind();
  while ((max_func= (*max_functions_it)++))
    max_func->reset_and_add();
}


/*
  Append comma-separated list of keys this quick select uses to key_names;
  append comma-separated list of corresponding used lengths to used_lengths.

  SYNOPSIS
    QUICK_GROUP_MIN_MAX_SELECT::add_keys_and_lengths()
    key_names    [out] Names of used indexes
    used_lengths [out] Corresponding lengths of the index names

  DESCRIPTION
    This method is used by select_describe to extract the names of the
    indexes used by a quick select.

*/

void QUICK_GROUP_MIN_MAX_SELECT::add_keys_and_lengths(String *key_names,
                                                      String *used_lengths)
{
  char buf[64];
  uint length;
  key_names->append(index_info->name);
  length= longlong2str(max_used_key_length, buf, 10) - buf;
  used_lengths->append(buf, length);
}



/**
  Traverse the R-B range tree for this and later keyparts to see if
  there are at least as many equality ranges as defined by the limit.

  @param keypart_root   The root of a R-B tree of ranges for a given keypart.
  @param count[in,out]  The number of equality ranges found so far
  @param limit          The number of ranges 

  @retval true if limit > 0 and 'limit' or more equality ranges have been 
          found in the range R-B trees
  @retval false otherwise         

*/
static bool eq_ranges_exceeds_limit(SEL_ARG *keypart_root, uint* count, uint limit)
{
  // "Statistics instead of index dives" feature is turned off
  if (limit == 0)
    return false;
  
  /*
    Optimization: if there is at least one equality range, index
    statistics will be used when limit is 1. It's safe to return true
    even without checking that there is an equality range because if
    there are none, index statistics will not be used anyway.
  */
  if (limit == 1)
    return true;

  for(SEL_ARG *keypart_range= keypart_root->first(); 
      keypart_range; keypart_range= keypart_range->next)
  {
    /*
      This is an equality range predicate and should be counted if:
      1) the range for this keypart does not have a min/max flag 
         (which indicates <, <= etc), and
      2) the lower and upper range boundaries have the same value
         (it's not a "x BETWEEN a AND b")
      
      Note, however, that if this is an "x IS NULL" condition we don't
      count it because the number of NULL-values is likely to be off
      the index statistics we plan to use.
    */
    if (!keypart_range->min_flag && !keypart_range->max_flag && // 1)
        !keypart_range->cmp_max_to_min(keypart_range) &&        // 2)
        !keypart_range->is_null_interval())                     // "x IS NULL"
    {
      /* 
         Count predicates in the next keypart, but only if that keypart
         is the next in the index. 
      */
      if (keypart_range->next_key_part && 
          keypart_range->next_key_part->part == keypart_range->part + 1)
        eq_ranges_exceeds_limit(keypart_range->next_key_part, count, limit);
      else
        // We've found a path of equlity predicates down to a keypart leaf
        (*count)++; 

      if (*count >= limit)
        return true;
    }
  }
  return false;
}

#ifndef DBUG_OFF

static void print_sel_tree(PARAM *param, SEL_TREE *tree, key_map *tree_map,
                           const char *msg)
{
  SEL_ARG **key,**end;
  int idx;
  char buff[1024];
  DBUG_ENTER("print_sel_tree");

  String tmp(buff,sizeof(buff),&my_charset_bin);
  tmp.length(0);
  for (idx= 0,key=tree->keys, end=key+param->keys ;
       key != end ;
       key++,idx++)
  {
    if (tree_map->is_set(idx))
    {
      uint keynr= param->real_keynr[idx];
      if (tmp.length())
        tmp.append(',');
      tmp.append(param->table->key_info[keynr].name);
    }
  }
  if (!tmp.length())
    tmp.append(STRING_WITH_LEN("(empty)"));

  DBUG_PRINT("info", ("SEL_TREE: %p (%s)  scans: %s", tree, msg, tmp.ptr()));
  DBUG_VOID_RETURN;
}


static void print_ror_scans_arr(TABLE *table, const char *msg,
                                struct st_ror_scan_info **start,
                                struct st_ror_scan_info **end)
{
  DBUG_ENTER("print_ror_scans_arr");

  char buff[1024];
  String tmp(buff,sizeof(buff),&my_charset_bin);
  tmp.length(0);
  for (;start != end; start++)
  {
    if (tmp.length())
      tmp.append(',');
    tmp.append(table->key_info[(*start)->keynr].name);
  }
  if (!tmp.length())
    tmp.append(STRING_WITH_LEN("(empty)"));
  DBUG_PRINT("info", ("ROR key scans (%s): %s", msg, tmp.ptr()));
  fprintf(DBUG_FILE,"ROR key scans (%s): %s", msg, tmp.ptr());

  DBUG_VOID_RETURN;
}


#endif /* !DBUG_OFF */

/**
  Print a key to a string

  @param[out] out          String the key is appended to
  @param[in]  key_part     Index components description
  @param[in]  key          Key tuple
  @param[in]  used_length  Key tuple length
*/
static void
print_key_value(String *out, const KEY_PART_INFO *key_part, const uchar *key)
{
  Field *field= key_part->field;

  if (field->flags & BLOB_FLAG)
  {
    out->append(STRING_WITH_LEN("unprintable_blob_value"));    
    return;
  }

  char buff[128];
  String tmp(buff, sizeof(buff), system_charset_info);
  tmp.length(0);

  TABLE *table= field->table;
  my_bitmap_map *old_sets[2];

  dbug_tmp_use_all_columns(table, old_sets, table->read_set,
                           table->write_set);

  uint store_length= key_part->store_length;

  if (field->real_maybe_null())
  {
    /*
      Byte 0 of key is the null-byte. If set, key is NULL.
      Otherwise, print the key value starting immediately after the
      null-byte
    */
    if (*key)
    {
      out->append(STRING_WITH_LEN("NULL"));
      goto restore_col_map;
    }
    key++;                                    // Skip null byte
    store_length--;
  }
  field->set_key_image(key, key_part->length);
  if (field->type() == MYSQL_TYPE_BIT)
    (void) field->val_int_as_str(&tmp, 1); // may change tmp's charset
  else
    field->val_str(&tmp); // may change tmp's charset
  out->append(tmp.ptr(), tmp.length(), tmp.charset());

restore_col_map:
  dbug_tmp_restore_column_maps(table->read_set, table->write_set, old_sets);
}

/**
  Append range info for a key part to a string

  @param[in,out] out          String the range info is appended to
  @param[in]     key_part     Indexed column used in a range select
  @param[in]     min_key      Key tuple describing lower bound of range
  @param[in]     max_key      Key tuple describing upper bound of range
  @param[in]     flag         Key range flags defining what min_key
                              and max_key represent @see my_base.h
 */
void append_range(String *out,
                  const KEY_PART_INFO *key_part,
                  const uchar *min_key, const uchar *max_key,
                  const uint flag)
{
  if (out->length() > 0)
    out->append(STRING_WITH_LEN(" AND "));

  if (!(flag & NO_MIN_RANGE))
  {
    print_key_value(out, key_part, min_key);
    if (flag & NEAR_MIN)
      out->append(STRING_WITH_LEN(" < "));
    else
      out->append(STRING_WITH_LEN(" <= "));
  }

  out->append(key_part->field->field_name);

  if (!(flag & NO_MAX_RANGE))
  {
    if (flag & NEAR_MAX)
      out->append(STRING_WITH_LEN(" < "));
    else
      out->append(STRING_WITH_LEN(" <= "));
    print_key_value(out, key_part, max_key);
  }
}


#ifdef OPTIMIZER_TRACE

/**
  Traverse an R-B tree of range conditions and append all ranges for this
  keypart and consecutive keyparts to the optimizer trace. See
  description of R-B trees/SEL_ARG for details on how ranges are
  linked.

  @param[in,out] trace_range   Optimizer trace array ranges are appended to
  @param[in]     range_so_far  String containing ranges for keyparts prior
                               to this keypart.
  @param[in]     keypart_root  The root of the R-B tree containing intervals
                               for this keypart.
  @param[in]     key_parts     Index components description, used when adding
                               information to the optimizer trace
*/
static void trace_range_all_keyparts(Opt_trace_array &trace_range,
                                     const String *range_so_far,
                                     SEL_ARG *keypart_root,
                                     const KEY_PART_INFO *key_parts)
{
  DBUG_ASSERT(keypart_root && keypart_root != &null_element);

  // Navigate to first interval in red-black tree
  const KEY_PART_INFO *cur_key_part= key_parts + keypart_root->part;
  const SEL_ARG *keypart_range= keypart_root->first();

  while (keypart_range)
  {
    String range_cur_keypart= String(*range_so_far);

    // Append the current range to the range String
    append_range(&range_cur_keypart, cur_key_part,
                 keypart_range->min_value, keypart_range->max_value,
                 keypart_range->min_flag | keypart_range->max_flag);

    if (keypart_range->next_key_part)
    {
      // Not done - there are ranges in consecutive keyparts as well
      trace_range_all_keyparts(trace_range, &range_cur_keypart,
                               keypart_range->next_key_part, key_parts);
    }
    else
    {
      /*
        This is the last keypart with a range. Print full range
        info to the optimizer trace
      */
      trace_range.add_utf8(range_cur_keypart.ptr(),
                           range_cur_keypart.length());
    }
    keypart_range= keypart_range->next;
  }
}

#endif //OPTIMIZER_TRACE

#ifndef DBUG_OFF

/**
  Traverse an R-B tree of range conditions and append all ranges for
  this keypart and consecutive keyparts to a String. See description
  of R-B trees/SEL_ARG for details on how ranges are linked.

  @see trace_range_all_keyparts

  @param[in,out] range_result  The string where range predicates are
                               appended when the last keypart has
                               been reached.
  @param[in]     range_so_far  String containing ranges for keyparts prior
                               to this keypart.
  @param[in]     keypart_root  The root of the R-B tree containing intervals
                               for this keypart.
  @param[in]     key_parts     Index components description, used when adding
                               information to the optimizer trace
*/
static void print_range_all_keyparts(String *range_result,
                                     String *range_so_far,
                                     SEL_ARG *keypart_root,
                                     const KEY_PART_INFO *key_parts)
{
  DBUG_ASSERT(keypart_root && keypart_root != &null_element);

  // Navigate to first interval in red-black tree
  const KEY_PART_INFO *cur_key_part= key_parts + keypart_root->part;
  const SEL_ARG *keypart_range= keypart_root->first();

  const uint save_range_so_far_length= range_so_far->length();

  while (keypart_range)
  {
    /*
      Skip the rest if the string becomes too long to avoid OOM.
      Printing very long range conditions normally doesn't make sense
      either.
     */
    if (range_result->length() > 500)
    {
      range_result->append(STRING_WITH_LEN("..."));
      break;
    }

    // Append the current range to the range String
    append_range(range_so_far, cur_key_part,
                 keypart_range->min_value, keypart_range->max_value,
                 keypart_range->min_flag | keypart_range->max_flag);

    if (keypart_range->next_key_part)
    {
      // Not done - there are ranges in consecutive keyparts as well
      print_range_all_keyparts(range_result, range_so_far,
                               keypart_range->next_key_part, key_parts);
    }
    else
    {
      /*
        This is the last keypart with a range. Print full range
        info to range_result
      */
      if (range_result->length() == 0)
        range_result->append(STRING_WITH_LEN("("));
      else
        range_result->append(STRING_WITH_LEN(" OR ("));

      range_result->append(range_so_far->ptr(), range_so_far->length());
      range_result->append(STRING_WITH_LEN(")"));
    }
    keypart_range= keypart_range->next;
    /*
      Now moving to next range for this keypart, so "reset"
      range_so_far to include only range description of earlier
      keyparts
    */
    range_so_far->length(save_range_so_far_length);
  }
}

#endif // DBUG_OFF

/**
  Print the ranges in a SEL_TREE to debug log.

  @param tree_name   Descriptive name of the tree
  @param tree        The SEL_TREE that will be printed to debug log
  @param param       PARAM from SQL_SELECT::test_quick_select
*/
static inline void dbug_print_tree(const char *tree_name,
                                   SEL_TREE *tree,
                                   const RANGE_OPT_PARAM *param)
{
#ifndef DBUG_OFF
  if (!param->using_real_indexes)
  {
    DBUG_PRINT("info",
               ("sel_tree: "
                "%s uses a partitioned index and cannot be printed",
                tree_name));
    return;
  }

  if (!tree)
  {
    DBUG_PRINT("info", ("sel_tree: %s is NULL", tree_name));
    return;
  }

  if (tree->type == SEL_TREE::IMPOSSIBLE)
  {
    DBUG_PRINT("info", ("sel_tree: %s is IMPOSSIBLE", tree_name));
    return;
  }

  if (tree->type == SEL_TREE::ALWAYS)
  {
    DBUG_PRINT("info", ("sel_tree: %s is ALWAYS", tree_name));
    return;
  }

  if (tree->type == SEL_TREE::MAYBE)
  {
    DBUG_PRINT("info", ("sel_tree: %s is MAYBE", tree_name));
    return;
  }

  if (!tree->merges.is_empty())
  {
    DBUG_PRINT("info",
               ("sel_tree: "
                "%s contains the following merges", tree_name));

    List_iterator<SEL_IMERGE> it(tree->merges);
    int i= 0;
    for (SEL_IMERGE *el= it++; el; el= it++, i++)
    {
      for (SEL_TREE** current= el->trees;
           current != el->trees_next;
           current++)
        dbug_print_tree("  merge_tree", *current, param);
    }
  }

  for (uint i= 0; i< param->keys; i++)
  {
    if (tree->keys[i] == NULL || tree->keys[i] == &null_element)
      continue;

    uint real_key_nr= param->real_keynr[i];

    const KEY &cur_key= param->table->key_info[real_key_nr];
    const KEY_PART_INFO *key_part= cur_key.key_part;

    /*
      String holding the final range description from
      print_range_all_keyparts()
    */
    char buff1[512];
    String range_result(buff1, sizeof(buff1), system_charset_info);
    range_result.length(0);

    /*
      Range description up to a certain keypart - used internally in
      print_range_all_keyparts()
    */
    char buff2[128];
    String range_so_far(buff2, sizeof(buff2), system_charset_info);
    range_so_far.length(0);

    print_range_all_keyparts(&range_result, &range_so_far,
                             tree->keys[i], key_part);

    DBUG_PRINT("info",
               ("sel_tree: %s->keys[%d(real_keynr: %d)]: %s",
                tree_name, i, real_key_nr, range_result.ptr()));
  }
#endif
}

/*****************************************************************************
** Print a quick range for debugging
** TODO:
** This should be changed to use a String to store each row instead
** of locking the DEBUG stream !
*****************************************************************************/

#ifndef DBUG_OFF

static void
print_multiple_key_values(KEY_PART *key_part, const uchar *key,
                          uint used_length)
{
  char buff[1024];
  const uchar *key_end= key+used_length;
  String tmp(buff,sizeof(buff),&my_charset_bin);
  uint store_length;
  TABLE *table= key_part->field->table;
  my_bitmap_map *old_sets[2];

  dbug_tmp_use_all_columns(table, old_sets, table->read_set, table->write_set);

  for (; key < key_end; key+=store_length, key_part++)
  {
    Field *field=      key_part->field;
    store_length= key_part->store_length;

    if (field->real_maybe_null())
    {
      if (*key)
      {
        fwrite("NULL",sizeof(char),4,DBUG_FILE);
        continue;
      }
      key++;                                    // Skip null byte
      store_length--;
    }
    field->set_key_image(key, key_part->length);
    if (field->type() == MYSQL_TYPE_BIT)
      (void) field->val_int_as_str(&tmp, 1);
    else
      field->val_str(&tmp);
    fwrite(tmp.ptr(),sizeof(char),tmp.length(),DBUG_FILE);
    if (key+store_length < key_end)
      fputc('/',DBUG_FILE);
  }
  dbug_tmp_restore_column_maps(table->read_set, table->write_set, old_sets);
}

static void print_quick(QUICK_SELECT_I *quick, const key_map *needed_reg)
{
  char buf[MAX_KEY/8+1];
  TABLE *table;
  my_bitmap_map *old_sets[2];
  DBUG_ENTER("print_quick");
  if (!quick)
    DBUG_VOID_RETURN;
  DBUG_LOCK_FILE;

  table= quick->head;
  dbug_tmp_use_all_columns(table, old_sets, table->read_set, table->write_set);
  quick->dbug_dump(0, TRUE);
  dbug_tmp_restore_column_maps(table->read_set, table->write_set, old_sets);

  fprintf(DBUG_FILE,"other_keys: 0x%s:\n", needed_reg->print(buf));

  DBUG_UNLOCK_FILE;
  DBUG_VOID_RETURN;
}

void QUICK_RANGE_SELECT::dbug_dump(int indent, bool verbose)
{
  /* purecov: begin inspected */
  fprintf(DBUG_FILE, "%*squick range select, key %s, length: %d\n",
          indent, "", head->key_info[index].name, max_used_key_length);

  if (verbose)
  {
    QUICK_RANGE *range;
    QUICK_RANGE **pr= (QUICK_RANGE**)ranges.buffer;
    QUICK_RANGE **end_range= pr + ranges.elements;
    for (; pr != end_range; ++pr)
    {
      fprintf(DBUG_FILE, "%*s", indent + 2, "");
      range= *pr;
      if (!(range->flag & NO_MIN_RANGE))
      {
        print_multiple_key_values(key_parts, range->min_key,
                                  range->min_length);
        if (range->flag & NEAR_MIN)
          fputs(" < ",DBUG_FILE);
        else
          fputs(" <= ",DBUG_FILE);
      }
      fputs("X",DBUG_FILE);

      if (!(range->flag & NO_MAX_RANGE))
      {
        if (range->flag & NEAR_MAX)
          fputs(" < ",DBUG_FILE);
        else
          fputs(" <= ",DBUG_FILE);
        print_multiple_key_values(key_parts, range->max_key,
                                  range->max_length);
      }
      fputs("\n",DBUG_FILE);
    }
  }
  /* purecov: end */
}

void QUICK_INDEX_MERGE_SELECT::dbug_dump(int indent, bool verbose)
{
  List_iterator_fast<QUICK_RANGE_SELECT> it(quick_selects);
  QUICK_RANGE_SELECT *quick;
  fprintf(DBUG_FILE, "%*squick index_merge select\n", indent, "");
  fprintf(DBUG_FILE, "%*smerged scans {\n", indent, "");
  while ((quick= it++))
    quick->dbug_dump(indent+2, verbose);
  if (pk_quick_select)
  {
    fprintf(DBUG_FILE, "%*sclustered PK quick:\n", indent, "");
    pk_quick_select->dbug_dump(indent+2, verbose);
  }
  fprintf(DBUG_FILE, "%*s}\n", indent, "");
}

void QUICK_ROR_INTERSECT_SELECT::dbug_dump(int indent, bool verbose)
{
  List_iterator_fast<QUICK_RANGE_SELECT> it(quick_selects);
  QUICK_RANGE_SELECT *quick;
  fprintf(DBUG_FILE, "%*squick ROR-intersect select, %scovering\n",
          indent, "", need_to_fetch_row? "":"non-");
  fprintf(DBUG_FILE, "%*smerged scans {\n", indent, "");
  while ((quick= it++))
    quick->dbug_dump(indent+2, verbose);
  if (cpk_quick)
  {
    fprintf(DBUG_FILE, "%*sclustered PK quick:\n", indent, "");
    cpk_quick->dbug_dump(indent+2, verbose);
  }
  fprintf(DBUG_FILE, "%*s}\n", indent, "");
}

void QUICK_ROR_UNION_SELECT::dbug_dump(int indent, bool verbose)
{
  List_iterator_fast<QUICK_SELECT_I> it(quick_selects);
  QUICK_SELECT_I *quick;
  fprintf(DBUG_FILE, "%*squick ROR-union select\n", indent, "");
  fprintf(DBUG_FILE, "%*smerged scans {\n", indent, "");
  while ((quick= it++))
    quick->dbug_dump(indent+2, verbose);
  fprintf(DBUG_FILE, "%*s}\n", indent, "");
}

/*
  Print quick select information to DBUG_FILE.

  SYNOPSIS
    QUICK_GROUP_MIN_MAX_SELECT::dbug_dump()
    indent  Indentation offset
    verbose If TRUE show more detailed output.

  DESCRIPTION
    Print the contents of this quick select to DBUG_FILE. The method also
    calls dbug_dump() for the used quick select if any.

  IMPLEMENTATION
    Caller is responsible for locking DBUG_FILE before this call and unlocking
    it afterwards.

  RETURN
    None
*/

void QUICK_GROUP_MIN_MAX_SELECT::dbug_dump(int indent, bool verbose)
{
  fprintf(DBUG_FILE,
          "%*squick_group_min_max_select: index %s (%d), length: %d\n",
          indent, "", index_info->name, index, max_used_key_length);
  if (key_infix_len > 0)
  {
    fprintf(DBUG_FILE, "%*susing key_infix with length %d:\n",
            indent, "", key_infix_len);
  }
  if (quick_prefix_select)
  {
    fprintf(DBUG_FILE, "%*susing quick_range_select:\n", indent, "");
    quick_prefix_select->dbug_dump(indent + 2, verbose);
  }
  if (min_max_ranges.elements > 0)
  {
    fprintf(DBUG_FILE, "%*susing %d quick_ranges for MIN/MAX:\n",
            indent, "", min_max_ranges.elements);
  }
}


#endif /* !DBUG_OFF */<|MERGE_RESOLUTION|>--- conflicted
+++ resolved
@@ -838,8 +838,6 @@
     statistics is used for these indexes.
   */
   bool use_index_statistics;
-<<<<<<< HEAD
-=======
 
   bool statement_should_be_aborted() const
   {
@@ -849,7 +847,6 @@
       alloced_sel_args > SEL_ARG::MAX_SEL_ARGS;
   }
 
->>>>>>> 85f401c8
 };
 
 class PARAM : public RANGE_OPT_PARAM
@@ -2473,31 +2470,6 @@
     add("distinct_aggregate", have_agg_distinct).
     add("rows", records).
     add("cost", read_cost);
-<<<<<<< HEAD
-
-  const KEY_PART_INFO *key_part= index_info->key_part;
-  Opt_trace_context * const trace= &param->thd->opt_trace;
-  {
-    Opt_trace_array trace_keyparts(trace, "key_parts_used_for_access");
-    for (uint partno= 0; partno < used_key_parts; partno++)
-    {
-      const KEY_PART_INFO *cur_key_part= key_part + partno;
-      trace_keyparts.add_utf8(cur_key_part->field->field_name);
-    }
-  }
-  Opt_trace_array trace_range(trace, "ranges");
-
-  // can have group quick without ranges
-  if (index_tree)
-  {
-    String range_info;
-    range_info.set_charset(system_charset_info);
-    trace_range_all_keyparts(trace_range, &range_info, index_tree, key_part);
-  }
-#endif
-}
-=======
->>>>>>> 85f401c8
 
   const KEY_PART_INFO *key_part= index_info->key_part;
   Opt_trace_context * const trace= &param->thd->opt_trace;
@@ -4760,86 +4732,6 @@
   if ((start == end) || (start + 1 == end))
     return;
 
-<<<<<<< HEAD
-=======
-  /*
-    Bitmap of fields we would like the ROR scans to cover. Will be
-    modified by the loop below so that when we're looking for a ROR
-    scan in position 'x' in the ordering, all fields covered by ROR
-    scans 0,...,x-1 have been removed.
-  */
-  MY_BITMAP fields_to_cover;
-  my_bitmap_map *map;
-  if (!(map= (my_bitmap_map*) alloc_root(param->mem_root,
-                                         param->fields_bitmap_size)))
-    return;
-  bitmap_init(&fields_to_cover, map, param->needed_fields.n_bits, FALSE);
-  bitmap_copy(&fields_to_cover, &param->needed_fields);
-
-  // Sort ROR scans in [start,...,end-1]
-  for (ROR_SCAN_INFO **place= start; place < (end - 1); place++)
-  {
-    /* Placeholder for the best ROR scan found for position 'place' so far */
-    ROR_SCAN_INFO **best= place;
-    ROR_SCAN_INFO **current= place + 1;
-
-    {
-      /*
-        Calculate how many fields in 'fields_to_cover' not already
-        covered by [start,...,place-1] the 'best' index covers. The
-        result is used in is_better_intersect_match() and is valid
-        when finding the best ROR scan for position 'place' only.
-      */
-      bitmap_intersect(&(*best)->covered_fields_remaining, &fields_to_cover);
-      (*best)->num_covered_fields_remaining=
-        bitmap_bits_set(&(*best)->covered_fields_remaining);
-    }
-    for (; current < end; current++)
-    {
-      {
-        /*
-          Calculate how many fields in 'fields_to_cover' not already
-          covered by [start,...,place-1] the 'current' index covers.
-          The result is used in is_better_intersect_match() and is
-          valid when finding the best ROR scan for position 'place' only.
-        */
-        bitmap_intersect(&(*current)->covered_fields_remaining,
-                         &fields_to_cover);
-        (*current)->num_covered_fields_remaining=
-          bitmap_bits_set(&(*current)->covered_fields_remaining);
-
-        /*
-          No need to compare with 'best' if 'current' does not
-          contribute with uncovered fields.
-        */
-        if ((*current)->num_covered_fields_remaining == 0)
-          continue;
-      }
-
-      if (is_better_intersect_match(*best, *current))
-        best= current;
-    }
-
-    /*
-      'best' is now the ROR scan that will be sorted in position
-      'place'. When searching for the best ROR scans later in the sort
-      sequence we do not need coverage of the fields covered by 'best'
-     */
-    bitmap_subtract(&fields_to_cover, &(*best)->covered_fields);
-    if (best != place)
-      swap_variables(ROR_SCAN_INFO*, *best, *place);
-
-    if (bitmap_is_clear_all(&fields_to_cover))
-      return;                                   // No more fields to cover
-  }
-}
-
-/* Auxiliary structure for incremental ROR-intersection creation */
-typedef struct
-{
-  const PARAM *param;
-  MY_BITMAP covered_fields; /* union of fields covered by all scans */
->>>>>>> 85f401c8
   /*
     Bitmap of fields we would like the ROR scans to cover. Will be
     modified by the loop below so that when we're looking for a ROR
@@ -6335,34 +6227,6 @@
       Item *item;
       while ((item=li++))
       {
-<<<<<<< HEAD
-	SEL_TREE *new_tree=get_mm_tree(param,item);
-	if (param->thd->is_fatal_error || 
-            param->alloced_sel_args > SEL_ARG::MAX_SEL_ARGS)
-	  DBUG_RETURN(0);	// out of memory
-	tree=tree_and(param,tree,new_tree);
-        dbug_print_tree("after_and", tree, param);
-	if (tree && tree->type == SEL_TREE::IMPOSSIBLE)
-	  break;
-      }
-    }
-    else
-    {						// Item OR
-      tree=get_mm_tree(param,li++);
-      if (tree)
-      {
-	Item *item;
-	while ((item=li++))
-	{
-	  SEL_TREE *new_tree=get_mm_tree(param,item);
-	  if (!new_tree)
-	    DBUG_RETURN(0);	// out of memory
-	  tree=tree_or(param,tree,new_tree);
-          dbug_print_tree("after_or", tree, param);
-	  if (!tree || tree->type == SEL_TREE::ALWAYS)
-	    break;
-	}
-=======
         SEL_TREE *new_tree= get_mm_tree(param,item);
         if (param->statement_should_be_aborted())
           DBUG_RETURN(NULL);
@@ -6390,7 +6254,6 @@
           if (tree == NULL || tree->type == SEL_TREE::ALWAYS)
             break;
         }
->>>>>>> 85f401c8
       }
     }
     dbug_print_tree("tree_returned", tree, param);
@@ -6728,7 +6591,6 @@
       strange interpretations. For example,
 
           "int_col > 'foo'" is interpreted as "int_col > 0"
-<<<<<<< HEAD
 
       instead of always false. Because of this, we assume that the
       range predicate is always true instead of always false and let
@@ -6916,195 +6778,6 @@
     2. However, we can reuse a case insensitive index for
        the binary searches:
 
-=======
-
-      instead of always false. Because of this, we assume that the
-      range predicate is always true instead of always false and let
-      evaluate_join_record() decide the outcome.
-    */
-    return true;
-  case TYPE_ERR_NULL_CONSTRAINT_VIOLATION:
-    // Checking NULL value on a field that cannot contain NULL.
-    *impossible_cond_cause= "null_field_in_non_null_column";
-    goto impossible_cond;
-  case TYPE_WARN_OUT_OF_RANGE:
-    /*
-      value to store was either higher than field::max_value or lower
-      than field::min_value. The field's max/min value has been stored
-      instead.
-     */
-    if (comp_op == Item_func::EQUAL_FUNC || comp_op == Item_func::EQ_FUNC)
-    {
-      /*
-        Independent of data type, "out_of_range_value =/<=> field" is
-        always false.
-      */
-      *impossible_cond_cause= "value_out_of_range";
-      goto impossible_cond;
-    }
-
-    // If the field is numeric, we can interpret the out of range value.
-    if ((field->type() != FIELD_TYPE_BIT) &&
-        (field->result_type() == REAL_RESULT ||
-         field->result_type() == INT_RESULT ||
-         field->result_type() == DECIMAL_RESULT))
-    {
-      /*
-        value to store was higher than field::max_value if
-           a) field has a value greater than 0, or
-           b) if field is unsigned and has a negative value (which, when
-              cast to unsigned, means some value higher than LONGLONG_MAX).
-      */
-      if ((field->val_int() > 0) ||                              // a)
-          (static_cast<Field_num*>(field)->unsigned_flag &&
-           field->val_int() < 0))                                // b)
-      {
-        if (comp_op == Item_func::LT_FUNC || comp_op == Item_func::LE_FUNC)
-        {
-          /*
-            '<' or '<=' compared to a value higher than the field
-            can store is always true.
-          */
-          return true;
-        }
-        if (comp_op == Item_func::GT_FUNC || comp_op == Item_func::GE_FUNC)
-        {
-          /*
-            '>' or '>=' compared to a value higher than the field can
-            store is always false.
-          */
-          *impossible_cond_cause= "value_out_of_range";
-          goto impossible_cond;
-        }
-      }
-      else // value is lower than field::min_value
-      {
-        if (comp_op == Item_func::GT_FUNC || comp_op == Item_func::GE_FUNC)
-        {
-          /*
-            '>' or '>=' compared to a value lower than the field
-            can store is always true.
-          */
-          return true;
-        }
-        if (comp_op == Item_func::LT_FUNC || comp_op == Item_func::LE_FUNC)
-        {
-          /*
-            '<' or '=' compared to a value lower than the field can
-            store is always false.
-          */
-          *impossible_cond_cause= "value_out_of_range";
-          goto impossible_cond;
-        }
-      }
-    }
-    /*
-      Value is out of range on a datatype where it can't be decided if
-      it was underflow or overflow. It is therefore not possible to
-      determine whether or not the condition is impossible or always
-      true and we have to assume always true.
-    */
-    return true;
-  case TYPE_NOTE_TIME_TRUNCATED:
-    if (field->type() == FIELD_TYPE_DATE &&
-        (comp_op == Item_func::GT_FUNC || comp_op == Item_func::GE_FUNC ||
-         comp_op == Item_func::LT_FUNC || comp_op == Item_func::LE_FUNC))
-    {
-      /*
-        We were saving DATETIME into a DATE column, the conversion went ok
-        but a non-zero time part was cut off.
-
-        In MySQL's SQL dialect, DATE and DATETIME are compared as datetime
-        values. Index over a DATE column uses DATE comparison. Changing
-        from one comparison to the other is possible:
-
-        datetime(date_col)< '2007-12-10 12:34:55' -> date_col<='2007-12-10'
-        datetime(date_col)<='2007-12-10 12:34:55' -> date_col<='2007-12-10'
-
-        datetime(date_col)> '2007-12-10 12:34:55' -> date_col>='2007-12-10'
-        datetime(date_col)>='2007-12-10 12:34:55' -> date_col>='2007-12-10'
-
-        but we'll need to convert '>' to '>=' and '<' to '<='. This will
-        be done together with other types at the end of get_mm_leaf()
-        (grep for stored_field_cmp_to_item)
-      */
-      return false;
-    }
-    if (comp_op == Item_func::EQ_FUNC || comp_op == Item_func::EQUAL_FUNC)
-    {
-      // Equality comparison is always false when time info has been truncated.
-      goto impossible_cond;
-    }
-    // Fall through
-  default:
-    return true;
-  }
-
-  DBUG_ASSERT(FALSE); // Should never get here.
-
-impossible_cond:
-  *tree= new (memroot) SEL_ARG(field, 0, 0);
-  (*tree)->type= SEL_ARG::IMPOSSIBLE;
-  return true;
-}
-
-static SEL_ARG *
-get_mm_leaf(RANGE_OPT_PARAM *param, Item *conf_func, Field *field,
-            KEY_PART *key_part, Item_func::Functype type,Item *value)
-{
-  uint maybe_null=(uint) field->real_maybe_null();
-  bool optimize_range;
-  SEL_ARG *tree= 0;
-  MEM_ROOT *alloc= param->mem_root;
-  uchar *str;
-  const char *impossible_cond_cause= NULL;
-  DBUG_ENTER("get_mm_leaf");
-
-  /*
-    We need to restore the runtime mem_root of the thread in this
-    function because it evaluates the value of its argument, while
-    the argument can be any, e.g. a subselect. The subselect
-    items, in turn, assume that all the memory allocated during
-    the evaluation has the same life span as the item itself.
-    TODO: opt_range.cc should not reset thd->mem_root at all.
-  */
-  param->thd->mem_root= param->old_root;
-  if (!value)					// IS NULL or IS NOT NULL
-  {
-    if (field->table->maybe_null)		// Can't use a key on this
-      goto end;
-    if (!maybe_null)				// Not null field
-    {
-      if (type == Item_func::ISNULL_FUNC)
-        tree= &null_element;
-      goto end;
-    }
-    uchar *null_string=
-      static_cast<uchar*>(alloc_root(alloc, key_part->store_length + 1));
-    if (!null_string)
-      goto end;                                 // out of memory
-
-    TRASH(null_string, key_part->store_length + 1);
-    memcpy(null_string, is_null_string, sizeof(is_null_string));
-
-    if (!(tree= new (alloc) SEL_ARG(field, null_string, null_string)))
-      goto end;                                 // out of memory
-    if (type == Item_func::ISNOTNULL_FUNC)
-    {
-      tree->min_flag=NEAR_MIN;		    /* IS NOT NULL ->  X > NULL */
-      tree->max_flag=NO_MAX_RANGE;
-    }
-    goto end;
-  }
-
-  /*
-    1. Usually we can't use an index if the column collation
-       differ from the operation collation.
-
-    2. However, we can reuse a case insensitive index for
-       the binary searches:
-
->>>>>>> 85f401c8
        WHERE latin1_swedish_ci_column = 'a' COLLATE lati1_bin;
 
        WHERE latin1_swedish_ci_colimn = BINARY 'a '
@@ -9299,7 +8972,6 @@
       init_params  SEL_ARG tree traversal context
       n_ranges     [ignored] The number of ranges obtained 
       flags        [ignored] HA_MRR_SINGLE_POINT, HA_MRR_FIXED_KEY
-<<<<<<< HEAD
 
   RETURN
     Value of init_param
@@ -9317,25 +8989,6 @@
 void Sel_arg_range_sequence::stack_push_range(SEL_ARG *key_tree)
 {
 
-=======
-
-  RETURN
-    Value of init_param
-*/
-
-range_seq_t sel_arg_range_seq_init(void *init_param, uint n_ranges, uint flags)
-{
-  Sel_arg_range_sequence *seq= 
-    static_cast<Sel_arg_range_sequence*>(init_param);
-  seq->reset();
-  return init_param;
-}
-
-
-void Sel_arg_range_sequence::stack_push_range(SEL_ARG *key_tree)
-{
-
->>>>>>> 85f401c8
   DBUG_ASSERT((uint)curr_kp+1 < MAX_REF_PARTS);
 
   RANGE_SEQ_ENTRY *push_position= &stack[curr_kp + 1];
@@ -10325,7 +9978,6 @@
                                            ref->key_length))
     quick->mrr_flags |= HA_MRR_NO_NULL_ENDPOINTS;
 #endif
-<<<<<<< HEAD
 
   quick->mrr_buf_size= thd->variables.read_rnd_buff_size;
   if (table->file->multi_range_read_info(quick->index, 1, records,
@@ -10333,15 +9985,6 @@
                                          &quick->mrr_flags, &cost))
     goto err;
 
-=======
-
-  quick->mrr_buf_size= thd->variables.read_rnd_buff_size;
-  if (table->file->multi_range_read_info(quick->index, 1, records,
-                                         &quick->mrr_buf_size,
-                                         &quick->mrr_flags, &cost))
-    goto err;
-
->>>>>>> 85f401c8
   return quick;
 err:
   delete quick;
@@ -11216,9 +10859,6 @@
     {
       int local_error;
       if ((local_error= file->ha_index_last(record)))
-<<<<<<< HEAD
-	DBUG_RETURN(local_error);		// Empty table
-=======
       {
         /*
           HA_ERR_END_OF_FILE is returned both when the table is empty and when
@@ -11233,7 +10873,6 @@
         continue;
       }
 
->>>>>>> 85f401c8
       if (cmp_prev(last_range) == 0)
 	DBUG_RETURN(0);
       last_range= 0;                            // No match; go to next range
@@ -13434,14 +13073,11 @@
     */
     if (min_max_arg_part && min_max_arg_part->field->is_null())
     {
+      uchar key_buf[MAX_KEY_LENGTH];
+
       /* Find the first subsequent record without NULL in the MIN/MAX field. */
-<<<<<<< HEAD
-      key_copy(tmp_record, record, index_info, max_used_key_length);
-      result= head->file->ha_index_read_map(record, tmp_record,
-=======
       key_copy(key_buf, record, index_info, max_used_key_length);
       result= head->file->ha_index_read_map(record, key_buf,
->>>>>>> 85f401c8
                                             make_keypart_map(real_key_parts),
                                             HA_READ_AFTER_KEY);
       /*
@@ -13457,7 +13093,7 @@
       if (!result)
       {
         if (key_cmp(index_info->key_part, group_prefix, real_prefix_len))
-          key_restore(record, tmp_record, index_info, 0);
+          key_restore(record, key_buf, index_info, 0);
       }
       else if (result == HA_ERR_KEY_NOT_FOUND || result == HA_ERR_END_OF_FILE)
         result= 0; /* There is a result in any case. */
