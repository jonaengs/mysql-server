# Copyright (c) 2010, 2016, Oracle and/or its affiliates. All rights reserved.
# 
# This program is free software; you can redistribute it and/or modify
# it under the terms of the GNU General Public License as published by
# the Free Software Foundation; version 2 of the License.
# 
# This program is distributed in the hope that it will be useful,
# but WITHOUT ANY WARRANTY; without even the implied warranty of
# MERCHANTABILITY or FITNESS FOR A PARTICULAR PURPOSE.  See the
# GNU General Public License for more details.
# 
# You should have received a copy of the GNU General Public License
# along with this program; if not, write to the Free Software
# Foundation, Inc., 51 Franklin St, Fifth Floor, Boston, MA  02110-1301  USA

# We want gmock-1.7.0.zip in order to build these unit tests.
# If you have already downloaded it,
# invoke cmake with -DWITH_GMOCK=/path/to/gmock-1.7.0.zip
#                or -DWITH_GMOCK=/path/to
#
# Alternatively, set an environment variable
# export WITH_GMOCK=/path/to/gmock-1.7.0.zip
#
# You can also do cmake -DENABLE_DOWNLOADS=1 
# and we will download it from http://googlemock.googlecode.com
#
# Either way: we will unpack the zip, compile gmock-all.cc and gtest-all.cc
# and link them into the executables.

# Default location for where to download and build gmock/gtest.
IF(NOT DOWNLOAD_ROOT)
  SET(DOWNLOAD_ROOT ${CMAKE_SOURCE_DIR}/source_downloads)
ENDIF()

# We want googlemock version 1.7, which also contains googletest.
SET(GMOCK_PACKAGE_NAME "gmock-1.7.0")

IF (DEFINED ENV{WITH_GMOCK} AND NOT DEFINED WITH_GMOCK)
  FILE(TO_CMAKE_PATH "$ENV{WITH_GMOCK}" WITH_GMOCK)
ENDIF()

IF(LOCAL_GMOCK_ZIP
   AND NOT ${LOCAL_GMOCK_ZIP} MATCHES ".*${GMOCK_PACKAGE_NAME}\\.zip")
 SET(LOCAL_GMOCK_ZIP 0)
ENDIF()

IF (WITH_GMOCK)
  ## Did we get a full path name, including file name?
  IF (${WITH_GMOCK} MATCHES ".*\\.zip")
    GET_FILENAME_COMPONENT(GMOCK_DIR ${WITH_GMOCK} PATH)
    GET_FILENAME_COMPONENT(GMOCK_ZIP ${WITH_GMOCK} NAME)
    FIND_FILE(LOCAL_GMOCK_ZIP
              NAMES ${GMOCK_ZIP}
              PATHS ${GMOCK_DIR}
              NO_DEFAULT_PATH
             )
  ELSE()
    ## Did we get a path name to the directory of the .zip file?
    FIND_FILE(LOCAL_GMOCK_ZIP
              NAMES "${GMOCK_PACKAGE_NAME}.zip"
              PATHS ${WITH_GMOCK}
              NO_DEFAULT_PATH
              )
    ## If WITH_GMOCK is a directory, use it for download.
    SET(DOWNLOAD_ROOT ${WITH_GMOCK})
  ENDIF()
  MESSAGE(STATUS "Local gmock zip ${LOCAL_GMOCK_ZIP}")
ENDIF()

IF(NOT EXISTS DOWNLOAD_ROOT)
  MAKE_DIRECTORY(${DOWNLOAD_ROOT})
ENDIF()
SET(GMOCK_SOURCE_DIR ${DOWNLOAD_ROOT}/${GMOCK_PACKAGE_NAME})
SET(GTEST_SOURCE_DIR ${DOWNLOAD_ROOT}/${GMOCK_PACKAGE_NAME}/gtest)

# We may have downloaded gmock/gtest already, building in a different directory.
IF(EXISTS ${GMOCK_SOURCE_DIR} OR EXISTS ${LOCAL_GMOCK_ZIP})
  MESSAGE(STATUS "GMOCK_SOURCE_DIR:${GMOCK_SOURCE_DIR}")
  SET(GMOCK_DOWNLOADED 1 CACHE INTERNAL "")
  SET(GMOCK_FOUND 1 CACHE INTERNAL "")
# If source dir does not exist, reset dependent variables (might be set from before).
ELSE()
  SET(LOCAL_GMOCK_ZIP 0 CACHE INTERNAL "")
  SET(GMOCK_DOWNLOADED 0 CACHE INTERNAL "")
  SET(GMOCK_FOUND 0 CACHE INTERNAL "")
  SET(GMOCK_INCLUDE_DIRS 0 CACHE INTERNAL "")
ENDIF()


IF(LOCAL_GMOCK_ZIP AND NOT EXISTS ${GMOCK_SOURCE_DIR})
  # Unpack tarball
  EXECUTE_PROCESS(
    COMMAND ${CMAKE_COMMAND} -E tar xfz  "${LOCAL_GMOCK_ZIP}"
    WORKING_DIRECTORY "${DOWNLOAD_ROOT}"
    RESULT_VARIABLE tar_result
  )
  IF (tar_result MATCHES 0)
    SET(GMOCK_FOUND 1 CACHE INTERNAL "")
  ENDIF()
ENDIF()


OPTION(ENABLE_DOWNLOADS
  "Download and build 3rd party source code components, e.g. google mock"
  OFF)

# While experimenting, use local URL rather than google.
SET(GMOCK_TARBALL "${GMOCK_PACKAGE_NAME}.zip")
SET(GMOCK_DOWNLOAD_URL 
  "http://googlemock.googlecode.com/files/${GMOCK_TARBALL}"
  )
  
MACRO(HTTP_PROXY_HINT)
  MESSAGE(STATUS
    "If you are inside a firewall, you may need to use an http proxy: "
    "export http_proxy=http://example.com:80")
ENDMACRO()


IF(NOT GMOCK_FOUND)
  IF(NOT ENABLE_DOWNLOADS)
    # Give one-time warning
    IF(NOT ONETIME_GTEST_WARNING)
      MESSAGE(STATUS 
        "Googlemock was not found. gtest-based unit tests will be disabled. "
        "You can run cmake . -DENABLE_DOWNLOADS=1 to automatically download "
        "and build required components from source.")
      HTTP_PROXY_HINT()
      SET(ONETIME_GTEST_WARNING 1 CACHE INTERNAL "")
    ENDIF()
    RETURN()
  ENDIF()
  
  # Download gmock source
  IF(NOT EXISTS ${GMOCK_SOURCE_DIR})
    IF(NOT EXISTS ${DOWNLOAD_ROOT}/${GMOCK_TARBALL})
      # Download the tarball
      # Use CMake builtin download capabilities
      FILE(DOWNLOAD ${GMOCK_DOWNLOAD_URL}
        ${DOWNLOAD_ROOT}/${GMOCK_TARBALL} TIMEOUT 30 STATUS ERR)
      IF(ERR EQUAL 0)
        SET(DOWNLOAD_SUCCEEDED 1)
      ELSE()
        MESSAGE(STATUS "Download failed, error: ${ERR}")
        # A failed DOWNLOAD leaves an empty file, remove it
        FILE(REMOVE ${DOWNLOAD_ROOT}/${GMOCK_TARBALL})
      ENDIF()

      IF (DOWNLOAD_SUCCEEDED)
        MESSAGE(STATUS 
          "Successfully downloaded ${GMOCK_DOWNLOAD_URL} to ${DOWNLOAD_ROOT}")
      ELSE()
        MESSAGE(STATUS 
          "To enable google test, please download ${GMOCK_DOWNLOAD_URL} "
          "to the directory ${DOWNLOAD_ROOT}")
        HTTP_PROXY_HINT()
        RETURN()
      ENDIF()
    ENDIF()
    
    # Unpack tarball
    EXECUTE_PROCESS(
      COMMAND ${CMAKE_COMMAND} -E tar xfz  "${DOWNLOAD_ROOT}/${GMOCK_TARBALL}"
        WORKING_DIRECTORY "${DOWNLOAD_ROOT}"
      )
  ENDIF()
  IF(EXISTS ${GMOCK_SOURCE_DIR})
    SET(GMOCK_DOWNLOADED 1 CACHE INTERNAL "")
    SET(GMOCK_FOUND 1 CACHE INTERNAL "")
  ENDIF()
ENDIF()


IF(NOT GMOCK_FOUND)
  RETURN()
ENDIF()

SET(GMOCK_INCLUDE_DIRS
  ${GMOCK_SOURCE_DIR}
  ${GMOCK_SOURCE_DIR}/include
  ${GTEST_SOURCE_DIR}
  ${GTEST_SOURCE_DIR}/include
  CACHE INTERNAL "")

# Build gmock/gtest libraries.
INCLUDE_DIRECTORIES(
  ${GMOCK_SOURCE_DIR}
  ${GMOCK_SOURCE_DIR}/include
  ${GTEST_SOURCE_DIR}
  ${GTEST_SOURCE_DIR}/include
)

# Turn off some warning flags when compiling GUnit
MY_CHECK_CXX_COMPILER_FLAG("-Wunused-local-typedefs" HAVE_UNUSED_TYPEDEFS)
IF(HAVE_UNUSED_TYPEDEFS)
  SET(CMAKE_CXX_FLAGS "${CMAKE_CXX_FLAGS} -Wno-unused-local-typedefs")
ENDIF()
MY_CHECK_CXX_COMPILER_FLAG("-Wmissing-field-initializers"
                           HAVE_MISSING_FIELD_INITIALIZERS)
IF(HAVE_MISSING_FIELD_INITIALIZERS)
  SET(CMAKE_CXX_FLAGS "${CMAKE_CXX_FLAGS} -Wno-missing-field-initializers")
ENDIF()
MY_CHECK_CXX_COMPILER_FLAG("-Wmissing-format-attribute"
  HAVE_MISSING_FORMAT_ATTRIBUTE)
IF(HAVE_MISSING_FORMAT_ATTRIBUTE)
  SET(CMAKE_CXX_FLAGS "${CMAKE_CXX_FLAGS} -Wno-missing-format-attribute")
ENDIF()
MY_CHECK_CXX_COMPILER_FLAG("-Wundef" HAVE_UNDEF)
IF(HAVE_UNDEF)
  SET(CMAKE_CXX_FLAGS "${CMAKE_CXX_FLAGS} -Wno-undef")
ENDIF()

MY_CHECK_CXX_COMPILER_FLAG("-fno-builtin-memcmp" HAVE_NO_BUILTIN_MEMCMP)
MY_CHECK_CXX_COMPILER_FLAG("-Wempty-body" HAVE_EMPTY_BODY)

ADD_LIBRARY(gmock STATIC ${GMOCK_SOURCE_DIR}/src/gmock-all.cc)
ADD_LIBRARY(gtest STATIC ${GTEST_SOURCE_DIR}/src/gtest-all.cc)
SET(GTEST_LIBRARIES gmock gtest)

IF (WITH_SSL STREQUAL "bundled")
  ADD_SUBDIRECTORY(yassl)
ENDIF()

INCLUDE_DIRECTORIES(
  ${CMAKE_SOURCE_DIR}/include
  ${CMAKE_SOURCE_DIR}/libbinlogevents/include
  ${ZLIB_INCLUDE_DIR}
  ${CMAKE_SOURCE_DIR}/regex
  ${CMAKE_SOURCE_DIR}/sql
  ${CMAKE_SOURCE_DIR}/sql/auth
  ${CMAKE_SOURCE_DIR}/storage/example
)

# main-wrapper libraries (with tap-compatible option).
ADD_LIBRARY(gunit_small STATIC
  fake_costmodel.cc
  gunit_test_main.cc
  skip_trailing.cc
  strnxfrm.cc
  tap_event_listener.cc
  thread_utils.cc
  fake_table.cc
)
ADD_LIBRARY(gunit_large STATIC
  gunit_test_main_server.cc
  tap_event_listener.cc
  test_utils.cc
  thread_utils.cc
)
ADD_DEPENDENCIES(gunit_small GenError)
ADD_DEPENDENCIES(gunit_large GenError)
TARGET_LINK_LIBRARIES(gunit_small
  mysys mysys_ssl mytap dbug strings ${GTEST_LIBRARIES})
TARGET_LINK_LIBRARIES(gunit_large
  mysys mysys_ssl mytap dbug strings ${GTEST_LIBRARIES})
MESSAGE(STATUS "GTEST_LIBRARIES:${GTEST_LIBRARIES}")

IF(WIN32)
  ## Create an object library of nt_servc.cc, so we don't have to
  ## compile it again for each target
  ADD_LIBRARY(my_nt_servc OBJECT ../../sql/nt_servc.cc)
ENDIF()

# Add some defines.
ADD_DEFINITIONS(-DMYSQL_SERVER -DEXTRA_CODE_FOR_UNIT_TESTING)
ADD_DEFINITIONS(-DERRMSG_DIR="${PROJECT_BINARY_DIR}/sql/share")
ADD_DEFINITIONS(-DDATA_DIR="${CMAKE_CURRENT_BINARY_DIR}")

INCLUDE(${MYSQL_CMAKE_SCRIPT_DIR}/compile_flags.cmake)

# Add tests (link them with gunit/gmock libraries) 
SET(TESTS
  alignment
  bounded_queue
#  bounds_checked_array
  bitmap
  byteorder
  calloc
  cost_estimate
  dbug
  decimal
  dynarray
  filesort_buffer
  filesort_compare
  inplace_vector
  key
  like_range
  mdl
  my_bitmap
  my_error
  my_fileutils
  my_murmur3
  my_qsort_vs_stdsort
  my_regex
  my_thread
  mysys_base64
  mysys_lf
  mysys_my_atomic
  mysys_my_loadpath
  mysys_my_malloc
  mysys_my_pwrite
  mysys_my_rdtsc
  mysys_my_symlink
  mysys_my_vsnprintf
  mysys_my_write
  nullable
  opt_recperkey
  partitioned_rwlock
  prealloced_array
  priority_queue
  sql_list
  sql_plist
  sql_string
  stdcxx
  stl_alloc
  strings_skip_trailing
  strings_strnxfrm
  strtoll
  thread_utils
  my_timer
  timespec
  my_alloc
<<<<<<< HEAD
  val_int_compare
=======
  pump_object_filter
>>>>>>> bbb58557
  )
 
IF(WIN32)
  LIST(APPEND TESTS win_tests)
ENDIF()

# Add tests (link them with gunit/gmock libraries and the server libraries) 
SET(SERVER_TESTS
  copy_info
  create_field
  dd_partitions
  dd_properties
  dd_schema
  dd_table
  dd_cache
  dd_serialize_interface
  debug_sync
  explain_filename
  field
  get_diagnostics
  gis_algos
  handler
  initialize_password
  insert_delayed
  into_syntax
  item
  item_filter
  item_func_case
  item_func_now_local
  item_like
  item_timefunc
  join_syntax
  join_tab_sort
  json_binary
  json_dom
  json_path
  locking_service
  log_throttle
  make_sortkey
  mdl_sync
  my_decimal
  opt_costconstants
  opt_costmodel
  opt_guessrecperkey
  opt_range
  opt_ref
  opt_trace
  security_context
  segfault
  select_lex_visitor
  sql_table
  strings_utf8
  subquery_syntax
  table_cache
  table_factor_syntax
  tc_log_mmap
  thd_manager
  union_syntax
  unique
)

SET(SQL_GUNIT_LIB_SOURCE 
  ${CMAKE_SOURCE_DIR}/sql/filesort_utils.cc 
  ${CMAKE_SOURCE_DIR}/sql/mdl.cc 
  ${CMAKE_SOURCE_DIR}/sql/sql_list.cc 
  ${CMAKE_SOURCE_DIR}/sql-common/sql_string.cc
  ${CMAKE_SOURCE_DIR}/sql/thr_malloc.cc
  )

IF(WIN32)
  LIST(APPEND SQL_GUNIT_LIB_SOURCE ${CMAKE_SOURCE_DIR}/sql/named_pipe.cc)
ENDIF()
ADD_CONVENIENCE_LIBRARY(sqlgunitlib ${SQL_GUNIT_LIB_SOURCE})
ADD_DEPENDENCIES(sqlgunitlib GenError)

## Merging tests into fewer executables saves *a lot* of
## link time and disk space ...
OPTION(MERGE_UNITTESTS "Merge tests into one executable" ON)
IF (MERGE_UNITTESTS)
  SET(MERGE_LARGE_TESTS ${CMAKE_CURRENT_BINARY_DIR}/merge_large_tests.cc)
  SET(MERGE_SMALL_TESTS ${CMAKE_CURRENT_BINARY_DIR}/merge_small_tests.cc)
  SET_SOURCE_FILES_PROPERTIES(MERGE_SMALL_TESTS MERGE_LARGE_TESTS
    PROPERTIES GENERATED 1)

  ## BOOST_HEAP_ASSERT generates if () ; else ;
  IF(HAVE_EMPTY_BODY)
    ADD_COMPILE_FLAGS(
      ${MERGE_SMALL_TESTS}
      COMPILE_FLAGS "-Wno-empty-body"
    )
  ENDIF()
  ADD_COMPILE_FLAGS(
    ${MERGE_SMALL_TESTS}
    COMPILE_FLAGS -I${BOOST_PATCHES_DIR} -I${BOOST_INCLUDE_DIR}
  )
  ## Merging unit tests on Windows gives so many sections in the object file
  ## that /bigobj is required
  IF(WIN32)
    ADD_COMPILE_FLAGS(${MERGE_SMALL_TESTS} COMPILE_FLAGS "/bigobj")
    ADD_COMPILE_FLAGS(${MERGE_LARGE_TESTS} COMPILE_FLAGS "/bigobj")
  ENDIF()
  INCLUDE_DIRECTORIES(${CMAKE_CURRENT_SOURCE_DIR})

  FILE(WRITE ${MERGE_LARGE_TESTS} "// Merging large unit tests\n")
  FILE(WRITE ${MERGE_SMALL_TESTS} "// Merging small unit tests\n")
  FOREACH(test ${TESTS})
    FILE(APPEND ${MERGE_SMALL_TESTS} "#include \"${test}-t.cc\"\n")
  ENDFOREACH()
  FOREACH(test ${SERVER_TESTS})
    FILE(APPEND ${MERGE_LARGE_TESTS} "#include \"${test}-t.cc\"\n")
  ENDFOREACH()

  ADD_EXECUTABLE(merge_small_tests-t ${MERGE_SMALL_TESTS})
  SET(SRC_FILES ${MERGE_LARGE_TESTS})
  IF(WIN32)
    LIST(APPEND SRC_FILES $<TARGET_OBJECTS:my_nt_servc>)
  ENDIF()
  LIST(APPEND SRC_FILES ../../storage/example/ha_example.cc)
  ADD_COMPILE_FLAGS(
    ../../storage/example/ha_example.cc
    COMPILE_FLAGS "-DDISABLE_DTRACE"
  )
  ADD_EXECUTABLE(merge_large_tests-t ${SRC_FILES})

  TARGET_LINK_LIBRARIES(merge_small_tests-t
    gunit_small sqlgunitlib strings dbug regex)
  TARGET_LINK_LIBRARIES(merge_large_tests-t sql binlog rpl master slave sql)
  TARGET_LINK_LIBRARIES(merge_large_tests-t
    gunit_large strings dbug regex mysys)
  TARGET_LINK_LIBRARIES(merge_large_tests-t sql binlog rpl master slave sql)

  IF(WITH_PERFSCHEMA_STORAGE_ENGINE)
    TARGET_LINK_LIBRARIES(merge_large_tests-t perfschema)
    TARGET_LINK_LIBRARIES(merge_small_tests-t perfschema pfs_server_stubs)
  ENDIF()

  ADD_TEST(merge_large_tests merge_large_tests-t)
  ADD_TEST(merge_small_tests merge_small_tests-t)

ENDIF(MERGE_UNITTESTS)

  FOREACH(test ${TESTS})
    ADD_EXECUTABLE(${test}-t ${test}-t.cc)
    TARGET_LINK_LIBRARIES(${test}-t gunit_small sqlgunitlib strings dbug regex)
    IF(WITH_PERFSCHEMA_STORAGE_ENGINE)
      TARGET_LINK_LIBRARIES(${test}-t perfschema pfs_server_stubs)
    ENDIF()
    IF(MERGE_UNITTESTS)
      SET_PROPERTY(TARGET ${test}-t PROPERTY EXCLUDE_FROM_ALL TRUE)
      IF(WIN32)
        SET_PROPERTY(TARGET ${test}-t PROPERTY EXCLUDE_FROM_DEFAULT_BUILD TRUE)
      ENDIF()
    ELSE()
      ADD_TEST(${test} ${test}-t)
    ENDIF()
  ENDFOREACH()
  
  # See comments about __builtin_memcmp in the source file.
  IF(HAVE_NO_BUILTIN_MEMCMP)
    ADD_COMPILE_FLAGS(
      filesort_compare-t.cc
      COMPILE_FLAGS "-fno-builtin-memcmp"
  )
  ENDIF()

  ## BOOST_HEAP_ASSERT generates if () ; else ;
  IF(HAVE_EMPTY_BODY)
    ADD_COMPILE_FLAGS(
      bounded_queue-t.cc
      COMPILE_FLAGS "-Wno-empty-body"
  )
  ENDIF()
  ADD_COMPILE_FLAGS(
    bounded_queue-t.cc
    COMPILE_FLAGS -I${BOOST_PATCHES_DIR} -I${BOOST_INCLUDE_DIR}
  )
  ADD_COMPILE_FLAGS(
    pump_object_filter-t.cc
    COMPILE_FLAGS -I${BOOST_PATCHES_DIR} -I${BOOST_INCLUDE_DIR}
  )

  FOREACH(test ${SERVER_TESTS})
    SET(SRC_FILES ${test}-t.cc)
    IF(WIN32)
      LIST(APPEND SRC_FILES $<TARGET_OBJECTS:my_nt_servc>)
    ENDIF()
    IF(test MATCHES "table_cache")
      LIST(APPEND SRC_FILES ../../storage/example/ha_example.cc)
      ADD_COMPILE_FLAGS(
        ../../storage/example/ha_example.cc
        COMPILE_FLAGS "-DDISABLE_DTRACE"
      )
    ENDIF()
    ADD_EXECUTABLE(${test}-t ${SRC_FILES})
    TARGET_LINK_LIBRARIES(${test}-t sql binlog rpl master slave sql)
    TARGET_LINK_LIBRARIES(${test}-t gunit_large strings dbug regex mysys)
    TARGET_LINK_LIBRARIES(${test}-t sql binlog rpl master slave sql)

    IF(WITH_PERFSCHEMA_STORAGE_ENGINE)
      TARGET_LINK_LIBRARIES(${test}-t perfschema)
    ENDIF()

    IF(MERGE_UNITTESTS)
      SET_PROPERTY(TARGET ${test}-t PROPERTY EXCLUDE_FROM_ALL TRUE)
      IF(WIN32)
        SET_PROPERTY(TARGET ${test}-t PROPERTY EXCLUDE_FROM_DEFAULT_BUILD TRUE)
      ENDIF()
    ELSE()
      ADD_TEST(${test} ${test}-t)
    ENDIF()
  ENDFOREACH()

## Most executables depend on libeay32.dll (through mysys_ssl).
COPY_OPENSSL_DLLS(copy_openssl_gunit)

ADD_SUBDIRECTORY(innodb)
ADD_SUBDIRECTORY(keyring)<|MERGE_RESOLUTION|>--- conflicted
+++ resolved
@@ -320,11 +320,8 @@
   my_timer
   timespec
   my_alloc
-<<<<<<< HEAD
+  pump_object_filter
   val_int_compare
-=======
-  pump_object_filter
->>>>>>> bbb58557
   )
  
 IF(WIN32)
