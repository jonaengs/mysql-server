/*
   Copyright (c) 2000, 2013, Oracle and/or its affiliates. All rights reserved.

   This program is free software; you can redistribute it and/or modify
   it under the terms of the GNU General Public License as published by
   the Free Software Foundation; version 2 of the License.

   This program is distributed in the hope that it will be useful,
   but WITHOUT ANY WARRANTY; without even the implied warranty of
   MERCHANTABILITY or FITNESS FOR A PARTICULAR PURPOSE.  See the
   GNU General Public License for more details.

   You should have received a copy of the GNU General Public License
   along with this program; if not, write to the Free Software
   Foundation, Inc., 51 Franklin St, Fifth Floor, Boston, MA 02110-1301  USA
*/

/* mysql command tool
 * Commands compatible with mSQL by David J. Hughes
 *
 * Written by:
 *   Michael 'Monty' Widenius
 *   Andi Gutmans  <andi@zend.com>
 *   Zeev Suraski  <zeev@zend.com>
 *   Jani Tolonen  <jani@mysql.com>
 *   Matt Wagner   <matt@mysql.com>
 *   Jeremy Cole   <jcole@mysql.com>
 *   Tonu Samuel   <tonu@mysql.com>
 *   Harrison Fisk <harrison@mysql.com>
 *
 **/

#include "client_priv.h"
#include "my_default.h"
#include <m_ctype.h>
#include <stdarg.h>
#include <my_dir.h>
#ifndef __GNU_LIBRARY__
#define __GNU_LIBRARY__		      // Skip warnings in getopt.h
#endif
#include "my_readline.h"
#include <signal.h>
#include <violite.h>

#include <algorithm>

using std::min;
using std::max;

#if defined(USE_LIBEDIT_INTERFACE) && defined(HAVE_LOCALE_H)
#include <locale.h>
#endif

const char *VER= "14.14";

/* Don't try to make a nice table if the data is too big */
#define MAX_COLUMN_LENGTH	     1024

/* Buffer to hold 'version' and 'version_comment' */
static char *server_version= NULL;

/* Array of options to pass to libemysqld */
#define MAX_SERVER_ARGS               64

/* Maximum memory limit that can be claimed by alloca(). */
#define MAX_ALLOCA_SIZE              512

#include "sql_string.h"

extern "C" {
#if defined(HAVE_CURSES_H) && defined(HAVE_TERM_H)
#include <curses.h>
#include <term.h>
#else
#if defined(HAVE_TERMIOS_H)
#include <termios.h>
#include <unistd.h>
#elif defined(HAVE_TERMBITS_H)
#include <termbits.h>
#elif defined(HAVE_ASM_TERMBITS_H) && (!defined __GLIBC__ || !(__GLIBC__ > 2 || __GLIBC__ == 2 && __GLIBC_MINOR__ > 0))
#include <asm/termbits.h>		// Standard linux
#endif
#undef VOID
#if defined(HAVE_TERMCAP_H)
#include <termcap.h>
#else
#ifdef HAVE_CURSES_H
#include <curses.h>
#endif
#undef SYSV				// hack to avoid syntax error
#ifdef HAVE_TERM_H
#include <term.h>
#endif
#endif
#endif

#if defined(__WIN__)
#include <conio.h>
#else
#include <readline/readline.h>
#define HAVE_READLINE
#define USE_POPEN
#endif
  //int vidattr(long unsigned int attrs);	// Was missing in sun curses
}

#if !defined(HAVE_VIDATTR)
#undef vidattr
#define vidattr(A) {}			// Can't get this to work
#endif

#ifdef FN_NO_CASE_SENSE
#define cmp_database(cs,A,B) my_strcasecmp((cs), (A), (B))
#else
#define cmp_database(cs,A,B) strcmp((A),(B))
#endif

#include "completion_hash.h"
#include <welcome_copyright_notice.h> // ORACLE_WELCOME_COPYRIGHT_NOTICE

#define PROMPT_CHAR '\\'
#define DEFAULT_DELIMITER ";"

#define MAX_BATCH_BUFFER_SIZE (1024L * 1024L * 1024L)

typedef struct st_status
{
  int exit_status;
  ulong query_start_line;
  char *file_name;
  LINE_BUFFER *line_buff;
  bool batch,add_to_history;
} STATUS;


static HashTable ht;
static char **defaults_argv;

enum enum_info_type { INFO_INFO,INFO_ERROR,INFO_RESULT};
typedef enum enum_info_type INFO_TYPE;

static MYSQL mysql;			/* The connection */
static my_bool ignore_errors=0,wait_flag=0,quick=0,
               connected=0,opt_raw_data=0,unbuffered=0,output_tables=0,
	       opt_rehash=1,skip_updates=0,safe_updates=0,one_database=0,
	       opt_compress=0, using_opt_local_infile=0,
	       vertical=0, line_numbers=1, column_names=1,opt_html=0,
               opt_xml=0,opt_nopager=1, opt_outfile=0, named_cmds= 0,
	       tty_password= 0, opt_nobeep=0, opt_reconnect=1,
	       opt_secure_auth= TRUE,
               default_pager_set= 0, opt_sigint_ignore= 0,
               auto_vertical_output= 0,
               show_warnings= 0, executing_query= 0, interrupted_query= 0,
               ignore_spaces= 0;
static my_bool debug_info_flag, debug_check_flag;
static my_bool column_types_flag;
static my_bool preserve_comments= 0;
static ulong opt_max_allowed_packet, opt_net_buffer_length;
static uint verbose=0,opt_silent=0,opt_mysql_port=0, opt_local_infile=0;
static uint opt_enable_cleartext_plugin= 0;
static my_bool using_opt_enable_cleartext_plugin= 0;
static uint my_end_arg;
static char * opt_mysql_unix_port=0;
static char *opt_bind_addr = NULL;
static int connect_flag=CLIENT_INTERACTIVE;
static my_bool opt_binary_mode= FALSE;
static char *current_host,*current_db,*current_user=0,*opt_password=0,
            *current_prompt=0, *delimiter_str= 0,
            *default_charset= (char*) MYSQL_AUTODETECT_CHARSET_NAME,
            *opt_init_command= 0;
static char *histfile;
static char *histfile_tmp;
static char *opt_histignore= NULL;
DYNAMIC_STRING histignore_buffer;
static String glob_buffer,old_buffer;
static String processed_prompt;
static char *full_username=0,*part_username=0,*default_prompt=0;
static int wait_time = 5;
static STATUS status;
static ulong select_limit,max_join_size,opt_connect_timeout=0;
static char mysql_charsets_dir[FN_REFLEN+1];
static char *opt_plugin_dir= 0, *opt_default_auth= 0;
#if !defined(HAVE_YASSL)
static char *opt_server_public_key= 0;
#endif
static const char *xmlmeta[] = {
  "&", "&amp;",
  "<", "&lt;",
  ">", "&gt;",
  "\"", "&quot;",
  /* Turn \0 into a space. Why not &#0;? That's not valid XML or HTML. */
  "\0", " ",
  0, 0
};
static const char *day_names[]={"Sun","Mon","Tue","Wed","Thu","Fri","Sat"};
static const char *month_names[]={"Jan","Feb","Mar","Apr","May","Jun","Jul",
			    "Aug","Sep","Oct","Nov","Dec"};
static char default_pager[FN_REFLEN];
static char pager[FN_REFLEN], outfile[FN_REFLEN];
static FILE *PAGER, *OUTFILE;
static MEM_ROOT hash_mem_root;
static uint prompt_counter;
static char delimiter[16]= DEFAULT_DELIMITER;
static uint delimiter_length= 1;
unsigned short terminal_width= 80;

#ifdef HAVE_SMEM
static char *shared_memory_base_name=0;
#endif
static uint opt_protocol=0;
static const CHARSET_INFO *charset_info= &my_charset_latin1;

#include "sslopt-vars.h"

const char *default_dbug_option="d:t:o,/tmp/mysql.trace";

#ifdef __WIN__
/*
  A flag that indicates if --execute buffer has already been converted,
  to avoid double conversion on reconnect.
*/
static my_bool execute_buffer_conversion_done= 0;

/*
  my_win_is_console(...) is quite slow.
  We cache my_win_is_console() results for stdout and stderr.
  Any other output files, except stdout and stderr,
  cannot be Windows console.
  Note, if mysql.exe is executed from a service, its _fileno(stdout) is -1,
  so shift (1 << -1) can return implementation defined result.
  This corner case is taken into account, as the shift result
  will be multiplied to 0 and we'll get 0 as a result.
  The same is true for stderr.
*/
static uint win_is_console_cache= 
  (test(my_win_is_console(stdout)) * (1 << _fileno(stdout))) |
  (test(my_win_is_console(stderr)) * (1 << _fileno(stderr)));

static inline my_bool
my_win_is_console_cached(FILE *file)
{
  return win_is_console_cache & (1 << _fileno(file));
}
#endif /* __WIN__ */

/* Various printing flags */
#define MY_PRINT_ESC_0 1  /* Replace 0x00 bytes to "\0"              */
#define MY_PRINT_SPS_0 2  /* Replace 0x00 bytes to space             */
#define MY_PRINT_XML   4  /* Encode XML entities                     */
#define MY_PRINT_MB    8  /* Recognize multi-byte characters         */
#define MY_PRINT_CTRL 16  /* Replace TAB, NL, CR to "\t", "\n", "\r" */

void tee_write(FILE *file, const char *s, size_t slen, int flags);
void tee_fprintf(FILE *file, const char *fmt, ...);
void tee_fputs(const char *s, FILE *file);
void tee_puts(const char *s, FILE *file);
void tee_putc(int c, FILE *file);
static void tee_print_sized_data(const char *, unsigned int, unsigned int, bool);
/* The names of functions that actually do the manipulation. */
static int get_options(int argc,char **argv);
extern "C" my_bool get_one_option(int optid, const struct my_option *opt,
                                  char *argument);
static int com_quit(String *str,char*),
	   com_go(String *str,char*), com_ego(String *str,char*),
	   com_print(String *str,char*),
	   com_help(String *str,char*), com_clear(String *str,char*),
	   com_connect(String *str,char*), com_status(String *str,char*),
	   com_use(String *str,char*), com_source(String *str, char*),
	   com_rehash(String *str, char*), com_tee(String *str, char*),
           com_notee(String *str, char*), com_charset(String *str,char*),
           com_prompt(String *str, char*), com_delimiter(String *str, char*),
     com_warnings(String *str, char*), com_nowarnings(String *str, char*);

#ifdef USE_POPEN
static int com_nopager(String *str, char*), com_pager(String *str, char*),
           com_edit(String *str,char*), com_shell(String *str, char *);
#endif

static int read_and_execute(bool interactive);
static int sql_connect(char *host,char *database,char *user,char *password,
		       uint silent);
static const char *server_version_string(MYSQL *mysql);
static int put_info(const char *str,INFO_TYPE info,uint error=0,
		    const char *sql_state=0);
static int put_error(MYSQL *mysql);
static void safe_put_field(const char *pos,ulong length);
static void xmlencode_print(const char *src, uint length);
static void init_pager();
static void end_pager();
static void init_tee(const char *);
static void end_tee();
static const char* construct_prompt();
static char *get_arg(char *line, my_bool get_next_arg);
static void init_username();
static void add_int_to_prompt(int toadd);
static int get_result_width(MYSQL_RES *res);
static int get_field_disp_length(MYSQL_FIELD * field);
static int normalize_dbname(const char *line, char *buff, uint buff_size);
static int get_quote_count(const char *line);

#if defined(HAVE_READLINE)
static void add_filtered_history(const char *string);
static my_bool check_histignore(const char *string);
static my_bool parse_histignore();
static my_bool init_hist_patterns();
static void free_hist_patterns();
DYNAMIC_ARRAY histignore_patterns;
#endif                                          /* HAVE_READLINE */

/* A structure which contains information on the commands this program
   can understand. */

typedef struct {
  const char *name;		/* User printable name of the function. */
  char cmd_char;		/* msql command character */
  int (*func)(String *str,char *); /* Function to call to do the job. */
  bool takes_params;		/* Max parameters for command */
  const char *doc;		/* Documentation for this function.  */
} COMMANDS;

static COMMANDS commands[] = {
  { "?",      '?', com_help,   1, "Synonym for `help'." },
  { "clear",  'c', com_clear,  0, "Clear the current input statement."},
  { "connect",'r', com_connect,1,
    "Reconnect to the server. Optional arguments are db and host." },
  { "delimiter", 'd', com_delimiter,    1,
    "Set statement delimiter." },
#ifdef USE_POPEN
  { "edit",   'e', com_edit,   0, "Edit command with $EDITOR."},
#endif
  { "ego",    'G', com_ego,    0,
    "Send command to mysql server, display result vertically."},
  { "exit",   'q', com_quit,   0, "Exit mysql. Same as quit."},
  { "go",     'g', com_go,     0, "Send command to mysql server." },
  { "help",   'h', com_help,   1, "Display this help." },
#ifdef USE_POPEN
  { "nopager",'n', com_nopager,0, "Disable pager, print to stdout." },
#endif
  { "notee",  't', com_notee,  0, "Don't write into outfile." },
#ifdef USE_POPEN
  { "pager",  'P', com_pager,  1, 
    "Set PAGER [to_pager]. Print the query results via PAGER." },
#endif
  { "print",  'p', com_print,  0, "Print current command." },
  { "prompt", 'R', com_prompt, 1, "Change your mysql prompt."},
  { "quit",   'q', com_quit,   0, "Quit mysql." },
  { "rehash", '#', com_rehash, 0, "Rebuild completion hash." },
  { "source", '.', com_source, 1,
    "Execute an SQL script file. Takes a file name as an argument."},
  { "status", 's', com_status, 0, "Get status information from the server."},
#ifdef USE_POPEN
  { "system", '!', com_shell,  1, "Execute a system shell command."},
#endif
  { "tee",    'T', com_tee,    1, 
    "Set outfile [to_outfile]. Append everything into given outfile." },
  { "use",    'u', com_use,    1,
    "Use another database. Takes database name as argument." },
  { "charset",    'C', com_charset,    1,
    "Switch to another charset. Might be needed for processing binlog with multi-byte charsets." },
  { "warnings", 'W', com_warnings,  0,
    "Show warnings after every statement." },
  { "nowarning", 'w', com_nowarnings, 0,
    "Don't show warnings after every statement." },
  /* Get bash-like expansion for some commands */
  { "create table",     0, 0, 0, ""},
  { "create database",  0, 0, 0, ""},
  { "show databases",   0, 0, 0, ""},
  { "show fields from", 0, 0, 0, ""},
  { "show keys from",   0, 0, 0, ""},
  { "show tables",      0, 0, 0, ""},
  { "load data from",   0, 0, 0, ""},
  { "alter table",      0, 0, 0, ""},
  { "set option",       0, 0, 0, ""},
  { "lock tables",      0, 0, 0, ""},
  { "unlock tables",    0, 0, 0, ""},
  /* generated 2006-12-28.  Refresh occasionally from lexer. */
  { "ACTION", 0, 0, 0, ""},
  { "ADD", 0, 0, 0, ""},
  { "AFTER", 0, 0, 0, ""},
  { "AGAINST", 0, 0, 0, ""},
  { "AGGREGATE", 0, 0, 0, ""},
  { "ALL", 0, 0, 0, ""},
  { "ALGORITHM", 0, 0, 0, ""},
  { "ALTER", 0, 0, 0, ""},
  { "ANALYZE", 0, 0, 0, ""},
  { "AND", 0, 0, 0, ""},
  { "ANY", 0, 0, 0, ""},
  { "AS", 0, 0, 0, ""},
  { "ASC", 0, 0, 0, ""},
  { "ASCII", 0, 0, 0, ""},
  { "ASENSITIVE", 0, 0, 0, ""},
  { "AUTO_INCREMENT", 0, 0, 0, ""},
  { "AVG", 0, 0, 0, ""},
  { "AVG_ROW_LENGTH", 0, 0, 0, ""},
  { "BACKUP", 0, 0, 0, ""},
  { "BDB", 0, 0, 0, ""},
  { "BEFORE", 0, 0, 0, ""},
  { "BEGIN", 0, 0, 0, ""},
  { "BERKELEYDB", 0, 0, 0, ""},
  { "BETWEEN", 0, 0, 0, ""},
  { "BIGINT", 0, 0, 0, ""},
  { "BINARY", 0, 0, 0, ""},
  { "BINLOG", 0, 0, 0, ""},
  { "BIT", 0, 0, 0, ""},
  { "BLOB", 0, 0, 0, ""},
  { "BOOL", 0, 0, 0, ""},
  { "BOOLEAN", 0, 0, 0, ""},
  { "BOTH", 0, 0, 0, ""},
  { "BTREE", 0, 0, 0, ""},
  { "BY", 0, 0, 0, ""},
  { "BYTE", 0, 0, 0, ""},
  { "CACHE", 0, 0, 0, ""},
  { "CALL", 0, 0, 0, ""},
  { "CASCADE", 0, 0, 0, ""},
  { "CASCADED", 0, 0, 0, ""},
  { "CASE", 0, 0, 0, ""},
  { "CHAIN", 0, 0, 0, ""},
  { "CHANGE", 0, 0, 0, ""},
  { "CHANGED", 0, 0, 0, ""},
  { "CHAR", 0, 0, 0, ""},
  { "CHARACTER", 0, 0, 0, ""},
  { "CHARSET", 0, 0, 0, ""},
  { "CHECK", 0, 0, 0, ""},
  { "CHECKSUM", 0, 0, 0, ""},
  { "CIPHER", 0, 0, 0, ""},
  { "CLIENT", 0, 0, 0, ""},
  { "CLOSE", 0, 0, 0, ""},
  { "CODE", 0, 0, 0, ""},
  { "COLLATE", 0, 0, 0, ""},
  { "COLLATION", 0, 0, 0, ""},
  { "COLUMN", 0, 0, 0, ""},
  { "COLUMNS", 0, 0, 0, ""},
  { "COMMENT", 0, 0, 0, ""},
  { "COMMIT", 0, 0, 0, ""},
  { "COMMITTED", 0, 0, 0, ""},
  { "COMPACT", 0, 0, 0, ""},
  { "COMPRESSED", 0, 0, 0, ""},
  { "CONCURRENT", 0, 0, 0, ""},
  { "CONDITION", 0, 0, 0, ""},
  { "CONNECTION", 0, 0, 0, ""},
  { "CONSISTENT", 0, 0, 0, ""},
  { "CONSTRAINT", 0, 0, 0, ""},
  { "CONTAINS", 0, 0, 0, ""},
  { "CONTINUE", 0, 0, 0, ""},
  { "CONVERT", 0, 0, 0, ""},
  { "CREATE", 0, 0, 0, ""},
  { "CROSS", 0, 0, 0, ""},
  { "CUBE", 0, 0, 0, ""},
  { "CURRENT_DATE", 0, 0, 0, ""},
  { "CURRENT_TIME", 0, 0, 0, ""},
  { "CURRENT_TIMESTAMP", 0, 0, 0, ""},
  { "CURRENT_USER", 0, 0, 0, ""},
  { "CURSOR", 0, 0, 0, ""},
  { "DATA", 0, 0, 0, ""},
  { "DATABASE", 0, 0, 0, ""},
  { "DATABASES", 0, 0, 0, ""},
  { "DATE", 0, 0, 0, ""},
  { "DATETIME", 0, 0, 0, ""},
  { "DAY", 0, 0, 0, ""},
  { "DAY_HOUR", 0, 0, 0, ""},
  { "DAY_MICROSECOND", 0, 0, 0, ""},
  { "DAY_MINUTE", 0, 0, 0, ""},
  { "DAY_SECOND", 0, 0, 0, ""},
  { "DEALLOCATE", 0, 0, 0, ""},     
  { "DEC", 0, 0, 0, ""},
  { "DECIMAL", 0, 0, 0, ""},
  { "DECLARE", 0, 0, 0, ""},
  { "DEFAULT", 0, 0, 0, ""},
  { "DEFINER", 0, 0, 0, ""},
  { "DELAYED", 0, 0, 0, ""},
  { "DELAY_KEY_WRITE", 0, 0, 0, ""},
  { "DELETE", 0, 0, 0, ""},
  { "DESC", 0, 0, 0, ""},
  { "DESCRIBE", 0, 0, 0, ""},
  { "DES_KEY_FILE", 0, 0, 0, ""},
  { "DETERMINISTIC", 0, 0, 0, ""},
  { "DIRECTORY", 0, 0, 0, ""},
  { "DISABLE", 0, 0, 0, ""},
  { "DISCARD", 0, 0, 0, ""},
  { "DISTINCT", 0, 0, 0, ""},
  { "DISTINCTROW", 0, 0, 0, ""},
  { "DIV", 0, 0, 0, ""},
  { "DO", 0, 0, 0, ""},
  { "DOUBLE", 0, 0, 0, ""},
  { "DROP", 0, 0, 0, ""},
  { "DUAL", 0, 0, 0, ""},
  { "DUMPFILE", 0, 0, 0, ""},
  { "DUPLICATE", 0, 0, 0, ""},
  { "DYNAMIC", 0, 0, 0, ""},
  { "EACH", 0, 0, 0, ""},
  { "ELSE", 0, 0, 0, ""},
  { "ELSEIF", 0, 0, 0, ""},
  { "ENABLE", 0, 0, 0, ""},
  { "ENCLOSED", 0, 0, 0, ""},
  { "END", 0, 0, 0, ""},
  { "ENGINE", 0, 0, 0, ""},
  { "ENGINES", 0, 0, 0, ""},
  { "ENUM", 0, 0, 0, ""},
  { "ERRORS", 0, 0, 0, ""},
  { "ESCAPE", 0, 0, 0, ""},
  { "ESCAPED", 0, 0, 0, ""},
  { "EVENTS", 0, 0, 0, ""},
  { "EXECUTE", 0, 0, 0, ""},
  { "EXISTS", 0, 0, 0, ""},
  { "EXIT", 0, 0, 0, ""},
  { "EXPANSION", 0, 0, 0, ""},
  { "EXPLAIN", 0, 0, 0, ""},
  { "EXTENDED", 0, 0, 0, ""},
  { "FALSE", 0, 0, 0, ""},
  { "FAST", 0, 0, 0, ""},
  { "FETCH", 0, 0, 0, ""},
  { "FIELDS", 0, 0, 0, ""},
  { "FILE", 0, 0, 0, ""},
  { "FIRST", 0, 0, 0, ""},
  { "FIXED", 0, 0, 0, ""},
  { "FLOAT", 0, 0, 0, ""},
  { "FLOAT4", 0, 0, 0, ""},
  { "FLOAT8", 0, 0, 0, ""},
  { "FLUSH", 0, 0, 0, ""},
  { "FOR", 0, 0, 0, ""},
  { "FORCE", 0, 0, 0, ""},
  { "FOREIGN", 0, 0, 0, ""},
  { "FOUND", 0, 0, 0, ""},
  { "FROM", 0, 0, 0, ""},
  { "FULL", 0, 0, 0, ""},
  { "FULLTEXT", 0, 0, 0, ""},
  { "FUNCTION", 0, 0, 0, ""},
  { "GEOMETRY", 0, 0, 0, ""},
  { "GEOMETRYCOLLECTION", 0, 0, 0, ""},
  { "GET_FORMAT", 0, 0, 0, ""},
  { "GLOBAL", 0, 0, 0, ""},
  { "GRANT", 0, 0, 0, ""},
  { "GRANTS", 0, 0, 0, ""},
  { "GROUP", 0, 0, 0, ""},
  { "HANDLER", 0, 0, 0, ""},
  { "HASH", 0, 0, 0, ""},
  { "HAVING", 0, 0, 0, ""},
  { "HELP", 0, 0, 0, ""},
  { "HIGH_PRIORITY", 0, 0, 0, ""},
  { "HOSTS", 0, 0, 0, ""},
  { "HOUR", 0, 0, 0, ""},
  { "HOUR_MICROSECOND", 0, 0, 0, ""},
  { "HOUR_MINUTE", 0, 0, 0, ""},
  { "HOUR_SECOND", 0, 0, 0, ""},
  { "IDENTIFIED", 0, 0, 0, ""},
  { "IF", 0, 0, 0, ""},
  { "IGNORE", 0, 0, 0, ""},
  { "IMPORT", 0, 0, 0, ""},
  { "IN", 0, 0, 0, ""},
  { "INDEX", 0, 0, 0, ""},
  { "INDEXES", 0, 0, 0, ""},
  { "INFILE", 0, 0, 0, ""},
  { "INNER", 0, 0, 0, ""},
  { "INNOBASE", 0, 0, 0, ""},
  { "INNODB", 0, 0, 0, ""},
  { "INOUT", 0, 0, 0, ""},
  { "INSENSITIVE", 0, 0, 0, ""},
  { "INSERT", 0, 0, 0, ""},
  { "INSERT_METHOD", 0, 0, 0, ""},
  { "INT", 0, 0, 0, ""},
  { "INT1", 0, 0, 0, ""},
  { "INT2", 0, 0, 0, ""},
  { "INT3", 0, 0, 0, ""},
  { "INT4", 0, 0, 0, ""},
  { "INT8", 0, 0, 0, ""},
  { "INTEGER", 0, 0, 0, ""},
  { "INTERVAL", 0, 0, 0, ""},
  { "INTO", 0, 0, 0, ""},
  { "IO_THREAD", 0, 0, 0, ""},
  { "IS", 0, 0, 0, ""},
  { "ISOLATION", 0, 0, 0, ""},
  { "ISSUER", 0, 0, 0, ""},
  { "ITERATE", 0, 0, 0, ""},
  { "INVOKER", 0, 0, 0, ""},
  { "JOIN", 0, 0, 0, ""},
  { "KEY", 0, 0, 0, ""},
  { "KEYS", 0, 0, 0, ""},
  { "KILL", 0, 0, 0, ""},
  { "LANGUAGE", 0, 0, 0, ""},
  { "LAST", 0, 0, 0, ""},
  { "LEADING", 0, 0, 0, ""},
  { "LEAVE", 0, 0, 0, ""},
  { "LEAVES", 0, 0, 0, ""},
  { "LEFT", 0, 0, 0, ""},
  { "LEVEL", 0, 0, 0, ""},
  { "LIKE", 0, 0, 0, ""},
  { "LIMIT", 0, 0, 0, ""},
  { "LINES", 0, 0, 0, ""},
  { "LINESTRING", 0, 0, 0, ""},
  { "LOAD", 0, 0, 0, ""},
  { "LOCAL", 0, 0, 0, ""},
  { "LOCALTIME", 0, 0, 0, ""},
  { "LOCALTIMESTAMP", 0, 0, 0, ""},
  { "LOCK", 0, 0, 0, ""},
  { "LOCKS", 0, 0, 0, ""},
  { "LOGS", 0, 0, 0, ""},
  { "LONG", 0, 0, 0, ""},
  { "LONGBLOB", 0, 0, 0, ""},
  { "LONGTEXT", 0, 0, 0, ""},
  { "LOOP", 0, 0, 0, ""},
  { "LOW_PRIORITY", 0, 0, 0, ""},
  { "MASTER", 0, 0, 0, ""},
  { "MASTER_CONNECT_RETRY", 0, 0, 0, ""},
  { "MASTER_HOST", 0, 0, 0, ""},
  { "MASTER_LOG_FILE", 0, 0, 0, ""},
  { "MASTER_LOG_POS", 0, 0, 0, ""},
  { "MASTER_PASSWORD", 0, 0, 0, ""},
  { "MASTER_PORT", 0, 0, 0, ""},
  { "MASTER_SERVER_ID", 0, 0, 0, ""},
  { "MASTER_SSL", 0, 0, 0, ""},
  { "MASTER_SSL_CA", 0, 0, 0, ""},
  { "MASTER_SSL_CAPATH", 0, 0, 0, ""},
  { "MASTER_SSL_CERT", 0, 0, 0, ""},
  { "MASTER_SSL_CIPHER", 0, 0, 0, ""},
  { "MASTER_SSL_KEY", 0, 0, 0, ""},
  { "MASTER_USER", 0, 0, 0, ""},
  { "MATCH", 0, 0, 0, ""},
  { "MAX_CONNECTIONS_PER_HOUR", 0, 0, 0, ""},
  { "MAX_QUERIES_PER_HOUR", 0, 0, 0, ""},
  { "MAX_ROWS", 0, 0, 0, ""},
  { "MAX_UPDATES_PER_HOUR", 0, 0, 0, ""},
  { "MAX_USER_CONNECTIONS", 0, 0, 0, ""},
  { "MEDIUM", 0, 0, 0, ""},
  { "MEDIUMBLOB", 0, 0, 0, ""},
  { "MEDIUMINT", 0, 0, 0, ""},
  { "MEDIUMTEXT", 0, 0, 0, ""},
  { "MERGE", 0, 0, 0, ""},
  { "MICROSECOND", 0, 0, 0, ""},
  { "MIDDLEINT", 0, 0, 0, ""},
  { "MIGRATE", 0, 0, 0, ""},
  { "MINUTE", 0, 0, 0, ""},
  { "MINUTE_MICROSECOND", 0, 0, 0, ""},
  { "MINUTE_SECOND", 0, 0, 0, ""},
  { "MIN_ROWS", 0, 0, 0, ""},
  { "MOD", 0, 0, 0, ""},
  { "MODE", 0, 0, 0, ""},
  { "MODIFIES", 0, 0, 0, ""},
  { "MODIFY", 0, 0, 0, ""},
  { "MONTH", 0, 0, 0, ""},
  { "MULTILINESTRING", 0, 0, 0, ""},
  { "MULTIPOINT", 0, 0, 0, ""},
  { "MULTIPOLYGON", 0, 0, 0, ""},
  { "MUTEX", 0, 0, 0, ""},
  { "NAME", 0, 0, 0, ""},
  { "NAMES", 0, 0, 0, ""},
  { "NATIONAL", 0, 0, 0, ""},
  { "NATURAL", 0, 0, 0, ""},
  { "NDB", 0, 0, 0, ""},
  { "NDBCLUSTER", 0, 0, 0, ""},
  { "NCHAR", 0, 0, 0, ""},
  { "NEW", 0, 0, 0, ""},
  { "NEXT", 0, 0, 0, ""},
  { "NO", 0, 0, 0, ""},
  { "NONE", 0, 0, 0, ""},
  { "NOT", 0, 0, 0, ""},
  { "NO_WRITE_TO_BINLOG", 0, 0, 0, ""},
  { "NULL", 0, 0, 0, ""},
  { "NUMERIC", 0, 0, 0, ""},
  { "NVARCHAR", 0, 0, 0, ""},
  { "OFFSET", 0, 0, 0, ""},
  { "OLD_PASSWORD", 0, 0, 0, ""},
  { "ON", 0, 0, 0, ""},
  { "ONE", 0, 0, 0, ""},
  { "ONE_SHOT", 0, 0, 0, ""},
  { "OPEN", 0, 0, 0, ""},
  { "OPTIMIZE", 0, 0, 0, ""},
  { "OPTION", 0, 0, 0, ""},
  { "OPTIONALLY", 0, 0, 0, ""},
  { "OR", 0, 0, 0, ""},
  { "ORDER", 0, 0, 0, ""},
  { "OUT", 0, 0, 0, ""},
  { "OUTER", 0, 0, 0, ""},
  { "OUTFILE", 0, 0, 0, ""},
  { "PACK_KEYS", 0, 0, 0, ""},
  { "PARTIAL", 0, 0, 0, ""},
  { "PASSWORD", 0, 0, 0, ""},
  { "PHASE", 0, 0, 0, ""},
  { "POINT", 0, 0, 0, ""},
  { "POLYGON", 0, 0, 0, ""},
  { "PRECISION", 0, 0, 0, ""},
  { "PREPARE", 0, 0, 0, ""},
  { "PREV", 0, 0, 0, ""},
  { "PRIMARY", 0, 0, 0, ""},
  { "PRIVILEGES", 0, 0, 0, ""},
  { "PROCEDURE", 0, 0, 0, ""},
  { "PROCESS", 0, 0, 0, ""},
  { "PROCESSLIST", 0, 0, 0, ""},
  { "PURGE", 0, 0, 0, ""},
  { "QUARTER", 0, 0, 0, ""},
  { "QUERY", 0, 0, 0, ""},
  { "QUICK", 0, 0, 0, ""},
  { "READ", 0, 0, 0, ""},
  { "READS", 0, 0, 0, ""},
  { "REAL", 0, 0, 0, ""},
  { "RECOVER", 0, 0, 0, ""},
  { "REDUNDANT", 0, 0, 0, ""},
  { "REFERENCES", 0, 0, 0, ""},
  { "REGEXP", 0, 0, 0, ""},
  { "RELAY_LOG_FILE", 0, 0, 0, ""},
  { "RELAY_LOG_POS", 0, 0, 0, ""},
  { "RELAY_THREAD", 0, 0, 0, ""},
  { "RELEASE", 0, 0, 0, ""},
  { "RELOAD", 0, 0, 0, ""},
  { "RENAME", 0, 0, 0, ""},
  { "REPAIR", 0, 0, 0, ""},
  { "REPEATABLE", 0, 0, 0, ""},
  { "REPLACE", 0, 0, 0, ""},
  { "REPLICATION", 0, 0, 0, ""},
  { "REPEAT", 0, 0, 0, ""},
  { "REQUIRE", 0, 0, 0, ""},
  { "RESET", 0, 0, 0, ""},
  { "RESTORE", 0, 0, 0, ""},
  { "RESTRICT", 0, 0, 0, ""},
  { "RESUME", 0, 0, 0, ""},
  { "RETURN", 0, 0, 0, ""},
  { "RETURNS", 0, 0, 0, ""},
  { "REVOKE", 0, 0, 0, ""},
  { "RIGHT", 0, 0, 0, ""},
  { "RLIKE", 0, 0, 0, ""},
  { "ROLLBACK", 0, 0, 0, ""},
  { "ROLLUP", 0, 0, 0, ""},
  { "ROUTINE", 0, 0, 0, ""},
  { "ROW", 0, 0, 0, ""},
  { "ROWS", 0, 0, 0, ""},
  { "ROW_FORMAT", 0, 0, 0, ""},
  { "RTREE", 0, 0, 0, ""},
  { "SAVEPOINT", 0, 0, 0, ""},
  { "SCHEMA", 0, 0, 0, ""},
  { "SCHEMAS", 0, 0, 0, ""},
  { "SECOND", 0, 0, 0, ""},
  { "SECOND_MICROSECOND", 0, 0, 0, ""},
  { "SECURITY", 0, 0, 0, ""},
  { "SELECT", 0, 0, 0, ""},
  { "SENSITIVE", 0, 0, 0, ""},
  { "SEPARATOR", 0, 0, 0, ""},
  { "SERIAL", 0, 0, 0, ""},
  { "SERIALIZABLE", 0, 0, 0, ""},
  { "SESSION", 0, 0, 0, ""},
  { "SET", 0, 0, 0, ""},
  { "SHARE", 0, 0, 0, ""},
  { "SHOW", 0, 0, 0, ""},
  { "SHUTDOWN", 0, 0, 0, ""},
  { "SIGNED", 0, 0, 0, ""},
  { "SIMPLE", 0, 0, 0, ""},
  { "SLAVE", 0, 0, 0, ""},
  { "SNAPSHOT", 0, 0, 0, ""},
  { "SMALLINT", 0, 0, 0, ""},
  { "SOME", 0, 0, 0, ""},
  { "SONAME", 0, 0, 0, ""},
  { "SOUNDS", 0, 0, 0, ""},
  { "SPATIAL", 0, 0, 0, ""},
  { "SPECIFIC", 0, 0, 0, ""},
  { "SQL", 0, 0, 0, ""},
  { "SQLEXCEPTION", 0, 0, 0, ""},
  { "SQLSTATE", 0, 0, 0, ""},
  { "SQLWARNING", 0, 0, 0, ""},
  { "SQL_BIG_RESULT", 0, 0, 0, ""},
  { "SQL_BUFFER_RESULT", 0, 0, 0, ""},
  { "SQL_CACHE", 0, 0, 0, ""},
  { "SQL_CALC_FOUND_ROWS", 0, 0, 0, ""},
  { "SQL_NO_CACHE", 0, 0, 0, ""},
  { "SQL_SMALL_RESULT", 0, 0, 0, ""},
  { "SQL_THREAD", 0, 0, 0, ""},
  { "SQL_TSI_SECOND", 0, 0, 0, ""},
  { "SQL_TSI_MINUTE", 0, 0, 0, ""},
  { "SQL_TSI_HOUR", 0, 0, 0, ""},
  { "SQL_TSI_DAY", 0, 0, 0, ""},
  { "SQL_TSI_WEEK", 0, 0, 0, ""},
  { "SQL_TSI_MONTH", 0, 0, 0, ""},
  { "SQL_TSI_QUARTER", 0, 0, 0, ""},
  { "SQL_TSI_YEAR", 0, 0, 0, ""},
  { "SSL", 0, 0, 0, ""},
  { "START", 0, 0, 0, ""},
  { "STARTING", 0, 0, 0, ""},
  { "STATUS", 0, 0, 0, ""},
  { "STOP", 0, 0, 0, ""},
  { "STORAGE", 0, 0, 0, ""},
  { "STRAIGHT_JOIN", 0, 0, 0, ""},
  { "STRING", 0, 0, 0, ""},
  { "STRIPED", 0, 0, 0, ""},
  { "SUBJECT", 0, 0, 0, ""},
  { "SUPER", 0, 0, 0, ""},
  { "SUSPEND", 0, 0, 0, ""},
  { "TABLE", 0, 0, 0, ""},
  { "TABLES", 0, 0, 0, ""},
  { "TABLESPACE", 0, 0, 0, ""},
  { "TEMPORARY", 0, 0, 0, ""},
  { "TEMPTABLE", 0, 0, 0, ""},
  { "TERMINATED", 0, 0, 0, ""},
  { "TEXT", 0, 0, 0, ""},
  { "THEN", 0, 0, 0, ""},
  { "TIME", 0, 0, 0, ""},
  { "TIMESTAMP", 0, 0, 0, ""},
  { "TIMESTAMPADD", 0, 0, 0, ""},
  { "TIMESTAMPDIFF", 0, 0, 0, ""},
  { "TINYBLOB", 0, 0, 0, ""},
  { "TINYINT", 0, 0, 0, ""},
  { "TINYTEXT", 0, 0, 0, ""},
  { "TO", 0, 0, 0, ""},
  { "TRAILING", 0, 0, 0, ""},
  { "TRANSACTION", 0, 0, 0, ""},
  { "TRIGGER", 0, 0, 0, ""},
  { "TRIGGERS", 0, 0, 0, ""},
  { "TRUE", 0, 0, 0, ""},
  { "TRUNCATE", 0, 0, 0, ""},
  { "TYPE", 0, 0, 0, ""},
  { "TYPES", 0, 0, 0, ""},
  { "UNCOMMITTED", 0, 0, 0, ""},
  { "UNDEFINED", 0, 0, 0, ""},
  { "UNDO", 0, 0, 0, ""},
  { "UNICODE", 0, 0, 0, ""},
  { "UNION", 0, 0, 0, ""},
  { "UNIQUE", 0, 0, 0, ""},
  { "UNKNOWN", 0, 0, 0, ""},
  { "UNLOCK", 0, 0, 0, ""},
  { "UNSIGNED", 0, 0, 0, ""},
  { "UNTIL", 0, 0, 0, ""},
  { "UPDATE", 0, 0, 0, ""},
  { "UPGRADE", 0, 0, 0, ""},
  { "USAGE", 0, 0, 0, ""},
  { "USE", 0, 0, 0, ""},
  { "USER", 0, 0, 0, ""},
  { "USER_RESOURCES", 0, 0, 0, ""},
  { "USE_FRM", 0, 0, 0, ""},
  { "USING", 0, 0, 0, ""},
  { "UTC_DATE", 0, 0, 0, ""},
  { "UTC_TIME", 0, 0, 0, ""},
  { "UTC_TIMESTAMP", 0, 0, 0, ""},
  { "VALUE", 0, 0, 0, ""},
  { "VALUES", 0, 0, 0, ""},
  { "VARBINARY", 0, 0, 0, ""},
  { "VARCHAR", 0, 0, 0, ""},
  { "VARCHARACTER", 0, 0, 0, ""},
  { "VARIABLES", 0, 0, 0, ""},
  { "VARYING", 0, 0, 0, ""},
  { "WARNINGS", 0, 0, 0, ""},
  { "WEEK", 0, 0, 0, ""},
  { "WHEN", 0, 0, 0, ""},
  { "WHERE", 0, 0, 0, ""},
  { "WHILE", 0, 0, 0, ""},
  { "VIEW", 0, 0, 0, ""},
  { "WITH", 0, 0, 0, ""},
  { "WORK", 0, 0, 0, ""},
  { "WRITE", 0, 0, 0, ""},
  { "X509", 0, 0, 0, ""},
  { "XOR", 0, 0, 0, ""},
  { "XA", 0, 0, 0, ""},
  { "YEAR", 0, 0, 0, ""},
  { "YEAR_MONTH", 0, 0, 0, ""},
  { "ZEROFILL", 0, 0, 0, ""},
  { "ABS", 0, 0, 0, ""},
  { "ACOS", 0, 0, 0, ""},
  { "ADDDATE", 0, 0, 0, ""},
  { "ADDTIME", 0, 0, 0, ""},
  { "AES_ENCRYPT", 0, 0, 0, ""},
  { "AES_DECRYPT", 0, 0, 0, ""},
  { "AREA", 0, 0, 0, ""},
  { "ASIN", 0, 0, 0, ""},
  { "ASBINARY", 0, 0, 0, ""},
  { "ASTEXT", 0, 0, 0, ""},
  { "ASWKB", 0, 0, 0, ""},
  { "ASWKT", 0, 0, 0, ""},
  { "ATAN", 0, 0, 0, ""},
  { "ATAN2", 0, 0, 0, ""},
  { "BENCHMARK", 0, 0, 0, ""},
  { "BIN", 0, 0, 0, ""},
  { "BIT_COUNT", 0, 0, 0, ""},
  { "BIT_OR", 0, 0, 0, ""},
  { "BIT_AND", 0, 0, 0, ""},
  { "BIT_XOR", 0, 0, 0, ""},
  { "CAST", 0, 0, 0, ""},
  { "CEIL", 0, 0, 0, ""},
  { "CEILING", 0, 0, 0, ""},
  { "BIT_LENGTH", 0, 0, 0, ""},
  { "CENTROID", 0, 0, 0, ""},
  { "CHAR_LENGTH", 0, 0, 0, ""},
  { "CHARACTER_LENGTH", 0, 0, 0, ""},
  { "COALESCE", 0, 0, 0, ""},
  { "COERCIBILITY", 0, 0, 0, ""},
  { "COMPRESS", 0, 0, 0, ""},
  { "CONCAT", 0, 0, 0, ""},
  { "CONCAT_WS", 0, 0, 0, ""},
  { "CONNECTION_ID", 0, 0, 0, ""},
  { "CONV", 0, 0, 0, ""},
  { "CONVERT_TZ", 0, 0, 0, ""},
  { "COUNT", 0, 0, 0, ""},
  { "COS", 0, 0, 0, ""},
  { "COT", 0, 0, 0, ""},
  { "CRC32", 0, 0, 0, ""},
  { "CROSSES", 0, 0, 0, ""},
  { "CURDATE", 0, 0, 0, ""},
  { "CURTIME", 0, 0, 0, ""},
  { "DATE_ADD", 0, 0, 0, ""},
  { "DATEDIFF", 0, 0, 0, ""},
  { "DATE_FORMAT", 0, 0, 0, ""},
  { "DATE_SUB", 0, 0, 0, ""},
  { "DAYNAME", 0, 0, 0, ""},
  { "DAYOFMONTH", 0, 0, 0, ""},
  { "DAYOFWEEK", 0, 0, 0, ""},
  { "DAYOFYEAR", 0, 0, 0, ""},
  { "DECODE", 0, 0, 0, ""},
  { "DEGREES", 0, 0, 0, ""},
  { "DES_ENCRYPT", 0, 0, 0, ""},
  { "DES_DECRYPT", 0, 0, 0, ""},
  { "DIMENSION", 0, 0, 0, ""},
  { "DISJOINT", 0, 0, 0, ""},
  { "ELT", 0, 0, 0, ""},
  { "ENCODE", 0, 0, 0, ""},
  { "ENCRYPT", 0, 0, 0, ""},
  { "ENDPOINT", 0, 0, 0, ""},
  { "ENVELOPE", 0, 0, 0, ""},
  { "EQUALS", 0, 0, 0, ""},
  { "EXTERIORRING", 0, 0, 0, ""},
  { "EXTRACT", 0, 0, 0, ""},
  { "EXP", 0, 0, 0, ""},
  { "EXPORT_SET", 0, 0, 0, ""},
  { "FIELD", 0, 0, 0, ""},
  { "FIND_IN_SET", 0, 0, 0, ""},
  { "FLOOR", 0, 0, 0, ""},
  { "FORMAT", 0, 0, 0, ""},
  { "FOUND_ROWS", 0, 0, 0, ""},
  { "FROM_DAYS", 0, 0, 0, ""},
  { "FROM_UNIXTIME", 0, 0, 0, ""},
  { "GET_LOCK", 0, 0, 0, ""},
  { "GEOMETRYN", 0, 0, 0, ""},
  { "GEOMETRYTYPE", 0, 0, 0, ""},
  { "GEOMCOLLFROMTEXT", 0, 0, 0, ""},
  { "GEOMCOLLFROMWKB", 0, 0, 0, ""},
  { "GEOMETRYCOLLECTIONFROMTEXT", 0, 0, 0, ""},
  { "GEOMETRYCOLLECTIONFROMWKB", 0, 0, 0, ""},
  { "GEOMETRYFROMTEXT", 0, 0, 0, ""},
  { "GEOMETRYFROMWKB", 0, 0, 0, ""},
  { "GEOMFROMTEXT", 0, 0, 0, ""},
  { "GEOMFROMWKB", 0, 0, 0, ""},
  { "GLENGTH", 0, 0, 0, ""},
  { "GREATEST", 0, 0, 0, ""},
  { "GROUP_CONCAT", 0, 0, 0, ""},
  { "GROUP_UNIQUE_USERS", 0, 0, 0, ""},
  { "HEX", 0, 0, 0, ""},
  { "IFNULL", 0, 0, 0, ""},
  { "INET_ATON", 0, 0, 0, ""},
  { "INET_NTOA", 0, 0, 0, ""},
  { "INSTR", 0, 0, 0, ""},
  { "INTERIORRINGN", 0, 0, 0, ""},
  { "INTERSECTS", 0, 0, 0, ""},
  { "ISCLOSED", 0, 0, 0, ""},
  { "ISEMPTY", 0, 0, 0, ""},
  { "ISNULL", 0, 0, 0, ""},
  { "IS_FREE_LOCK", 0, 0, 0, ""},
  { "IS_USED_LOCK", 0, 0, 0, ""},
  { "LAST_INSERT_ID", 0, 0, 0, ""},
  { "ISSIMPLE", 0, 0, 0, ""},
  { "LAST_DAY", 0, 0, 0, ""},
  { "LCASE", 0, 0, 0, ""},
  { "LEAST", 0, 0, 0, ""},
  { "LENGTH", 0, 0, 0, ""},
  { "LN", 0, 0, 0, ""},
  { "LINEFROMTEXT", 0, 0, 0, ""},
  { "LINEFROMWKB", 0, 0, 0, ""},
  { "LINESTRINGFROMTEXT", 0, 0, 0, ""},
  { "LINESTRINGFROMWKB", 0, 0, 0, ""},
  { "LOAD_FILE", 0, 0, 0, ""},
  { "LOCATE", 0, 0, 0, ""},
  { "LOG", 0, 0, 0, ""},
  { "LOG2", 0, 0, 0, ""},
  { "LOG10", 0, 0, 0, ""},
  { "LOWER", 0, 0, 0, ""},
  { "LPAD", 0, 0, 0, ""},
  { "LTRIM", 0, 0, 0, ""},
  { "MAKE_SET", 0, 0, 0, ""},
  { "MAKEDATE", 0, 0, 0, ""},
  { "MAKETIME", 0, 0, 0, ""},
  { "MASTER_POS_WAIT", 0, 0, 0, ""},
  { "MAX", 0, 0, 0, ""},
  { "MBRCONTAINS", 0, 0, 0, ""},
  { "MBRDISJOINT", 0, 0, 0, ""},
  { "MBREQUAL", 0, 0, 0, ""},
  { "MBRINTERSECTS", 0, 0, 0, ""},
  { "MBROVERLAPS", 0, 0, 0, ""},
  { "MBRTOUCHES", 0, 0, 0, ""},
  { "MBRWITHIN", 0, 0, 0, ""},
  { "MD5", 0, 0, 0, ""},
  { "MID", 0, 0, 0, ""},
  { "MIN", 0, 0, 0, ""},
  { "MLINEFROMTEXT", 0, 0, 0, ""},
  { "MLINEFROMWKB", 0, 0, 0, ""},
  { "MPOINTFROMTEXT", 0, 0, 0, ""},
  { "MPOINTFROMWKB", 0, 0, 0, ""},
  { "MPOLYFROMTEXT", 0, 0, 0, ""},
  { "MPOLYFROMWKB", 0, 0, 0, ""},
  { "MONTHNAME", 0, 0, 0, ""},
  { "MULTILINESTRINGFROMTEXT", 0, 0, 0, ""},
  { "MULTILINESTRINGFROMWKB", 0, 0, 0, ""},
  { "MULTIPOINTFROMTEXT", 0, 0, 0, ""},
  { "MULTIPOINTFROMWKB", 0, 0, 0, ""},
  { "MULTIPOLYGONFROMTEXT", 0, 0, 0, ""},
  { "MULTIPOLYGONFROMWKB", 0, 0, 0, ""},
  { "NAME_CONST", 0, 0, 0, ""},
  { "NOW", 0, 0, 0, ""},
  { "NULLIF", 0, 0, 0, ""},
  { "NUMGEOMETRIES", 0, 0, 0, ""},
  { "NUMINTERIORRINGS", 0, 0, 0, ""},
  { "NUMPOINTS", 0, 0, 0, ""},
  { "OCTET_LENGTH", 0, 0, 0, ""},
  { "OCT", 0, 0, 0, ""},
  { "ORD", 0, 0, 0, ""},
  { "OVERLAPS", 0, 0, 0, ""},
  { "PERIOD_ADD", 0, 0, 0, ""},
  { "PERIOD_DIFF", 0, 0, 0, ""},
  { "PI", 0, 0, 0, ""},
  { "POINTFROMTEXT", 0, 0, 0, ""},
  { "POINTFROMWKB", 0, 0, 0, ""},
  { "POINTN", 0, 0, 0, ""},
  { "POLYFROMTEXT", 0, 0, 0, ""},
  { "POLYFROMWKB", 0, 0, 0, ""},
  { "POLYGONFROMTEXT", 0, 0, 0, ""},
  { "POLYGONFROMWKB", 0, 0, 0, ""},
  { "POSITION", 0, 0, 0, ""},
  { "POW", 0, 0, 0, ""},
  { "POWER", 0, 0, 0, ""},
  { "QUOTE", 0, 0, 0, ""},
  { "RADIANS", 0, 0, 0, ""},
  { "RAND", 0, 0, 0, ""},
  { "RELEASE_LOCK", 0, 0, 0, ""},
  { "REVERSE", 0, 0, 0, ""},
  { "ROUND", 0, 0, 0, ""},
  { "ROW_COUNT", 0, 0, 0, ""},
  { "RPAD", 0, 0, 0, ""},
  { "RTRIM", 0, 0, 0, ""},
  { "SEC_TO_TIME", 0, 0, 0, ""},
  { "SESSION_USER", 0, 0, 0, ""},
  { "SUBDATE", 0, 0, 0, ""},
  { "SIGN", 0, 0, 0, ""},
  { "SIN", 0, 0, 0, ""},
  { "SHA", 0, 0, 0, ""},
  { "SHA1", 0, 0, 0, ""},
  { "SLEEP", 0, 0, 0, ""},
  { "SOUNDEX", 0, 0, 0, ""},
  { "SPACE", 0, 0, 0, ""},
  { "SQRT", 0, 0, 0, ""},
  { "SRID", 0, 0, 0, ""},
  { "STARTPOINT", 0, 0, 0, ""},
  { "STD", 0, 0, 0, ""},
  { "STDDEV", 0, 0, 0, ""},
  { "STDDEV_POP", 0, 0, 0, ""},
  { "STDDEV_SAMP", 0, 0, 0, ""},
  { "STR_TO_DATE", 0, 0, 0, ""},
  { "STRCMP", 0, 0, 0, ""},
  { "SUBSTR", 0, 0, 0, ""},
  { "SUBSTRING", 0, 0, 0, ""},
  { "SUBSTRING_INDEX", 0, 0, 0, ""},
  { "SUBTIME", 0, 0, 0, ""},
  { "SUM", 0, 0, 0, ""},
  { "SYSDATE", 0, 0, 0, ""},
  { "SYSTEM_USER", 0, 0, 0, ""},
  { "TAN", 0, 0, 0, ""},
  { "TIME_FORMAT", 0, 0, 0, ""},
  { "TIME_TO_SEC", 0, 0, 0, ""},
  { "TIMEDIFF", 0, 0, 0, ""},
  { "TO_DAYS", 0, 0, 0, ""},
  { "TOUCHES", 0, 0, 0, ""},
  { "TRIM", 0, 0, 0, ""},
  { "UCASE", 0, 0, 0, ""},
  { "UNCOMPRESS", 0, 0, 0, ""},
  { "UNCOMPRESSED_LENGTH", 0, 0, 0, ""},
  { "UNHEX", 0, 0, 0, ""},
  { "UNIQUE_USERS", 0, 0, 0, ""},
  { "UNIX_TIMESTAMP", 0, 0, 0, ""},
  { "UPPER", 0, 0, 0, ""},
  { "UUID", 0, 0, 0, ""},
  { "VARIANCE", 0, 0, 0, ""},
  { "VAR_POP", 0, 0, 0, ""},
  { "VAR_SAMP", 0, 0, 0, ""},
  { "VERSION", 0, 0, 0, ""},
  { "WEEKDAY", 0, 0, 0, ""},
  { "WEEKOFYEAR", 0, 0, 0, ""},
  { "WITHIN", 0, 0, 0, ""},
  { "X", 0, 0, 0, ""},
  { "Y", 0, 0, 0, ""},
  { "YEARWEEK", 0, 0, 0, ""},
  /* end sentinel */
  { (char *)NULL,       0, 0, 0, ""}
};

static const char *load_default_groups[]= { "mysql","client",0 };

static int         embedded_server_arg_count= 0;
static char       *embedded_server_args[MAX_SERVER_ARGS];
static const char *embedded_server_groups[]=
{ "server", "embedded", "mysql_SERVER", 0 };

#ifdef HAVE_READLINE
/*
 HIST_ENTRY is defined for libedit, but not for the real readline
 Need to redefine it for real readline to find it
*/
#if !defined(HAVE_HIST_ENTRY)
typedef struct _hist_entry {
  const char      *line;
  const char      *data;
} HIST_ENTRY; 
#endif

extern "C" int add_history(const char *command); /* From readline directory */
extern "C" int read_history(const char *command);
extern "C" int write_history(const char *command);
extern "C" HIST_ENTRY *history_get(int num);
extern "C" int history_length;
static int not_in_history(const char *line);
static void initialize_readline (char *name);
static void fix_history(String *final_command);
#endif

static COMMANDS *find_command(char *name);
static COMMANDS *find_command(char cmd_name);
static bool add_line(String &buffer, char *line, ulong line_length,
                     char *in_string, bool *ml_comment, bool truncated);
static void remove_cntrl(String &buffer);
static void print_table_data(MYSQL_RES *result);
static void print_table_data_html(MYSQL_RES *result);
static void print_table_data_xml(MYSQL_RES *result);
static void print_tab_data(MYSQL_RES *result);
static void print_table_data_vertically(MYSQL_RES *result);
static void print_warnings(void);
static ulong start_timer(void);
static void end_timer(ulong start_time,char *buff);
static void mysql_end_timer(ulong start_time,char *buff);
static void nice_time(double sec,char *buff,bool part_second);
extern "C" sig_handler mysql_end(int sig);
extern "C" sig_handler handle_kill_signal(int sig);
#if defined(HAVE_TERMIOS_H) && defined(GWINSZ_IN_SYS_IOCTL)
static sig_handler window_resize(int sig);
#endif

const char DELIMITER_NAME[]= "delimiter";
const uint DELIMITER_NAME_LEN= sizeof(DELIMITER_NAME) - 1;
inline bool is_delimiter_command(char *name, ulong len)
{
  /*
    Delimiter command has a parameter, so the length of the whole command
    is larger than DELIMITER_NAME_LEN.  We don't care the parameter, so
    only name(first DELIMITER_NAME_LEN bytes) is checked.
  */
  return (len >= DELIMITER_NAME_LEN &&
          !my_strnncoll(charset_info, (uchar*) name, DELIMITER_NAME_LEN,
                        (uchar *) DELIMITER_NAME, DELIMITER_NAME_LEN));
}

/**
   Get the index of a command in the commands array.

   @param cmd_char    Short form command.

   @return int
     The index of the command is returned if it is found, else -1 is returned.
*/
inline int get_command_index(char cmd_char)
{
  /*
    All client-specific commands are in the first part of commands array
    and have a function to implement it.
  */
  for (uint i= 0; *commands[i].func; i++)
    if (commands[i].cmd_char == cmd_char)
      return i;
  return -1;
}

static int delimiter_index= -1;
static int charset_index= -1;
static bool real_binary_mode= FALSE;

#ifdef _WIN32
BOOL windows_ctrl_handler(DWORD fdwCtrlType)
{
  switch (fdwCtrlType)
  {
  case CTRL_C_EVENT:
  case CTRL_BREAK_EVENT:
    if (!opt_sigint_ignore)
      handle_kill_signal(SIGINT);
    /* Indicate that signal has beed handled. */  
    return TRUE;
  case CTRL_CLOSE_EVENT:
  case CTRL_LOGOFF_EVENT:
  case CTRL_SHUTDOWN_EVENT:
    handle_kill_signal(SIGINT + 1);
  }
  /* Pass signal to the next control handler function. */
  return FALSE;
}
#endif


int main(int argc,char *argv[])
{
  char buff[80];

  MY_INIT(argv[0]);
  DBUG_ENTER("main");
  DBUG_PROCESS(argv[0]);

  charset_index= get_command_index('C');
  delimiter_index= get_command_index('d');
  delimiter_str= delimiter;
  default_prompt = my_strdup(getenv("MYSQL_PS1") ? 
			     getenv("MYSQL_PS1") : 
			     "mysql> ",MYF(MY_WME));
  current_prompt = my_strdup(default_prompt,MYF(MY_WME));
  prompt_counter=0;

  outfile[0]=0;			// no (default) outfile
  strmov(pager, "stdout");	// the default, if --pager wasn't given
  {
    char *tmp=getenv("PAGER");
    if (tmp && strlen(tmp))
    {
      default_pager_set= 1;
      strmov(default_pager, tmp);
    }
  }
  if (!isatty(0) || !isatty(1))
  {
    status.batch=1; opt_silent=1;
    ignore_errors=0;
  }
  else
    status.add_to_history=1;
  status.exit_status=1;

  {
    /* 
     The file descriptor-layer may be out-of-sync with the file-number layer,
     so we make sure that "stdout" is really open.  If its file is closed then
     explicitly close the FD layer. 
    */
    int stdout_fileno_copy;
    stdout_fileno_copy= dup(fileno(stdout)); /* Okay if fileno fails. */
    if (stdout_fileno_copy == -1)
      fclose(stdout);
    else
      close(stdout_fileno_copy);             /* Clean up dup(). */
  }

#ifdef __WIN__
  /* Convert command line parameters from UTF16LE to UTF8MB4. */
  my_win_translate_command_line_args(&my_charset_utf8mb4_bin, &argc, &argv);
#endif

  my_getopt_use_args_separator= TRUE;
  if (load_defaults("my",load_default_groups,&argc,&argv))
  {
    my_end(0);
    exit(1);
  }
  my_getopt_use_args_separator= FALSE;

  defaults_argv=argv;
  if (get_options(argc, (char **) argv))
  {
    free_defaults(defaults_argv);
    my_end(0);
    exit(1);
  }
  if (status.batch && !status.line_buff &&
      !(status.line_buff= batch_readline_init(MAX_BATCH_BUFFER_SIZE, stdin)))
  {
    put_info("Can't initialize batch_readline - may be the input source is "
             "a directory or a block device.", INFO_ERROR, 0);
    free_defaults(defaults_argv);
    my_end(0);
    exit(1);
  }
  if (mysql_server_init(embedded_server_arg_count, embedded_server_args, 
                        (char**) embedded_server_groups))
  {
    put_error(NULL);
    free_defaults(defaults_argv);
    my_end(0);
    exit(1);
  }
  glob_buffer.realloc(512);
  completion_hash_init(&ht, 128);
  init_alloc_root(&hash_mem_root, 16384, 0);
  memset(&mysql, 0, sizeof(mysql));
  if (sql_connect(current_host,current_db,current_user,opt_password,
		  opt_silent))
  {
    quick= 1;					// Avoid history
    status.exit_status= 1;
    mysql_end(-1);
  }
  if (!status.batch)
    ignore_errors=1;				// Don't abort monitor

#ifndef _WIN32
  if (opt_sigint_ignore)
    signal(SIGINT, SIG_IGN);
  else
    signal(SIGINT, handle_kill_signal);         // Catch SIGINT to clean up
  signal(SIGQUIT, mysql_end);			// Catch SIGQUIT to clean up
  signal(SIGHUP, handle_kill_signal);         // Catch SIGHUP to clean up
#else
  SetConsoleCtrlHandler((PHANDLER_ROUTINE) windows_ctrl_handler, TRUE);
#endif


#if defined(HAVE_TERMIOS_H) && defined(GWINSZ_IN_SYS_IOCTL)
  /* Readline will call this if it installs a handler */
  signal(SIGWINCH, window_resize);
  /* call the SIGWINCH handler to get the default term width */
  window_resize(0);
#endif

  put_info("Welcome to the MySQL monitor.  Commands end with ; or \\g.",
	   INFO_INFO);
  sprintf((char*) glob_buffer.ptr(),
	  "Your MySQL connection id is %lu\nServer version: %s\n",
	  mysql_thread_id(&mysql), server_version_string(&mysql));
  put_info((char*) glob_buffer.ptr(),INFO_INFO);

  put_info(ORACLE_WELCOME_COPYRIGHT_NOTICE("2000"), INFO_INFO);

#ifdef HAVE_READLINE
  initialize_readline((char*) my_progname);
  if (!status.batch && !quick && !opt_html && !opt_xml)
  {
    init_dynamic_string(&histignore_buffer, "*IDENTIFIED*:*PASSWORD*",
                        1024, 1024);

    /*
      More history-ignore patterns can be supplied using either --histignore
      option or MYSQL_HISTIGNORE environment variable. If supplied, it will
      get appended to the default pattern (*IDENTIFIED*:*PASSWORD*). In case
      both are specified, pattern(s) supplied using --histignore option will
      be used.
    */
    if (opt_histignore)
    {
      dynstr_append(&histignore_buffer, ":");
      dynstr_append(&histignore_buffer, opt_histignore);
    }
    else if (getenv("MYSQL_HISTIGNORE"))
    {
      dynstr_append(&histignore_buffer, ":");
      dynstr_append(&histignore_buffer, getenv("MYSQL_HISTIGNORE"));
    }

    parse_histignore();

    /* read-history from file, default ~/.mysql_history*/
    if (getenv("MYSQL_HISTFILE"))
      histfile=my_strdup(getenv("MYSQL_HISTFILE"),MYF(MY_WME));
    else if (getenv("HOME"))
    {
      histfile=(char*) my_malloc((uint) strlen(getenv("HOME"))
				 + (uint) strlen("/.mysql_history")+2,
				 MYF(MY_WME));
      if (histfile)
	sprintf(histfile,"%s/.mysql_history",getenv("HOME"));
      char link_name[FN_REFLEN];
      if (my_readlink(link_name, histfile, 0) == 0 &&
          strncmp(link_name, "/dev/null", 10) == 0)
      {
        /* The .mysql_history file is a symlink to /dev/null, don't use it */
        my_free(histfile);
        histfile= 0;
      }
    }

    /* We used to suggest setting MYSQL_HISTFILE=/dev/null. */
    if (histfile && strncmp(histfile, "/dev/null", 10) == 0)
      histfile= NULL;

    if (histfile && histfile[0])
    {
      if (verbose)
	tee_fprintf(stdout, "Reading history-file %s\n",histfile);
      read_history(histfile);
      if (!(histfile_tmp= (char*) my_malloc((uint) strlen(histfile) + 5,
					    MYF(MY_WME))))
      {
	fprintf(stderr, "Couldn't allocate memory for temp histfile!\n");
	exit(1);
      }
      sprintf(histfile_tmp, "%s.TMP", histfile);
    }
  }

#endif

  sprintf(buff, "%s",
	  "Type 'help;' or '\\h' for help. Type '\\c' to clear the current input statement.\n");
  put_info(buff,INFO_INFO);
  status.exit_status= read_and_execute(!status.batch);
  if (opt_outfile)
    end_tee();
  mysql_end(0);
#ifndef _lint
  DBUG_RETURN(0);				// Keep compiler happy
#endif
}

sig_handler mysql_end(int sig)
{
  mysql_close(&mysql);
#ifdef HAVE_READLINE
  if (!status.batch && !quick && !opt_html && !opt_xml &&
      histfile && histfile[0])
  {
    /* write-history */
    if (verbose)
      tee_fprintf(stdout, "Writing history-file %s\n",histfile);
    if (!write_history(histfile_tmp))
      my_rename(histfile_tmp, histfile, MYF(MY_WME));
  }
  batch_readline_end(status.line_buff);
  completion_hash_free(&ht);
  free_root(&hash_mem_root,MYF(0));

  my_free(opt_histignore);
  my_free(histfile);
  my_free(histfile_tmp);
  dynstr_free(&histignore_buffer);
  free_hist_patterns();
#endif
  if (sig >= 0)
    put_info(sig ? "Aborted" : "Bye", INFO_RESULT);
  glob_buffer.free();
  old_buffer.free();
  processed_prompt.free();
  my_free(server_version);
  my_free(opt_password);
  my_free(opt_mysql_unix_port);
  my_free(current_db);
  my_free(current_host);
  my_free(current_user);
  my_free(full_username);
  my_free(part_username);
  my_free(default_prompt);
#ifdef HAVE_SMEM
  my_free(shared_memory_base_name);
#endif
  my_free(current_prompt);
  while (embedded_server_arg_count > 1)
    my_free(embedded_server_args[--embedded_server_arg_count]);
  mysql_server_end();
  free_defaults(defaults_argv);
  my_end(my_end_arg);
  exit(status.exit_status);
}


/*
  This function handles sigint calls
  If query is in process, kill query
  no query in process, terminate like previous behavior
 */
sig_handler handle_kill_signal(int sig)
{
  char kill_buffer[40];
  MYSQL *kill_mysql= NULL;
  const char *reason = sig == SIGINT ? "Ctrl-C" : "Terminal close";

  /* terminate if no query being executed, or we already tried interrupting */
  /* terminate if no query being executed, or we already tried interrupting */
  if (!executing_query || (interrupted_query == 2))
  {
    tee_fprintf(stdout, "%s -- exit!\n", reason);
    goto err;
  }

  kill_mysql= mysql_init(kill_mysql);
  mysql_options(kill_mysql, MYSQL_OPT_CONNECT_ATTR_RESET, 0);
  mysql_options4(kill_mysql, MYSQL_OPT_CONNECT_ATTR_ADD,
                 "program_name", "mysql");
  if (!mysql_real_connect(kill_mysql,current_host, current_user, opt_password,
                          "", opt_mysql_port, opt_mysql_unix_port,0))
  {
    tee_fprintf(stdout, "%s -- sorry, cannot connect to server to kill query, giving up ...\n", reason);
    goto err;
  }

  interrupted_query++;

  /* mysqld < 5 does not understand KILL QUERY, skip to KILL CONNECTION */
  if ((interrupted_query == 1) && (mysql_get_server_version(&mysql) < 50000))
    interrupted_query= 2;

  /* kill_buffer is always big enough because max length of %lu is 15 */
  sprintf(kill_buffer, "KILL %s%lu",
          (interrupted_query == 1) ? "QUERY " : "",
          mysql_thread_id(&mysql));
  tee_fprintf(stdout, "%s -- sending \"%s\" to server ...\n", 
              reason, kill_buffer);
  mysql_real_query(kill_mysql, kill_buffer, (uint) strlen(kill_buffer));
  mysql_close(kill_mysql);
  tee_fprintf(stdout, "%s -- query aborted.\n", reason);

  return;

err:
#ifdef _WIN32
  /*
   When SIGINT is raised on Windows, the OS creates a new thread to handle the
   interrupt. Once that thread completes, the main thread continues running 
   only to find that it's resources have already been free'd when the sigint 
   handler called mysql_end(). 
  */
  mysql_thread_end();
  return;
#else
  mysql_end(sig);
#endif  
}


#if defined(HAVE_TERMIOS_H) && defined(GWINSZ_IN_SYS_IOCTL)
sig_handler window_resize(int sig)
{
  struct winsize window_size;

  if (ioctl(fileno(stdin), TIOCGWINSZ, &window_size) == 0)
    terminal_width= window_size.ws_col;
}
#endif

static struct my_option my_long_options[] =
{
  {"help", '?', "Display this help and exit.", 0, 0, 0, GET_NO_ARG, NO_ARG, 0,
   0, 0, 0, 0, 0},
  {"help", 'I', "Synonym for -?", 0, 0, 0, GET_NO_ARG, NO_ARG, 0,
   0, 0, 0, 0, 0},
  {"auto-rehash", OPT_AUTO_REHASH,
   "Enable automatic rehashing. One doesn't need to use 'rehash' to get table "
   "and field completion, but startup and reconnecting may take a longer time. "
   "Disable with --disable-auto-rehash.",
   &opt_rehash, &opt_rehash, 0, GET_BOOL, NO_ARG, 1, 0, 0, 0,
   0, 0},
  {"no-auto-rehash", 'A',
   "No automatic rehashing. One has to use 'rehash' to get table and field "
   "completion. This gives a quicker start of mysql and disables rehashing "
   "on reconnect.",
   0, 0, 0, GET_NO_ARG, NO_ARG, 0, 0, 0, 0, 0, 0},
   {"auto-vertical-output", OPT_AUTO_VERTICAL_OUTPUT,
    "Automatically switch to vertical output mode if the result is wider "
    "than the terminal width.",
    &auto_vertical_output, &auto_vertical_output, 0, GET_BOOL, NO_ARG, 0,
    0, 0, 0, 0, 0},
  {"batch", 'B',
   "Don't use history file. Disable interactive behavior. (Enables --silent.)",
   0, 0, 0, GET_NO_ARG, NO_ARG, 0, 0, 0, 0, 0, 0},
  {"bind-address", 0, "IP address to bind to.",
   (uchar**) &opt_bind_addr, (uchar**) &opt_bind_addr, 0, GET_STR,
   REQUIRED_ARG, 0, 0, 0, 0, 0, 0},
  {"character-sets-dir", OPT_CHARSETS_DIR,
   "Directory for character set files.", &charsets_dir,
   &charsets_dir, 0, GET_STR, REQUIRED_ARG, 0, 0, 0, 0, 0, 0},
  {"column-type-info", OPT_COLUMN_TYPES, "Display column type information.",
   &column_types_flag, &column_types_flag,
   0, GET_BOOL, NO_ARG, 0, 0, 0, 0, 0, 0},
  {"comments", 'c', "Preserve comments. Send comments to the server."
   " The default is --skip-comments (discard comments), enable with --comments.",
   &preserve_comments, &preserve_comments,
   0, GET_BOOL, NO_ARG, 0, 0, 0, 0, 0, 0},
  {"compress", 'C', "Use compression in server/client protocol.",
   &opt_compress, &opt_compress, 0, GET_BOOL, NO_ARG, 0, 0, 0,
   0, 0, 0},
#ifdef DBUG_OFF
  {"debug", '#', "This is a non-debug version. Catch this and exit.",
   0,0, 0, GET_DISABLED, OPT_ARG, 0, 0, 0, 0, 0, 0},
#else
  {"debug", '#', "Output debug log.", &default_dbug_option,
   &default_dbug_option, 0, GET_STR, OPT_ARG, 0, 0, 0, 0, 0, 0},
#endif
  {"debug-check", OPT_DEBUG_CHECK, "Check memory and open file usage at exit.",
   &debug_check_flag, &debug_check_flag, 0,
   GET_BOOL, NO_ARG, 0, 0, 0, 0, 0, 0},
  {"debug-info", 'T', "Print some debug info at exit.", &debug_info_flag,
   &debug_info_flag, 0, GET_BOOL, NO_ARG, 0, 0, 0, 0, 0, 0},
  {"database", 'D', "Database to use.", &current_db,
   &current_db, 0, GET_STR_ALLOC, REQUIRED_ARG, 0, 0, 0, 0, 0, 0},
  {"default-character-set", OPT_DEFAULT_CHARSET,
   "Set the default character set.", &default_charset,
   &default_charset, 0, GET_STR, REQUIRED_ARG, 0, 0, 0, 0, 0, 0},
  {"delimiter", OPT_DELIMITER, "Delimiter to be used.", &delimiter_str,
   &delimiter_str, 0, GET_STR, REQUIRED_ARG, 0, 0, 0, 0, 0, 0},
  {"enable_cleartext_plugin", OPT_ENABLE_CLEARTEXT_PLUGIN, 
    "Enable/disable the clear text authentication plugin.",
   &opt_enable_cleartext_plugin, &opt_enable_cleartext_plugin, 
   0, GET_BOOL, OPT_ARG, 0, 0, 0, 0, 0, 0},
  {"execute", 'e', "Execute command and quit. (Disables --force and history file.)", 0,
   0, 0, GET_STR, REQUIRED_ARG, 0, 0, 0, 0, 0, 0},
  {"vertical", 'E', "Print the output of a query (rows) vertically.",
   &vertical, &vertical, 0, GET_BOOL, NO_ARG, 0, 0, 0, 0, 0,
   0},
  {"force", 'f', "Continue even if we get an SQL error.",
   &ignore_errors, &ignore_errors, 0, GET_BOOL, NO_ARG, 0, 0,
   0, 0, 0, 0},
  {"named-commands", 'G',
   "Enable named commands. Named commands mean this program's internal "
   "commands; see mysql> help . When enabled, the named commands can be "
   "used from any line of the query, otherwise only from the first line, "
   "before an enter. Disable with --disable-named-commands. This option "
   "is disabled by default.",
   &named_cmds, &named_cmds, 0, GET_BOOL, NO_ARG, 0, 0, 0, 0,
   0, 0},
  {"ignore-spaces", 'i', "Ignore space after function names.",
   &ignore_spaces, &ignore_spaces, 0, GET_BOOL, NO_ARG, 0, 0,
   0, 0, 0, 0},
  {"init-command", OPT_INIT_COMMAND,
   "SQL Command to execute when connecting to MySQL server. Will "
   "automatically be re-executed when reconnecting.",
   &opt_init_command, &opt_init_command, 0,
   GET_STR, REQUIRED_ARG, 0, 0, 0, 0, 0, 0},
  {"local-infile", OPT_LOCAL_INFILE, "Enable/disable LOAD DATA LOCAL INFILE.",
   &opt_local_infile, &opt_local_infile, 0, GET_BOOL, OPT_ARG, 0, 0, 0, 0, 0, 0},
  {"no-beep", 'b', "Turn off beep on error.", &opt_nobeep,
   &opt_nobeep, 0, GET_BOOL, NO_ARG, 0, 0, 0, 0, 0, 0},
  {"host", 'h', "Connect to host.", &current_host,
   &current_host, 0, GET_STR_ALLOC, REQUIRED_ARG, 0, 0, 0, 0, 0, 0},
  {"html", 'H', "Produce HTML output.", &opt_html, &opt_html,
   0, GET_BOOL, NO_ARG, 0, 0, 0, 0, 0, 0},
  {"xml", 'X', "Produce XML output.", &opt_xml, &opt_xml, 0,
   GET_BOOL, NO_ARG, 0, 0, 0, 0, 0, 0},
  {"line-numbers", OPT_LINE_NUMBERS, "Write line numbers for errors.",
   &line_numbers, &line_numbers, 0, GET_BOOL,
   NO_ARG, 1, 0, 0, 0, 0, 0},
  {"skip-line-numbers", 'L', "Don't write line number for errors.", 0, 0, 0, GET_NO_ARG,
   NO_ARG, 0, 0, 0, 0, 0, 0},
  {"unbuffered", 'n', "Flush buffer after each query.", &unbuffered,
   &unbuffered, 0, GET_BOOL, NO_ARG, 0, 0, 0, 0, 0, 0},
  {"column-names", OPT_COLUMN_NAMES, "Write column names in results.",
   &column_names, &column_names, 0, GET_BOOL,
   NO_ARG, 1, 0, 0, 0, 0, 0},
  {"skip-column-names", 'N',
   "Don't write column names in results.",
   0, 0, 0, GET_NO_ARG, NO_ARG, 0, 0, 0, 0, 0, 0},
  {"sigint-ignore", OPT_SIGINT_IGNORE, "Ignore SIGINT (CTRL-C).",
   &opt_sigint_ignore,  &opt_sigint_ignore, 0, GET_BOOL,
   NO_ARG, 0, 0, 0, 0, 0, 0},
  {"one-database", 'o',
   "Ignore statements except those that occur while the default "
   "database is the one named at the command line.",
   0, 0, 0, GET_NO_ARG, NO_ARG, 0, 0, 0, 0, 0, 0},
#ifdef USE_POPEN
  {"pager", OPT_PAGER,
   "Pager to use to display results. If you don't supply an option, the "
   "default pager is taken from your ENV variable PAGER. Valid pagers are "
   "less, more, cat [> filename], etc. See interactive help (\\h) also. "
   "This option does not work in batch mode. Disable with --disable-pager. "
   "This option is disabled by default.",
   0, 0, 0, GET_STR, OPT_ARG, 0, 0, 0, 0, 0, 0},
#endif
  {"password", 'p',
   "Password to use when connecting to server. If password is not given it's asked from the tty.",
   0, 0, 0, GET_PASSWORD, OPT_ARG, 0, 0, 0, 0, 0, 0},
#ifdef __WIN__
  {"pipe", 'W', "Use named pipes to connect to server.", 0, 0, 0, GET_NO_ARG,
   NO_ARG, 0, 0, 0, 0, 0, 0},
#endif
  {"port", 'P', "Port number to use for connection or 0 for default to, in "
   "order of preference, my.cnf, $MYSQL_TCP_PORT, "
#if MYSQL_PORT_DEFAULT == 0
   "/etc/services, "
#endif
   "built-in default (" STRINGIFY_ARG(MYSQL_PORT) ").",
   &opt_mysql_port,
   &opt_mysql_port, 0, GET_UINT, REQUIRED_ARG, 0, 0, 0, 0, 0,  0},
  {"prompt", OPT_PROMPT, "Set the mysql prompt to this value.",
   &current_prompt, &current_prompt, 0, GET_STR_ALLOC,
   REQUIRED_ARG, 0, 0, 0, 0, 0, 0},
  {"protocol", OPT_MYSQL_PROTOCOL, "The protocol to use for connection (tcp, socket, pipe, memory).",
   0, 0, 0, GET_STR,  REQUIRED_ARG, 0, 0, 0, 0, 0, 0},
  {"quick", 'q',
   "Don't cache result, print it row by row. This may slow down the server "
   "if the output is suspended. Doesn't use history file.",
   &quick, &quick, 0, GET_BOOL, NO_ARG, 0, 0, 0, 0, 0, 0},
  {"raw", 'r', "Write fields without conversion. Used with --batch.",
   &opt_raw_data, &opt_raw_data, 0, GET_BOOL, NO_ARG, 0, 0, 0,
   0, 0, 0},
  {"reconnect", OPT_RECONNECT, "Reconnect if the connection is lost. Disable "
   "with --disable-reconnect. This option is enabled by default.",
   &opt_reconnect, &opt_reconnect, 0, GET_BOOL, NO_ARG, 1, 0, 0, 0, 0, 0},
  {"silent", 's', "Be more silent. Print results with a tab as separator, "
   "each row on new line.", 0, 0, 0, GET_NO_ARG, NO_ARG, 0, 0, 0, 0, 0, 0},
#ifdef HAVE_SMEM
  {"shared-memory-base-name", OPT_SHARED_MEMORY_BASE_NAME,
   "Base name of shared memory.", &shared_memory_base_name,
   &shared_memory_base_name, 0, GET_STR_ALLOC, REQUIRED_ARG, 0, 0, 0, 0, 0, 0},
#endif
  {"socket", 'S', "The socket file to use for connection.",
   &opt_mysql_unix_port, &opt_mysql_unix_port, 0, GET_STR_ALLOC,
   REQUIRED_ARG, 0, 0, 0, 0, 0, 0},
#include "sslopt-longopts.h"
  {"table", 't', "Output in table format.", &output_tables,
   &output_tables, 0, GET_BOOL, NO_ARG, 0, 0, 0, 0, 0, 0},
  {"tee", OPT_TEE,
   "Append everything into outfile. See interactive help (\\h) also. "
   "Does not work in batch mode. Disable with --disable-tee. "
   "This option is disabled by default.",
   0, 0, 0, GET_STR, REQUIRED_ARG, 0, 0, 0, 0, 0, 0},
#ifndef DONT_ALLOW_USER_CHANGE
  {"user", 'u', "User for login if not current user.", &current_user,
   &current_user, 0, GET_STR_ALLOC, REQUIRED_ARG, 0, 0, 0, 0, 0, 0},
#endif
  {"safe-updates", 'U', "Only allow UPDATE and DELETE that uses keys.",
   &safe_updates, &safe_updates, 0, GET_BOOL, NO_ARG, 0, 0,
   0, 0, 0, 0},
  {"i-am-a-dummy", 'U', "Synonym for option --safe-updates, -U.",
   &safe_updates, &safe_updates, 0, GET_BOOL, NO_ARG, 0, 0,
   0, 0, 0, 0},
  {"verbose", 'v', "Write more. (-v -v -v gives the table output format).", 0,
   0, 0, GET_NO_ARG, NO_ARG, 0, 0, 0, 0, 0, 0},
  {"version", 'V', "Output version information and exit.", 0, 0, 0,
   GET_NO_ARG, NO_ARG, 0, 0, 0, 0, 0, 0},
  {"wait", 'w', "Wait and retry if connection is down.", 0, 0, 0, GET_NO_ARG,
   NO_ARG, 0, 0, 0, 0, 0, 0},
  {"connect_timeout", OPT_CONNECT_TIMEOUT,
   "Number of seconds before connection timeout.",
   &opt_connect_timeout, &opt_connect_timeout, 0, GET_ULONG, REQUIRED_ARG,
   0, 0, 3600*12, 0, 0, 0},
  {"max_allowed_packet", OPT_MAX_ALLOWED_PACKET,
   "The maximum packet length to send to or receive from server.",
   &opt_max_allowed_packet, &opt_max_allowed_packet, 0,
   GET_ULONG, REQUIRED_ARG, 16 *1024L*1024L, 4096,
   (longlong) 2*1024L*1024L*1024L, MALLOC_OVERHEAD, 1024, 0},
  {"net_buffer_length", OPT_NET_BUFFER_LENGTH,
   "The buffer size for TCP/IP and socket communication.",
   &opt_net_buffer_length, &opt_net_buffer_length, 0, GET_ULONG,
   REQUIRED_ARG, 16384, 1024, 512*1024*1024L, MALLOC_OVERHEAD, 1024, 0},
  {"select_limit", OPT_SELECT_LIMIT,
   "Automatic limit for SELECT when using --safe-updates.",
   &select_limit, &select_limit, 0, GET_ULONG, REQUIRED_ARG, 1000L,
   1, ULONG_MAX, 0, 1, 0},
  {"max_join_size", OPT_MAX_JOIN_SIZE,
   "Automatic limit for rows in a join when using --safe-updates.",
   &max_join_size, &max_join_size, 0, GET_ULONG, REQUIRED_ARG, 1000000L,
   1, ULONG_MAX, 0, 1, 0},
  {"secure-auth", OPT_SECURE_AUTH, "Refuse client connecting to server if it"
    " uses old (pre-4.1.1) protocol.", &opt_secure_auth,
    &opt_secure_auth, 0, GET_BOOL, NO_ARG, 1, 0, 0, 0, 0, 0},
  {"server-arg", OPT_SERVER_ARG, "Send embedded server this as a parameter.",
   0, 0, 0, GET_STR, REQUIRED_ARG, 0, 0, 0, 0, 0, 0},
  {"show-warnings", OPT_SHOW_WARNINGS, "Show warnings after every statement.",
    &show_warnings, &show_warnings, 0, GET_BOOL, NO_ARG,
    0, 0, 0, 0, 0, 0},
  {"plugin_dir", OPT_PLUGIN_DIR, "Directory for client-side plugins.",
    &opt_plugin_dir, &opt_plugin_dir, 0,
   GET_STR, REQUIRED_ARG, 0, 0, 0, 0, 0, 0},
  {"default_auth", OPT_DEFAULT_AUTH,
    "Default authentication client-side plugin to use.",
    &opt_default_auth, &opt_default_auth, 0,
   GET_STR, REQUIRED_ARG, 0, 0, 0, 0, 0, 0},
  {"histignore", OPT_HISTIGNORE, "A colon-separated list of patterns "
   "to keep statements from getting logged into mysql history.",
   &opt_histignore, &opt_histignore, 0, GET_STR_ALLOC, REQUIRED_ARG,
   0, 0, 0, 0, 0, 0},
  {"binary-mode", OPT_BINARY_MODE,
   "By default, ASCII '\\0' is disallowed and '\\r\\n' is translated to '\\n'. "
   "This switch turns off both features, and also turns off parsing of all client"
   "commands except \\C and DELIMITER, in non-interactive mode (for input "
   "piped to mysql or loaded using the 'source' command). This is necessary "
   "when processing output from mysqlbinlog that may contain blobs.",
   &opt_binary_mode, &opt_binary_mode, 0, GET_BOOL, NO_ARG, 0, 0, 0, 0, 0, 0},
#if !defined(HAVE_YASSL)
  {"server-public-key-path", OPT_SERVER_PUBLIC_KEY,
   "File path to the server public RSA key in PEM format.",
   &opt_server_public_key, &opt_server_public_key, 0,
   GET_STR, REQUIRED_ARG, 0, 0, 0, 0, 0, 0},
#endif
  { 0, 0, 0, 0, 0, 0, GET_NO_ARG, NO_ARG, 0, 0, 0, 0, 0, 0}
};


static void usage(int version)
{
#if defined(USE_LIBEDIT_INTERFACE)
  const char* readline= "";
#else
  const char* readline= "readline";
#endif

#ifdef HAVE_READLINE
  printf("%s  Ver %s Distrib %s, for %s (%s) using %s %s\n",
	 my_progname, VER, MYSQL_SERVER_VERSION, SYSTEM_TYPE, MACHINE_TYPE,
         readline, rl_library_version);
#else
  printf("%s  Ver %s Distrib %s, for %s (%s)\n", my_progname, VER,
	MYSQL_SERVER_VERSION, SYSTEM_TYPE, MACHINE_TYPE);
#endif

  if (version)
    return;
  puts(ORACLE_WELCOME_COPYRIGHT_NOTICE("2000"));
  printf("Usage: %s [OPTIONS] [database]\n", my_progname);
  my_print_help(my_long_options);
  print_defaults("my", load_default_groups);
  my_print_variables(my_long_options);
}


my_bool
get_one_option(int optid, const struct my_option *opt __attribute__((unused)),
	       char *argument)
{
  switch(optid) {
  case OPT_CHARSETS_DIR:
    strmake(mysql_charsets_dir, argument, sizeof(mysql_charsets_dir) - 1);
    charsets_dir = mysql_charsets_dir;
    break;
  case OPT_DELIMITER:
    if (argument == disabled_my_option) 
    {
      strmov(delimiter, DEFAULT_DELIMITER);
    }
    else 
    {
      /* Check that delimiter does not contain a backslash */
      if (!strstr(argument, "\\")) 
      {
        strmake(delimiter, argument, sizeof(delimiter) - 1);
      }
      else 
      {
        put_info("DELIMITER cannot contain a backslash character", INFO_ERROR);
        return 0;
      } 
    }
    delimiter_length= (uint)strlen(delimiter);
    delimiter_str= delimiter;
    break;
  case OPT_LOCAL_INFILE:
    using_opt_local_infile=1;
    break;
  case OPT_ENABLE_CLEARTEXT_PLUGIN:
    using_opt_enable_cleartext_plugin= TRUE;
    break;
  case OPT_TEE:
    if (argument == disabled_my_option)
    {
      if (opt_outfile)
	end_tee();
    }
    else
      init_tee(argument);
    break;
  case OPT_PAGER:
    if (argument == disabled_my_option)
      opt_nopager= 1;
    else
    {
      opt_nopager= 0;
      if (argument && strlen(argument))
      {
	default_pager_set= 1;
	strmake(pager, argument, sizeof(pager) - 1);
	strmov(default_pager, pager);
      }
      else if (default_pager_set)
	strmov(pager, default_pager);
      else
	opt_nopager= 1;
    }
    break;
  case OPT_MYSQL_PROTOCOL:
#ifndef EMBEDDED_LIBRARY
    opt_protocol= find_type_or_exit(argument, &sql_protocol_typelib,
                                    opt->name);
#endif
    break;
  case OPT_SERVER_ARG:
#ifdef EMBEDDED_LIBRARY
    /*
      When the embedded server is being tested, the client needs to be
      able to pass command-line arguments to the embedded server so it can
      locate the language files and data directory.
    */
    if (!embedded_server_arg_count)
    {
      embedded_server_arg_count= 1;
      embedded_server_args[0]= (char*) "";
    }
    if (embedded_server_arg_count == MAX_SERVER_ARGS-1 ||
        !(embedded_server_args[embedded_server_arg_count++]=
          my_strdup(argument, MYF(MY_FAE))))
    {
        put_info("Can't use server argument", INFO_ERROR);
        return 0;
    }
#else /*EMBEDDED_LIBRARY */
    printf("WARNING: --server-arg option not supported in this configuration.\n");
#endif
    break;
  case 'A':
    opt_rehash= 0;
    break;
  case 'N':
    column_names= 0;
    break;
  case 'e':
    status.batch= 1;
    status.add_to_history= 0;
    if (!status.line_buff)
      ignore_errors= 0;                         // do it for the first -e only
    if (!(status.line_buff= batch_readline_command(status.line_buff, argument)))
      return 1;
    break;
  case 'o':
    if (argument == disabled_my_option)
      one_database= 0;
    else
      one_database= skip_updates= 1;
    break;
  case 'p':
    if (argument == disabled_my_option)
      argument= (char*) "";			// Don't require password
    if (argument)
    {
      char *start= argument;
      my_free(opt_password);
      opt_password= my_strdup(argument, MYF(MY_FAE));
      while (*argument) *argument++= 'x';		// Destroy argument
      if (*start)
	start[1]=0 ;
      tty_password= 0;
    }
    else
      tty_password= 1;
    break;
  case '#':
    DBUG_PUSH(argument ? argument : default_dbug_option);
    debug_info_flag= 1;
    break;
  case 's':
    if (argument == disabled_my_option)
      opt_silent= 0;
    else
      opt_silent++;
    break;
  case 'v':
    if (argument == disabled_my_option)
      verbose= 0;
    else
      verbose++;
    break;
  case 'B':
    status.batch= 1;
    status.add_to_history= 0;
    set_if_bigger(opt_silent,1);                         // more silent
    break;
  case 'W':
#ifdef __WIN__
    opt_protocol = MYSQL_PROTOCOL_PIPE;
#endif
    break;
#include <sslopt-case.h>
  case 'V':
    usage(1);
    exit(0);
  case 'I':
  case '?':
    usage(0);
    exit(0);
  }
  return 0;
}


static int get_options(int argc, char **argv)
{
  char *tmp, *pagpoint;
  int ho_error;
  MYSQL_PARAMETERS *mysql_params= mysql_get_parameters();

  tmp= (char *) getenv("MYSQL_HOST");
  if (tmp)
    current_host= my_strdup(tmp, MYF(MY_WME));

  pagpoint= getenv("PAGER");
  if (!((char*) (pagpoint)))
  {
    strmov(pager, "stdout");
    opt_nopager= 1;
  }
  else
    strmov(pager, pagpoint);
  strmov(default_pager, pager);

  opt_max_allowed_packet= *mysql_params->p_max_allowed_packet;
  opt_net_buffer_length= *mysql_params->p_net_buffer_length;

  if ((ho_error=handle_options(&argc, &argv, my_long_options, get_one_option)))
    exit(ho_error);

  *mysql_params->p_max_allowed_packet= opt_max_allowed_packet;
  *mysql_params->p_net_buffer_length= opt_net_buffer_length;

  if (status.batch) /* disable pager and outfile in this case */
  {
    strmov(default_pager, "stdout");
    strmov(pager, "stdout");
    opt_nopager= 1;
    default_pager_set= 0;
    opt_outfile= 0;
    opt_reconnect= 0;
    connect_flag= 0; /* Not in interactive mode */
  }
  
  if (argc > 1)
  {
    usage(0);
    exit(1);
  }
  if (argc == 1)
  {
    skip_updates= 0;
    my_free(current_db);
    current_db= my_strdup(*argv, MYF(MY_WME));
  }
  if (tty_password)
    opt_password= get_tty_password(NullS);
  if (debug_info_flag)
    my_end_arg= MY_CHECK_ERROR | MY_GIVE_INFO;
  if (debug_check_flag)
    my_end_arg= MY_CHECK_ERROR;

  if (ignore_spaces)
    connect_flag|= CLIENT_IGNORE_SPACE;

  return(0);
}

static int read_and_execute(bool interactive)
{
#if defined(__WIN__)
  String tmpbuf;
  String buffer;
#endif

  char	*line= NULL;
  char	in_string=0;
  ulong line_number=0;
  bool ml_comment= 0;  
  COMMANDS *com;
  ulong line_length= 0;
  status.exit_status=1;

  real_binary_mode= !interactive && opt_binary_mode;
  for (;;)
  {
    if (!interactive)
    {
      /*
        batch_readline can return 0 on EOF or error.
        In that case, we need to double check that we have a valid
        line before actually setting line_length to read_length.
        */
      line= batch_readline(status.line_buff, real_binary_mode);
      if (line) 
      {
        line_length= status.line_buff->read_length;

        /*
          ASCII 0x00 is not allowed appearing in queries if it is not in binary
          mode.
        */
        if (!real_binary_mode && strlen(line) != line_length)
        {
          status.exit_status= 1;
          String msg;
          msg.append("ASCII '\\0' appeared in the statement, but this is not "
                     "allowed unless option --binary-mode is enabled and mysql is "
                     "run in non-interactive mode. Set --binary-mode to 1 if ASCII "
                     "'\\0' is expected. Query: '");
          msg.append(glob_buffer);
          msg.append(line);
          msg.append("'.");
          put_info(msg.c_ptr(), INFO_ERROR);
          break;
        }

        /*
          Skip UTF8 Byte Order Marker (BOM) 0xEFBBBF.
          Editors like "notepad" put this marker in
          the very beginning of a text file when
          you save the file using "Unicode UTF-8" format.
        */
        if (!line_number &&
             (uchar) line[0] == 0xEF &&
             (uchar) line[1] == 0xBB &&
             (uchar) line[2] == 0xBF)
        {
          line+= 3;
          // decrease the line length accordingly to the 3 bytes chopped
          line_length -=3;
        }
      }
      line_number++;
      if (!glob_buffer.length())
	status.query_start_line=line_number;
    }
    else
    {
      char *prompt= (char*) (ml_comment ? "   /*> " :
                             glob_buffer.is_empty() ?  construct_prompt() :
			     !in_string ? "    -> " :
			     in_string == '\'' ?
			     "    '> " : (in_string == '`' ?
			     "    `> " :
			     "    \"> "));
      if (opt_outfile && glob_buffer.is_empty())
	fflush(OUTFILE);

#if defined(__WIN__)
      tee_fputs(prompt, stdout);
      if (!tmpbuf.is_alloced())
        tmpbuf.alloc(65535);
      tmpbuf.length(0);
      buffer.length(0);
      line= my_win_console_readline(charset_info,
                                    (char *) tmpbuf.ptr(),
                                    tmpbuf.alloced_length());
#else
      if (opt_outfile)
	fputs(prompt, OUTFILE);
      /*
        free the previous entered line.
        Note: my_free() cannot be used here as the memory was allocated under
        the readline/libedit library.
      */
      if (line)
        free(line);
      line= readline(prompt);
#endif /* defined(__WIN__) */

      /*
        When Ctrl+d or Ctrl+z is pressed, the line may be NULL on some OS
        which may cause coredump.
      */
      if (opt_outfile && line)
	fprintf(OUTFILE, "%s\n", line);

      line_length= line ? strlen(line) : 0;
    }
    // End of file or system error
    if (!line)
    {
      if (status.line_buff && status.line_buff->error)
        status.exit_status= 1;
      else
        status.exit_status= 0;
      break;
    }

    /*
      Check if line is a mysql command line
      (We want to allow help, print and clear anywhere at line start
    */
    if ((named_cmds || glob_buffer.is_empty())
	&& !ml_comment && !in_string && (com= find_command(line)))
    {
      if ((*com->func)(&glob_buffer,line) > 0)
	break;
      if (glob_buffer.is_empty())		// If buffer was emptied
	in_string=0;
#ifdef HAVE_READLINE
      if (interactive && status.add_to_history && not_in_history(line))
	add_filtered_history(line);
#endif
      continue;
    }
    if (add_line(glob_buffer, line, line_length, &in_string, &ml_comment,
                 status.line_buff ? status.line_buff->truncated : 0))
      break;
  }
  /* if in batch mode, send last query even if it doesn't end with \g or go */

  if (!interactive && !status.exit_status)
  {
    remove_cntrl(glob_buffer);
    if (!glob_buffer.is_empty())
    {
      status.exit_status=1;
      if (com_go(&glob_buffer,line) <= 0)
	status.exit_status=0;
    }
  }

#if defined(__WIN__)
  buffer.free();
  tmpbuf.free();
#else
  if (interactive)
    /*
      free the last entered line.
      Note: my_free() cannot be used here as the memory was allocated under
      the readline/libedit library.
    */
    free(line);
#endif

<<<<<<< HEAD
  /*
    If the function is called by 'source' command, it will return to interactive
    mode, so real_binary_mode should be FALSE. Otherwise, it will exit the
    program, it is safe to set real_binary_mode to FALSE.
  */
  real_binary_mode= FALSE;
=======

>>>>>>> fb401ad3
  return status.exit_status;
}

/**
   It checks if the input is a short form command. It returns the command's
   pointer if a command is found, else return NULL. Note that if binary-mode
   is set, then only \C is searched for.

   @param cmd_char    A character of one byte.

   @return
     the command's pointer or NULL.
*/
static COMMANDS *find_command(char cmd_char)
{
  DBUG_ENTER("find_command");
  DBUG_PRINT("enter", ("cmd_char: %d", cmd_char));

  int index= -1;

  /*
    In binary-mode, we disallow all mysql commands except '\C'
    and DELIMITER.
  */
  if (real_binary_mode)
  {
    if (cmd_char == 'C')
      index= charset_index;
  }
  else
    index= get_command_index(cmd_char);

  if (index >= 0)
  {
    DBUG_PRINT("exit",("found command: %s", commands[index].name));
    DBUG_RETURN(&commands[index]);
  }
  else
    DBUG_RETURN((COMMANDS *) 0);
}

/**
   It checks if the input is a long form command. It returns the command's
   pointer if a command is found, else return NULL. Note that if binary-mode 
   is set, then only DELIMITER is searched for.

   @param name    A string.
   @return
     the command's pointer or NULL.
*/
static COMMANDS *find_command(char *name)
{
  uint len;
  char *end;
  DBUG_ENTER("find_command");

  DBUG_ASSERT(name != NULL);
  DBUG_PRINT("enter", ("name: '%s'", name));

  while (my_isspace(charset_info, *name))
    name++;
  /*
    If there is an \\g in the row or if the row has a delimiter but
    this is not a delimiter command, let add_line() take care of
    parsing the row and calling find_command().
  */
  if ((!real_binary_mode && strstr(name, "\\g")) ||
      (strstr(name, delimiter) &&
       !is_delimiter_command(name, DELIMITER_NAME_LEN)))
      DBUG_RETURN((COMMANDS *) 0);

  if ((end=strcont(name, " \t")))
  {
    len=(uint) (end - name);
    while (my_isspace(charset_info, *end))
      end++;
    if (!*end)
      end= 0;					// no arguments to function
  }
  else
    len= (uint) strlen(name);

  int index= -1;
  if (real_binary_mode)
  {
    if (is_delimiter_command(name, len))
      index= delimiter_index;
  }
  else
  {
    /*
      All commands are in the first part of commands array and have a function
      to implement it.
    */
    for (uint i= 0; commands[i].func; i++)
    {
      if (!my_strnncoll(&my_charset_latin1, (uchar*) name, len,
                        (uchar*) commands[i].name, len) &&
          (commands[i].name[len] == '\0') &&
          (!end || commands[i].takes_params))
      {
        index= i;
        break;
      }
    }
  }

  if (index >= 0)
  {
    DBUG_PRINT("exit", ("found command: %s", commands[index].name));
    DBUG_RETURN(&commands[index]);
  }
  DBUG_RETURN((COMMANDS *) 0);
}


static bool add_line(String &buffer, char *line, ulong line_length,
                     char *in_string, bool *ml_comment, bool truncated)
{
  uchar inchar;
  char buff[80], *pos, *out;
  COMMANDS *com;
  bool need_space= 0;
  bool ss_comment= 0;
  DBUG_ENTER("add_line");

  if (!line[0] && buffer.is_empty())
    DBUG_RETURN(0);
#ifdef HAVE_READLINE
  if (status.add_to_history && line[0] && not_in_history(line))
    add_filtered_history(line);
#endif
  char *end_of_line= line + line_length;

  for (pos= out= line; pos < end_of_line; pos++)
  {
    inchar= (uchar) *pos;
    if (!preserve_comments)
    {
      // Skip spaces at the beginning of a statement
      if (my_isspace(charset_info,inchar) && (out == line) &&
          buffer.is_empty())
        continue;
    }
        
#ifdef USE_MB
    // Accept multi-byte characters as-is
    int length;
    if (use_mb(charset_info) &&
        (length= my_ismbchar(charset_info, pos, end_of_line)))
    {
      if (!*ml_comment || preserve_comments)
      {
        while (length--)
          *out++ = *pos++;
        pos--;
      }
      else
        pos+= length - 1;
      continue;
    }
#endif
    if (!*ml_comment && inchar == '\\' &&
        !(*in_string && 
          (mysql.server_status & SERVER_STATUS_NO_BACKSLASH_ESCAPES)))
    {
      // Found possbile one character command like \c

      if (!(inchar = (uchar) *++pos))
	break;				// readline adds one '\'
      if (*in_string || inchar == 'N')	// \N is short for NULL
      {					// Don't allow commands in string
	*out++='\\';
	*out++= (char) inchar;
	continue;
      }
      if ((com= find_command((char) inchar)))
      {
        // Flush previously accepted characters
        if (out != line)
        {
          buffer.append(line, (uint) (out-line));
          out= line;
        }
        
        if ((*com->func)(&buffer,pos-1) > 0)
          DBUG_RETURN(1);                       // Quit
        if (com->takes_params)
        {
          if (ss_comment)
          {
            /*
              If a client-side macro appears inside a server-side comment,
              discard all characters in the comment after the macro (that is,
              until the end of the comment rather than the next delimiter)
            */
            for (pos++; *pos && (*pos != '*' || *(pos + 1) != '/'); pos++)
              ;
            pos--;
          }
          else
          {
            for (pos++ ;
                 *pos && (*pos != *delimiter ||
                          !is_prefix(pos + 1, delimiter + 1)) ; pos++)
              ;	// Remove parameters
            if (!*pos)
              pos--;
            else 
              pos+= delimiter_length - 1; // Point at last delim char
          }
        }
      }
      else
      {
	sprintf(buff,"Unknown command '\\%c'.",inchar);
	if (put_info(buff,INFO_ERROR) > 0)
	  DBUG_RETURN(1);
	*out++='\\';
	*out++=(char) inchar;
	continue;
      }
    }
    else if (!*ml_comment && !*in_string && is_prefix(pos, delimiter))
    {
      // Found a statement. Continue parsing after the delimiter
      pos+= delimiter_length;

      if (preserve_comments)
      {
        while (my_isspace(charset_info, *pos))
          *out++= *pos++;
      }
      // Flush previously accepted characters
      if (out != line)
      {
        buffer.append(line, (uint32) (out-line));
        out= line;
      }

      if (preserve_comments && ((*pos == '#') ||
                                ((*pos == '-') &&
                                 (pos[1] == '-') &&
                                 my_isspace(charset_info, pos[2]))))
      {
        // Add trailing single line comments to this statement
        buffer.append(pos);
        pos+= strlen(pos);
      }

      pos--;

      if ((com= find_command(buffer.c_ptr())))
      {
          
        if ((*com->func)(&buffer, buffer.c_ptr()) > 0)
          DBUG_RETURN(1);                       // Quit 
      }
      else
      {
        if (com_go(&buffer, 0) > 0)             // < 0 is not fatal
          DBUG_RETURN(1);
      }
      buffer.length(0);
    }
    else if (!*ml_comment && (!*in_string && (inchar == '#' ||
                                              (inchar == '-' && pos[1] == '-' &&
                              /*
                                The third byte is either whitespace or is the
                                end of the line -- which would occur only
                                because of the user sending newline -- which is
                                itself whitespace and should also match.
                              */
			      (my_isspace(charset_info,pos[2]) ||
                               !pos[2])))))
    {
      // Flush previously accepted characters
      if (out != line)
      {
        buffer.append(line, (uint32) (out - line));
        out= line;
      }

      // comment to end of line
      if (preserve_comments)
      {
        bool started_with_nothing= !buffer.length();

        buffer.append(pos);

        /*
          A single-line comment by itself gets sent immediately so that
          client commands (delimiter, status, etc) will be interpreted on
          the next line.
        */
        if (started_with_nothing)
        {
          if (com_go(&buffer, 0) > 0)             // < 0 is not fatal
            DBUG_RETURN(1);
          buffer.length(0);
        }
      }

      break;
    }
    else if (!*in_string && inchar == '/' && *(pos+1) == '*' &&
	     *(pos+2) != '!')
    {
      if (preserve_comments)
      {
        *out++= *pos++;                       // copy '/'
        *out++= *pos;                         // copy '*'
      }
      else
        pos++;
      *ml_comment= 1;
      if (out != line)
      {
        buffer.append(line,(uint) (out-line));
        out=line;
      }
    }
    else if (*ml_comment && !ss_comment && inchar == '*' && *(pos + 1) == '/')
    {
      if (preserve_comments)
      {
        *out++= *pos++;                       // copy '*'
        *out++= *pos;                         // copy '/'
      }
      else
        pos++;
      *ml_comment= 0;
      if (out != line)
      {
        buffer.append(line, (uint32) (out - line));
        out= line;
      }
      // Consumed a 2 chars or more, and will add 1 at most,
      // so using the 'line' buffer to edit data in place is ok.
      need_space= 1;
    }      
    else
    {						// Add found char to buffer
      if (!*in_string && inchar == '/' && *(pos + 1) == '*' &&
          *(pos + 2) == '!')
        ss_comment= 1;
      else if (!*in_string && ss_comment && inchar == '*' && *(pos + 1) == '/')
        ss_comment= 0;
      if (inchar == *in_string)
	*in_string= 0;
      else if (!*ml_comment && !*in_string &&
	       (inchar == '\'' || inchar == '"' || inchar == '`'))
	*in_string= (char) inchar;
      if (!*ml_comment || preserve_comments)
      {
        if (need_space && !my_isspace(charset_info, (char)inchar))
          *out++= ' ';
        need_space= 0;
        *out++= (char) inchar;
      }
    }
  }
  if (out != line || !buffer.is_empty())
  {
    uint length=(uint) (out-line);

    if (!truncated && (!is_delimiter_command(line, length) ||
                       (*in_string || *ml_comment)))
    {
      /* 
        Don't add a new line in case there's a DELIMITER command to be 
        added to the glob buffer (e.g. on processing a line like 
        "<command>;DELIMITER <non-eof>") : similar to how a new line is 
        not added in the case when the DELIMITER is the first command 
        entered with an empty glob buffer. However, if the delimiter is
        part of a string or a comment, the new line should be added. (e.g.
        SELECT '\ndelimiter\n';\n)
      */
      *out++='\n';
      length++;
    }
    if (buffer.length() + length >= buffer.alloced_length())
      buffer.realloc(buffer.length()+length+IO_SIZE);
    if ((!*ml_comment || preserve_comments) && buffer.append(line, length))
      DBUG_RETURN(1);
  }
  DBUG_RETURN(0);
}

/*****************************************************************
	    Interface to Readline Completion
******************************************************************/

#ifdef HAVE_READLINE

C_MODE_START
static char *new_command_generator(const char *text, int);
static char **new_mysql_completion(const char *text, int start, int end);
C_MODE_END

/*
  Tell the GNU Readline library how to complete.  We want to try to complete
  on command names if this is the first word in the line, or on filenames
  if not.
*/

#if defined(USE_NEW_READLINE_INTERFACE) 
static int fake_magic_space(int, int);
extern "C" char *no_completion(const char*,int)
#elif defined(USE_LIBEDIT_INTERFACE)
static int fake_magic_space(const char *, int);
extern "C" int no_completion(const char*,int)
#else
extern "C" char *no_completion()
#endif
{
  return 0;					/* No filename completion */
}

/*	glues pieces of history back together if in pieces   */
static void fix_history(String *final_command) 
{
  int total_lines = 1;
  char *ptr = final_command->c_ptr();
  String fixed_buffer; 	/* Converted buffer */
  char str_char = '\0';  /* Character if we are in a string or not */
  
  /* find out how many lines we have and remove newlines */
  while (*ptr != '\0') 
  {
    switch (*ptr) {
      /* string character */
    case '"':
    case '\'':
    case '`':
      if (str_char == '\0')	/* open string */
	str_char = *ptr;
      else if (str_char == *ptr)   /* close string */
	str_char = '\0';
      fixed_buffer.append(ptr,1);
      break;
    case '\n':
      /* 
	 not in string, change to space
	 if in string, leave it alone 
      */
      fixed_buffer.append(str_char == '\0' ? " " : "\n");
      total_lines++;
      break;
    case '\\':
      fixed_buffer.append('\\');
      /* need to see if the backslash is escaping anything */
      if (str_char) 
      {
	ptr++;
	/* special characters that need escaping */
	if (*ptr == '\'' || *ptr == '"' || *ptr == '\\')
	  fixed_buffer.append(ptr,1);
	else
	  ptr--;
      }
      break;
      
    default:
      fixed_buffer.append(ptr,1);
    }
    ptr++;
  }
  if (total_lines > 1)			
    add_filtered_history(fixed_buffer.ptr());
}

/*	
  returns 0 if line matches the previous history entry
  returns 1 if the line doesn't match the previous history entry
*/
static int not_in_history(const char *line) 
{
  HIST_ENTRY *oldhist = history_get(history_length);
  
  if (oldhist == 0)
    return 1;
  if (strcmp(oldhist->line,line) == 0)
    return 0;
  return 1;
}


#if defined(USE_NEW_READLINE_INTERFACE)
static int fake_magic_space(int, int)
#else
static int fake_magic_space(const char *, int)
#endif
{
  rl_insert(1, ' ');
  return 0;
}


static void initialize_readline (char *name)
{
  /* Allow conditional parsing of the ~/.inputrc file. */
  rl_readline_name = name;

  /* Tell the completer that we want a crack first. */
#if defined(USE_NEW_READLINE_INTERFACE)
  rl_attempted_completion_function= (rl_completion_func_t*)&new_mysql_completion;
  rl_completion_entry_function= (rl_compentry_func_t*)&no_completion;

  rl_add_defun("magic-space", (rl_command_func_t *)&fake_magic_space, -1);
#elif defined(USE_LIBEDIT_INTERFACE)
#ifdef HAVE_LOCALE_H
  setlocale(LC_ALL,""); /* so as libedit use isprint */
#endif
  rl_attempted_completion_function= (CPPFunction*)&new_mysql_completion;
  rl_completion_entry_function= &no_completion;
  rl_add_defun("magic-space", (Function*)&fake_magic_space, -1);
#else
  rl_attempted_completion_function= (CPPFunction*)&new_mysql_completion;
  rl_completion_entry_function= &no_completion;
#endif
}

/*
  Attempt to complete on the contents of TEXT.  START and END show the
  region of TEXT that contains the word to complete.  We can use the
  entire line in case we want to do some simple parsing.  Return the
  array of matches, or NULL if there aren't any.
*/

static char **new_mysql_completion(const char *text,
                                   int start __attribute__((unused)),
                                   int end __attribute__((unused)))
{
  if (!status.batch && !quick)
#if defined(USE_NEW_READLINE_INTERFACE)
    return rl_completion_matches(text, new_command_generator);
#else
    return completion_matches((char *)text, (CPFunction *)new_command_generator);
#endif
  else
    return (char**) 0;
}

static char *new_command_generator(const char *text,int state)
{
  static int textlen;
  char *ptr;
  static Bucket *b;
  static entry *e;
  static uint i;

  if (!state)
    textlen=(uint) strlen(text);

  if (textlen>0)
  {						/* lookup in the hash */
    if (!state)
    {
      uint len;

      b = find_all_matches(&ht,text,(uint) strlen(text),&len);
      if (!b)
	return NullS;
      e = b->pData;
    }

    if (e)
    {
      ptr= strdup(e->str);
      e = e->pNext;
      return ptr;
    }
  }
  else
  { /* traverse the entire hash, ugly but works */

    if (!state)
    {
      /* find the first used bucket */
      for (i=0 ; i < ht.nTableSize ; i++)
      {
	if (ht.arBuckets[i])
	{
	  b = ht.arBuckets[i];
	  e = b->pData;
	  break;
	}
      }
    }
    ptr= NullS;
    while (e && !ptr)
    {					/* find valid entry in bucket */
      if ((uint) strlen(e->str) == b->nKeyLength)
	ptr = strdup(e->str);
      /* find the next used entry */
      e = e->pNext;
      if (!e)
      { /* find the next used bucket */
	b = b->pNext;
	if (!b)
	{
	  for (i++ ; i<ht.nTableSize; i++)
	  {
	    if (ht.arBuckets[i])
	    {
	      b = ht.arBuckets[i];
	      e = b->pData;
	      break;
	    }
	  }
	}
	else
	  e = b->pData;
      }
    }
    if (ptr)
      return ptr;
  }
  return NullS;
}


/* Build up the completion hash */

static void build_completion_hash(bool rehash, bool write_info)
{
  COMMANDS *cmd=commands;
  MYSQL_RES *databases=0,*tables=0;
  MYSQL_RES *fields;
  static char ***field_names= 0;
  MYSQL_ROW database_row,table_row;
  MYSQL_FIELD *sql_field;
  char buf[NAME_LEN*2+2];		 // table name plus field name plus 2
  int i,j,num_fields;
  DBUG_ENTER("build_completion_hash");

  if (status.batch || quick || !current_db)
    DBUG_VOID_RETURN;			// We don't need completion in batches
  if (!rehash)
    DBUG_VOID_RETURN;

  /* Free old used memory */
  if (field_names)
    field_names=0;
  completion_hash_clean(&ht);
  free_root(&hash_mem_root,MYF(0));

  /* hash this file's known subset of SQL commands */
  while (cmd->name) {
    add_word(&ht,(char*) cmd->name);
    cmd++;
  }

  /* hash MySQL functions (to be implemented) */

  /* hash all database names */
  if (mysql_query(&mysql,"show databases") == 0)
  {
    if (!(databases = mysql_store_result(&mysql)))
      put_info(mysql_error(&mysql),INFO_INFO);
    else
    {
      while ((database_row=mysql_fetch_row(databases)))
      {
	char *str=strdup_root(&hash_mem_root, (char*) database_row[0]);
	if (str)
	  add_word(&ht,(char*) str);
      }
      mysql_free_result(databases);
    }
  }
  /* hash all table names */
  if (mysql_query(&mysql,"show tables")==0)
  {
    if (!(tables = mysql_store_result(&mysql)))
      put_info(mysql_error(&mysql),INFO_INFO);
    else
    {
      if (mysql_num_rows(tables) > 0 && !opt_silent && write_info)
      {
	tee_fprintf(stdout, "\
Reading table information for completion of table and column names\n\
You can turn off this feature to get a quicker startup with -A\n\n");
      }
      while ((table_row=mysql_fetch_row(tables)))
      {
	char *str=strdup_root(&hash_mem_root, (char*) table_row[0]);
	if (str &&
	    !completion_hash_exists(&ht,(char*) str, (uint) strlen(str)))
	  add_word(&ht,str);
      }
    }
  }

  /* hash all field names, both with the table prefix and without it */
  if (!tables)					/* no tables */
  {
    DBUG_VOID_RETURN;
  }
  mysql_data_seek(tables,0);
  if (!(field_names= (char ***) alloc_root(&hash_mem_root,sizeof(char **) *
					   (uint) (mysql_num_rows(tables)+1))))
  {
    mysql_free_result(tables);
    DBUG_VOID_RETURN;
  }
  i=0;
  while ((table_row=mysql_fetch_row(tables)))
  {
    if ((fields=mysql_list_fields(&mysql,(const char*) table_row[0],NullS)))
    {
      num_fields=mysql_num_fields(fields);
      if (!(field_names[i] = (char **) alloc_root(&hash_mem_root,
						  sizeof(char *) *
						  (num_fields*2+1))))
      {
        mysql_free_result(fields);
        break;
      }
      field_names[i][num_fields*2]= NULL;
      j=0;
      while ((sql_field=mysql_fetch_field(fields)))
      {
	sprintf(buf,"%.64s.%.64s",table_row[0],sql_field->name);
	field_names[i][j] = strdup_root(&hash_mem_root,buf);
	add_word(&ht,field_names[i][j]);
	field_names[i][num_fields+j] = strdup_root(&hash_mem_root,
						   sql_field->name);
	if (!completion_hash_exists(&ht,field_names[i][num_fields+j],
				    (uint) strlen(field_names[i][num_fields+j])))
	  add_word(&ht,field_names[i][num_fields+j]);
	j++;
      }
      mysql_free_result(fields);
    }
    else
      field_names[i]= 0;

    i++;
  }
  mysql_free_result(tables);
  field_names[i]=0;				// End pointer
  DBUG_VOID_RETURN;
}

	/* for gnu readline */

#ifndef HAVE_INDEX
extern "C" {
extern char *index(const char *,int c),*rindex(const char *,int);

char *index(const char *s,int c)
{
  for (;;)
  {
     if (*s == (char) c) return (char*) s;
     if (!*s++) return NullS;
  }
}

char *rindex(const char *s,int c)
{
  reg3 char *t;

  t = NullS;
  do if (*s == (char) c) t = (char*) s; while (*s++);
  return (char*) t;
}
}
#endif

/* Add the given line to mysql history. */
static void add_filtered_history(const char *string)
{
  if (!check_histignore(string))
    add_history(string);
}


/**
  Perform a check on the given string if it contains
  any of the histignore patterns.

  @param string [IN]        String that needs to be checked.

  @return Operation status
      @retval 0    No match found
      @retval 1    Match found
*/

static
my_bool check_histignore(const char *string)
{
  uint i;
  int rc;

  LEX_STRING *tmp;

  DBUG_ENTER("check_histignore");

  for (i= 0; i < histignore_patterns.elements; i++)
  {
    tmp= dynamic_element(&histignore_patterns, i, LEX_STRING *);
    if ((rc= charset_info->coll->wildcmp(&my_charset_latin1,
                                         string, string + strlen(string),
                                         tmp->str, tmp->str + tmp->length,
                                         wild_prefix, wild_one,
                                         wild_many)) == 0)
      DBUG_RETURN(1);
  }
  DBUG_RETURN(0);
}


/**
  Parse the histignore list into pattern tokens.

  @return Operation status
      @retval 0    Success
      @retval 1    Failure
*/

static
my_bool parse_histignore()
{
  LEX_STRING pattern;

  char *token;
  const char *search= ":";

  DBUG_ENTER("parse_histignore");

  if (init_hist_patterns())
    DBUG_RETURN(1);

  token= strtok(histignore_buffer.str, search);

  while(token != NULL)
  {
    pattern.str= token;
    pattern.length= strlen(pattern.str);
    insert_dynamic(&histignore_patterns, &pattern);
    token= strtok(NULL, search);
  }
  DBUG_RETURN(0);
}

static
my_bool init_hist_patterns()
{
  return my_init_dynamic_array(&histignore_patterns,
                               sizeof(LEX_STRING), 50, 50);
}

static
void free_hist_patterns()
{
  delete_dynamic(&histignore_patterns);
}
#endif /* HAVE_READLINE */


static int reconnect(void)
{
  /* purecov: begin tested */
  if (opt_reconnect)
  {
    put_info("No connection. Trying to reconnect...",INFO_INFO);
    (void) com_connect((String *) 0, 0);
    if (opt_rehash)
      com_rehash(NULL, NULL);
  }
  if (!connected)
    return put_info("Can't connect to the server\n",INFO_ERROR);
  /* purecov: end */
  return 0;
}

static void get_current_db()
{
  MYSQL_RES *res;

  /* If one_database is set, current_db is not supposed to change. */
  if (one_database)
    return;

  my_free(current_db);
  current_db= NULL;
  /* In case of error below current_db will be NULL */
  if (!mysql_query(&mysql, "SELECT DATABASE()") &&
      (res= mysql_use_result(&mysql)))
  {
    MYSQL_ROW row= mysql_fetch_row(res);
    if (row && row[0])
      current_db= my_strdup(row[0], MYF(MY_WME));
    mysql_free_result(res);
  }
}

/***************************************************************************
 The different commands
***************************************************************************/

int mysql_real_query_for_lazy(const char *buf, int length)
{
  for (uint retry=0;; retry++)
  {
    int error;
    if (!mysql_real_query(&mysql,buf,length))
      return 0;
    error= put_error(&mysql);
    if (mysql_errno(&mysql) != CR_SERVER_GONE_ERROR || retry > 1 ||
        !opt_reconnect)
      return error;
    if (reconnect())
      return error;
  }
}

int mysql_store_result_for_lazy(MYSQL_RES **result)
{
  if ((*result=mysql_store_result(&mysql)))
    return 0;

  if (mysql_error(&mysql)[0])
    return put_error(&mysql);
  return 0;
}

static void print_help_item(MYSQL_ROW *cur, int num_name, int num_cat, char *last_char)
{
  char ccat= (*cur)[num_cat][0];
  if (*last_char != ccat)
  {
    put_info(ccat == 'Y' ? "categories:" : "topics:", INFO_INFO);
    *last_char= ccat;
  }
  tee_fprintf(PAGER, "   %s\n", (*cur)[num_name]);
}


static int com_server_help(String *buffer __attribute__((unused)),
			   char *line __attribute__((unused)), char *help_arg)
{
  MYSQL_ROW cur;
  const char *server_cmd;
  char cmd_buf[100 + 1];
  MYSQL_RES *result;
  int error;
  
  if (help_arg[0] != '\'')
  {
	char *end_arg= strend(help_arg);
	if(--end_arg)
	{
		while (my_isspace(charset_info,*end_arg))
          end_arg--;
		*++end_arg= '\0';
	}
	(void) strxnmov(cmd_buf, sizeof(cmd_buf), "help '", help_arg, "'", NullS);
  }
  else
    (void) strxnmov(cmd_buf, sizeof(cmd_buf), "help ", help_arg, NullS);

  server_cmd= cmd_buf;

  if (!status.batch)
  {
    old_buffer= *buffer;
    old_buffer.copy();
  }

  if (!connected && reconnect())
    return 1;

  if ((error= mysql_real_query_for_lazy(server_cmd,(int)strlen(server_cmd))) ||
      (error= mysql_store_result_for_lazy(&result)))
    return error;

  if (result)
  {
    unsigned int num_fields= mysql_num_fields(result);
    my_ulonglong num_rows= mysql_num_rows(result);
    mysql_fetch_fields(result);
    if (num_fields==3 && num_rows==1)
    {
      if (!(cur= mysql_fetch_row(result)))
      {
	error= -1;
	goto err;
      }

      init_pager();
      tee_fprintf(PAGER,   "Name: \'%s\'\n", cur[0]);
      tee_fprintf(PAGER,   "Description:\n%s", cur[1]);
      if (cur[2] && *((char*)cur[2]))
	tee_fprintf(PAGER, "Examples:\n%s", cur[2]);
      tee_fprintf(PAGER,   "\n");
      end_pager();
    }
    else if (num_fields >= 2 && num_rows)
    {
      init_pager();
      char last_char= 0;

      int num_name= 0, num_cat= 0;
      LINT_INIT(num_name);
      LINT_INIT(num_cat);

      if (num_fields == 2)
      {
	put_info("Many help items for your request exist.", INFO_INFO);
	put_info("To make a more specific request, please type 'help <item>',\nwhere <item> is one of the following", INFO_INFO);
	num_name= 0;
	num_cat= 1;
      }
      else if ((cur= mysql_fetch_row(result)))
      {
	tee_fprintf(PAGER, "You asked for help about help category: \"%s\"\n", cur[0]);
	put_info("For more information, type 'help <item>', where <item> is one of the following", INFO_INFO);
	num_name= 1;
	num_cat= 2;
	print_help_item(&cur,1,2,&last_char);
      }

      while ((cur= mysql_fetch_row(result)))
	print_help_item(&cur,num_name,num_cat,&last_char);
      tee_fprintf(PAGER, "\n");
      end_pager();
    }
    else
    {
      put_info("\nNothing found", INFO_INFO);
      if (strncasecmp(server_cmd, "help 'contents'", 15) == 0)
      {
         put_info("\nPlease check if 'help tables' are loaded.\n", INFO_INFO); 
         goto err;
      }
      put_info("Please try to run 'help contents' for a list of all accessible topics\n", INFO_INFO);
    }
  }

err:
  mysql_free_result(result);
  return error;
}

static int
com_help(String *buffer __attribute__((unused)),
	 char *line __attribute__((unused)))
{
  reg1 int i, j;
  char * help_arg= strchr(line,' '), buff[32], *end;
  if (help_arg)
  {
    while (my_isspace(charset_info,*help_arg))
      help_arg++;
	if (*help_arg)	  
	  return com_server_help(buffer,line,help_arg);
  }

  put_info("\nFor information about MySQL products and services, visit:\n"
           "   http://www.mysql.com/\n"
           "For developer information, including the MySQL Reference Manual, "
           "visit:\n"
           "   http://dev.mysql.com/\n"
           "To buy MySQL Enterprise support, training, or other products, visit:\n"
           "   https://shop.mysql.com/\n", INFO_INFO);
  put_info("List of all MySQL commands:", INFO_INFO);
  if (!named_cmds)
    put_info("Note that all text commands must be first on line and end with ';'",INFO_INFO);
  for (i = 0; commands[i].name; i++)
  {
    end= strmov(buff, commands[i].name);
    for (j= (int)strlen(commands[i].name); j < 10; j++)
      end= strmov(end, " ");
    if (commands[i].func)
      tee_fprintf(stdout, "%s(\\%c) %s\n", buff,
		  commands[i].cmd_char, commands[i].doc);
  }
  if (connected && mysql_get_server_version(&mysql) >= 40100)
    put_info("\nFor server side help, type 'help contents'\n", INFO_INFO);
  return 0;
}


	/* ARGSUSED */
static int
com_clear(String *buffer,char *line __attribute__((unused)))
{
#ifdef HAVE_READLINE
  if (status.add_to_history)
    fix_history(buffer);
#endif
  buffer->length(0);
  return 0;
}

	/* ARGSUSED */
static int
com_charset(String *buffer __attribute__((unused)), char *line)
{
  char buff[256], *param;
  const CHARSET_INFO *new_cs;
  strmake(buff, line, sizeof(buff) - 1);
  param= get_arg(buff, 0);
  if (!param || !*param)
  {
    return put_info("Usage: \\C charset_name | charset charset_name", 
		    INFO_ERROR, 0);
  }
  new_cs= get_charset_by_csname(param, MY_CS_PRIMARY, MYF(MY_WME));
  if (new_cs)
  {
    charset_info= new_cs;
    mysql_set_character_set(&mysql, charset_info->csname);
    default_charset= (char *)charset_info->csname;
    put_info("Charset changed", INFO_INFO);
  }
  else put_info("Charset is not found", INFO_INFO);
  return 0;
}

/*
  Execute command
  Returns: 0  if ok
          -1 if not fatal error
	  1  if fatal error
*/


static int
com_go(String *buffer,char *line __attribute__((unused)))
{
  char		buff[200]; /* about 110 chars used so far */
  char		time_buff[52+3+1]; /* time max + space&parens + NUL */
  MYSQL_RES	*result;
  ulong		timer, warnings= 0;
  uint		error= 0;
  int           err= 0;

  interrupted_query= 0;
  if (!status.batch)
  {
    old_buffer= *buffer;			// Save for edit command
    old_buffer.copy();
  }

  /* Remove garbage for nicer messages */
  LINT_INIT(buff[0]);
  remove_cntrl(*buffer);

  if (buffer->is_empty())
  {
    if (status.batch)				// Ignore empty quries
      return 0;
    return put_info("No query specified\n",INFO_ERROR);

  }
  if (!connected && reconnect())
  {
    buffer->length(0);				// Remove query on error
    return opt_reconnect ? -1 : 1;          // Fatal error
  }
  if (verbose)
    (void) com_print(buffer,0);

  if (skip_updates &&
      (buffer->length() < 4 || my_strnncoll(charset_info,
					    (const uchar*)buffer->ptr(),4,
					    (const uchar*)"SET ",4)))
  {
    (void) put_info("Ignoring query to other database",INFO_INFO);
    return 0;
  }

  timer=start_timer();
  executing_query= 1;
  error= mysql_real_query_for_lazy(buffer->ptr(),buffer->length());

#ifdef HAVE_READLINE
  if (status.add_to_history) 
  {  
    buffer->append(vertical ? "\\G" : delimiter);
    /* Append final command onto history */
    fix_history(buffer);
  }
#endif

  buffer->length(0);

  if (error)
    goto end;

  do
  {
    char *pos;

    if (quick)
    {
      if (!(result=mysql_use_result(&mysql)) && mysql_field_count(&mysql))
      {
        error= put_error(&mysql);
        goto end;
      }
    }
    else
    {
      error= mysql_store_result_for_lazy(&result);
      if (error)
        goto end;
    }

    if (verbose >= 3 || !opt_silent)
      mysql_end_timer(timer,time_buff);
    else
      time_buff[0]= '\0';

    /* Every branch must truncate  buff . */
    if (result)
    {
      if (!mysql_num_rows(result) && ! quick && !column_types_flag)
      {
	strmov(buff, "Empty set");
        if (opt_xml)
        { 
          /*
            We must print XML header and footer
            to produce a well-formed XML even if
            the result set is empty (Bug#27608).
          */
          init_pager();
          print_table_data_xml(result);
          end_pager();
        }
      }
      else
      {
	init_pager();
	if (opt_html)
	  print_table_data_html(result);
	else if (opt_xml)
	  print_table_data_xml(result);
  else if (vertical || (auto_vertical_output && (terminal_width < get_result_width(result))))
	  print_table_data_vertically(result);
	else if (opt_silent && verbose <= 2 && !output_tables)
	  print_tab_data(result);
	else
	  print_table_data(result);
	sprintf(buff,"%ld %s in set",
		(long) mysql_num_rows(result),
		(long) mysql_num_rows(result) == 1 ? "row" : "rows");
	end_pager();
        if (mysql_errno(&mysql))
          error= put_error(&mysql);
      }
    }
    else if (mysql_affected_rows(&mysql) == ~(ulonglong) 0)
      strmov(buff,"Query OK");
    else
      sprintf(buff,"Query OK, %ld %s affected",
	      (long) mysql_affected_rows(&mysql),
	      (long) mysql_affected_rows(&mysql) == 1 ? "row" : "rows");

    pos=strend(buff);
    if ((warnings= mysql_warning_count(&mysql)))
    {
      *pos++= ',';
      *pos++= ' ';
      pos=int10_to_str(warnings, pos, 10);
      pos=strmov(pos, " warning");
      if (warnings != 1)
	*pos++= 's';
    }
    strmov(pos, time_buff);
    put_info(buff,INFO_RESULT);
    if (mysql_info(&mysql))
      put_info(mysql_info(&mysql),INFO_RESULT);
    put_info("",INFO_RESULT);			// Empty row

    if (result && !mysql_eof(result))	/* Something wrong when using quick */
      error= put_error(&mysql);
    else if (unbuffered)
      fflush(stdout);
    mysql_free_result(result);
  } while (!(err= mysql_next_result(&mysql)));
  if (err >= 1)
    error= put_error(&mysql);

end:

 /* Show warnings if any or error occured */
  if (show_warnings == 1 && (warnings >= 1 || error))
    print_warnings();

  if (!error && !status.batch && 
      (mysql.server_status & SERVER_STATUS_DB_DROPPED))
    get_current_db();

  executing_query= 0;
  return error;				/* New command follows */
}


static void init_pager()
{
#ifdef USE_POPEN
  if (!opt_nopager)
  {
    if (!(PAGER= popen(pager, "w")))
    {
      tee_fprintf(stdout, "popen() failed! defaulting PAGER to stdout!\n");
      PAGER= stdout;
    }
  }
  else
#endif
    PAGER= stdout;
}

static void end_pager()
{
#ifdef USE_POPEN
  if (!opt_nopager)
    pclose(PAGER);
#endif
}


static void init_tee(const char *file_name)
{
  FILE* new_outfile;
  if (opt_outfile)
    end_tee();
  if (!(new_outfile= my_fopen(file_name, O_APPEND | O_WRONLY, MYF(MY_WME))))
  {
    tee_fprintf(stdout, "Error logging to file '%s'\n", file_name);
    return;
  }
  OUTFILE = new_outfile;
  strmake(outfile, file_name, FN_REFLEN-1);
  tee_fprintf(stdout, "Logging to file '%s'\n", file_name);
  opt_outfile= 1;
  return;
}


static void end_tee()
{
  my_fclose(OUTFILE, MYF(0));
  OUTFILE= 0;
  opt_outfile= 0;
  return;
}


static int
com_ego(String *buffer,char *line)
{
  int result;
  bool oldvertical=vertical;
  vertical=1;
  result=com_go(buffer,line);
  vertical=oldvertical;
  return result;
}


static const char *fieldtype2str(enum enum_field_types type)
{
  switch (type) {
    case MYSQL_TYPE_BIT:         return "BIT";
    case MYSQL_TYPE_BLOB:        return "BLOB";
    case MYSQL_TYPE_DATE:        return "DATE";
    case MYSQL_TYPE_DATETIME:    return "DATETIME";
    case MYSQL_TYPE_NEWDECIMAL:  return "NEWDECIMAL";
    case MYSQL_TYPE_DECIMAL:     return "DECIMAL";
    case MYSQL_TYPE_DOUBLE:      return "DOUBLE";
    case MYSQL_TYPE_ENUM:        return "ENUM";
    case MYSQL_TYPE_FLOAT:       return "FLOAT";
    case MYSQL_TYPE_GEOMETRY:    return "GEOMETRY";
    case MYSQL_TYPE_INT24:       return "INT24";
    case MYSQL_TYPE_LONG:        return "LONG";
    case MYSQL_TYPE_LONGLONG:    return "LONGLONG";
    case MYSQL_TYPE_LONG_BLOB:   return "LONG_BLOB";
    case MYSQL_TYPE_MEDIUM_BLOB: return "MEDIUM_BLOB";
    case MYSQL_TYPE_NEWDATE:     return "NEWDATE";
    case MYSQL_TYPE_NULL:        return "NULL";
    case MYSQL_TYPE_SET:         return "SET";
    case MYSQL_TYPE_SHORT:       return "SHORT";
    case MYSQL_TYPE_STRING:      return "STRING";
    case MYSQL_TYPE_TIME:        return "TIME";
    case MYSQL_TYPE_TIMESTAMP:   return "TIMESTAMP";
    case MYSQL_TYPE_TINY:        return "TINY";
    case MYSQL_TYPE_TINY_BLOB:   return "TINY_BLOB";
    case MYSQL_TYPE_VAR_STRING:  return "VAR_STRING";
    case MYSQL_TYPE_YEAR:        return "YEAR";
    default:                     return "?-unknown-?";
  }
}

static char *fieldflags2str(uint f) {
  static char buf[1024];
  char *s=buf;
  *s=0;
#define ff2s_check_flag(X) \
                if (f & X ## _FLAG) { s=strmov(s, # X " "); f &= ~ X ## _FLAG; }
  ff2s_check_flag(NOT_NULL);
  ff2s_check_flag(PRI_KEY);
  ff2s_check_flag(UNIQUE_KEY);
  ff2s_check_flag(MULTIPLE_KEY);
  ff2s_check_flag(BLOB);
  ff2s_check_flag(UNSIGNED);
  ff2s_check_flag(ZEROFILL);
  ff2s_check_flag(BINARY);
  ff2s_check_flag(ENUM);
  ff2s_check_flag(AUTO_INCREMENT);
  ff2s_check_flag(TIMESTAMP);
  ff2s_check_flag(SET);
  ff2s_check_flag(NO_DEFAULT_VALUE);
  ff2s_check_flag(NUM);
  ff2s_check_flag(PART_KEY);
  ff2s_check_flag(GROUP);
  ff2s_check_flag(UNIQUE);
  ff2s_check_flag(BINCMP);
  ff2s_check_flag(ON_UPDATE_NOW);
#undef ff2s_check_flag
  if (f)
    sprintf(s, " unknows=0x%04x", f);
  return buf;
}

static void
print_field_types(MYSQL_RES *result)
{
  MYSQL_FIELD   *field;
  uint i=0;

  while ((field = mysql_fetch_field(result)))
  {
    tee_fprintf(PAGER, "Field %3u:  `%s`\n"
                       "Catalog:    `%s`\n"
                       "Database:   `%s`\n"
                       "Table:      `%s`\n"
                       "Org_table:  `%s`\n"
                       "Type:       %s\n"
                       "Collation:  %s (%u)\n"
                       "Length:     %lu\n"
                       "Max_length: %lu\n"
                       "Decimals:   %u\n"
                       "Flags:      %s\n\n",
                ++i,
                field->name, field->catalog, field->db, field->table,
                field->org_table, fieldtype2str(field->type),
                get_charset_name(field->charsetnr), field->charsetnr,
                field->length, field->max_length, field->decimals,
                fieldflags2str(field->flags));
  }
  tee_puts("", PAGER);
}


static void
print_table_data(MYSQL_RES *result)
{
  String separator(256);
  MYSQL_ROW	cur;
  MYSQL_FIELD	*field;
  bool		*num_flag;
  size_t        sz;

  sz= sizeof(bool) * mysql_num_fields(result);
  num_flag= (bool *) my_safe_alloca(sz, MAX_ALLOCA_SIZE);
  if (column_types_flag)
  {
    print_field_types(result);
    if (!mysql_num_rows(result))
      return;
    mysql_field_seek(result,0);
  }
  separator.copy("+",1,charset_info);
  while ((field = mysql_fetch_field(result)))
  {
    uint length= column_names ? field->name_length : 0;
    if (quick)
      length= max<size_t>(length, field->length);
    else
      length= max<size_t>(length, field->max_length);
    if (length < 4 && !IS_NOT_NULL(field->flags))
      length=4;					// Room for "NULL"
    field->max_length=length;
    separator.fill(separator.length()+length+2,'-');
    separator.append('+');
  }
  separator.append('\0');                       // End marker for \0
  tee_puts((char*) separator.ptr(), PAGER);
  if (column_names)
  {
    mysql_field_seek(result,0);
    (void) tee_fputs("|", PAGER);
    for (uint off=0; (field = mysql_fetch_field(result)) ; off++)
    {
      uint name_length= (uint) strlen(field->name);
      uint numcells= charset_info->cset->numcells(charset_info,
                                                  field->name,
                                                  field->name + name_length);
      uint display_length= field->max_length + name_length - numcells;
      tee_fprintf(PAGER, " %-*s |",
                  min<int>(display_length, MAX_COLUMN_LENGTH),
                  field->name);
      num_flag[off]= IS_NUM(field->type);
    }
    (void) tee_fputs("\n", PAGER);
    tee_puts((char*) separator.ptr(), PAGER);
  }

  while ((cur= mysql_fetch_row(result)))
  {
    if (interrupted_query)
      break;
    ulong *lengths= mysql_fetch_lengths(result);
    (void) tee_fputs("| ", PAGER);
    mysql_field_seek(result, 0);
    for (uint off= 0; off < mysql_num_fields(result); off++)
    {
      const char *buffer;
      uint data_length;
      uint field_max_length;
      uint visible_length;
      uint extra_padding;

      if (off)
        (void) tee_fputs(" ", PAGER);

      if (cur[off] == NULL)
      {
        buffer= "NULL";
        data_length= 4;
      } 
      else 
      {
        buffer= cur[off];
        data_length= (uint) lengths[off];
      }

      field= mysql_fetch_field(result);
      field_max_length= field->max_length;

      /* 
       How many text cells on the screen will this string span?  If it contains
       multibyte characters, then the number of characters we occupy on screen
       will be fewer than the number of bytes we occupy in memory.

       We need to find how much screen real-estate we will occupy to know how 
       many extra padding-characters we should send with the printing function.
      */
      visible_length= charset_info->cset->numcells(charset_info, buffer, buffer + data_length);
      extra_padding= data_length - visible_length;

      if (field_max_length > MAX_COLUMN_LENGTH)
        tee_print_sized_data(buffer, data_length, MAX_COLUMN_LENGTH+extra_padding, FALSE);
      else
      {
        if (num_flag[off] != 0) /* if it is numeric, we right-justify it */
          tee_print_sized_data(buffer, data_length, field_max_length+extra_padding, TRUE);
        else 
          tee_print_sized_data(buffer, data_length, field_max_length+extra_padding, FALSE);
      }
      tee_fputs(" |", PAGER);
    }
    (void) tee_fputs("\n", PAGER);
  }
  tee_puts((char*) separator.ptr(), PAGER);
  my_safe_afree((bool *) num_flag, sz, MAX_ALLOCA_SIZE);
}

/**
  Return the length of a field after it would be rendered into text.

  This doesn't know or care about multibyte characters.  Assume we're
  using such a charset.  We can't know that all of the upcoming rows 
  for this column will have bytes that each render into some fraction
  of a character.  It's at least possible that a row has bytes that 
  all render into one character each, and so the maximum length is 
  still the number of bytes.  (Assumption 1:  This can't be better 
  because we can never know the number of characters that the DB is 
  going to send -- only the number of bytes.  2: Chars <= Bytes.)

  @param  field  Pointer to a field to be inspected

  @returns  number of character positions to be used, at most
*/
static int get_field_disp_length(MYSQL_FIELD *field)
{
  uint length= column_names ? field->name_length : 0;

  if (quick)
    length= max<uint>(length, field->length);
  else
    length= max<uint>(length, field->max_length);

  if (length < 4 && !IS_NOT_NULL(field->flags))
    length= 4;				/* Room for "NULL" */

  return length;
}

/**
  For a new result, return the max number of characters that any
  upcoming row may return.

  @param  result  Pointer to the result to judge

  @returns  The max number of characters in any row of this result
*/
static int get_result_width(MYSQL_RES *result)
{
  unsigned int len= 0;
  MYSQL_FIELD *field;
  MYSQL_FIELD_OFFSET offset;
  
#ifndef DBUG_OFF
  offset= mysql_field_tell(result);
  DBUG_ASSERT(offset == 0);
#else
  offset= 0;
#endif

  while ((field= mysql_fetch_field(result)) != NULL)
    len+= get_field_disp_length(field) + 3; /* plus bar, space, & final space */

  (void) mysql_field_seek(result, offset);	

  return len + 1; /* plus final bar. */
}

static void
tee_print_sized_data(const char *data, unsigned int data_length, unsigned int total_bytes_to_send, bool right_justified)
{
  /* 
    For '\0's print ASCII spaces instead, as '\0' is eaten by (at
    least my) console driver, and that messes up the pretty table
    grid.  (The \0 is also the reason we can't use fprintf() .) 
  */
  unsigned int i;

  if (right_justified) 
    for (i= data_length; i < total_bytes_to_send; i++)
      tee_putc((int)' ', PAGER);

  tee_write(PAGER, data, data_length, MY_PRINT_SPS_0 | MY_PRINT_MB);

  if (! right_justified) 
    for (i= data_length; i < total_bytes_to_send; i++)
      tee_putc((int)' ', PAGER);
}



static void
print_table_data_html(MYSQL_RES *result)
{
  MYSQL_ROW	cur;
  MYSQL_FIELD	*field;

  mysql_field_seek(result,0);
  (void) tee_fputs("<TABLE BORDER=1><TR>", PAGER);
  if (column_names)
  {
    while((field = mysql_fetch_field(result)))
    {
      tee_fputs("<TH>", PAGER);
      if (field->name && field->name[0])
        xmlencode_print(field->name, field->name_length);
      else
        tee_fputs(field->name ? " &nbsp; " : "NULL", PAGER);
      tee_fputs("</TH>", PAGER);
    }
    (void) tee_fputs("</TR>", PAGER);
  }
  while ((cur = mysql_fetch_row(result)))
  {
    if (interrupted_query)
      break;
    ulong *lengths=mysql_fetch_lengths(result);
    (void) tee_fputs("<TR>", PAGER);
    for (uint i=0; i < mysql_num_fields(result); i++)
    {
      (void) tee_fputs("<TD>", PAGER);
      xmlencode_print(cur[i], lengths[i]);
      (void) tee_fputs("</TD>", PAGER);
    }
    (void) tee_fputs("</TR>", PAGER);
  }
  (void) tee_fputs("</TABLE>", PAGER);
}


static void
print_table_data_xml(MYSQL_RES *result)
{
  MYSQL_ROW   cur;
  MYSQL_FIELD *fields;

  mysql_field_seek(result,0);

  tee_fputs("<?xml version=\"1.0\"?>\n\n<resultset statement=\"", PAGER);
  xmlencode_print(glob_buffer.ptr(), (int)strlen(glob_buffer.ptr()));
  tee_fputs("\" xmlns:xsi=\"http://www.w3.org/2001/XMLSchema-instance\">",
            PAGER);

  fields = mysql_fetch_fields(result);
  while ((cur = mysql_fetch_row(result)))
  {
    if (interrupted_query)
      break;
    ulong *lengths=mysql_fetch_lengths(result);
    (void) tee_fputs("\n  <row>\n", PAGER);
    for (uint i=0; i < mysql_num_fields(result); i++)
    {
      tee_fprintf(PAGER, "\t<field name=\"");
      xmlencode_print(fields[i].name, (uint) strlen(fields[i].name));
      if (cur[i])
      {
        tee_fprintf(PAGER, "\">");
        xmlencode_print(cur[i], lengths[i]);
        tee_fprintf(PAGER, "</field>\n");
      }
      else
        tee_fprintf(PAGER, "\" xsi:nil=\"true\" />\n");
    }
    (void) tee_fputs("  </row>\n", PAGER);
  }
  (void) tee_fputs("</resultset>\n", PAGER);
}


static void
print_table_data_vertically(MYSQL_RES *result)
{
  MYSQL_ROW	cur;
  uint		max_length=0;
  MYSQL_FIELD	*field;

  while ((field = mysql_fetch_field(result)))
  {
    uint length= field->name_length;
    if (length > max_length)
      max_length= length;
    field->max_length=length;
  }

  mysql_field_seek(result,0);
  for (uint row_count=1; (cur= mysql_fetch_row(result)); row_count++)
  {
    if (interrupted_query)
      break;
    mysql_field_seek(result,0);
    tee_fprintf(PAGER, 
		"*************************** %d. row ***************************\n", row_count);

    ulong *lengths= mysql_fetch_lengths(result);

    for (uint off=0; off < mysql_num_fields(result); off++)
    {
      field= mysql_fetch_field(result);
      if (column_names)
        tee_fprintf(PAGER, "%*s: ",(int) max_length,field->name);
      if (cur[off])
      {
        tee_write(PAGER, cur[off], lengths[off], MY_PRINT_SPS_0 | MY_PRINT_MB);
        tee_putc('\n', PAGER);
      }
      else
        tee_fprintf(PAGER, "NULL\n");
    }
  }
}


/* print_warnings should be called right after executing a statement */

static void print_warnings()
{
  const char   *query;
  MYSQL_RES    *result;
  MYSQL_ROW    cur;
  my_ulonglong num_rows;
  
  /* Save current error before calling "show warnings" */
  uint error= mysql_errno(&mysql);

  /* Get the warnings */
  query= "show warnings";
  mysql_real_query_for_lazy(query, strlen(query));
  mysql_store_result_for_lazy(&result);

  /* Bail out when no warnings */
  if (!result || !(num_rows= mysql_num_rows(result)))
    goto end;

  cur= mysql_fetch_row(result);

  /*
    Don't print a duplicate of the current error.  It is possible for SHOW
    WARNINGS to return multiple errors with the same code, but different
    messages.  To be safe, skip printing the duplicate only if it is the only
    warning.
  */
  if (!cur || (num_rows == 1 && error == (uint) strtoul(cur[1], NULL, 10)))
    goto end;

  /* Print the warnings */
  init_pager();
  do
  {
    tee_fprintf(PAGER, "%s (Code %s): %s\n", cur[0], cur[1], cur[2]);
  } while ((cur= mysql_fetch_row(result)));
  end_pager();

end:
  mysql_free_result(result);
}


static const char *array_value(const char **array, char key)
{
  for (; *array; array+= 2)
    if (**array == key)
      return array[1];
  return 0;
}


static void
xmlencode_print(const char *src, uint length)
{
  if (!src)
    tee_fputs("NULL", PAGER);
  else
    tee_write(PAGER, src, length, MY_PRINT_XML | MY_PRINT_MB);
}


static void
safe_put_field(const char *pos,ulong length)
{
  if (!pos)
    tee_fputs("NULL", PAGER);
  else
  {
    int flags= MY_PRINT_MB | (opt_raw_data ? 0 : (MY_PRINT_ESC_0 | MY_PRINT_CTRL));
    /* Can't use tee_fputs(), it stops with NUL characters. */
    tee_write(PAGER, pos, length, flags);
  }
}


static void
print_tab_data(MYSQL_RES *result)
{
  MYSQL_ROW	cur;
  MYSQL_FIELD	*field;
  ulong		*lengths;

  if (opt_silent < 2 && column_names)
  {
    int first=0;
    while ((field = mysql_fetch_field(result)))
    {
      if (first++)
	(void) tee_fputs("\t", PAGER);
      (void) tee_fputs(field->name, PAGER);
    }
    (void) tee_fputs("\n", PAGER);
  }
  while ((cur = mysql_fetch_row(result)))
  {
    lengths=mysql_fetch_lengths(result);
    safe_put_field(cur[0],lengths[0]);
    for (uint off=1 ; off < mysql_num_fields(result); off++)
    {
      (void) tee_fputs("\t", PAGER);
      safe_put_field(cur[off], lengths[off]);
    }
    (void) tee_fputs("\n", PAGER);
  }
}

static int
com_tee(String *buffer __attribute__((unused)),
        char *line __attribute__((unused)))
{
  char file_name[FN_REFLEN], *end, *param;

  while (my_isspace(charset_info,*line))
    line++;
  if (!(param = strchr(line, ' '))) // if outfile wasn't given, use the default
  {
    if (!strlen(outfile))
    {
      printf("No previous outfile available, you must give a filename!\n");
      return 0;
    }
    else if (opt_outfile)
    {
      tee_fprintf(stdout, "Currently logging to file '%s'\n", outfile);
      return 0;
    }
    else
      param = outfile;			//resume using the old outfile
  }

  /* eliminate the spaces before the parameters */
  while (my_isspace(charset_info,*param))
    param++;
  end= strmake(file_name, param, sizeof(file_name) - 1);
  /* remove end space from command line */
  while (end > file_name && (my_isspace(charset_info,end[-1]) || 
			     my_iscntrl(charset_info,end[-1])))
    end--;
  end[0]= 0;
  if (end == file_name)
  {
    printf("No outfile specified!\n");
    return 0;
  }
  init_tee(file_name);
  return 0;
}


static int
com_notee(String *buffer __attribute__((unused)),
	  char *line __attribute__((unused)))
{
  if (opt_outfile)
    end_tee();
  tee_fprintf(stdout, "Outfile disabled.\n");
  return 0;
}

/*
  Sorry, this command is not available in Windows.
*/

#ifdef USE_POPEN
static int
com_pager(String *buffer __attribute__((unused)),
          char *line __attribute__((unused)))
{
  char pager_name[FN_REFLEN], *end, *param;

  if (status.batch)
    return 0;
  /* Skip spaces in front of the pager command */
  while (my_isspace(charset_info, *line))
    line++;
  /* Skip the pager command */
  param= strchr(line, ' ');
  /* Skip the spaces between the command and the argument */
  while (param && my_isspace(charset_info, *param))
    param++;
  if (!param || !strlen(param)) // if pager was not given, use the default
  {
    if (!default_pager_set)
    {
      tee_fprintf(stdout, "Default pager wasn't set, using stdout.\n");
      opt_nopager=1;
      strmov(pager, "stdout");
      PAGER= stdout;
      return 0;
    }
    strmov(pager, default_pager);
  }
  else
  {
    end= strmake(pager_name, param, sizeof(pager_name)-1);
    while (end > pager_name && (my_isspace(charset_info,end[-1]) || 
                                my_iscntrl(charset_info,end[-1])))
      end--;
    end[0]=0;
    strmov(pager, pager_name);
    strmov(default_pager, pager_name);
  }
  opt_nopager=0;
  tee_fprintf(stdout, "PAGER set to '%s'\n", pager);
  return 0;
}


static int
com_nopager(String *buffer __attribute__((unused)),
	    char *line __attribute__((unused)))
{
  strmov(pager, "stdout");
  opt_nopager=1;
  PAGER= stdout;
  tee_fprintf(stdout, "PAGER set to stdout\n");
  return 0;
}
#endif


/*
  Sorry, you can't send the result to an editor in Win32
*/

#ifdef USE_POPEN
static int
com_edit(String *buffer,char *line __attribute__((unused)))
{
  char	filename[FN_REFLEN],buff[160];
  int	fd,tmp;
  const char *editor;

  if ((fd=create_temp_file(filename,NullS,"sql", O_CREAT | O_WRONLY,
			   MYF(MY_WME))) < 0)
    goto err;
  if (buffer->is_empty() && !old_buffer.is_empty())
    (void) my_write(fd,(uchar*) old_buffer.ptr(),old_buffer.length(),
		    MYF(MY_WME));
  else
    (void) my_write(fd,(uchar*) buffer->ptr(),buffer->length(),MYF(MY_WME));
  (void) my_close(fd,MYF(0));

  if (!(editor = (char *)getenv("EDITOR")) &&
      !(editor = (char *)getenv("VISUAL")))
    editor = "vi";
  strxmov(buff,editor," ",filename,NullS);
  if(system(buff) == -1)
    goto err;

  MY_STAT stat_arg;
  if (!my_stat(filename,&stat_arg,MYF(MY_WME)))
    goto err;
  if ((fd = my_open(filename,O_RDONLY, MYF(MY_WME))) < 0)
    goto err;
  (void) buffer->alloc((uint) stat_arg.st_size);
  if ((tmp=read(fd,(char*) buffer->ptr(),buffer->alloced_length())) >= 0L)
    buffer->length((uint) tmp);
  else
    buffer->length(0);
  (void) my_close(fd,MYF(0));
  (void) my_delete(filename,MYF(MY_WME));
err:
  return 0;
}
#endif


/* If arg is given, exit without errors. This happens on command 'quit' */

static int
com_quit(String *buffer __attribute__((unused)),
	 char *line __attribute__((unused)))
{
  status.exit_status=0;
  return 1;
}

static int
com_rehash(String *buffer __attribute__((unused)),
	 char *line __attribute__((unused)))
{
#ifdef HAVE_READLINE
  build_completion_hash(1, 0);
#endif
  return 0;
}


#ifdef USE_POPEN
static int
com_shell(String *buffer __attribute__((unused)),
          char *line __attribute__((unused)))
{
  char *shell_cmd;

  /* Skip space from line begin */
  while (my_isspace(charset_info, *line))
    line++;
  if (!(shell_cmd = strchr(line, ' ')))
  {
    put_info("Usage: \\! shell-command", INFO_ERROR);
    return -1;
  }
  /*
    The output of the shell command does not
    get directed to the pager or the outfile
  */
  if (system(shell_cmd) == -1)
  {
    put_info(strerror(errno), INFO_ERROR, errno);
    return -1;
  }
  return 0;
}
#endif


static int
com_print(String *buffer,char *line __attribute__((unused)))
{
  tee_puts("--------------", stdout);
  (void) tee_fputs(buffer->c_ptr(), stdout);
  if (!buffer->length() || (*buffer)[buffer->length()-1] != '\n')
    tee_putc('\n', stdout);
  tee_puts("--------------\n", stdout);
  return 0;					/* If empty buffer */
}

	/* ARGSUSED */
static int
com_connect(String *buffer, char *line)
{
  char *tmp, buff[256];
  bool save_rehash= opt_rehash;
  int error;

  memset(buff, 0, sizeof(buff));
  if (buffer)
  {
    /*
      Two null bytes are needed in the end of buff to allow
      get_arg to find end of string the second time it's called.
    */
    tmp= strmake(buff, line, sizeof(buff)-2);
#ifdef EXTRA_DEBUG
    tmp[1]= 0;
#endif
    tmp= get_arg(buff, 0);
    if (tmp && *tmp)
    {
      my_free(current_db);
      current_db= my_strdup(tmp, MYF(MY_WME));
      tmp= get_arg(buff, 1);
      if (tmp)
      {
	my_free(current_host);
	current_host=my_strdup(tmp,MYF(MY_WME));
      }
    }
    else
    {
      /* Quick re-connect */
      opt_rehash= 0;                            /* purecov: tested */
    }
    buffer->length(0);				// command used
  }
  else
    opt_rehash= 0;
  error=sql_connect(current_host,current_db,current_user,opt_password,0);
  opt_rehash= save_rehash;

  if (connected)
  {
    sprintf(buff,"Connection id:    %lu",mysql_thread_id(&mysql));
    put_info(buff,INFO_INFO);
    sprintf(buff,"Current database: %.128s\n",
	    current_db ? current_db : "*** NONE ***");
    put_info(buff,INFO_INFO);
  }
  return error;
}


static int com_source(String *buffer __attribute__((unused)),
                      char *line)
{
  char source_name[FN_REFLEN], *end, *param;
  LINE_BUFFER *line_buff;
  int error;
  STATUS old_status;
  FILE *sql_file;

  /* Skip space from file name */
  while (my_isspace(charset_info,*line))
    line++;
  if (!(param = strchr(line, ' ')))		// Skip command name
    return put_info("Usage: \\. <filename> | source <filename>", 
		    INFO_ERROR, 0);
  while (my_isspace(charset_info,*param))
    param++;
  end=strmake(source_name,param,sizeof(source_name)-1);
  while (end > source_name && (my_isspace(charset_info,end[-1]) || 
                               my_iscntrl(charset_info,end[-1])))
    end--;
  end[0]=0;
  unpack_filename(source_name,source_name);
  /* open file name */
  if (!(sql_file = my_fopen(source_name, O_RDONLY | O_BINARY,MYF(0))))
  {
    char buff[FN_REFLEN+60];
    sprintf(buff,"Failed to open file '%s', error: %d", source_name,errno);
    return put_info(buff, INFO_ERROR, 0);
  }

  if (!(line_buff= batch_readline_init(MAX_BATCH_BUFFER_SIZE, sql_file)))
  {
    my_fclose(sql_file,MYF(0));
    return put_info("Can't initialize batch_readline", INFO_ERROR, 0);
  }

  /* Save old status */
  old_status=status;
  memset(&status, 0, sizeof(status));

  status.batch=old_status.batch;		// Run in batch mode
  status.line_buff=line_buff;
  status.file_name=source_name;
  glob_buffer.length(0);			// Empty command buffer
  error= read_and_execute(false);
  status=old_status;				// Continue as before
  my_fclose(sql_file,MYF(0));
  batch_readline_end(line_buff);
  return error;
}


	/* ARGSUSED */
static int
com_delimiter(String *buffer __attribute__((unused)), char *line)
{
  char buff[256], *tmp;

  strmake(buff, line, sizeof(buff) - 1);
  tmp= get_arg(buff, 0);

  if (!tmp || !*tmp)
  {
    put_info("DELIMITER must be followed by a 'delimiter' character or string",
	     INFO_ERROR);
    return 0;
  }
  else
  {
    if (strstr(tmp, "\\")) 
    {
      put_info("DELIMITER cannot contain a backslash character", INFO_ERROR);
      return 0;
    }
  }
  strmake(delimiter, tmp, sizeof(delimiter) - 1);
  delimiter_length= (int)strlen(delimiter);
  delimiter_str= delimiter;
  return 0;
}

	/* ARGSUSED */
static int
com_use(String *buffer __attribute__((unused)), char *line)
{
  char *tmp, buff[FN_REFLEN + 1];
  int select_db;

  memset(buff, 0, sizeof(buff));

  /*
    In case number of quotes exceed 2, we try to get
    the normalized db name.
  */
  if (get_quote_count(line) > 2)
  {
    if (normalize_dbname(line, buff, sizeof(buff)))
      return put_error(&mysql);
    tmp= buff;
  }
  else
  {
    strmake(buff, line, sizeof(buff) - 1);
    tmp= get_arg(buff, 0);
  }

  if (!tmp || !*tmp)
  {
    put_info("USE must be followed by a database name", INFO_ERROR);
    return 0;
  }
  /*
    We need to recheck the current database, because it may change
    under our feet, for example if DROP DATABASE or RENAME DATABASE
    (latter one not yet available by the time the comment was written)
  */
  get_current_db();

  if (!current_db || cmp_database(charset_info, current_db,tmp))
  {
    if (one_database)
    {
      skip_updates= 1;
      select_db= 0;    // don't do mysql_select_db()
    }
    else
      select_db= 2;    // do mysql_select_db() and build_completion_hash()
  }
  else
  {
    /*
      USE to the current db specified.
      We do need to send mysql_select_db() to make server
      update database level privileges, which might
      change since last USE (see bug#10979).
      For performance purposes, we'll skip rebuilding of completion hash.
    */
    skip_updates= 0;
    select_db= 1;      // do only mysql_select_db(), without completion
  }

  if (select_db)
  {
    /*
      reconnect once if connection is down or if connection was found to
      be down during query
    */
    if (!connected && reconnect())
      return opt_reconnect ? -1 : 1;                        // Fatal error
    if (mysql_select_db(&mysql,tmp))
    {
      if (mysql_errno(&mysql) != CR_SERVER_GONE_ERROR)
        return put_error(&mysql);

      if (reconnect())
        return opt_reconnect ? -1 : 1;                      // Fatal error
      if (mysql_select_db(&mysql,tmp))
        return put_error(&mysql);
    }
    my_free(current_db);
    current_db=my_strdup(tmp,MYF(MY_WME));
#ifdef HAVE_READLINE
    if (select_db > 1)
      build_completion_hash(opt_rehash, 1);
#endif
  }

  put_info("Database changed",INFO_INFO);
  return 0;
}

/**
  Normalize database name.

  @param line [IN]          The command.
  @param buff [OUT]         Normalized db name.
  @param buff_size [IN]     Buffer size.

  @return Operation status
      @retval 0    Success
      @retval 1    Failure

  @note Sometimes server normilizes the database names
        & APIs like mysql_select_db() expect normalized
        database names. Since it is difficult to perform
        the name conversion/normalization on the client
        side, this function tries to get the normalized
        dbname (indirectly) from the server.
*/

static int
normalize_dbname(const char *line, char *buff, uint buff_size)
{
  MYSQL_RES *res= NULL;

  /* Send the "USE db" commmand to the server. */
  if (mysql_query(&mysql, line))
    return 1;

  /*
    Now, get the normalized database name and store it
    into the buff.
  */
  if (!mysql_query(&mysql, "SELECT DATABASE()") &&
      (res= mysql_use_result(&mysql)))
  {
    MYSQL_ROW row= mysql_fetch_row(res);
    if (row && row[0])
    {
      size_t len= strlen(row[0]);
      /* Make sure there is enough room to store the dbname. */
      if ((len > buff_size) || ! memcpy(buff, row[0], len))
      {
        mysql_free_result(res);
        return 1;
      }
    }
    mysql_free_result(res);
  }

  /* Restore the original database. */
  if (current_db && mysql_select_db(&mysql, current_db))
    return 1;

  return 0;
}

static int
com_warnings(String *buffer __attribute__((unused)),
   char *line __attribute__((unused)))
{
  show_warnings = 1;
  put_info("Show warnings enabled.",INFO_INFO);
  return 0;
}

static int
com_nowarnings(String *buffer __attribute__((unused)),
   char *line __attribute__((unused)))
{
  show_warnings = 0;
  put_info("Show warnings disabled.",INFO_INFO);
  return 0;
}

/*
  Gets argument from a command on the command line. If get_next_arg is
  not defined, skips the command and returns the first argument. The
  line is modified by adding zero to the end of the argument. If
  get_next_arg is defined, then the function searches for end of string
  first, after found, returns the next argument and adds zero to the
  end. If you ever wish to use this feature, remember to initialize all
  items in the array to zero first.
*/

char *get_arg(char *line, my_bool get_next_arg)
{
  char *ptr, *start;
  my_bool quoted= 0, valid_arg= 0;
  char qtype= 0;

  ptr= line;
  if (get_next_arg)
  {
    for (; *ptr; ptr++) ;
    if (*(ptr + 1))
      ptr++;
  }
  else
  {
    /* skip leading white spaces */
    while (my_isspace(charset_info, *ptr))
      ptr++;
    if (*ptr == '\\') // short command was used
      ptr+= 2;
    else
      while (*ptr &&!my_isspace(charset_info, *ptr)) // skip command
        ptr++;
  }
  if (!*ptr)
    return NullS;
  while (my_isspace(charset_info, *ptr))
    ptr++;
  if (*ptr == '\'' || *ptr == '\"' || *ptr == '`')
  {
    qtype= *ptr;
    quoted= 1;
    ptr++;
  }
  for (start=ptr ; *ptr; ptr++)
  {
    if (*ptr == '\\' && ptr[1]) // escaped character
    {
      // Remove the backslash
      strmov_overlapp(ptr, ptr+1);
    }
    else if ((!quoted && *ptr == ' ') || (quoted && *ptr == qtype))
    {
      *ptr= 0;
      break;
    }
  }
  valid_arg= ptr != start;
  return valid_arg ? start : NullS;
}

/*
  Number of quotes present in the command's argument.
*/
static int
get_quote_count(const char *line)
{
  int quote_count;
  const char *ptr= line;

  for(quote_count= 0; ptr ++ && *ptr; ptr= strpbrk(ptr, "\"\'`"))
    quote_count ++;

  return quote_count;
}

static int
sql_real_connect(char *host,char *database,char *user,char *password,
		 uint silent)
{
  my_bool interactive= status.batch ? FALSE : TRUE;

  if (connected)
  {
    connected= 0;
    mysql_close(&mysql);
  }
  mysql_init(&mysql);
  if (opt_init_command)
    mysql_options(&mysql, MYSQL_INIT_COMMAND, opt_init_command);
  if (opt_connect_timeout)
  {
    uint timeout=opt_connect_timeout;
    mysql_options(&mysql,MYSQL_OPT_CONNECT_TIMEOUT,
		  (char*) &timeout);
  }
  if (opt_bind_addr)
    mysql_options(&mysql, MYSQL_OPT_BIND, opt_bind_addr);
  if (opt_compress)
    mysql_options(&mysql,MYSQL_OPT_COMPRESS,NullS);
  if (!opt_secure_auth)
    mysql_options(&mysql, MYSQL_SECURE_AUTH, (char *) &opt_secure_auth);
  if (using_opt_local_infile)
    mysql_options(&mysql,MYSQL_OPT_LOCAL_INFILE, (char*) &opt_local_infile);
#if defined(HAVE_OPENSSL) && !defined(EMBEDDED_LIBRARY)
  if (opt_use_ssl)
  {
    mysql_ssl_set(&mysql, opt_ssl_key, opt_ssl_cert, opt_ssl_ca,
		  opt_ssl_capath, opt_ssl_cipher);
    mysql_options(&mysql, MYSQL_OPT_SSL_CRL, opt_ssl_crl);
    mysql_options(&mysql, MYSQL_OPT_SSL_CRLPATH, opt_ssl_crlpath);
  }
  mysql_options(&mysql,MYSQL_OPT_SSL_VERIFY_SERVER_CERT,
                (char*)&opt_ssl_verify_server_cert);
#endif
  if (opt_protocol)
    mysql_options(&mysql,MYSQL_OPT_PROTOCOL,(char*)&opt_protocol);
#ifdef HAVE_SMEM
  if (shared_memory_base_name)
    mysql_options(&mysql,MYSQL_SHARED_MEMORY_BASE_NAME,shared_memory_base_name);
#endif
  if (safe_updates)
  {
    char init_command[100];
    sprintf(init_command,
	    "SET SQL_SAFE_UPDATES=1,SQL_SELECT_LIMIT=%lu,MAX_JOIN_SIZE=%lu",
	    select_limit,max_join_size);
    mysql_options(&mysql, MYSQL_INIT_COMMAND, init_command);
  }

  mysql_set_character_set(&mysql, default_charset);
#ifdef __WIN__
  uint cnv_errors;
  String converted_database, converted_user;
  if (!my_charset_same(&my_charset_utf8mb4_bin, mysql.charset))
  {
    /* Convert user and database from UTF8MB4 to connection character set */
    if (user)
    {
      converted_user.copy(user, strlen(user) + 1,
                          &my_charset_utf8mb4_bin, mysql.charset,
                          &cnv_errors);
      user= (char *) converted_user.ptr();
    }
    if (database)
    {
      converted_database.copy(database, strlen(database) + 1,
                              &my_charset_utf8mb4_bin, mysql.charset,
                              &cnv_errors);
      database= (char *) converted_database.ptr();
    }
  }
#endif
  
  if (opt_plugin_dir && *opt_plugin_dir)
    mysql_options(&mysql, MYSQL_PLUGIN_DIR, opt_plugin_dir);

  if (opt_default_auth && *opt_default_auth)
    mysql_options(&mysql, MYSQL_DEFAULT_AUTH, opt_default_auth);

#if !defined(HAVE_YASSL)
  if (opt_server_public_key && *opt_server_public_key)
    mysql_options(&mysql, MYSQL_SERVER_PUBLIC_KEY, opt_server_public_key);
#endif

  if (using_opt_enable_cleartext_plugin)
    mysql_options(&mysql, MYSQL_ENABLE_CLEARTEXT_PLUGIN, 
                  (char*) &opt_enable_cleartext_plugin);

  mysql_options(&mysql, MYSQL_OPT_CONNECT_ATTR_RESET, 0);
  mysql_options4(&mysql, MYSQL_OPT_CONNECT_ATTR_ADD, 
                 "program_name", "mysql");
  mysql_options(&mysql, MYSQL_OPT_CAN_HANDLE_EXPIRED_PASSWORDS, &interactive);

  if (!mysql_real_connect(&mysql, host, user, password,
                          database, opt_mysql_port, opt_mysql_unix_port,
                          connect_flag | CLIENT_MULTI_STATEMENTS))
  {
    if (!silent ||
	(mysql_errno(&mysql) != CR_CONN_HOST_ERROR &&
	 mysql_errno(&mysql) != CR_CONNECTION_ERROR))
    {
      (void) put_error(&mysql);
      (void) fflush(stdout);
      return ignore_errors ? -1 : 1;		// Abort
    }
    return -1;					// Retryable
  }

#ifdef __WIN__
  /* Convert --execute buffer from UTF8MB4 to connection character set */
  if (!execute_buffer_conversion_done++ &&
      status.line_buff &&
      !status.line_buff->file && /* Convert only -e buffer, not real file */
      status.line_buff->buffer < status.line_buff->end && /* Non-empty */
      !my_charset_same(&my_charset_utf8mb4_bin, mysql.charset))
  {
    String tmp;
    size_t len= status.line_buff->end - status.line_buff->buffer;
    uint dummy_errors;
    /*
      Don't convert trailing '\n' character - it was appended during
      last batch_readline_command() call. 
      Oherwise we'll get an extra line, which makes some tests fail.
    */
    if (status.line_buff->buffer[len - 1] == '\n')
      len--;
    if (tmp.copy(status.line_buff->buffer, len,
                 &my_charset_utf8mb4_bin, mysql.charset, &dummy_errors))
      return 1;

    /* Free the old line buffer */
    batch_readline_end(status.line_buff);

    /* Re-initialize line buffer from the converted string */
    if (!(status.line_buff= batch_readline_command(NULL, (char *) tmp.c_ptr_safe())))
      return 1;
  }
#endif /* __WIN__ */

  charset_info= mysql.charset;
  
  connected=1;
#ifndef EMBEDDED_LIBRARY
  mysql.reconnect= debug_info_flag; // We want to know if this happens
#else
  mysql.reconnect= 1;
#endif
#ifdef HAVE_READLINE
  build_completion_hash(opt_rehash, 1);
#endif
  return 0;
}


static int
sql_connect(char *host,char *database,char *user,char *password,uint silent)
{
  bool message=0;
  uint count=0;
  int error;
  for (;;)
  {
    if ((error=sql_real_connect(host,database,user,password,wait_flag)) >= 0)
    {
      if (count)
      {
	tee_fputs("\n", stderr);
	(void) fflush(stderr);
      }
      return error;
    }
    if (!wait_flag)
      return ignore_errors ? -1 : 1;
    if (!message && !silent)
    {
      message=1;
      tee_fputs("Waiting",stderr); (void) fflush(stderr);
    }
    (void) sleep(wait_time);
    if (!silent)
    {
      putc('.',stderr); (void) fflush(stderr);
      count++;
    }
  }
}



static int
com_status(String *buffer __attribute__((unused)),
	   char *line __attribute__((unused)))
{
  const char *status_str;
  char buff[40];
  ulonglong id;
  MYSQL_RES *result;
  LINT_INIT(result);

  if (mysql_real_query_for_lazy(
        C_STRING_WITH_LEN("select DATABASE(), USER() limit 1")))
    return 0;

  tee_puts("--------------", stdout);
  usage(1);					/* Print version */
  tee_fprintf(stdout, "\nConnection id:\t\t%lu\n",mysql_thread_id(&mysql));
  /*
    Don't remove "limit 1",
    it is protection againts SQL_SELECT_LIMIT=0
  */
  if (!mysql_store_result_for_lazy(&result))
  {
    MYSQL_ROW cur=mysql_fetch_row(result);
    if (cur)
    {
      tee_fprintf(stdout, "Current database:\t%s\n", cur[0] ? cur[0] : "");
      tee_fprintf(stdout, "Current user:\t\t%s\n", cur[1]);
    }
    mysql_free_result(result);
  }

#if defined(HAVE_OPENSSL) && !defined(EMBEDDED_LIBRARY)
  if ((status_str= mysql_get_ssl_cipher(&mysql)))
    tee_fprintf(stdout, "SSL:\t\t\tCipher in use is %s\n",
                status_str);
  else
#endif /* HAVE_OPENSSL && !EMBEDDED_LIBRARY */
    tee_puts("SSL:\t\t\tNot in use", stdout);

  if (skip_updates)
  {
    vidattr(A_BOLD);
    tee_fprintf(stdout, "\nAll updates ignored to this database\n");
    vidattr(A_NORMAL);
  }
#ifdef USE_POPEN
  tee_fprintf(stdout, "Current pager:\t\t%s\n", pager);
  tee_fprintf(stdout, "Using outfile:\t\t'%s'\n", opt_outfile ? outfile : "");
#endif
  tee_fprintf(stdout, "Using delimiter:\t%s\n", delimiter);
  tee_fprintf(stdout, "Server version:\t\t%s\n", server_version_string(&mysql));
  tee_fprintf(stdout, "Protocol version:\t%d\n", mysql_get_proto_info(&mysql));
  tee_fprintf(stdout, "Connection:\t\t%s\n", mysql_get_host_info(&mysql));
  if ((id= mysql_insert_id(&mysql)))
    tee_fprintf(stdout, "Insert id:\t\t%s\n", llstr(id, buff));

  /* "limit 1" is protection against SQL_SELECT_LIMIT=0 */
  if (mysql_real_query_for_lazy(C_STRING_WITH_LEN(
        "select @@character_set_client, @@character_set_connection, "
        "@@character_set_server, @@character_set_database limit 1")))
  {
    if (mysql_errno(&mysql) == CR_SERVER_GONE_ERROR)
      return 0;
  }
  if (!mysql_store_result_for_lazy(&result))
  {
    MYSQL_ROW cur=mysql_fetch_row(result);
    if (cur)
    {
      tee_fprintf(stdout, "Server characterset:\t%s\n", cur[2] ? cur[2] : "");
      tee_fprintf(stdout, "Db     characterset:\t%s\n", cur[3] ? cur[3] : "");
      tee_fprintf(stdout, "Client characterset:\t%s\n", cur[0] ? cur[0] : "");
      tee_fprintf(stdout, "Conn.  characterset:\t%s\n", cur[1] ? cur[1] : "");
    }
    mysql_free_result(result);
  }
  else
  {
    /* Probably pre-4.1 server */
    tee_fprintf(stdout, "Client characterset:\t%s\n", charset_info->csname);
    tee_fprintf(stdout, "Server characterset:\t%s\n", mysql.charset->csname);
  }

#ifndef EMBEDDED_LIBRARY
  if (strstr(mysql_get_host_info(&mysql),"TCP/IP") || ! mysql.unix_socket)
    tee_fprintf(stdout, "TCP port:\t\t%d\n", mysql.port);
  else
    tee_fprintf(stdout, "UNIX socket:\t\t%s\n", mysql.unix_socket);
  if (mysql.net.compress)
    tee_fprintf(stdout, "Protocol:\t\tCompressed\n");
#endif

  if ((status_str= mysql_stat(&mysql)) && !mysql_error(&mysql)[0])
  {
    ulong sec;
    const char *pos= strchr(status_str,' ');
    /* print label */
    tee_fprintf(stdout, "%.*s\t\t\t", (int) (pos-status_str), status_str);
    if ((status_str= str2int(pos,10,0,LONG_MAX,(long*) &sec)))
    {
      nice_time((double) sec,buff,0);
      tee_puts(buff, stdout);			/* print nice time */
      while (*status_str == ' ')
        status_str++;  /* to next info */
      tee_putc('\n', stdout);
      tee_puts(status_str, stdout);
    }
  }
  if (safe_updates)
  {
    vidattr(A_BOLD);
    tee_fprintf(stdout, "\nNote that you are running in safe_update_mode:\n");
    vidattr(A_NORMAL);
    tee_fprintf(stdout, "\
UPDATEs and DELETEs that don't use a key in the WHERE clause are not allowed.\n\
(One can force an UPDATE/DELETE by adding LIMIT # at the end of the command.)\n\
SELECT has an automatic 'LIMIT %lu' if LIMIT is not used.\n\
Max number of examined row combination in a join is set to: %lu\n\n",
select_limit, max_join_size);
  }
  tee_puts("--------------\n", stdout);
  return 0;
}

static const char *
server_version_string(MYSQL *con)
{
  /* Only one thread calls this, so no synchronization is needed */
  if (server_version == NULL)
  {
    MYSQL_RES *result;

    /* "limit 1" is protection against SQL_SELECT_LIMIT=0 */
    if (!mysql_query(con, "select @@version_comment limit 1") &&
        (result = mysql_use_result(con)))
    {
      MYSQL_ROW cur = mysql_fetch_row(result);
      if (cur && cur[0])
      {
        /* version, space, comment, \0 */
        size_t len= strlen(mysql_get_server_info(con)) + strlen(cur[0]) + 2;

        if ((server_version= (char *) my_malloc(len, MYF(MY_WME))))
        {
          char *bufp;
          bufp = strmov(server_version, mysql_get_server_info(con));
          bufp = strmov(bufp, " ");
          (void) strmov(bufp, cur[0]);
        }
      }
      mysql_free_result(result);
    }

    /*
      If for some reason we didn't get a version_comment, we'll
      keep things simple.
    */

    if (server_version == NULL)
      server_version= my_strdup(mysql_get_server_info(con), MYF(MY_WME));
  }

  return server_version ? server_version : "";
}

static int
put_info(const char *str,INFO_TYPE info_type, uint error, const char *sqlstate)
{
  FILE *file= (info_type == INFO_ERROR ? stderr : stdout);
  static int inited=0;

  if (status.batch)
  {
    if (info_type == INFO_ERROR)
    {
      (void) fflush(file);
      fprintf(file,"ERROR");
      if (error)
      {
	if (sqlstate)
	  (void) fprintf(file," %d (%s)",error, sqlstate);
        else
	  (void) fprintf(file," %d",error);
      }
      if (status.query_start_line && line_numbers)
      {
	(void) fprintf(file," at line %lu",status.query_start_line);
	if (status.file_name)
	  (void) fprintf(file," in file: '%s'", status.file_name);
      }
      (void) fprintf(file,": %s\n",str);
      (void) fflush(file);
      if (!ignore_errors)
	return 1;
    }
    else if (info_type == INFO_RESULT && verbose > 1)
      tee_puts(str, file);
    if (unbuffered)
      fflush(file);
    return info_type == INFO_ERROR ? -1 : 0;
  }
  if (!opt_silent || info_type == INFO_ERROR)
  {
    if (!inited)
    {
      inited=1;
#ifdef HAVE_SETUPTERM
      (void) setupterm((char *)0, 1, (int *) 0);
#endif
    }
    if (info_type == INFO_ERROR)
    {
      if (!opt_nobeep)
        putchar('\a');		      	/* This should make a bell */
      vidattr(A_STANDOUT);
      if (error)
      {
	if (sqlstate)
          (void) tee_fprintf(file, "ERROR %d (%s): ", error, sqlstate);
        else
          (void) tee_fprintf(file, "ERROR %d: ", error);
      }
      else
        tee_puts("ERROR: ", file);
    }
    else
      vidattr(A_BOLD);
    (void) tee_puts(str, file);
    vidattr(A_NORMAL);
  }
  if (unbuffered)
    fflush(file);
  return info_type == INFO_ERROR ? -1 : 0;
}


static int
put_error(MYSQL *con)
{
  return put_info(mysql_error(con), INFO_ERROR, mysql_errno(con),
		  mysql_sqlstate(con));
}  


static void remove_cntrl(String &buffer)
{
  char *start,*end;
  end=(start=(char*) buffer.ptr())+buffer.length();
  while (start < end && !my_isgraph(charset_info,end[-1]))
    end--;
  buffer.length((uint) (end-start));
}


/**
  Write data to a stream.
  Various modes, corresponding to --tab, --xml, --raw parameters,
  are supported.

  @param file   Stream to write to
  @param s      String to write
  @param slen   String length
  @flags        Flags for --tab, --xml, --raw.
*/
void tee_write(FILE *file, const char *s, size_t slen, int flags)
{
#ifdef __WIN__
  my_bool is_console= my_win_is_console_cached(file);
#endif
  const char *se;
  for (se= s + slen; s < se; s++)
  {
    const char *t;

    if (flags & MY_PRINT_MB)
    {
      int mblen;
      if (use_mb(charset_info) &&
          (mblen= my_ismbchar(charset_info, s, se)))
      {
#ifdef __WIN__
        if (is_console)
          my_win_console_write(charset_info, s, mblen);
        else
#endif
        fwrite(s, 1, mblen, file);
        if (opt_outfile)
          fwrite(s, 1, mblen, OUTFILE);
        s+= mblen - 1;
        continue;
      }
    }

    if ((flags & MY_PRINT_XML) && (t= array_value(xmlmeta, *s)))
      tee_fputs(t, file);
    else if ((flags & MY_PRINT_SPS_0) && *s == '\0')
      tee_putc((int) ' ', file);   // This makes everything hard
    else if ((flags & MY_PRINT_ESC_0) && *s == '\0')
      tee_fputs("\\0", file);      // This makes everything hard
    else if ((flags & MY_PRINT_CTRL) && *s == '\t')
      tee_fputs("\\t", file);      // This would destroy tab format
    else if ((flags & MY_PRINT_CTRL) && *s == '\n')
      tee_fputs("\\n", file);      // This too
    else if ((flags & MY_PRINT_CTRL) && *s == '\\')
      tee_fputs("\\\\", file);
    else
    {
#ifdef __WIN__
      if (is_console)
        my_win_console_putc(charset_info, (int) *s);
      else
#endif
      putc((int) *s, file);
      if (opt_outfile)
        putc((int) *s, OUTFILE);
    }
  }
}


void tee_fprintf(FILE *file, const char *fmt, ...)
{
  va_list args;

  va_start(args, fmt);
#ifdef __WIN__
  if (my_win_is_console_cached(file))
    my_win_console_vfprintf(charset_info, fmt, args);
  else
#endif
  (void) vfprintf(file, fmt, args);
  va_end(args);

  if (opt_outfile)
  {
    va_start(args, fmt);
    (void) vfprintf(OUTFILE, fmt, args);
    va_end(args);
  }
}


/*
  Write a 0-terminated string to file and OUTFILE.
  TODO: possibly it's nice to have a version with length some day,
  e.g. tee_fnputs(s, slen, file),
  to print numerous ASCII constant strings among mysql.cc
  code, to avoid strlen(s) in my_win_console_fputs().
*/
void tee_fputs(const char *s, FILE *file)
{
#ifdef __WIN__
  if (my_win_is_console_cached(file))
    my_win_console_fputs(charset_info, s);
  else
#endif
  fputs(s, file);
  if (opt_outfile)
    fputs(s, OUTFILE);
}


void tee_puts(const char *s, FILE *file)
{
  tee_fputs(s, file);
  tee_putc('\n', file);
}

void tee_putc(int c, FILE *file)
{
#ifdef __WIN__
  if (my_win_is_console_cached(file))
    my_win_console_putc(charset_info, c);
  else
#endif
  putc(c, file);
  if (opt_outfile)
    putc(c, OUTFILE);
}

#if defined(__WIN__)
#include <time.h>
#else
#include <sys/times.h>
#ifdef _SC_CLK_TCK				// For mit-pthreads
#undef CLOCKS_PER_SEC
#define CLOCKS_PER_SEC (sysconf(_SC_CLK_TCK))
#endif
#endif

static ulong start_timer(void)
{
#if defined(__WIN__)
  return clock();
#else
  struct tms tms_tmp;
  return times(&tms_tmp);
#endif
}


/** 
  Write as many as 52+1 bytes to buff, in the form of a legible duration of time.

  len("4294967296 days, 23 hours, 59 minutes, 60.00 seconds")  ->  52
*/
static void nice_time(double sec,char *buff,bool part_second)
{
  ulong tmp;
  if (sec >= 3600.0*24)
  {
    tmp=(ulong) floor(sec/(3600.0*24));
    sec-=3600.0*24*tmp;
    buff=int10_to_str((long) tmp, buff, 10);
    buff=strmov(buff,tmp > 1 ? " days " : " day ");
  }
  if (sec >= 3600.0)
  {
    tmp=(ulong) floor(sec/3600.0);
    sec-=3600.0*tmp;
    buff=int10_to_str((long) tmp, buff, 10);
    buff=strmov(buff,tmp > 1 ? " hours " : " hour ");
  }
  if (sec >= 60.0)
  {
    tmp=(ulong) floor(sec/60.0);
    sec-=60.0*tmp;
    buff=int10_to_str((long) tmp, buff, 10);
    buff=strmov(buff," min ");
  }
  if (part_second)
    sprintf(buff,"%.2f sec",sec);
  else
    sprintf(buff,"%d sec",(int) sec);
}


static void end_timer(ulong start_time,char *buff)
{
  nice_time((double) (start_timer() - start_time) /
	    CLOCKS_PER_SEC,buff,1);
}


static void mysql_end_timer(ulong start_time,char *buff)
{
  buff[0]=' ';
  buff[1]='(';
  end_timer(start_time,buff+2);
  strmov(strend(buff),")");
}

static const char* construct_prompt()
{
  processed_prompt.free();			// Erase the old prompt
  time_t  lclock = time(NULL);			// Get the date struct
  struct tm *t = localtime(&lclock);

  /* parse thru the settings for the prompt */
  for (char *c = current_prompt; *c ; c++)
  {
    if (*c != PROMPT_CHAR)
	processed_prompt.append(*c);
    else
    {
      switch (*++c) {
      case '\0':
	c--;			// stop it from going beyond if ends with %
	break;
      case 'c':
	add_int_to_prompt(++prompt_counter);
	break;
      case 'v':
	if (connected)
	  processed_prompt.append(mysql_get_server_info(&mysql));
	else
	  processed_prompt.append("not_connected");
	break;
      case 'd':
	processed_prompt.append(current_db ? current_db : "(none)");
	break;
      case 'h':
      {
	const char *prompt;
	prompt= connected ? mysql_get_host_info(&mysql) : "not_connected";
	if (strstr(prompt, "Localhost"))
	  processed_prompt.append("localhost");
	else
	{
	  const char *end=strcend(prompt,' ');
	  processed_prompt.append(prompt, (uint) (end-prompt));
	}
	break;
      }
      case 'p':
      {
#ifndef EMBEDDED_LIBRARY
	if (!connected)
	{
	  processed_prompt.append("not_connected");
	  break;
	}

	const char *host_info = mysql_get_host_info(&mysql);
	if (strstr(host_info, "memory")) 
	{
		processed_prompt.append( mysql.host );
	}
	else if (strstr(host_info,"TCP/IP") ||
	    !mysql.unix_socket)
	  add_int_to_prompt(mysql.port);
	else
	{
	  char *pos=strrchr(mysql.unix_socket,'/');
 	  processed_prompt.append(pos ? pos+1 : mysql.unix_socket);
	}
#endif
      }
	break;
      case 'U':
	if (!full_username)
	  init_username();
        processed_prompt.append(full_username ? full_username :
                                (current_user ?  current_user : "(unknown)"));
	break;
      case 'u':
	if (!full_username)
	  init_username();
        processed_prompt.append(part_username ? part_username :
                                (current_user ?  current_user : "(unknown)"));
	break;
      case PROMPT_CHAR:
	processed_prompt.append(PROMPT_CHAR);
	break;
      case 'n':
	processed_prompt.append('\n');
	break;
      case ' ':
      case '_':
	processed_prompt.append(' ');
	break;
      case 'R':
	if (t->tm_hour < 10)
	  processed_prompt.append('0');
	add_int_to_prompt(t->tm_hour);
	break;
      case 'r':
	int getHour;
	getHour = t->tm_hour % 12;
	if (getHour == 0)
	  getHour=12;
	if (getHour < 10)
	  processed_prompt.append('0');
	add_int_to_prompt(getHour);
	break;
      case 'm':
	if (t->tm_min < 10)
	  processed_prompt.append('0');
	add_int_to_prompt(t->tm_min);
	break;
      case 'y':
	int getYear;
	getYear = t->tm_year % 100;
	if (getYear < 10)
	  processed_prompt.append('0');
	add_int_to_prompt(getYear);
	break;
      case 'Y':
	add_int_to_prompt(t->tm_year+1900);
	break;
      case 'D':
	char* dateTime;
	dateTime = ctime(&lclock);
	processed_prompt.append(strtok(dateTime,"\n"));
	break;
      case 's':
	if (t->tm_sec < 10)
	  processed_prompt.append('0');
	add_int_to_prompt(t->tm_sec);
	break;
      case 'w':
	processed_prompt.append(day_names[t->tm_wday]);
	break;
      case 'P':
	processed_prompt.append(t->tm_hour < 12 ? "am" : "pm");
	break;
      case 'o':
	add_int_to_prompt(t->tm_mon+1);
	break;
      case 'O':
	processed_prompt.append(month_names[t->tm_mon]);
	break;
      case '\'':
	processed_prompt.append("'");
	break;
      case '"':
	processed_prompt.append('"');
	break;
      case 'S':
	processed_prompt.append(';');
	break;
      case 't':
	processed_prompt.append('\t');
	break;
      case 'l':
	processed_prompt.append(delimiter_str);
	break;
      default:
	processed_prompt.append(c);
      }
    }
  }
  processed_prompt.append('\0');
  return processed_prompt.ptr();
}


static void add_int_to_prompt(int toadd)
{
  char buffer[16];
  int10_to_str(toadd,buffer,10);
  processed_prompt.append(buffer);
}

static void init_username()
{
  my_free(full_username);
  my_free(part_username);

  MYSQL_RES *result;
  LINT_INIT(result);
  if (!mysql_query(&mysql,"select USER()") &&
      (result=mysql_use_result(&mysql)))
  {
    MYSQL_ROW cur=mysql_fetch_row(result);
    full_username=my_strdup(cur[0],MYF(MY_WME));
    part_username=my_strdup(strtok(cur[0],"@"),MYF(MY_WME));
    (void) mysql_fetch_row(result);		// Read eof
  }
}

static int com_prompt(String *buffer __attribute__((unused)),
                      char *line)
{
  char *ptr=strchr(line, ' ');
  prompt_counter = 0;
  my_free(current_prompt);
  current_prompt=my_strdup(ptr ? ptr+1 : default_prompt,MYF(MY_WME));
  if (!ptr)
    tee_fprintf(stdout, "Returning to default PROMPT of %s\n", default_prompt);
  else
    tee_fprintf(stdout, "PROMPT set to '%s'\n", current_prompt);
  return 0;
}<|MERGE_RESOLUTION|>--- conflicted
+++ resolved
@@ -2200,16 +2200,12 @@
     free(line);
 #endif
 
-<<<<<<< HEAD
   /*
     If the function is called by 'source' command, it will return to interactive
     mode, so real_binary_mode should be FALSE. Otherwise, it will exit the
     program, it is safe to set real_binary_mode to FALSE.
   */
   real_binary_mode= FALSE;
-=======
-
->>>>>>> fb401ad3
   return status.exit_status;
 }
 
