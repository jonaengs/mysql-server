/*
   Copyright (c) 2000, 2012, Oracle and/or its affiliates. All rights reserved.

   This program is free software; you can redistribute it and/or modify
   it under the terms of the GNU General Public License as published by
   the Free Software Foundation; version 2 of the License.

   This program is distributed in the hope that it will be useful,
   but WITHOUT ANY WARRANTY; without even the implied warranty of
   MERCHANTABILITY or FITNESS FOR A PARTICULAR PURPOSE.  See the
   GNU General Public License for more details.

   You should have received a copy of the GNU General Public License
   along with this program; if not, write to the Free Software
   Foundation, Inc., 51 Franklin St, Fifth Floor, Boston, MA 02110-1301  USA
*/

/* mysql command tool
 * Commands compatible with mSQL by David J. Hughes
 *
 * Written by:
 *   Michael 'Monty' Widenius
 *   Andi Gutmans  <andi@zend.com>
 *   Zeev Suraski  <zeev@zend.com>
 *   Jani Tolonen  <jani@mysql.com>
 *   Matt Wagner   <matt@mysql.com>
 *   Jeremy Cole   <jcole@mysql.com>
 *   Tonu Samuel   <tonu@mysql.com>
 *   Harrison Fisk <harrison@mysql.com>
 *
 **/

#include "client_priv.h"
#include "my_default.h"
#include <m_ctype.h>
#include <stdarg.h>
#include <my_dir.h>
#ifndef __GNU_LIBRARY__
#define __GNU_LIBRARY__		      // Skip warnings in getopt.h
#endif
#include "my_readline.h"
#include <signal.h>
#include <violite.h>

#include <algorithm>

using std::min;
using std::max;

#if defined(USE_LIBEDIT_INTERFACE) && defined(HAVE_LOCALE_H)
#include <locale.h>
#endif

const char *VER= "14.14";

/* Don't try to make a nice table if the data is too big */
#define MAX_COLUMN_LENGTH	     1024

/* Buffer to hold 'version' and 'version_comment' */
static char *server_version= NULL;

/* Array of options to pass to libemysqld */
#define MAX_SERVER_ARGS               64

#include "sql_string.h"

extern "C" {
#if defined(HAVE_CURSES_H) && defined(HAVE_TERM_H)
#include <curses.h>
#include <term.h>
#else
#if defined(HAVE_TERMIOS_H)
#include <termios.h>
#include <unistd.h>
#elif defined(HAVE_TERMBITS_H)
#include <termbits.h>
#elif defined(HAVE_ASM_TERMBITS_H) && (!defined __GLIBC__ || !(__GLIBC__ > 2 || __GLIBC__ == 2 && __GLIBC_MINOR__ > 0))
#include <asm/termbits.h>		// Standard linux
#endif
#undef VOID
#if defined(HAVE_TERMCAP_H)
#include <termcap.h>
#else
#ifdef HAVE_CURSES_H
#include <curses.h>
#endif
#undef SYSV				// hack to avoid syntax error
#ifdef HAVE_TERM_H
#include <term.h>
#endif
#endif
#endif

#if defined(__WIN__)
#include <conio.h>
#else
#include <readline/readline.h>
#define HAVE_READLINE
#define USE_POPEN
#endif
  //int vidattr(long unsigned int attrs);	// Was missing in sun curses
}

#if !defined(HAVE_VIDATTR)
#undef vidattr
#define vidattr(A) {}			// Can't get this to work
#endif

#ifdef FN_NO_CASE_SENSE
#define cmp_database(cs,A,B) my_strcasecmp((cs), (A), (B))
#else
#define cmp_database(cs,A,B) strcmp((A),(B))
#endif

#include "completion_hash.h"
#include <welcome_copyright_notice.h> // ORACLE_WELCOME_COPYRIGHT_NOTICE

#define PROMPT_CHAR '\\'
#define DEFAULT_DELIMITER ";"

#define MAX_BATCH_BUFFER_SIZE (1024L * 1024L * 1024L)

typedef struct st_status
{
  int exit_status;
  ulong query_start_line;
  char *file_name;
  LINE_BUFFER *line_buff;
  bool batch,add_to_history;
} STATUS;


static HashTable ht;
static char **defaults_argv;

enum enum_info_type { INFO_INFO,INFO_ERROR,INFO_RESULT};
typedef enum enum_info_type INFO_TYPE;

static MYSQL mysql;			/* The connection */
static my_bool ignore_errors=0,wait_flag=0,quick=0,
               connected=0,opt_raw_data=0,unbuffered=0,output_tables=0,
	       opt_rehash=1,skip_updates=0,safe_updates=0,one_database=0,
	       opt_compress=0, using_opt_local_infile=0,
	       vertical=0, line_numbers=1, column_names=1,opt_html=0,
               opt_xml=0,opt_nopager=1, opt_outfile=0, named_cmds= 0,
	       tty_password= 0, opt_nobeep=0, opt_reconnect=1,
	       opt_secure_auth= TRUE,
               default_pager_set= 0, opt_sigint_ignore= 0,
               auto_vertical_output= 0,
               show_warnings= 0, executing_query= 0, interrupted_query= 0,
               ignore_spaces= 0;
static my_bool debug_info_flag, debug_check_flag;
static my_bool column_types_flag;
static my_bool preserve_comments= 0;
static ulong opt_max_allowed_packet, opt_net_buffer_length;
static uint verbose=0,opt_silent=0,opt_mysql_port=0, opt_local_infile=0;
static uint opt_enable_cleartext_plugin= 0;
static my_bool using_opt_enable_cleartext_plugin= 0;
static uint my_end_arg;
static char * opt_mysql_unix_port=0;
static char *opt_bind_addr = NULL;
static int connect_flag=CLIENT_INTERACTIVE;
static my_bool opt_binary_mode= FALSE;
static char *current_host,*current_db,*current_user=0,*opt_password=0,
            *current_prompt=0, *delimiter_str= 0,
            *default_charset= (char*) MYSQL_AUTODETECT_CHARSET_NAME,
            *opt_init_command= 0;
static char *histfile;
static char *histfile_tmp;
static String glob_buffer,old_buffer;
static String processed_prompt;
static char *full_username=0,*part_username=0,*default_prompt=0;
static int wait_time = 5;
static STATUS status;
static ulong select_limit,max_join_size,opt_connect_timeout=0;
static char mysql_charsets_dir[FN_REFLEN+1];
static char *opt_plugin_dir= 0, *opt_default_auth= 0;
<<<<<<< HEAD
static char *opt_server_public_key= 0;
=======
#if !defined(HAVE_YASSL)
static char *opt_server_public_key= 0;
#endif
>>>>>>> 23ac7487
static const char *xmlmeta[] = {
  "&", "&amp;",
  "<", "&lt;",
  ">", "&gt;",
  "\"", "&quot;",
  /* Turn \0 into a space. Why not &#0;? That's not valid XML or HTML. */
  "\0", " ",
  0, 0
};
static const char *day_names[]={"Sun","Mon","Tue","Wed","Thu","Fri","Sat"};
static const char *month_names[]={"Jan","Feb","Mar","Apr","May","Jun","Jul",
			    "Aug","Sep","Oct","Nov","Dec"};
static char default_pager[FN_REFLEN];
static char pager[FN_REFLEN], outfile[FN_REFLEN];
static FILE *PAGER, *OUTFILE;
static MEM_ROOT hash_mem_root;
static uint prompt_counter;
static char delimiter[16]= DEFAULT_DELIMITER;
static uint delimiter_length= 1;
unsigned short terminal_width= 80;

#ifdef HAVE_SMEM
static char *shared_memory_base_name=0;
#endif
static uint opt_protocol=0;
static const CHARSET_INFO *charset_info= &my_charset_latin1;

#include "sslopt-vars.h"

const char *default_dbug_option="d:t:o,/tmp/mysql.trace";

#ifdef __WIN__
/*
  A flag that indicates if --execute buffer has already been converted,
  to avoid double conversion on reconnect.
*/
static my_bool execute_buffer_conversion_done= 0;

/*
  my_win_is_console(...) is quite slow.
  We cache my_win_is_console() results for stdout and stderr.
  Any other output files, except stdout and stderr,
  cannot be Windows console.
  Note, if mysql.exe is executed from a service, its _fileno(stdout) is -1,
  so shift (1 << -1) can return implementation defined result.
  This corner case is taken into account, as the shift result
  will be multiplied to 0 and we'll get 0 as a result.
  The same is true for stderr.
*/
static uint win_is_console_cache= 
  (test(my_win_is_console(stdout)) * (1 << _fileno(stdout))) |
  (test(my_win_is_console(stderr)) * (1 << _fileno(stderr)));

static inline my_bool
my_win_is_console_cached(FILE *file)
{
  return win_is_console_cache & (1 << _fileno(file));
}
#endif /* __WIN__ */

/* Various printing flags */
#define MY_PRINT_ESC_0 1  /* Replace 0x00 bytes to "\0"              */
#define MY_PRINT_SPS_0 2  /* Replace 0x00 bytes to space             */
#define MY_PRINT_XML   4  /* Encode XML entities                     */
#define MY_PRINT_MB    8  /* Recognize multi-byte characters         */
#define MY_PRINT_CTRL 16  /* Replace TAB, NL, CR to "\t", "\n", "\r" */

void tee_write(FILE *file, const char *s, size_t slen, int flags);
void tee_fprintf(FILE *file, const char *fmt, ...);
void tee_fputs(const char *s, FILE *file);
void tee_puts(const char *s, FILE *file);
void tee_putc(int c, FILE *file);
static void tee_print_sized_data(const char *, unsigned int, unsigned int, bool);
/* The names of functions that actually do the manipulation. */
static int get_options(int argc,char **argv);
extern "C" my_bool get_one_option(int optid, const struct my_option *opt,
                                  char *argument);
static int com_quit(String *str,char*),
	   com_go(String *str,char*), com_ego(String *str,char*),
	   com_print(String *str,char*),
	   com_help(String *str,char*), com_clear(String *str,char*),
	   com_connect(String *str,char*), com_status(String *str,char*),
	   com_use(String *str,char*), com_source(String *str, char*),
	   com_rehash(String *str, char*), com_tee(String *str, char*),
           com_notee(String *str, char*), com_charset(String *str,char*),
           com_prompt(String *str, char*), com_delimiter(String *str, char*),
     com_warnings(String *str, char*), com_nowarnings(String *str, char*);

#ifdef USE_POPEN
static int com_nopager(String *str, char*), com_pager(String *str, char*),
           com_edit(String *str,char*), com_shell(String *str, char *);
#endif

static int read_and_execute(bool interactive);
static int sql_connect(char *host,char *database,char *user,char *password,
		       uint silent);
static const char *server_version_string(MYSQL *mysql);
static int put_info(const char *str,INFO_TYPE info,uint error=0,
		    const char *sql_state=0);
static int put_error(MYSQL *mysql);
static void safe_put_field(const char *pos,ulong length);
static void xmlencode_print(const char *src, uint length);
static void init_pager();
static void end_pager();
static void init_tee(const char *);
static void end_tee();
static const char* construct_prompt();
static char *get_arg(char *line, my_bool get_next_arg);
static void init_username();
static void add_int_to_prompt(int toadd);
static int get_result_width(MYSQL_RES *res);
static int get_field_disp_length(MYSQL_FIELD * field);

/* A structure which contains information on the commands this program
   can understand. */

typedef struct {
  const char *name;		/* User printable name of the function. */
  char cmd_char;		/* msql command character */
  int (*func)(String *str,char *); /* Function to call to do the job. */
  bool takes_params;		/* Max parameters for command */
  const char *doc;		/* Documentation for this function.  */
} COMMANDS;

static COMMANDS commands[] = {
  { "?",      '?', com_help,   1, "Synonym for `help'." },
  { "clear",  'c', com_clear,  0, "Clear the current input statement."},
  { "connect",'r', com_connect,1,
    "Reconnect to the server. Optional arguments are db and host." },
  { "delimiter", 'd', com_delimiter,    1,
    "Set statement delimiter." },
#ifdef USE_POPEN
  { "edit",   'e', com_edit,   0, "Edit command with $EDITOR."},
#endif
  { "ego",    'G', com_ego,    0,
    "Send command to mysql server, display result vertically."},
  { "exit",   'q', com_quit,   0, "Exit mysql. Same as quit."},
  { "go",     'g', com_go,     0, "Send command to mysql server." },
  { "help",   'h', com_help,   1, "Display this help." },
#ifdef USE_POPEN
  { "nopager",'n', com_nopager,0, "Disable pager, print to stdout." },
#endif
  { "notee",  't', com_notee,  0, "Don't write into outfile." },
#ifdef USE_POPEN
  { "pager",  'P', com_pager,  1, 
    "Set PAGER [to_pager]. Print the query results via PAGER." },
#endif
  { "print",  'p', com_print,  0, "Print current command." },
  { "prompt", 'R', com_prompt, 1, "Change your mysql prompt."},
  { "quit",   'q', com_quit,   0, "Quit mysql." },
  { "rehash", '#', com_rehash, 0, "Rebuild completion hash." },
  { "source", '.', com_source, 1,
    "Execute an SQL script file. Takes a file name as an argument."},
  { "status", 's', com_status, 0, "Get status information from the server."},
#ifdef USE_POPEN
  { "system", '!', com_shell,  1, "Execute a system shell command."},
#endif
  { "tee",    'T', com_tee,    1, 
    "Set outfile [to_outfile]. Append everything into given outfile." },
  { "use",    'u', com_use,    1,
    "Use another database. Takes database name as argument." },
  { "charset",    'C', com_charset,    1,
    "Switch to another charset. Might be needed for processing binlog with multi-byte charsets." },
  { "warnings", 'W', com_warnings,  0,
    "Show warnings after every statement." },
  { "nowarning", 'w', com_nowarnings, 0,
    "Don't show warnings after every statement." },
  /* Get bash-like expansion for some commands */
  { "create table",     0, 0, 0, ""},
  { "create database",  0, 0, 0, ""},
  { "show databases",   0, 0, 0, ""},
  { "show fields from", 0, 0, 0, ""},
  { "show keys from",   0, 0, 0, ""},
  { "show tables",      0, 0, 0, ""},
  { "load data from",   0, 0, 0, ""},
  { "alter table",      0, 0, 0, ""},
  { "set option",       0, 0, 0, ""},
  { "lock tables",      0, 0, 0, ""},
  { "unlock tables",    0, 0, 0, ""},
  /* generated 2006-12-28.  Refresh occasionally from lexer. */
  { "ACTION", 0, 0, 0, ""},
  { "ADD", 0, 0, 0, ""},
  { "AFTER", 0, 0, 0, ""},
  { "AGAINST", 0, 0, 0, ""},
  { "AGGREGATE", 0, 0, 0, ""},
  { "ALL", 0, 0, 0, ""},
  { "ALGORITHM", 0, 0, 0, ""},
  { "ALTER", 0, 0, 0, ""},
  { "ANALYZE", 0, 0, 0, ""},
  { "AND", 0, 0, 0, ""},
  { "ANY", 0, 0, 0, ""},
  { "AS", 0, 0, 0, ""},
  { "ASC", 0, 0, 0, ""},
  { "ASCII", 0, 0, 0, ""},
  { "ASENSITIVE", 0, 0, 0, ""},
  { "AUTO_INCREMENT", 0, 0, 0, ""},
  { "AVG", 0, 0, 0, ""},
  { "AVG_ROW_LENGTH", 0, 0, 0, ""},
  { "BACKUP", 0, 0, 0, ""},
  { "BDB", 0, 0, 0, ""},
  { "BEFORE", 0, 0, 0, ""},
  { "BEGIN", 0, 0, 0, ""},
  { "BERKELEYDB", 0, 0, 0, ""},
  { "BETWEEN", 0, 0, 0, ""},
  { "BIGINT", 0, 0, 0, ""},
  { "BINARY", 0, 0, 0, ""},
  { "BINLOG", 0, 0, 0, ""},
  { "BIT", 0, 0, 0, ""},
  { "BLOB", 0, 0, 0, ""},
  { "BOOL", 0, 0, 0, ""},
  { "BOOLEAN", 0, 0, 0, ""},
  { "BOTH", 0, 0, 0, ""},
  { "BTREE", 0, 0, 0, ""},
  { "BY", 0, 0, 0, ""},
  { "BYTE", 0, 0, 0, ""},
  { "CACHE", 0, 0, 0, ""},
  { "CALL", 0, 0, 0, ""},
  { "CASCADE", 0, 0, 0, ""},
  { "CASCADED", 0, 0, 0, ""},
  { "CASE", 0, 0, 0, ""},
  { "CHAIN", 0, 0, 0, ""},
  { "CHANGE", 0, 0, 0, ""},
  { "CHANGED", 0, 0, 0, ""},
  { "CHAR", 0, 0, 0, ""},
  { "CHARACTER", 0, 0, 0, ""},
  { "CHARSET", 0, 0, 0, ""},
  { "CHECK", 0, 0, 0, ""},
  { "CHECKSUM", 0, 0, 0, ""},
  { "CIPHER", 0, 0, 0, ""},
  { "CLIENT", 0, 0, 0, ""},
  { "CLOSE", 0, 0, 0, ""},
  { "CODE", 0, 0, 0, ""},
  { "COLLATE", 0, 0, 0, ""},
  { "COLLATION", 0, 0, 0, ""},
  { "COLUMN", 0, 0, 0, ""},
  { "COLUMNS", 0, 0, 0, ""},
  { "COMMENT", 0, 0, 0, ""},
  { "COMMIT", 0, 0, 0, ""},
  { "COMMITTED", 0, 0, 0, ""},
  { "COMPACT", 0, 0, 0, ""},
  { "COMPRESSED", 0, 0, 0, ""},
  { "CONCURRENT", 0, 0, 0, ""},
  { "CONDITION", 0, 0, 0, ""},
  { "CONNECTION", 0, 0, 0, ""},
  { "CONSISTENT", 0, 0, 0, ""},
  { "CONSTRAINT", 0, 0, 0, ""},
  { "CONTAINS", 0, 0, 0, ""},
  { "CONTINUE", 0, 0, 0, ""},
  { "CONVERT", 0, 0, 0, ""},
  { "CREATE", 0, 0, 0, ""},
  { "CROSS", 0, 0, 0, ""},
  { "CUBE", 0, 0, 0, ""},
  { "CURRENT_DATE", 0, 0, 0, ""},
  { "CURRENT_TIME", 0, 0, 0, ""},
  { "CURRENT_TIMESTAMP", 0, 0, 0, ""},
  { "CURRENT_USER", 0, 0, 0, ""},
  { "CURSOR", 0, 0, 0, ""},
  { "DATA", 0, 0, 0, ""},
  { "DATABASE", 0, 0, 0, ""},
  { "DATABASES", 0, 0, 0, ""},
  { "DATE", 0, 0, 0, ""},
  { "DATETIME", 0, 0, 0, ""},
  { "DAY", 0, 0, 0, ""},
  { "DAY_HOUR", 0, 0, 0, ""},
  { "DAY_MICROSECOND", 0, 0, 0, ""},
  { "DAY_MINUTE", 0, 0, 0, ""},
  { "DAY_SECOND", 0, 0, 0, ""},
  { "DEALLOCATE", 0, 0, 0, ""},     
  { "DEC", 0, 0, 0, ""},
  { "DECIMAL", 0, 0, 0, ""},
  { "DECLARE", 0, 0, 0, ""},
  { "DEFAULT", 0, 0, 0, ""},
  { "DEFINER", 0, 0, 0, ""},
  { "DELAYED", 0, 0, 0, ""},
  { "DELAY_KEY_WRITE", 0, 0, 0, ""},
  { "DELETE", 0, 0, 0, ""},
  { "DESC", 0, 0, 0, ""},
  { "DESCRIBE", 0, 0, 0, ""},
  { "DES_KEY_FILE", 0, 0, 0, ""},
  { "DETERMINISTIC", 0, 0, 0, ""},
  { "DIRECTORY", 0, 0, 0, ""},
  { "DISABLE", 0, 0, 0, ""},
  { "DISCARD", 0, 0, 0, ""},
  { "DISTINCT", 0, 0, 0, ""},
  { "DISTINCTROW", 0, 0, 0, ""},
  { "DIV", 0, 0, 0, ""},
  { "DO", 0, 0, 0, ""},
  { "DOUBLE", 0, 0, 0, ""},
  { "DROP", 0, 0, 0, ""},
  { "DUAL", 0, 0, 0, ""},
  { "DUMPFILE", 0, 0, 0, ""},
  { "DUPLICATE", 0, 0, 0, ""},
  { "DYNAMIC", 0, 0, 0, ""},
  { "EACH", 0, 0, 0, ""},
  { "ELSE", 0, 0, 0, ""},
  { "ELSEIF", 0, 0, 0, ""},
  { "ENABLE", 0, 0, 0, ""},
  { "ENCLOSED", 0, 0, 0, ""},
  { "END", 0, 0, 0, ""},
  { "ENGINE", 0, 0, 0, ""},
  { "ENGINES", 0, 0, 0, ""},
  { "ENUM", 0, 0, 0, ""},
  { "ERRORS", 0, 0, 0, ""},
  { "ESCAPE", 0, 0, 0, ""},
  { "ESCAPED", 0, 0, 0, ""},
  { "EVENTS", 0, 0, 0, ""},
  { "EXECUTE", 0, 0, 0, ""},
  { "EXISTS", 0, 0, 0, ""},
  { "EXIT", 0, 0, 0, ""},
  { "EXPANSION", 0, 0, 0, ""},
  { "EXPLAIN", 0, 0, 0, ""},
  { "EXTENDED", 0, 0, 0, ""},
  { "FALSE", 0, 0, 0, ""},
  { "FAST", 0, 0, 0, ""},
  { "FETCH", 0, 0, 0, ""},
  { "FIELDS", 0, 0, 0, ""},
  { "FILE", 0, 0, 0, ""},
  { "FIRST", 0, 0, 0, ""},
  { "FIXED", 0, 0, 0, ""},
  { "FLOAT", 0, 0, 0, ""},
  { "FLOAT4", 0, 0, 0, ""},
  { "FLOAT8", 0, 0, 0, ""},
  { "FLUSH", 0, 0, 0, ""},
  { "FOR", 0, 0, 0, ""},
  { "FORCE", 0, 0, 0, ""},
  { "FOREIGN", 0, 0, 0, ""},
  { "FOUND", 0, 0, 0, ""},
  { "FROM", 0, 0, 0, ""},
  { "FULL", 0, 0, 0, ""},
  { "FULLTEXT", 0, 0, 0, ""},
  { "FUNCTION", 0, 0, 0, ""},
  { "GEOMETRY", 0, 0, 0, ""},
  { "GEOMETRYCOLLECTION", 0, 0, 0, ""},
  { "GET_FORMAT", 0, 0, 0, ""},
  { "GLOBAL", 0, 0, 0, ""},
  { "GRANT", 0, 0, 0, ""},
  { "GRANTS", 0, 0, 0, ""},
  { "GROUP", 0, 0, 0, ""},
  { "HANDLER", 0, 0, 0, ""},
  { "HASH", 0, 0, 0, ""},
  { "HAVING", 0, 0, 0, ""},
  { "HELP", 0, 0, 0, ""},
  { "HIGH_PRIORITY", 0, 0, 0, ""},
  { "HOSTS", 0, 0, 0, ""},
  { "HOUR", 0, 0, 0, ""},
  { "HOUR_MICROSECOND", 0, 0, 0, ""},
  { "HOUR_MINUTE", 0, 0, 0, ""},
  { "HOUR_SECOND", 0, 0, 0, ""},
  { "IDENTIFIED", 0, 0, 0, ""},
  { "IF", 0, 0, 0, ""},
  { "IGNORE", 0, 0, 0, ""},
  { "IMPORT", 0, 0, 0, ""},
  { "IN", 0, 0, 0, ""},
  { "INDEX", 0, 0, 0, ""},
  { "INDEXES", 0, 0, 0, ""},
  { "INFILE", 0, 0, 0, ""},
  { "INNER", 0, 0, 0, ""},
  { "INNOBASE", 0, 0, 0, ""},
  { "INNODB", 0, 0, 0, ""},
  { "INOUT", 0, 0, 0, ""},
  { "INSENSITIVE", 0, 0, 0, ""},
  { "INSERT", 0, 0, 0, ""},
  { "INSERT_METHOD", 0, 0, 0, ""},
  { "INT", 0, 0, 0, ""},
  { "INT1", 0, 0, 0, ""},
  { "INT2", 0, 0, 0, ""},
  { "INT3", 0, 0, 0, ""},
  { "INT4", 0, 0, 0, ""},
  { "INT8", 0, 0, 0, ""},
  { "INTEGER", 0, 0, 0, ""},
  { "INTERVAL", 0, 0, 0, ""},
  { "INTO", 0, 0, 0, ""},
  { "IO_THREAD", 0, 0, 0, ""},
  { "IS", 0, 0, 0, ""},
  { "ISOLATION", 0, 0, 0, ""},
  { "ISSUER", 0, 0, 0, ""},
  { "ITERATE", 0, 0, 0, ""},
  { "INVOKER", 0, 0, 0, ""},
  { "JOIN", 0, 0, 0, ""},
  { "KEY", 0, 0, 0, ""},
  { "KEYS", 0, 0, 0, ""},
  { "KILL", 0, 0, 0, ""},
  { "LANGUAGE", 0, 0, 0, ""},
  { "LAST", 0, 0, 0, ""},
  { "LEADING", 0, 0, 0, ""},
  { "LEAVE", 0, 0, 0, ""},
  { "LEAVES", 0, 0, 0, ""},
  { "LEFT", 0, 0, 0, ""},
  { "LEVEL", 0, 0, 0, ""},
  { "LIKE", 0, 0, 0, ""},
  { "LIMIT", 0, 0, 0, ""},
  { "LINES", 0, 0, 0, ""},
  { "LINESTRING", 0, 0, 0, ""},
  { "LOAD", 0, 0, 0, ""},
  { "LOCAL", 0, 0, 0, ""},
  { "LOCALTIME", 0, 0, 0, ""},
  { "LOCALTIMESTAMP", 0, 0, 0, ""},
  { "LOCK", 0, 0, 0, ""},
  { "LOCKS", 0, 0, 0, ""},
  { "LOGS", 0, 0, 0, ""},
  { "LONG", 0, 0, 0, ""},
  { "LONGBLOB", 0, 0, 0, ""},
  { "LONGTEXT", 0, 0, 0, ""},
  { "LOOP", 0, 0, 0, ""},
  { "LOW_PRIORITY", 0, 0, 0, ""},
  { "MASTER", 0, 0, 0, ""},
  { "MASTER_CONNECT_RETRY", 0, 0, 0, ""},
  { "MASTER_HOST", 0, 0, 0, ""},
  { "MASTER_LOG_FILE", 0, 0, 0, ""},
  { "MASTER_LOG_POS", 0, 0, 0, ""},
  { "MASTER_PASSWORD", 0, 0, 0, ""},
  { "MASTER_PORT", 0, 0, 0, ""},
  { "MASTER_SERVER_ID", 0, 0, 0, ""},
  { "MASTER_SSL", 0, 0, 0, ""},
  { "MASTER_SSL_CA", 0, 0, 0, ""},
  { "MASTER_SSL_CAPATH", 0, 0, 0, ""},
  { "MASTER_SSL_CERT", 0, 0, 0, ""},
  { "MASTER_SSL_CIPHER", 0, 0, 0, ""},
  { "MASTER_SSL_KEY", 0, 0, 0, ""},
  { "MASTER_USER", 0, 0, 0, ""},
  { "MATCH", 0, 0, 0, ""},
  { "MAX_CONNECTIONS_PER_HOUR", 0, 0, 0, ""},
  { "MAX_QUERIES_PER_HOUR", 0, 0, 0, ""},
  { "MAX_ROWS", 0, 0, 0, ""},
  { "MAX_UPDATES_PER_HOUR", 0, 0, 0, ""},
  { "MAX_USER_CONNECTIONS", 0, 0, 0, ""},
  { "MEDIUM", 0, 0, 0, ""},
  { "MEDIUMBLOB", 0, 0, 0, ""},
  { "MEDIUMINT", 0, 0, 0, ""},
  { "MEDIUMTEXT", 0, 0, 0, ""},
  { "MERGE", 0, 0, 0, ""},
  { "MICROSECOND", 0, 0, 0, ""},
  { "MIDDLEINT", 0, 0, 0, ""},
  { "MIGRATE", 0, 0, 0, ""},
  { "MINUTE", 0, 0, 0, ""},
  { "MINUTE_MICROSECOND", 0, 0, 0, ""},
  { "MINUTE_SECOND", 0, 0, 0, ""},
  { "MIN_ROWS", 0, 0, 0, ""},
  { "MOD", 0, 0, 0, ""},
  { "MODE", 0, 0, 0, ""},
  { "MODIFIES", 0, 0, 0, ""},
  { "MODIFY", 0, 0, 0, ""},
  { "MONTH", 0, 0, 0, ""},
  { "MULTILINESTRING", 0, 0, 0, ""},
  { "MULTIPOINT", 0, 0, 0, ""},
  { "MULTIPOLYGON", 0, 0, 0, ""},
  { "MUTEX", 0, 0, 0, ""},
  { "NAME", 0, 0, 0, ""},
  { "NAMES", 0, 0, 0, ""},
  { "NATIONAL", 0, 0, 0, ""},
  { "NATURAL", 0, 0, 0, ""},
  { "NDB", 0, 0, 0, ""},
  { "NDBCLUSTER", 0, 0, 0, ""},
  { "NCHAR", 0, 0, 0, ""},
  { "NEW", 0, 0, 0, ""},
  { "NEXT", 0, 0, 0, ""},
  { "NO", 0, 0, 0, ""},
  { "NONE", 0, 0, 0, ""},
  { "NOT", 0, 0, 0, ""},
  { "NO_WRITE_TO_BINLOG", 0, 0, 0, ""},
  { "NULL", 0, 0, 0, ""},
  { "NUMERIC", 0, 0, 0, ""},
  { "NVARCHAR", 0, 0, 0, ""},
  { "OFFSET", 0, 0, 0, ""},
  { "OLD_PASSWORD", 0, 0, 0, ""},
  { "ON", 0, 0, 0, ""},
  { "ONE", 0, 0, 0, ""},
  { "ONE_SHOT", 0, 0, 0, ""},
  { "OPEN", 0, 0, 0, ""},
  { "OPTIMIZE", 0, 0, 0, ""},
  { "OPTION", 0, 0, 0, ""},
  { "OPTIONALLY", 0, 0, 0, ""},
  { "OR", 0, 0, 0, ""},
  { "ORDER", 0, 0, 0, ""},
  { "OUT", 0, 0, 0, ""},
  { "OUTER", 0, 0, 0, ""},
  { "OUTFILE", 0, 0, 0, ""},
  { "PACK_KEYS", 0, 0, 0, ""},
  { "PARTIAL", 0, 0, 0, ""},
  { "PASSWORD", 0, 0, 0, ""},
  { "PHASE", 0, 0, 0, ""},
  { "POINT", 0, 0, 0, ""},
  { "POLYGON", 0, 0, 0, ""},
  { "PRECISION", 0, 0, 0, ""},
  { "PREPARE", 0, 0, 0, ""},
  { "PREV", 0, 0, 0, ""},
  { "PRIMARY", 0, 0, 0, ""},
  { "PRIVILEGES", 0, 0, 0, ""},
  { "PROCEDURE", 0, 0, 0, ""},
  { "PROCESS", 0, 0, 0, ""},
  { "PROCESSLIST", 0, 0, 0, ""},
  { "PURGE", 0, 0, 0, ""},
  { "QUARTER", 0, 0, 0, ""},
  { "QUERY", 0, 0, 0, ""},
  { "QUICK", 0, 0, 0, ""},
  { "READ", 0, 0, 0, ""},
  { "READS", 0, 0, 0, ""},
  { "REAL", 0, 0, 0, ""},
  { "RECOVER", 0, 0, 0, ""},
  { "REDUNDANT", 0, 0, 0, ""},
  { "REFERENCES", 0, 0, 0, ""},
  { "REGEXP", 0, 0, 0, ""},
  { "RELAY_LOG_FILE", 0, 0, 0, ""},
  { "RELAY_LOG_POS", 0, 0, 0, ""},
  { "RELAY_THREAD", 0, 0, 0, ""},
  { "RELEASE", 0, 0, 0, ""},
  { "RELOAD", 0, 0, 0, ""},
  { "RENAME", 0, 0, 0, ""},
  { "REPAIR", 0, 0, 0, ""},
  { "REPEATABLE", 0, 0, 0, ""},
  { "REPLACE", 0, 0, 0, ""},
  { "REPLICATION", 0, 0, 0, ""},
  { "REPEAT", 0, 0, 0, ""},
  { "REQUIRE", 0, 0, 0, ""},
  { "RESET", 0, 0, 0, ""},
  { "RESTORE", 0, 0, 0, ""},
  { "RESTRICT", 0, 0, 0, ""},
  { "RESUME", 0, 0, 0, ""},
  { "RETURN", 0, 0, 0, ""},
  { "RETURNS", 0, 0, 0, ""},
  { "REVOKE", 0, 0, 0, ""},
  { "RIGHT", 0, 0, 0, ""},
  { "RLIKE", 0, 0, 0, ""},
  { "ROLLBACK", 0, 0, 0, ""},
  { "ROLLUP", 0, 0, 0, ""},
  { "ROUTINE", 0, 0, 0, ""},
  { "ROW", 0, 0, 0, ""},
  { "ROWS", 0, 0, 0, ""},
  { "ROW_FORMAT", 0, 0, 0, ""},
  { "RTREE", 0, 0, 0, ""},
  { "SAVEPOINT", 0, 0, 0, ""},
  { "SCHEMA", 0, 0, 0, ""},
  { "SCHEMAS", 0, 0, 0, ""},
  { "SECOND", 0, 0, 0, ""},
  { "SECOND_MICROSECOND", 0, 0, 0, ""},
  { "SECURITY", 0, 0, 0, ""},
  { "SELECT", 0, 0, 0, ""},
  { "SENSITIVE", 0, 0, 0, ""},
  { "SEPARATOR", 0, 0, 0, ""},
  { "SERIAL", 0, 0, 0, ""},
  { "SERIALIZABLE", 0, 0, 0, ""},
  { "SESSION", 0, 0, 0, ""},
  { "SET", 0, 0, 0, ""},
  { "SHARE", 0, 0, 0, ""},
  { "SHOW", 0, 0, 0, ""},
  { "SHUTDOWN", 0, 0, 0, ""},
  { "SIGNED", 0, 0, 0, ""},
  { "SIMPLE", 0, 0, 0, ""},
  { "SLAVE", 0, 0, 0, ""},
  { "SNAPSHOT", 0, 0, 0, ""},
  { "SMALLINT", 0, 0, 0, ""},
  { "SOME", 0, 0, 0, ""},
  { "SONAME", 0, 0, 0, ""},
  { "SOUNDS", 0, 0, 0, ""},
  { "SPATIAL", 0, 0, 0, ""},
  { "SPECIFIC", 0, 0, 0, ""},
  { "SQL", 0, 0, 0, ""},
  { "SQLEXCEPTION", 0, 0, 0, ""},
  { "SQLSTATE", 0, 0, 0, ""},
  { "SQLWARNING", 0, 0, 0, ""},
  { "SQL_BIG_RESULT", 0, 0, 0, ""},
  { "SQL_BUFFER_RESULT", 0, 0, 0, ""},
  { "SQL_CACHE", 0, 0, 0, ""},
  { "SQL_CALC_FOUND_ROWS", 0, 0, 0, ""},
  { "SQL_NO_CACHE", 0, 0, 0, ""},
  { "SQL_SMALL_RESULT", 0, 0, 0, ""},
  { "SQL_THREAD", 0, 0, 0, ""},
  { "SQL_TSI_SECOND", 0, 0, 0, ""},
  { "SQL_TSI_MINUTE", 0, 0, 0, ""},
  { "SQL_TSI_HOUR", 0, 0, 0, ""},
  { "SQL_TSI_DAY", 0, 0, 0, ""},
  { "SQL_TSI_WEEK", 0, 0, 0, ""},
  { "SQL_TSI_MONTH", 0, 0, 0, ""},
  { "SQL_TSI_QUARTER", 0, 0, 0, ""},
  { "SQL_TSI_YEAR", 0, 0, 0, ""},
  { "SSL", 0, 0, 0, ""},
  { "START", 0, 0, 0, ""},
  { "STARTING", 0, 0, 0, ""},
  { "STATUS", 0, 0, 0, ""},
  { "STOP", 0, 0, 0, ""},
  { "STORAGE", 0, 0, 0, ""},
  { "STRAIGHT_JOIN", 0, 0, 0, ""},
  { "STRING", 0, 0, 0, ""},
  { "STRIPED", 0, 0, 0, ""},
  { "SUBJECT", 0, 0, 0, ""},
  { "SUPER", 0, 0, 0, ""},
  { "SUSPEND", 0, 0, 0, ""},
  { "TABLE", 0, 0, 0, ""},
  { "TABLES", 0, 0, 0, ""},
  { "TABLESPACE", 0, 0, 0, ""},
  { "TEMPORARY", 0, 0, 0, ""},
  { "TEMPTABLE", 0, 0, 0, ""},
  { "TERMINATED", 0, 0, 0, ""},
  { "TEXT", 0, 0, 0, ""},
  { "THEN", 0, 0, 0, ""},
  { "TIME", 0, 0, 0, ""},
  { "TIMESTAMP", 0, 0, 0, ""},
  { "TIMESTAMPADD", 0, 0, 0, ""},
  { "TIMESTAMPDIFF", 0, 0, 0, ""},
  { "TINYBLOB", 0, 0, 0, ""},
  { "TINYINT", 0, 0, 0, ""},
  { "TINYTEXT", 0, 0, 0, ""},
  { "TO", 0, 0, 0, ""},
  { "TRAILING", 0, 0, 0, ""},
  { "TRANSACTION", 0, 0, 0, ""},
  { "TRIGGER", 0, 0, 0, ""},
  { "TRIGGERS", 0, 0, 0, ""},
  { "TRUE", 0, 0, 0, ""},
  { "TRUNCATE", 0, 0, 0, ""},
  { "TYPE", 0, 0, 0, ""},
  { "TYPES", 0, 0, 0, ""},
  { "UNCOMMITTED", 0, 0, 0, ""},
  { "UNDEFINED", 0, 0, 0, ""},
  { "UNDO", 0, 0, 0, ""},
  { "UNICODE", 0, 0, 0, ""},
  { "UNION", 0, 0, 0, ""},
  { "UNIQUE", 0, 0, 0, ""},
  { "UNKNOWN", 0, 0, 0, ""},
  { "UNLOCK", 0, 0, 0, ""},
  { "UNSIGNED", 0, 0, 0, ""},
  { "UNTIL", 0, 0, 0, ""},
  { "UPDATE", 0, 0, 0, ""},
  { "UPGRADE", 0, 0, 0, ""},
  { "USAGE", 0, 0, 0, ""},
  { "USE", 0, 0, 0, ""},
  { "USER", 0, 0, 0, ""},
  { "USER_RESOURCES", 0, 0, 0, ""},
  { "USE_FRM", 0, 0, 0, ""},
  { "USING", 0, 0, 0, ""},
  { "UTC_DATE", 0, 0, 0, ""},
  { "UTC_TIME", 0, 0, 0, ""},
  { "UTC_TIMESTAMP", 0, 0, 0, ""},
  { "VALUE", 0, 0, 0, ""},
  { "VALUES", 0, 0, 0, ""},
  { "VARBINARY", 0, 0, 0, ""},
  { "VARCHAR", 0, 0, 0, ""},
  { "VARCHARACTER", 0, 0, 0, ""},
  { "VARIABLES", 0, 0, 0, ""},
  { "VARYING", 0, 0, 0, ""},
  { "WARNINGS", 0, 0, 0, ""},
  { "WEEK", 0, 0, 0, ""},
  { "WHEN", 0, 0, 0, ""},
  { "WHERE", 0, 0, 0, ""},
  { "WHILE", 0, 0, 0, ""},
  { "VIEW", 0, 0, 0, ""},
  { "WITH", 0, 0, 0, ""},
  { "WORK", 0, 0, 0, ""},
  { "WRITE", 0, 0, 0, ""},
  { "X509", 0, 0, 0, ""},
  { "XOR", 0, 0, 0, ""},
  { "XA", 0, 0, 0, ""},
  { "YEAR", 0, 0, 0, ""},
  { "YEAR_MONTH", 0, 0, 0, ""},
  { "ZEROFILL", 0, 0, 0, ""},
  { "ABS", 0, 0, 0, ""},
  { "ACOS", 0, 0, 0, ""},
  { "ADDDATE", 0, 0, 0, ""},
  { "ADDTIME", 0, 0, 0, ""},
  { "AES_ENCRYPT", 0, 0, 0, ""},
  { "AES_DECRYPT", 0, 0, 0, ""},
  { "AREA", 0, 0, 0, ""},
  { "ASIN", 0, 0, 0, ""},
  { "ASBINARY", 0, 0, 0, ""},
  { "ASTEXT", 0, 0, 0, ""},
  { "ASWKB", 0, 0, 0, ""},
  { "ASWKT", 0, 0, 0, ""},
  { "ATAN", 0, 0, 0, ""},
  { "ATAN2", 0, 0, 0, ""},
  { "BENCHMARK", 0, 0, 0, ""},
  { "BIN", 0, 0, 0, ""},
  { "BIT_COUNT", 0, 0, 0, ""},
  { "BIT_OR", 0, 0, 0, ""},
  { "BIT_AND", 0, 0, 0, ""},
  { "BIT_XOR", 0, 0, 0, ""},
  { "CAST", 0, 0, 0, ""},
  { "CEIL", 0, 0, 0, ""},
  { "CEILING", 0, 0, 0, ""},
  { "BIT_LENGTH", 0, 0, 0, ""},
  { "CENTROID", 0, 0, 0, ""},
  { "CHAR_LENGTH", 0, 0, 0, ""},
  { "CHARACTER_LENGTH", 0, 0, 0, ""},
  { "COALESCE", 0, 0, 0, ""},
  { "COERCIBILITY", 0, 0, 0, ""},
  { "COMPRESS", 0, 0, 0, ""},
  { "CONCAT", 0, 0, 0, ""},
  { "CONCAT_WS", 0, 0, 0, ""},
  { "CONNECTION_ID", 0, 0, 0, ""},
  { "CONV", 0, 0, 0, ""},
  { "CONVERT_TZ", 0, 0, 0, ""},
  { "COUNT", 0, 0, 0, ""},
  { "COS", 0, 0, 0, ""},
  { "COT", 0, 0, 0, ""},
  { "CRC32", 0, 0, 0, ""},
  { "CROSSES", 0, 0, 0, ""},
  { "CURDATE", 0, 0, 0, ""},
  { "CURTIME", 0, 0, 0, ""},
  { "DATE_ADD", 0, 0, 0, ""},
  { "DATEDIFF", 0, 0, 0, ""},
  { "DATE_FORMAT", 0, 0, 0, ""},
  { "DATE_SUB", 0, 0, 0, ""},
  { "DAYNAME", 0, 0, 0, ""},
  { "DAYOFMONTH", 0, 0, 0, ""},
  { "DAYOFWEEK", 0, 0, 0, ""},
  { "DAYOFYEAR", 0, 0, 0, ""},
  { "DECODE", 0, 0, 0, ""},
  { "DEGREES", 0, 0, 0, ""},
  { "DES_ENCRYPT", 0, 0, 0, ""},
  { "DES_DECRYPT", 0, 0, 0, ""},
  { "DIMENSION", 0, 0, 0, ""},
  { "DISJOINT", 0, 0, 0, ""},
  { "ELT", 0, 0, 0, ""},
  { "ENCODE", 0, 0, 0, ""},
  { "ENCRYPT", 0, 0, 0, ""},
  { "ENDPOINT", 0, 0, 0, ""},
  { "ENVELOPE", 0, 0, 0, ""},
  { "EQUALS", 0, 0, 0, ""},
  { "EXTERIORRING", 0, 0, 0, ""},
  { "EXTRACT", 0, 0, 0, ""},
  { "EXP", 0, 0, 0, ""},
  { "EXPORT_SET", 0, 0, 0, ""},
  { "FIELD", 0, 0, 0, ""},
  { "FIND_IN_SET", 0, 0, 0, ""},
  { "FLOOR", 0, 0, 0, ""},
  { "FORMAT", 0, 0, 0, ""},
  { "FOUND_ROWS", 0, 0, 0, ""},
  { "FROM_DAYS", 0, 0, 0, ""},
  { "FROM_UNIXTIME", 0, 0, 0, ""},
  { "GET_LOCK", 0, 0, 0, ""},
  { "GEOMETRYN", 0, 0, 0, ""},
  { "GEOMETRYTYPE", 0, 0, 0, ""},
  { "GEOMCOLLFROMTEXT", 0, 0, 0, ""},
  { "GEOMCOLLFROMWKB", 0, 0, 0, ""},
  { "GEOMETRYCOLLECTIONFROMTEXT", 0, 0, 0, ""},
  { "GEOMETRYCOLLECTIONFROMWKB", 0, 0, 0, ""},
  { "GEOMETRYFROMTEXT", 0, 0, 0, ""},
  { "GEOMETRYFROMWKB", 0, 0, 0, ""},
  { "GEOMFROMTEXT", 0, 0, 0, ""},
  { "GEOMFROMWKB", 0, 0, 0, ""},
  { "GLENGTH", 0, 0, 0, ""},
  { "GREATEST", 0, 0, 0, ""},
  { "GROUP_CONCAT", 0, 0, 0, ""},
  { "GROUP_UNIQUE_USERS", 0, 0, 0, ""},
  { "HEX", 0, 0, 0, ""},
  { "IFNULL", 0, 0, 0, ""},
  { "INET_ATON", 0, 0, 0, ""},
  { "INET_NTOA", 0, 0, 0, ""},
  { "INSTR", 0, 0, 0, ""},
  { "INTERIORRINGN", 0, 0, 0, ""},
  { "INTERSECTS", 0, 0, 0, ""},
  { "ISCLOSED", 0, 0, 0, ""},
  { "ISEMPTY", 0, 0, 0, ""},
  { "ISNULL", 0, 0, 0, ""},
  { "IS_FREE_LOCK", 0, 0, 0, ""},
  { "IS_USED_LOCK", 0, 0, 0, ""},
  { "LAST_INSERT_ID", 0, 0, 0, ""},
  { "ISSIMPLE", 0, 0, 0, ""},
  { "LAST_DAY", 0, 0, 0, ""},
  { "LCASE", 0, 0, 0, ""},
  { "LEAST", 0, 0, 0, ""},
  { "LENGTH", 0, 0, 0, ""},
  { "LN", 0, 0, 0, ""},
  { "LINEFROMTEXT", 0, 0, 0, ""},
  { "LINEFROMWKB", 0, 0, 0, ""},
  { "LINESTRINGFROMTEXT", 0, 0, 0, ""},
  { "LINESTRINGFROMWKB", 0, 0, 0, ""},
  { "LOAD_FILE", 0, 0, 0, ""},
  { "LOCATE", 0, 0, 0, ""},
  { "LOG", 0, 0, 0, ""},
  { "LOG2", 0, 0, 0, ""},
  { "LOG10", 0, 0, 0, ""},
  { "LOWER", 0, 0, 0, ""},
  { "LPAD", 0, 0, 0, ""},
  { "LTRIM", 0, 0, 0, ""},
  { "MAKE_SET", 0, 0, 0, ""},
  { "MAKEDATE", 0, 0, 0, ""},
  { "MAKETIME", 0, 0, 0, ""},
  { "MASTER_POS_WAIT", 0, 0, 0, ""},
  { "MAX", 0, 0, 0, ""},
  { "MBRCONTAINS", 0, 0, 0, ""},
  { "MBRDISJOINT", 0, 0, 0, ""},
  { "MBREQUAL", 0, 0, 0, ""},
  { "MBRINTERSECTS", 0, 0, 0, ""},
  { "MBROVERLAPS", 0, 0, 0, ""},
  { "MBRTOUCHES", 0, 0, 0, ""},
  { "MBRWITHIN", 0, 0, 0, ""},
  { "MD5", 0, 0, 0, ""},
  { "MID", 0, 0, 0, ""},
  { "MIN", 0, 0, 0, ""},
  { "MLINEFROMTEXT", 0, 0, 0, ""},
  { "MLINEFROMWKB", 0, 0, 0, ""},
  { "MPOINTFROMTEXT", 0, 0, 0, ""},
  { "MPOINTFROMWKB", 0, 0, 0, ""},
  { "MPOLYFROMTEXT", 0, 0, 0, ""},
  { "MPOLYFROMWKB", 0, 0, 0, ""},
  { "MONTHNAME", 0, 0, 0, ""},
  { "MULTILINESTRINGFROMTEXT", 0, 0, 0, ""},
  { "MULTILINESTRINGFROMWKB", 0, 0, 0, ""},
  { "MULTIPOINTFROMTEXT", 0, 0, 0, ""},
  { "MULTIPOINTFROMWKB", 0, 0, 0, ""},
  { "MULTIPOLYGONFROMTEXT", 0, 0, 0, ""},
  { "MULTIPOLYGONFROMWKB", 0, 0, 0, ""},
  { "NAME_CONST", 0, 0, 0, ""},
  { "NOW", 0, 0, 0, ""},
  { "NULLIF", 0, 0, 0, ""},
  { "NUMGEOMETRIES", 0, 0, 0, ""},
  { "NUMINTERIORRINGS", 0, 0, 0, ""},
  { "NUMPOINTS", 0, 0, 0, ""},
  { "OCTET_LENGTH", 0, 0, 0, ""},
  { "OCT", 0, 0, 0, ""},
  { "ORD", 0, 0, 0, ""},
  { "OVERLAPS", 0, 0, 0, ""},
  { "PERIOD_ADD", 0, 0, 0, ""},
  { "PERIOD_DIFF", 0, 0, 0, ""},
  { "PI", 0, 0, 0, ""},
  { "POINTFROMTEXT", 0, 0, 0, ""},
  { "POINTFROMWKB", 0, 0, 0, ""},
  { "POINTN", 0, 0, 0, ""},
  { "POLYFROMTEXT", 0, 0, 0, ""},
  { "POLYFROMWKB", 0, 0, 0, ""},
  { "POLYGONFROMTEXT", 0, 0, 0, ""},
  { "POLYGONFROMWKB", 0, 0, 0, ""},
  { "POSITION", 0, 0, 0, ""},
  { "POW", 0, 0, 0, ""},
  { "POWER", 0, 0, 0, ""},
  { "QUOTE", 0, 0, 0, ""},
  { "RADIANS", 0, 0, 0, ""},
  { "RAND", 0, 0, 0, ""},
  { "RELEASE_LOCK", 0, 0, 0, ""},
  { "REVERSE", 0, 0, 0, ""},
  { "ROUND", 0, 0, 0, ""},
  { "ROW_COUNT", 0, 0, 0, ""},
  { "RPAD", 0, 0, 0, ""},
  { "RTRIM", 0, 0, 0, ""},
  { "SEC_TO_TIME", 0, 0, 0, ""},
  { "SESSION_USER", 0, 0, 0, ""},
  { "SUBDATE", 0, 0, 0, ""},
  { "SIGN", 0, 0, 0, ""},
  { "SIN", 0, 0, 0, ""},
  { "SHA", 0, 0, 0, ""},
  { "SHA1", 0, 0, 0, ""},
  { "SLEEP", 0, 0, 0, ""},
  { "SOUNDEX", 0, 0, 0, ""},
  { "SPACE", 0, 0, 0, ""},
  { "SQRT", 0, 0, 0, ""},
  { "SRID", 0, 0, 0, ""},
  { "STARTPOINT", 0, 0, 0, ""},
  { "STD", 0, 0, 0, ""},
  { "STDDEV", 0, 0, 0, ""},
  { "STDDEV_POP", 0, 0, 0, ""},
  { "STDDEV_SAMP", 0, 0, 0, ""},
  { "STR_TO_DATE", 0, 0, 0, ""},
  { "STRCMP", 0, 0, 0, ""},
  { "SUBSTR", 0, 0, 0, ""},
  { "SUBSTRING", 0, 0, 0, ""},
  { "SUBSTRING_INDEX", 0, 0, 0, ""},
  { "SUBTIME", 0, 0, 0, ""},
  { "SUM", 0, 0, 0, ""},
  { "SYSDATE", 0, 0, 0, ""},
  { "SYSTEM_USER", 0, 0, 0, ""},
  { "TAN", 0, 0, 0, ""},
  { "TIME_FORMAT", 0, 0, 0, ""},
  { "TIME_TO_SEC", 0, 0, 0, ""},
  { "TIMEDIFF", 0, 0, 0, ""},
  { "TO_DAYS", 0, 0, 0, ""},
  { "TOUCHES", 0, 0, 0, ""},
  { "TRIM", 0, 0, 0, ""},
  { "UCASE", 0, 0, 0, ""},
  { "UNCOMPRESS", 0, 0, 0, ""},
  { "UNCOMPRESSED_LENGTH", 0, 0, 0, ""},
  { "UNHEX", 0, 0, 0, ""},
  { "UNIQUE_USERS", 0, 0, 0, ""},
  { "UNIX_TIMESTAMP", 0, 0, 0, ""},
  { "UPPER", 0, 0, 0, ""},
  { "UUID", 0, 0, 0, ""},
  { "VARIANCE", 0, 0, 0, ""},
  { "VAR_POP", 0, 0, 0, ""},
  { "VAR_SAMP", 0, 0, 0, ""},
  { "VERSION", 0, 0, 0, ""},
  { "WEEKDAY", 0, 0, 0, ""},
  { "WEEKOFYEAR", 0, 0, 0, ""},
  { "WITHIN", 0, 0, 0, ""},
  { "X", 0, 0, 0, ""},
  { "Y", 0, 0, 0, ""},
  { "YEARWEEK", 0, 0, 0, ""},
  /* end sentinel */
  { (char *)NULL,       0, 0, 0, ""}
};

static const char *load_default_groups[]= { "mysql","client",0 };

static int         embedded_server_arg_count= 0;
static char       *embedded_server_args[MAX_SERVER_ARGS];
static const char *embedded_server_groups[]=
{ "server", "embedded", "mysql_SERVER", 0 };

#ifdef HAVE_READLINE
/*
 HIST_ENTRY is defined for libedit, but not for the real readline
 Need to redefine it for real readline to find it
*/
#if !defined(HAVE_HIST_ENTRY)
typedef struct _hist_entry {
  const char      *line;
  const char      *data;
} HIST_ENTRY; 
#endif

extern "C" int add_history(const char *command); /* From readline directory */
extern "C" int read_history(const char *command);
extern "C" int write_history(const char *command);
extern "C" HIST_ENTRY *history_get(int num);
extern "C" int history_length;
static int not_in_history(const char *line);
static void initialize_readline (char *name);
static void fix_history(String *final_command);
#endif

static COMMANDS *find_command(char *name);
static COMMANDS *find_command(char cmd_name);
static bool add_line(String &buffer, char *line, ulong line_length,
                     char *in_string, bool *ml_comment, bool truncated);
static void remove_cntrl(String &buffer);
static void print_table_data(MYSQL_RES *result);
static void print_table_data_html(MYSQL_RES *result);
static void print_table_data_xml(MYSQL_RES *result);
static void print_tab_data(MYSQL_RES *result);
static void print_table_data_vertically(MYSQL_RES *result);
static void print_warnings(void);
static ulong start_timer(void);
static void end_timer(ulong start_time,char *buff);
static void mysql_end_timer(ulong start_time,char *buff);
static void nice_time(double sec,char *buff,bool part_second);
extern "C" sig_handler mysql_end(int sig);
extern "C" sig_handler handle_kill_signal(int sig);
#if defined(HAVE_TERMIOS_H) && defined(GWINSZ_IN_SYS_IOCTL)
static sig_handler window_resize(int sig);
#endif

const char DELIMITER_NAME[]= "delimiter";
const uint DELIMITER_NAME_LEN= sizeof(DELIMITER_NAME) - 1;
inline bool is_delimiter_command(char *name, ulong len)
{
  /*
    Delimiter command has a parameter, so the length of the whole command
    is larger than DELIMITER_NAME_LEN.  We don't care the parameter, so
    only name(first DELIMITER_NAME_LEN bytes) is checked.
  */
  return (len >= DELIMITER_NAME_LEN &&
          !my_strnncoll(charset_info, (uchar*) name, DELIMITER_NAME_LEN,
                        (uchar *) DELIMITER_NAME, DELIMITER_NAME_LEN));
}

/**
   Get the index of a command in the commands array.

   @param cmd_char    Short form command.

   @return int
     The index of the command is returned if it is found, else -1 is returned.
*/
inline int get_command_index(char cmd_char)
{
  /*
    All client-specific commands are in the first part of commands array
    and have a function to implement it.
  */
  for (uint i= 0; *commands[i].func; i++)
    if (commands[i].cmd_char == cmd_char)
      return i;
  return -1;
}

static int delimiter_index= -1;
static int charset_index= -1;
static bool real_binary_mode= FALSE;

#ifdef _WIN32
BOOL windows_ctrl_handler(DWORD fdwCtrlType)
{
  switch (fdwCtrlType)
  {
  case CTRL_C_EVENT:
  case CTRL_BREAK_EVENT:
    if (!opt_sigint_ignore)
      handle_kill_signal(SIGINT);
    /* Indicate that signal has beed handled. */  
    return TRUE;
  case CTRL_CLOSE_EVENT:
  case CTRL_LOGOFF_EVENT:
  case CTRL_SHUTDOWN_EVENT:
    handle_kill_signal(SIGINT + 1);
  }
  /* Pass signal to the next control handler function. */
  return FALSE;
}
#endif


int main(int argc,char *argv[])
{
  char buff[80];

  MY_INIT(argv[0]);
  DBUG_ENTER("main");
  DBUG_PROCESS(argv[0]);

  charset_index= get_command_index('C');
  delimiter_index= get_command_index('d');
  delimiter_str= delimiter;
  default_prompt = my_strdup(getenv("MYSQL_PS1") ? 
			     getenv("MYSQL_PS1") : 
			     "mysql> ",MYF(MY_WME));
  current_prompt = my_strdup(default_prompt,MYF(MY_WME));
  prompt_counter=0;

  outfile[0]=0;			// no (default) outfile
  strmov(pager, "stdout");	// the default, if --pager wasn't given
  {
    char *tmp=getenv("PAGER");
    if (tmp && strlen(tmp))
    {
      default_pager_set= 1;
      strmov(default_pager, tmp);
    }
  }
  if (!isatty(0) || !isatty(1))
  {
    status.batch=1; opt_silent=1;
    ignore_errors=0;
  }
  else
    status.add_to_history=1;
  status.exit_status=1;

  {
    /* 
     The file descriptor-layer may be out-of-sync with the file-number layer,
     so we make sure that "stdout" is really open.  If its file is closed then
     explicitly close the FD layer. 
    */
    int stdout_fileno_copy;
    stdout_fileno_copy= dup(fileno(stdout)); /* Okay if fileno fails. */
    if (stdout_fileno_copy == -1)
      fclose(stdout);
    else
      close(stdout_fileno_copy);             /* Clean up dup(). */
  }

#ifdef __WIN__
  /* Convert command line parameters from UTF16LE to UTF8MB4. */
  my_win_translate_command_line_args(&my_charset_utf8mb4_bin, &argc, &argv);
#endif

  my_getopt_use_args_separator= TRUE;
  if (load_defaults("my",load_default_groups,&argc,&argv))
  {
    my_end(0);
    exit(1);
  }
  my_getopt_use_args_separator= FALSE;

  defaults_argv=argv;
  if (get_options(argc, (char **) argv))
  {
    free_defaults(defaults_argv);
    my_end(0);
    exit(1);
  }
  if (status.batch && !status.line_buff &&
      !(status.line_buff= batch_readline_init(MAX_BATCH_BUFFER_SIZE, stdin)))
  {
    put_info("Can't initialize batch_readline - may be the input source is "
             "a directory or a block device.", INFO_ERROR, 0);
    free_defaults(defaults_argv);
    my_end(0);
    exit(1);
  }
  if (mysql_server_init(embedded_server_arg_count, embedded_server_args, 
                        (char**) embedded_server_groups))
  {
    put_error(NULL);
    free_defaults(defaults_argv);
    my_end(0);
    exit(1);
  }
  glob_buffer.realloc(512);
  completion_hash_init(&ht, 128);
  init_alloc_root(&hash_mem_root, 16384, 0);
  memset(&mysql, 0, sizeof(mysql));
  if (sql_connect(current_host,current_db,current_user,opt_password,
		  opt_silent))
  {
    quick= 1;					// Avoid history
    status.exit_status= 1;
    mysql_end(-1);
  }
  if (!status.batch)
    ignore_errors=1;				// Don't abort monitor

#ifndef _WIN32
  if (opt_sigint_ignore)
    signal(SIGINT, SIG_IGN);
  else
    signal(SIGINT, handle_kill_signal);         // Catch SIGINT to clean up
  signal(SIGQUIT, mysql_end);			// Catch SIGQUIT to clean up
  signal(SIGHUP, handle_kill_signal);         // Catch SIGHUP to clean up
#else
  SetConsoleCtrlHandler((PHANDLER_ROUTINE) windows_ctrl_handler, TRUE);
#endif


#if defined(HAVE_TERMIOS_H) && defined(GWINSZ_IN_SYS_IOCTL)
  /* Readline will call this if it installs a handler */
  signal(SIGWINCH, window_resize);
  /* call the SIGWINCH handler to get the default term width */
  window_resize(0);
#endif

  put_info("Welcome to the MySQL monitor.  Commands end with ; or \\g.",
	   INFO_INFO);
  sprintf((char*) glob_buffer.ptr(),
	  "Your MySQL connection id is %lu\nServer version: %s\n",
	  mysql_thread_id(&mysql), server_version_string(&mysql));
  put_info((char*) glob_buffer.ptr(),INFO_INFO);

<<<<<<< HEAD
  put_info(ORACLE_WELCOME_COPYRIGHT_NOTICE("2000, 2012"), INFO_INFO);
=======
  put_info(ORACLE_WELCOME_COPYRIGHT_NOTICE("2000"), INFO_INFO);
>>>>>>> 23ac7487

#ifdef HAVE_READLINE
  initialize_readline((char*) my_progname);
  if (!status.batch && !quick && !opt_html && !opt_xml)
  {
    /* read-history from file, default ~/.mysql_history*/
    if (getenv("MYSQL_HISTFILE"))
      histfile=my_strdup(getenv("MYSQL_HISTFILE"),MYF(MY_WME));
    else if (getenv("HOME"))
    {
      histfile=(char*) my_malloc((uint) strlen(getenv("HOME"))
				 + (uint) strlen("/.mysql_history")+2,
				 MYF(MY_WME));
      if (histfile)
	sprintf(histfile,"%s/.mysql_history",getenv("HOME"));
      char link_name[FN_REFLEN];
      if (my_readlink(link_name, histfile, 0) == 0 &&
          strncmp(link_name, "/dev/null", 10) == 0)
      {
        /* The .mysql_history file is a symlink to /dev/null, don't use it */
        my_free(histfile);
        histfile= 0;
      }
    }

    /* We used to suggest setting MYSQL_HISTFILE=/dev/null. */
    if (histfile && strncmp(histfile, "/dev/null", 10) == 0)
      histfile= NULL;

    if (histfile && histfile[0])
    {
      if (verbose)
	tee_fprintf(stdout, "Reading history-file %s\n",histfile);
      read_history(histfile);
      if (!(histfile_tmp= (char*) my_malloc((uint) strlen(histfile) + 5,
					    MYF(MY_WME))))
      {
	fprintf(stderr, "Couldn't allocate memory for temp histfile!\n");
	exit(1);
      }
      sprintf(histfile_tmp, "%s.TMP", histfile);
    }
  }

#endif

  sprintf(buff, "%s",
	  "Type 'help;' or '\\h' for help. Type '\\c' to clear the current input statement.\n");
  put_info(buff,INFO_INFO);
  status.exit_status= read_and_execute(!status.batch);
  if (opt_outfile)
    end_tee();
  mysql_end(0);
#ifndef _lint
  DBUG_RETURN(0);				// Keep compiler happy
#endif
}

sig_handler mysql_end(int sig)
{
  mysql_close(&mysql);
#ifdef HAVE_READLINE
  if (!status.batch && !quick && !opt_html && !opt_xml &&
      histfile && histfile[0])
  {
    /* write-history */
    if (verbose)
      tee_fprintf(stdout, "Writing history-file %s\n",histfile);
    if (!write_history(histfile_tmp))
      my_rename(histfile_tmp, histfile, MYF(MY_WME));
  }
  batch_readline_end(status.line_buff);
  completion_hash_free(&ht);
  free_root(&hash_mem_root,MYF(0));

#endif
  if (sig >= 0)
    put_info(sig ? "Aborted" : "Bye", INFO_RESULT);
  glob_buffer.free();
  old_buffer.free();
  processed_prompt.free();
  my_free(server_version);
  my_free(opt_password);
  my_free(opt_mysql_unix_port);
  my_free(histfile);
  my_free(histfile_tmp);
  my_free(current_db);
  my_free(current_host);
  my_free(current_user);
  my_free(full_username);
  my_free(part_username);
  my_free(default_prompt);
#ifdef HAVE_SMEM
  my_free(shared_memory_base_name);
#endif
  my_free(current_prompt);
  while (embedded_server_arg_count > 1)
    my_free(embedded_server_args[--embedded_server_arg_count]);
  mysql_server_end();
  free_defaults(defaults_argv);
  my_end(my_end_arg);
  exit(status.exit_status);
}


/*
  This function handles sigint calls
  If query is in process, kill query
  no query in process, terminate like previous behavior
 */
sig_handler handle_kill_signal(int sig)
{
  char kill_buffer[40];
  MYSQL *kill_mysql= NULL;
  const char *reason = sig == SIGINT ? "Ctrl-C" : "Terminal close";

  /* terminate if no query being executed, or we already tried interrupting */
  /* terminate if no query being executed, or we already tried interrupting */
  if (!executing_query || (interrupted_query == 2))
  {
    tee_fprintf(stdout, "%s -- exit!\n", reason);
    goto err;
  }

  kill_mysql= mysql_init(kill_mysql);
  mysql_options(kill_mysql, MYSQL_OPT_CONNECT_ATTR_RESET, 0);
  mysql_options4(kill_mysql, MYSQL_OPT_CONNECT_ATTR_ADD,
                 "program_name", "mysql");
  if (!mysql_real_connect(kill_mysql,current_host, current_user, opt_password,
                          "", opt_mysql_port, opt_mysql_unix_port,0))
  {
    tee_fprintf(stdout, "%s -- sorry, cannot connect to server to kill query, giving up ...\n", reason);
    goto err;
  }

  interrupted_query++;

  /* mysqld < 5 does not understand KILL QUERY, skip to KILL CONNECTION */
  if ((interrupted_query == 1) && (mysql_get_server_version(&mysql) < 50000))
    interrupted_query= 2;

  /* kill_buffer is always big enough because max length of %lu is 15 */
  sprintf(kill_buffer, "KILL %s%lu",
          (interrupted_query == 1) ? "QUERY " : "",
          mysql_thread_id(&mysql));
  tee_fprintf(stdout, "%s -- sending \"%s\" to server ...\n", 
              reason, kill_buffer);
  mysql_real_query(kill_mysql, kill_buffer, (uint) strlen(kill_buffer));
  mysql_close(kill_mysql);
  tee_fprintf(stdout, "%s -- query aborted.\n", reason);

  return;

err:
#ifdef _WIN32
  /*
   When SIGINT is raised on Windows, the OS creates a new thread to handle the
   interrupt. Once that thread completes, the main thread continues running 
   only to find that it's resources have already been free'd when the sigint 
   handler called mysql_end(). 
  */
  mysql_thread_end();
  return;
#else
  mysql_end(sig);
#endif  
}


#if defined(HAVE_TERMIOS_H) && defined(GWINSZ_IN_SYS_IOCTL)
sig_handler window_resize(int sig)
{
  struct winsize window_size;

  if (ioctl(fileno(stdin), TIOCGWINSZ, &window_size) == 0)
    terminal_width= window_size.ws_col;
}
#endif

static struct my_option my_long_options[] =
{
  {"help", '?', "Display this help and exit.", 0, 0, 0, GET_NO_ARG, NO_ARG, 0,
   0, 0, 0, 0, 0},
  {"help", 'I', "Synonym for -?", 0, 0, 0, GET_NO_ARG, NO_ARG, 0,
   0, 0, 0, 0, 0},
  {"auto-rehash", OPT_AUTO_REHASH,
   "Enable automatic rehashing. One doesn't need to use 'rehash' to get table "
   "and field completion, but startup and reconnecting may take a longer time. "
   "Disable with --disable-auto-rehash.",
   &opt_rehash, &opt_rehash, 0, GET_BOOL, NO_ARG, 1, 0, 0, 0,
   0, 0},
  {"no-auto-rehash", 'A',
   "No automatic rehashing. One has to use 'rehash' to get table and field "
   "completion. This gives a quicker start of mysql and disables rehashing "
   "on reconnect.",
   0, 0, 0, GET_NO_ARG, NO_ARG, 0, 0, 0, 0, 0, 0},
   {"auto-vertical-output", OPT_AUTO_VERTICAL_OUTPUT,
    "Automatically switch to vertical output mode if the result is wider "
    "than the terminal width.",
    &auto_vertical_output, &auto_vertical_output, 0, GET_BOOL, NO_ARG, 0,
    0, 0, 0, 0, 0},
  {"batch", 'B',
   "Don't use history file. Disable interactive behavior. (Enables --silent.)",
   0, 0, 0, GET_NO_ARG, NO_ARG, 0, 0, 0, 0, 0, 0},
  {"bind-address", 0, "IP address to bind to.",
   (uchar**) &opt_bind_addr, (uchar**) &opt_bind_addr, 0, GET_STR,
   REQUIRED_ARG, 0, 0, 0, 0, 0, 0},
  {"character-sets-dir", OPT_CHARSETS_DIR,
   "Directory for character set files.", &charsets_dir,
   &charsets_dir, 0, GET_STR, REQUIRED_ARG, 0, 0, 0, 0, 0, 0},
  {"column-type-info", OPT_COLUMN_TYPES, "Display column type information.",
   &column_types_flag, &column_types_flag,
   0, GET_BOOL, NO_ARG, 0, 0, 0, 0, 0, 0},
  {"comments", 'c', "Preserve comments. Send comments to the server."
   " The default is --skip-comments (discard comments), enable with --comments.",
   &preserve_comments, &preserve_comments,
   0, GET_BOOL, NO_ARG, 0, 0, 0, 0, 0, 0},
  {"compress", 'C', "Use compression in server/client protocol.",
   &opt_compress, &opt_compress, 0, GET_BOOL, NO_ARG, 0, 0, 0,
   0, 0, 0},
#ifdef DBUG_OFF
  {"debug", '#', "This is a non-debug version. Catch this and exit.",
   0,0, 0, GET_DISABLED, OPT_ARG, 0, 0, 0, 0, 0, 0},
#else
  {"debug", '#', "Output debug log.", &default_dbug_option,
   &default_dbug_option, 0, GET_STR, OPT_ARG, 0, 0, 0, 0, 0, 0},
#endif
  {"debug-check", OPT_DEBUG_CHECK, "Check memory and open file usage at exit.",
   &debug_check_flag, &debug_check_flag, 0,
   GET_BOOL, NO_ARG, 0, 0, 0, 0, 0, 0},
  {"debug-info", 'T', "Print some debug info at exit.", &debug_info_flag,
   &debug_info_flag, 0, GET_BOOL, NO_ARG, 0, 0, 0, 0, 0, 0},
  {"database", 'D', "Database to use.", &current_db,
   &current_db, 0, GET_STR_ALLOC, REQUIRED_ARG, 0, 0, 0, 0, 0, 0},
  {"default-character-set", OPT_DEFAULT_CHARSET,
   "Set the default character set.", &default_charset,
   &default_charset, 0, GET_STR, REQUIRED_ARG, 0, 0, 0, 0, 0, 0},
  {"delimiter", OPT_DELIMITER, "Delimiter to be used.", &delimiter_str,
   &delimiter_str, 0, GET_STR, REQUIRED_ARG, 0, 0, 0, 0, 0, 0},
  {"enable_cleartext_plugin", OPT_ENABLE_CLEARTEXT_PLUGIN, 
    "Enable/disable the clear text authentication plugin.",
   &opt_enable_cleartext_plugin, &opt_enable_cleartext_plugin, 
   0, GET_BOOL, OPT_ARG, 0, 0, 0, 0, 0, 0},
  {"execute", 'e', "Execute command and quit. (Disables --force and history file.)", 0,
   0, 0, GET_STR, REQUIRED_ARG, 0, 0, 0, 0, 0, 0},
  {"vertical", 'E', "Print the output of a query (rows) vertically.",
   &vertical, &vertical, 0, GET_BOOL, NO_ARG, 0, 0, 0, 0, 0,
   0},
  {"force", 'f', "Continue even if we get an SQL error.",
   &ignore_errors, &ignore_errors, 0, GET_BOOL, NO_ARG, 0, 0,
   0, 0, 0, 0},
  {"named-commands", 'G',
   "Enable named commands. Named commands mean this program's internal "
   "commands; see mysql> help . When enabled, the named commands can be "
   "used from any line of the query, otherwise only from the first line, "
   "before an enter. Disable with --disable-named-commands. This option "
   "is disabled by default.",
   &named_cmds, &named_cmds, 0, GET_BOOL, NO_ARG, 0, 0, 0, 0,
   0, 0},
  {"ignore-spaces", 'i', "Ignore space after function names.",
   &ignore_spaces, &ignore_spaces, 0, GET_BOOL, NO_ARG, 0, 0,
   0, 0, 0, 0},
  {"init-command", OPT_INIT_COMMAND,
   "SQL Command to execute when connecting to MySQL server. Will "
   "automatically be re-executed when reconnecting.",
   &opt_init_command, &opt_init_command, 0,
   GET_STR, REQUIRED_ARG, 0, 0, 0, 0, 0, 0},
  {"local-infile", OPT_LOCAL_INFILE, "Enable/disable LOAD DATA LOCAL INFILE.",
   &opt_local_infile, &opt_local_infile, 0, GET_BOOL, OPT_ARG, 0, 0, 0, 0, 0, 0},
  {"no-beep", 'b', "Turn off beep on error.", &opt_nobeep,
   &opt_nobeep, 0, GET_BOOL, NO_ARG, 0, 0, 0, 0, 0, 0},
  {"host", 'h', "Connect to host.", &current_host,
   &current_host, 0, GET_STR_ALLOC, REQUIRED_ARG, 0, 0, 0, 0, 0, 0},
  {"html", 'H', "Produce HTML output.", &opt_html, &opt_html,
   0, GET_BOOL, NO_ARG, 0, 0, 0, 0, 0, 0},
  {"xml", 'X', "Produce XML output.", &opt_xml, &opt_xml, 0,
   GET_BOOL, NO_ARG, 0, 0, 0, 0, 0, 0},
  {"line-numbers", OPT_LINE_NUMBERS, "Write line numbers for errors.",
   &line_numbers, &line_numbers, 0, GET_BOOL,
   NO_ARG, 1, 0, 0, 0, 0, 0},
  {"skip-line-numbers", 'L', "Don't write line number for errors.", 0, 0, 0, GET_NO_ARG,
   NO_ARG, 0, 0, 0, 0, 0, 0},
  {"unbuffered", 'n', "Flush buffer after each query.", &unbuffered,
   &unbuffered, 0, GET_BOOL, NO_ARG, 0, 0, 0, 0, 0, 0},
  {"column-names", OPT_COLUMN_NAMES, "Write column names in results.",
   &column_names, &column_names, 0, GET_BOOL,
   NO_ARG, 1, 0, 0, 0, 0, 0},
  {"skip-column-names", 'N',
   "Don't write column names in results.",
   0, 0, 0, GET_NO_ARG, NO_ARG, 0, 0, 0, 0, 0, 0},
  {"sigint-ignore", OPT_SIGINT_IGNORE, "Ignore SIGINT (CTRL-C).",
   &opt_sigint_ignore,  &opt_sigint_ignore, 0, GET_BOOL,
   NO_ARG, 0, 0, 0, 0, 0, 0},
  {"one-database", 'o',
   "Ignore statements except those that occur while the default "
   "database is the one named at the command line.",
   0, 0, 0, GET_NO_ARG, NO_ARG, 0, 0, 0, 0, 0, 0},
#ifdef USE_POPEN
  {"pager", OPT_PAGER,
   "Pager to use to display results. If you don't supply an option, the "
   "default pager is taken from your ENV variable PAGER. Valid pagers are "
   "less, more, cat [> filename], etc. See interactive help (\\h) also. "
   "This option does not work in batch mode. Disable with --disable-pager. "
   "This option is disabled by default.",
   0, 0, 0, GET_STR, OPT_ARG, 0, 0, 0, 0, 0, 0},
#endif
  {"password", 'p',
   "Password to use when connecting to server. If password is not given it's asked from the tty.",
   0, 0, 0, GET_PASSWORD, OPT_ARG, 0, 0, 0, 0, 0, 0},
#ifdef __WIN__
  {"pipe", 'W', "Use named pipes to connect to server.", 0, 0, 0, GET_NO_ARG,
   NO_ARG, 0, 0, 0, 0, 0, 0},
#endif
  {"port", 'P', "Port number to use for connection or 0 for default to, in "
   "order of preference, my.cnf, $MYSQL_TCP_PORT, "
#if MYSQL_PORT_DEFAULT == 0
   "/etc/services, "
#endif
   "built-in default (" STRINGIFY_ARG(MYSQL_PORT) ").",
   &opt_mysql_port,
   &opt_mysql_port, 0, GET_UINT, REQUIRED_ARG, 0, 0, 0, 0, 0,  0},
  {"prompt", OPT_PROMPT, "Set the mysql prompt to this value.",
   &current_prompt, &current_prompt, 0, GET_STR_ALLOC,
   REQUIRED_ARG, 0, 0, 0, 0, 0, 0},
  {"protocol", OPT_MYSQL_PROTOCOL, "The protocol to use for connection (tcp, socket, pipe, memory).",
   0, 0, 0, GET_STR,  REQUIRED_ARG, 0, 0, 0, 0, 0, 0},
  {"quick", 'q',
   "Don't cache result, print it row by row. This may slow down the server "
   "if the output is suspended. Doesn't use history file.",
   &quick, &quick, 0, GET_BOOL, NO_ARG, 0, 0, 0, 0, 0, 0},
  {"raw", 'r', "Write fields without conversion. Used with --batch.",
   &opt_raw_data, &opt_raw_data, 0, GET_BOOL, NO_ARG, 0, 0, 0,
   0, 0, 0},
  {"reconnect", OPT_RECONNECT, "Reconnect if the connection is lost. Disable "
   "with --disable-reconnect. This option is enabled by default.",
   &opt_reconnect, &opt_reconnect, 0, GET_BOOL, NO_ARG, 1, 0, 0, 0, 0, 0},
  {"silent", 's', "Be more silent. Print results with a tab as separator, "
   "each row on new line.", 0, 0, 0, GET_NO_ARG, NO_ARG, 0, 0, 0, 0, 0, 0},
#ifdef HAVE_SMEM
  {"shared-memory-base-name", OPT_SHARED_MEMORY_BASE_NAME,
   "Base name of shared memory.", &shared_memory_base_name,
   &shared_memory_base_name, 0, GET_STR_ALLOC, REQUIRED_ARG, 0, 0, 0, 0, 0, 0},
#endif
  {"socket", 'S', "The socket file to use for connection.",
   &opt_mysql_unix_port, &opt_mysql_unix_port, 0, GET_STR_ALLOC,
   REQUIRED_ARG, 0, 0, 0, 0, 0, 0},
#include "sslopt-longopts.h"
  {"table", 't', "Output in table format.", &output_tables,
   &output_tables, 0, GET_BOOL, NO_ARG, 0, 0, 0, 0, 0, 0},
  {"tee", OPT_TEE,
   "Append everything into outfile. See interactive help (\\h) also. "
   "Does not work in batch mode. Disable with --disable-tee. "
   "This option is disabled by default.",
   0, 0, 0, GET_STR, REQUIRED_ARG, 0, 0, 0, 0, 0, 0},
#ifndef DONT_ALLOW_USER_CHANGE
  {"user", 'u', "User for login if not current user.", &current_user,
   &current_user, 0, GET_STR_ALLOC, REQUIRED_ARG, 0, 0, 0, 0, 0, 0},
#endif
  {"safe-updates", 'U', "Only allow UPDATE and DELETE that uses keys.",
   &safe_updates, &safe_updates, 0, GET_BOOL, NO_ARG, 0, 0,
   0, 0, 0, 0},
  {"i-am-a-dummy", 'U', "Synonym for option --safe-updates, -U.",
   &safe_updates, &safe_updates, 0, GET_BOOL, NO_ARG, 0, 0,
   0, 0, 0, 0},
  {"verbose", 'v', "Write more. (-v -v -v gives the table output format).", 0,
   0, 0, GET_NO_ARG, NO_ARG, 0, 0, 0, 0, 0, 0},
  {"version", 'V', "Output version information and exit.", 0, 0, 0,
   GET_NO_ARG, NO_ARG, 0, 0, 0, 0, 0, 0},
  {"wait", 'w', "Wait and retry if connection is down.", 0, 0, 0, GET_NO_ARG,
   NO_ARG, 0, 0, 0, 0, 0, 0},
  {"connect_timeout", OPT_CONNECT_TIMEOUT,
   "Number of seconds before connection timeout.",
   &opt_connect_timeout, &opt_connect_timeout, 0, GET_ULONG, REQUIRED_ARG,
   0, 0, 3600*12, 0, 0, 0},
  {"max_allowed_packet", OPT_MAX_ALLOWED_PACKET,
   "The maximum packet length to send to or receive from server.",
   &opt_max_allowed_packet, &opt_max_allowed_packet, 0,
   GET_ULONG, REQUIRED_ARG, 16 *1024L*1024L, 4096,
   (longlong) 2*1024L*1024L*1024L, MALLOC_OVERHEAD, 1024, 0},
  {"net_buffer_length", OPT_NET_BUFFER_LENGTH,
   "The buffer size for TCP/IP and socket communication.",
   &opt_net_buffer_length, &opt_net_buffer_length, 0, GET_ULONG,
   REQUIRED_ARG, 16384, 1024, 512*1024*1024L, MALLOC_OVERHEAD, 1024, 0},
  {"select_limit", OPT_SELECT_LIMIT,
   "Automatic limit for SELECT when using --safe-updates.",
   &select_limit, &select_limit, 0, GET_ULONG, REQUIRED_ARG, 1000L,
   1, ULONG_MAX, 0, 1, 0},
  {"max_join_size", OPT_MAX_JOIN_SIZE,
   "Automatic limit for rows in a join when using --safe-updates.",
   &max_join_size, &max_join_size, 0, GET_ULONG, REQUIRED_ARG, 1000000L,
   1, ULONG_MAX, 0, 1, 0},
  {"secure-auth", OPT_SECURE_AUTH, "Refuse client connecting to server if it"
    " uses old (pre-4.1.1) protocol.", &opt_secure_auth,
    &opt_secure_auth, 0, GET_BOOL, NO_ARG, 1, 0, 0, 0, 0, 0},
  {"server-arg", OPT_SERVER_ARG, "Send embedded server this as a parameter.",
   0, 0, 0, GET_STR, REQUIRED_ARG, 0, 0, 0, 0, 0, 0},
  {"show-warnings", OPT_SHOW_WARNINGS, "Show warnings after every statement.",
    &show_warnings, &show_warnings, 0, GET_BOOL, NO_ARG,
    0, 0, 0, 0, 0, 0},
  {"plugin_dir", OPT_PLUGIN_DIR, "Directory for client-side plugins.",
    &opt_plugin_dir, &opt_plugin_dir, 0,
   GET_STR, REQUIRED_ARG, 0, 0, 0, 0, 0, 0},
  {"default_auth", OPT_DEFAULT_AUTH,
    "Default authentication client-side plugin to use.",
    &opt_default_auth, &opt_default_auth, 0,
   GET_STR, REQUIRED_ARG, 0, 0, 0, 0, 0, 0},
  {"binary-mode", OPT_BINARY_MODE,
   "By default, ASCII '\\0' is disallowed and '\\r\\n' is translated to '\\n'. "
   "This switch turns off both features, and also turns off parsing of all client"
   "commands except \\C and DELIMITER, in non-interactive mode (for input "
   "piped to mysql or loaded using the 'source' command). This is necessary "
   "when processing output from mysqlbinlog that may contain blobs.",
   &opt_binary_mode, &opt_binary_mode, 0, GET_BOOL, NO_ARG, 0, 0, 0, 0, 0, 0},
<<<<<<< HEAD
  {"server-public-key", OPT_SERVER_PUBLIC_KEY,
   "File path to the server public RSA key in PEM format.",
   &opt_server_public_key, &opt_server_public_key, 0,
   GET_STR, REQUIRED_ARG, 0, 0, 0, 0, 0, 0},
=======
#if !defined(HAVE_YASSL)
  {"server-public-key-path", OPT_SERVER_PUBLIC_KEY,
   "File path to the server public RSA key in PEM format.",
   &opt_server_public_key, &opt_server_public_key, 0,
   GET_STR, REQUIRED_ARG, 0, 0, 0, 0, 0, 0},
#endif
>>>>>>> 23ac7487
  { 0, 0, 0, 0, 0, 0, GET_NO_ARG, NO_ARG, 0, 0, 0, 0, 0, 0}
};


static void usage(int version)
{
#if defined(USE_LIBEDIT_INTERFACE)
  const char* readline= "";
#else
  const char* readline= "readline";
#endif

#ifdef HAVE_READLINE
  printf("%s  Ver %s Distrib %s, for %s (%s) using %s %s\n",
	 my_progname, VER, MYSQL_SERVER_VERSION, SYSTEM_TYPE, MACHINE_TYPE,
         readline, rl_library_version);
#else
  printf("%s  Ver %s Distrib %s, for %s (%s)\n", my_progname, VER,
	MYSQL_SERVER_VERSION, SYSTEM_TYPE, MACHINE_TYPE);
#endif

  if (version)
    return;
<<<<<<< HEAD
  puts(ORACLE_WELCOME_COPYRIGHT_NOTICE("2000, 2012"));
=======
  puts(ORACLE_WELCOME_COPYRIGHT_NOTICE("2000"));
>>>>>>> 23ac7487
  printf("Usage: %s [OPTIONS] [database]\n", my_progname);
  my_print_help(my_long_options);
  print_defaults("my", load_default_groups);
  my_print_variables(my_long_options);
}


my_bool
get_one_option(int optid, const struct my_option *opt __attribute__((unused)),
	       char *argument)
{
  switch(optid) {
  case OPT_CHARSETS_DIR:
    strmake(mysql_charsets_dir, argument, sizeof(mysql_charsets_dir) - 1);
    charsets_dir = mysql_charsets_dir;
    break;
  case OPT_DELIMITER:
    if (argument == disabled_my_option) 
    {
      strmov(delimiter, DEFAULT_DELIMITER);
    }
    else 
    {
      /* Check that delimiter does not contain a backslash */
      if (!strstr(argument, "\\")) 
      {
        strmake(delimiter, argument, sizeof(delimiter) - 1);
      }
      else 
      {
        put_info("DELIMITER cannot contain a backslash character", INFO_ERROR);
        return 0;
      } 
    }
    delimiter_length= (uint)strlen(delimiter);
    delimiter_str= delimiter;
    break;
  case OPT_LOCAL_INFILE:
    using_opt_local_infile=1;
    break;
  case OPT_ENABLE_CLEARTEXT_PLUGIN:
    using_opt_enable_cleartext_plugin= TRUE;
    break;
  case OPT_TEE:
    if (argument == disabled_my_option)
    {
      if (opt_outfile)
	end_tee();
    }
    else
      init_tee(argument);
    break;
  case OPT_PAGER:
    if (argument == disabled_my_option)
      opt_nopager= 1;
    else
    {
      opt_nopager= 0;
      if (argument && strlen(argument))
      {
	default_pager_set= 1;
	strmake(pager, argument, sizeof(pager) - 1);
	strmov(default_pager, pager);
      }
      else if (default_pager_set)
	strmov(pager, default_pager);
      else
	opt_nopager= 1;
    }
    break;
  case OPT_MYSQL_PROTOCOL:
#ifndef EMBEDDED_LIBRARY
    opt_protocol= find_type_or_exit(argument, &sql_protocol_typelib,
                                    opt->name);
#endif
    break;
  case OPT_SERVER_ARG:
#ifdef EMBEDDED_LIBRARY
    /*
      When the embedded server is being tested, the client needs to be
      able to pass command-line arguments to the embedded server so it can
      locate the language files and data directory.
    */
    if (!embedded_server_arg_count)
    {
      embedded_server_arg_count= 1;
      embedded_server_args[0]= (char*) "";
    }
    if (embedded_server_arg_count == MAX_SERVER_ARGS-1 ||
        !(embedded_server_args[embedded_server_arg_count++]=
          my_strdup(argument, MYF(MY_FAE))))
    {
        put_info("Can't use server argument", INFO_ERROR);
        return 0;
    }
#else /*EMBEDDED_LIBRARY */
    printf("WARNING: --server-arg option not supported in this configuration.\n");
#endif
    break;
  case 'A':
    opt_rehash= 0;
    break;
  case 'N':
    column_names= 0;
    break;
  case 'e':
    status.batch= 1;
    status.add_to_history= 0;
    if (!status.line_buff)
      ignore_errors= 0;                         // do it for the first -e only
    if (!(status.line_buff= batch_readline_command(status.line_buff, argument)))
      return 1;
    break;
  case 'o':
    if (argument == disabled_my_option)
      one_database= 0;
    else
      one_database= skip_updates= 1;
    break;
  case 'p':
    if (argument == disabled_my_option)
      argument= (char*) "";			// Don't require password
    if (argument)
    {
      char *start= argument;
      my_free(opt_password);
      opt_password= my_strdup(argument, MYF(MY_FAE));
      while (*argument) *argument++= 'x';		// Destroy argument
      if (*start)
	start[1]=0 ;
      tty_password= 0;
    }
    else
      tty_password= 1;
    break;
  case '#':
    DBUG_PUSH(argument ? argument : default_dbug_option);
    debug_info_flag= 1;
    break;
  case 's':
    if (argument == disabled_my_option)
      opt_silent= 0;
    else
      opt_silent++;
    break;
  case 'v':
    if (argument == disabled_my_option)
      verbose= 0;
    else
      verbose++;
    break;
  case 'B':
    status.batch= 1;
    status.add_to_history= 0;
    set_if_bigger(opt_silent,1);                         // more silent
    break;
  case 'W':
#ifdef __WIN__
    opt_protocol = MYSQL_PROTOCOL_PIPE;
#endif
    break;
#include <sslopt-case.h>
  case 'V':
    usage(1);
    exit(0);
  case 'I':
  case '?':
    usage(0);
    exit(0);
  }
  return 0;
}


static int get_options(int argc, char **argv)
{
  char *tmp, *pagpoint;
  int ho_error;
  MYSQL_PARAMETERS *mysql_params= mysql_get_parameters();

  tmp= (char *) getenv("MYSQL_HOST");
  if (tmp)
    current_host= my_strdup(tmp, MYF(MY_WME));

  pagpoint= getenv("PAGER");
  if (!((char*) (pagpoint)))
  {
    strmov(pager, "stdout");
    opt_nopager= 1;
  }
  else
    strmov(pager, pagpoint);
  strmov(default_pager, pager);

  opt_max_allowed_packet= *mysql_params->p_max_allowed_packet;
  opt_net_buffer_length= *mysql_params->p_net_buffer_length;

  if ((ho_error=handle_options(&argc, &argv, my_long_options, get_one_option)))
    exit(ho_error);

  *mysql_params->p_max_allowed_packet= opt_max_allowed_packet;
  *mysql_params->p_net_buffer_length= opt_net_buffer_length;

  if (status.batch) /* disable pager and outfile in this case */
  {
    strmov(default_pager, "stdout");
    strmov(pager, "stdout");
    opt_nopager= 1;
    default_pager_set= 0;
    opt_outfile= 0;
    opt_reconnect= 0;
    connect_flag= 0; /* Not in interactive mode */
  }
  
  if (argc > 1)
  {
    usage(0);
    exit(1);
  }
  if (argc == 1)
  {
    skip_updates= 0;
    my_free(current_db);
    current_db= my_strdup(*argv, MYF(MY_WME));
  }
  if (tty_password)
    opt_password= get_tty_password(NullS);
  if (debug_info_flag)
    my_end_arg= MY_CHECK_ERROR | MY_GIVE_INFO;
  if (debug_check_flag)
    my_end_arg= MY_CHECK_ERROR;

  if (ignore_spaces)
    connect_flag|= CLIENT_IGNORE_SPACE;

  return(0);
}

static int read_and_execute(bool interactive)
{
#if defined(__WIN__)
  String tmpbuf;
  String buffer;
#endif

  char	*line;
  char	in_string=0;
  ulong line_number=0;
  bool ml_comment= 0;  
  COMMANDS *com;
  ulong line_length= 0;
  status.exit_status=1;

  real_binary_mode= !interactive && opt_binary_mode;
  for (;;)
  {
    if (!interactive)
    {
      /*
        batch_readline can return 0 on EOF or error.
        In that case, we need to double check that we have a valid
        line before actually setting line_length to read_length.
        */
      line= batch_readline(status.line_buff, real_binary_mode);
      if (line) 
      {
        line_length= status.line_buff->read_length;

        /*
          ASCII 0x00 is not allowed appearing in queries if it is not in binary
          mode.
        */
        if (!real_binary_mode && strlen(line) != line_length)
        {
          status.exit_status= 1;
          String msg;
          msg.append("ASCII '\\0' appeared in the statement, but this is not "
                     "allowed unless option --binary-mode is enabled and mysql is "
                     "run in non-interactive mode. Set --binary-mode to 1 if ASCII "
                     "'\\0' is expected. Query: '");
          msg.append(glob_buffer);
          msg.append(line);
          msg.append("'.");
          put_info(msg.c_ptr(), INFO_ERROR);
          break;
        }

        /*
          Skip UTF8 Byte Order Marker (BOM) 0xEFBBBF.
          Editors like "notepad" put this marker in
          the very beginning of a text file when
          you save the file using "Unicode UTF-8" format.
        */
        if (!line_number &&
             (uchar) line[0] == 0xEF &&
             (uchar) line[1] == 0xBB &&
             (uchar) line[2] == 0xBF)
        {
          line+= 3;
          // decrease the line length accordingly to the 3 bytes chopped
          line_length -=3;
        }
      }
      line_number++;
      if (!glob_buffer.length())
	status.query_start_line=line_number;
    }
    else
    {
      char *prompt= (char*) (ml_comment ? "   /*> " :
                             glob_buffer.is_empty() ?  construct_prompt() :
			     !in_string ? "    -> " :
			     in_string == '\'' ?
			     "    '> " : (in_string == '`' ?
			     "    `> " :
			     "    \"> "));
      if (opt_outfile && glob_buffer.is_empty())
	fflush(OUTFILE);

#if defined(__WIN__)
      tee_fputs(prompt, stdout);
      if (!tmpbuf.is_alloced())
        tmpbuf.alloc(65535);
      tmpbuf.length(0);
      buffer.length(0);
      line= my_win_console_readline(charset_info,
                                    (char *) tmpbuf.ptr(),
                                    tmpbuf.alloced_length());
#else
      if (opt_outfile)
	fputs(prompt, OUTFILE);
      line= readline(prompt);
#endif /* defined(__WIN__) */

      /*
        When Ctrl+d or Ctrl+z is pressed, the line may be NULL on some OS
        which may cause coredump.
      */
      if (opt_outfile && line)
	fprintf(OUTFILE, "%s\n", line);

      line_length= line ? strlen(line) : 0;
    }
    // End of file or system error
    if (!line)
    {
      if (status.line_buff && status.line_buff->error)
        status.exit_status= 1;
      else
        status.exit_status= 0;
      break;
    }

    /*
      Check if line is a mysql command line
      (We want to allow help, print and clear anywhere at line start
    */
    if ((named_cmds || glob_buffer.is_empty())
	&& !ml_comment && !in_string && (com= find_command(line)))
    {
      if ((*com->func)(&glob_buffer,line) > 0)
	break;
      if (glob_buffer.is_empty())		// If buffer was emptied
	in_string=0;
#ifdef HAVE_READLINE
      if (interactive && status.add_to_history && not_in_history(line))
	add_history(line);
#endif
      continue;
    }
    if (add_line(glob_buffer, line, line_length, &in_string, &ml_comment,
                 status.line_buff ? status.line_buff->truncated : 0))
      break;
  }
  /* if in batch mode, send last query even if it doesn't end with \g or go */

  if (!interactive && !status.exit_status)
  {
    remove_cntrl(glob_buffer);
    if (!glob_buffer.is_empty())
    {
      status.exit_status=1;
      if (com_go(&glob_buffer,line) <= 0)
	status.exit_status=0;
    }
  }

#if defined(__WIN__)
  buffer.free();
  tmpbuf.free();
#endif

  /*
    If the function is called by 'source' command, it will return to interactive
    mode, so real_binary_mode should be FALSE. Otherwise, it will exit the
    program, it is safe to set real_binary_mode to FALSE.
  */
  real_binary_mode= FALSE;
  return status.exit_status;
}

/**
   It checks if the input is a short form command. It returns the command's
   pointer if a command is found, else return NULL. Note that if binary-mode
   is set, then only \C is searched for.

   @param cmd_char    A character of one byte.
<<<<<<< HEAD

   @return
     the command's pointer or NULL.
*/
static COMMANDS *find_command(char cmd_char)
{
  DBUG_ENTER("find_command");
  DBUG_PRINT("enter", ("cmd_char: %d", cmd_char));

  int index= -1;

  /*
    In binary-mode, we disallow all mysql commands except '\C'
    and DELIMITER.
  */
  if (real_binary_mode)
  {
    if (cmd_char == 'C')
      index= charset_index;
  }
  else
    index= get_command_index(cmd_char);

  if (index >= 0)
  {
    DBUG_PRINT("exit",("found command: %s", commands[index].name));
    DBUG_RETURN(&commands[index]);
  }
  else
    DBUG_RETURN((COMMANDS *) 0);
}

/**
   It checks if the input is a long form command. It returns the command's
   pointer if a command is found, else return NULL. Note that if binary-mode 
   is set, then only DELIMITER is searched for.

=======

   @return
     the command's pointer or NULL.
*/
static COMMANDS *find_command(char cmd_char)
{
  DBUG_ENTER("find_command");
  DBUG_PRINT("enter", ("cmd_char: %d", cmd_char));

  int index= -1;

  /*
    In binary-mode, we disallow all mysql commands except '\C'
    and DELIMITER.
  */
  if (real_binary_mode)
  {
    if (cmd_char == 'C')
      index= charset_index;
  }
  else
    index= get_command_index(cmd_char);

  if (index >= 0)
  {
    DBUG_PRINT("exit",("found command: %s", commands[index].name));
    DBUG_RETURN(&commands[index]);
  }
  else
    DBUG_RETURN((COMMANDS *) 0);
}

/**
   It checks if the input is a long form command. It returns the command's
   pointer if a command is found, else return NULL. Note that if binary-mode 
   is set, then only DELIMITER is searched for.

>>>>>>> 23ac7487
   @param name    A string.
   @return
     the command's pointer or NULL.
*/
static COMMANDS *find_command(char *name)
{
  uint len;
  char *end;
  DBUG_ENTER("find_command");

  DBUG_ASSERT(name != NULL);
  DBUG_PRINT("enter", ("name: '%s'", name));

  while (my_isspace(charset_info, *name))
    name++;
  /*
    If there is an \\g in the row or if the row has a delimiter but
    this is not a delimiter command, let add_line() take care of
    parsing the row and calling find_command().
  */
  if ((!real_binary_mode && strstr(name, "\\g")) ||
      (strstr(name, delimiter) &&
       !is_delimiter_command(name, DELIMITER_NAME_LEN)))
      DBUG_RETURN((COMMANDS *) 0);

  if ((end=strcont(name, " \t")))
<<<<<<< HEAD
  {
    len=(uint) (end - name);
    while (my_isspace(charset_info, *end))
      end++;
    if (!*end)
      end= 0;					// no arguments to function
  }
  else
    len= (uint) strlen(name);

  int index= -1;
  if (real_binary_mode)
  {
=======
  {
    len=(uint) (end - name);
    while (my_isspace(charset_info, *end))
      end++;
    if (!*end)
      end= 0;					// no arguments to function
  }
  else
    len= (uint) strlen(name);

  int index= -1;
  if (real_binary_mode)
  {
>>>>>>> 23ac7487
    if (is_delimiter_command(name, len))
      index= delimiter_index;
  }
  else
  {
    /*
      All commands are in the first part of commands array and have a function
      to implement it.
    */
    for (uint i= 0; commands[i].func; i++)
    {
      if (!my_strnncoll(&my_charset_latin1, (uchar*) name, len,
                        (uchar*) commands[i].name, len) &&
          (commands[i].name[len] == '\0') &&
          (!end || commands[i].takes_params))
      {
        index= i;
        break;
      }
    }
  }

  if (index >= 0)
  {
    DBUG_PRINT("exit", ("found command: %s", commands[index].name));
    DBUG_RETURN(&commands[index]);
  }
  DBUG_RETURN((COMMANDS *) 0);
}


static bool add_line(String &buffer, char *line, ulong line_length,
                     char *in_string, bool *ml_comment, bool truncated)
{
  uchar inchar;
  char buff[80], *pos, *out;
  COMMANDS *com;
  bool need_space= 0;
  bool ss_comment= 0;
  DBUG_ENTER("add_line");

  if (!line[0] && buffer.is_empty())
    DBUG_RETURN(0);
#ifdef HAVE_READLINE
  if (status.add_to_history && line[0] && not_in_history(line))
    add_history(line);
#endif
  char *end_of_line= line + line_length;

  for (pos= out= line; pos < end_of_line; pos++)
  {
    inchar= (uchar) *pos;
    if (!preserve_comments)
    {
      // Skip spaces at the beginning of a statement
      if (my_isspace(charset_info,inchar) && (out == line) &&
          buffer.is_empty())
        continue;
    }
        
#ifdef USE_MB
    // Accept multi-byte characters as-is
    int length;
    if (use_mb(charset_info) &&
        (length= my_ismbchar(charset_info, pos, end_of_line)))
    {
      if (!*ml_comment || preserve_comments)
      {
        while (length--)
          *out++ = *pos++;
        pos--;
      }
      else
        pos+= length - 1;
      continue;
    }
#endif
    if (!*ml_comment && inchar == '\\' &&
        !(*in_string && 
          (mysql.server_status & SERVER_STATUS_NO_BACKSLASH_ESCAPES)))
    {
      // Found possbile one character command like \c

      if (!(inchar = (uchar) *++pos))
	break;				// readline adds one '\'
      if (*in_string || inchar == 'N')	// \N is short for NULL
      {					// Don't allow commands in string
	*out++='\\';
	*out++= (char) inchar;
	continue;
      }
      if ((com= find_command((char) inchar)))
      {
        // Flush previously accepted characters
        if (out != line)
        {
          buffer.append(line, (uint) (out-line));
          out= line;
        }
        
        if ((*com->func)(&buffer,pos-1) > 0)
          DBUG_RETURN(1);                       // Quit
        if (com->takes_params)
        {
          if (ss_comment)
          {
            /*
              If a client-side macro appears inside a server-side comment,
              discard all characters in the comment after the macro (that is,
              until the end of the comment rather than the next delimiter)
            */
            for (pos++; *pos && (*pos != '*' || *(pos + 1) != '/'); pos++)
              ;
            pos--;
          }
          else
          {
            for (pos++ ;
                 *pos && (*pos != *delimiter ||
                          !is_prefix(pos + 1, delimiter + 1)) ; pos++)
              ;	// Remove parameters
            if (!*pos)
              pos--;
            else 
              pos+= delimiter_length - 1; // Point at last delim char
          }
        }
      }
      else
      {
	sprintf(buff,"Unknown command '\\%c'.",inchar);
	if (put_info(buff,INFO_ERROR) > 0)
	  DBUG_RETURN(1);
	*out++='\\';
	*out++=(char) inchar;
	continue;
      }
    }
    else if (!*ml_comment && !*in_string && is_prefix(pos, delimiter))
    {
      // Found a statement. Continue parsing after the delimiter
      pos+= delimiter_length;

      if (preserve_comments)
      {
        while (my_isspace(charset_info, *pos))
          *out++= *pos++;
      }
      // Flush previously accepted characters
      if (out != line)
      {
        buffer.append(line, (uint32) (out-line));
        out= line;
      }

      if (preserve_comments && ((*pos == '#') ||
                                ((*pos == '-') &&
                                 (pos[1] == '-') &&
                                 my_isspace(charset_info, pos[2]))))
      {
        // Add trailing single line comments to this statement
        buffer.append(pos);
        pos+= strlen(pos);
      }

      pos--;

      if ((com= find_command(buffer.c_ptr())))
      {
          
        if ((*com->func)(&buffer, buffer.c_ptr()) > 0)
          DBUG_RETURN(1);                       // Quit 
      }
      else
      {
        if (com_go(&buffer, 0) > 0)             // < 0 is not fatal
          DBUG_RETURN(1);
      }
      buffer.length(0);
    }
    else if (!*ml_comment && (!*in_string && (inchar == '#' ||
                                              (inchar == '-' && pos[1] == '-' &&
                              /*
                                The third byte is either whitespace or is the
                                end of the line -- which would occur only
                                because of the user sending newline -- which is
                                itself whitespace and should also match.
                              */
			      (my_isspace(charset_info,pos[2]) ||
                               !pos[2])))))
    {
      // Flush previously accepted characters
      if (out != line)
      {
        buffer.append(line, (uint32) (out - line));
        out= line;
      }

      // comment to end of line
      if (preserve_comments)
      {
        bool started_with_nothing= !buffer.length();

        buffer.append(pos);

        /*
          A single-line comment by itself gets sent immediately so that
          client commands (delimiter, status, etc) will be interpreted on
          the next line.
        */
        if (started_with_nothing)
        {
          if (com_go(&buffer, 0) > 0)             // < 0 is not fatal
            DBUG_RETURN(1);
          buffer.length(0);
        }
      }

      break;
    }
    else if (!*in_string && inchar == '/' && *(pos+1) == '*' &&
	     *(pos+2) != '!')
    {
      if (preserve_comments)
      {
        *out++= *pos++;                       // copy '/'
        *out++= *pos;                         // copy '*'
      }
      else
        pos++;
      *ml_comment= 1;
      if (out != line)
      {
        buffer.append(line,(uint) (out-line));
        out=line;
      }
    }
    else if (*ml_comment && !ss_comment && inchar == '*' && *(pos + 1) == '/')
    {
      if (preserve_comments)
      {
        *out++= *pos++;                       // copy '*'
        *out++= *pos;                         // copy '/'
      }
      else
        pos++;
      *ml_comment= 0;
      if (out != line)
      {
        buffer.append(line, (uint32) (out - line));
        out= line;
      }
      // Consumed a 2 chars or more, and will add 1 at most,
      // so using the 'line' buffer to edit data in place is ok.
      need_space= 1;
    }      
    else
    {						// Add found char to buffer
      if (!*in_string && inchar == '/' && *(pos + 1) == '*' &&
          *(pos + 2) == '!')
        ss_comment= 1;
      else if (!*in_string && ss_comment && inchar == '*' && *(pos + 1) == '/')
        ss_comment= 0;
      if (inchar == *in_string)
	*in_string= 0;
      else if (!*ml_comment && !*in_string &&
	       (inchar == '\'' || inchar == '"' || inchar == '`'))
	*in_string= (char) inchar;
      if (!*ml_comment || preserve_comments)
      {
        if (need_space && !my_isspace(charset_info, (char)inchar))
          *out++= ' ';
        need_space= 0;
        *out++= (char) inchar;
      }
    }
  }
  if (out != line || !buffer.is_empty())
  {
    uint length=(uint) (out-line);

    if (!truncated && !is_delimiter_command(line, length))
    {
      /* 
        Don't add a new line in case there's a DELIMITER command to be 
        added to the glob buffer (e.g. on processing a line like 
        "<command>;DELIMITER <non-eof>") : similar to how a new line is 
        not added in the case when the DELIMITER is the first command 
        entered with an empty glob buffer. 
      */
      *out++='\n';
      length++;
    }
    if (buffer.length() + length >= buffer.alloced_length())
      buffer.realloc(buffer.length()+length+IO_SIZE);
    if ((!*ml_comment || preserve_comments) && buffer.append(line, length))
      DBUG_RETURN(1);
  }
  DBUG_RETURN(0);
}

/*****************************************************************
	    Interface to Readline Completion
******************************************************************/

#ifdef HAVE_READLINE

C_MODE_START
static char *new_command_generator(const char *text, int);
static char **new_mysql_completion(const char *text, int start, int end);
C_MODE_END

/*
  Tell the GNU Readline library how to complete.  We want to try to complete
  on command names if this is the first word in the line, or on filenames
  if not.
*/

#if defined(USE_NEW_READLINE_INTERFACE) 
static int fake_magic_space(int, int);
extern "C" char *no_completion(const char*,int)
#elif defined(USE_LIBEDIT_INTERFACE)
static int fake_magic_space(const char *, int);
extern "C" int no_completion(const char*,int)
#else
extern "C" char *no_completion()
#endif
{
  return 0;					/* No filename completion */
}

/*	glues pieces of history back together if in pieces   */
static void fix_history(String *final_command) 
{
  int total_lines = 1;
  char *ptr = final_command->c_ptr();
  String fixed_buffer; 	/* Converted buffer */
  char str_char = '\0';  /* Character if we are in a string or not */
  
  /* find out how many lines we have and remove newlines */
  while (*ptr != '\0') 
  {
    switch (*ptr) {
      /* string character */
    case '"':
    case '\'':
    case '`':
      if (str_char == '\0')	/* open string */
	str_char = *ptr;
      else if (str_char == *ptr)   /* close string */
	str_char = '\0';
      fixed_buffer.append(ptr,1);
      break;
    case '\n':
      /* 
	 not in string, change to space
	 if in string, leave it alone 
      */
      fixed_buffer.append(str_char == '\0' ? " " : "\n");
      total_lines++;
      break;
    case '\\':
      fixed_buffer.append('\\');
      /* need to see if the backslash is escaping anything */
      if (str_char) 
      {
	ptr++;
	/* special characters that need escaping */
	if (*ptr == '\'' || *ptr == '"' || *ptr == '\\')
	  fixed_buffer.append(ptr,1);
	else
	  ptr--;
      }
      break;
      
    default:
      fixed_buffer.append(ptr,1);
    }
    ptr++;
  }
  if (total_lines > 1)			
    add_history(fixed_buffer.ptr());
}

/*	
  returns 0 if line matches the previous history entry
  returns 1 if the line doesn't match the previous history entry
*/
static int not_in_history(const char *line) 
{
  HIST_ENTRY *oldhist = history_get(history_length);
  
  if (oldhist == 0)
    return 1;
  if (strcmp(oldhist->line,line) == 0)
    return 0;
  return 1;
}


#if defined(USE_NEW_READLINE_INTERFACE)
static int fake_magic_space(int, int)
#else
static int fake_magic_space(const char *, int)
#endif
{
  rl_insert(1, ' ');
  return 0;
}


static void initialize_readline (char *name)
{
  /* Allow conditional parsing of the ~/.inputrc file. */
  rl_readline_name = name;

  /* Tell the completer that we want a crack first. */
#if defined(USE_NEW_READLINE_INTERFACE)
  rl_attempted_completion_function= (rl_completion_func_t*)&new_mysql_completion;
  rl_completion_entry_function= (rl_compentry_func_t*)&no_completion;

  rl_add_defun("magic-space", (rl_command_func_t *)&fake_magic_space, -1);
#elif defined(USE_LIBEDIT_INTERFACE)
#ifdef HAVE_LOCALE_H
  setlocale(LC_ALL,""); /* so as libedit use isprint */
#endif
  rl_attempted_completion_function= (CPPFunction*)&new_mysql_completion;
  rl_completion_entry_function= &no_completion;
  rl_add_defun("magic-space", (Function*)&fake_magic_space, -1);
#else
  rl_attempted_completion_function= (CPPFunction*)&new_mysql_completion;
  rl_completion_entry_function= &no_completion;
#endif
}

/*
  Attempt to complete on the contents of TEXT.  START and END show the
  region of TEXT that contains the word to complete.  We can use the
  entire line in case we want to do some simple parsing.  Return the
  array of matches, or NULL if there aren't any.
*/

static char **new_mysql_completion(const char *text,
                                   int start __attribute__((unused)),
                                   int end __attribute__((unused)))
{
  if (!status.batch && !quick)
#if defined(USE_NEW_READLINE_INTERFACE)
    return rl_completion_matches(text, new_command_generator);
#else
    return completion_matches((char *)text, (CPFunction *)new_command_generator);
#endif
  else
    return (char**) 0;
}

static char *new_command_generator(const char *text,int state)
{
  static int textlen;
  char *ptr;
  static Bucket *b;
  static entry *e;
  static uint i;

  if (!state)
    textlen=(uint) strlen(text);

  if (textlen>0)
  {						/* lookup in the hash */
    if (!state)
    {
      uint len;

      b = find_all_matches(&ht,text,(uint) strlen(text),&len);
      if (!b)
	return NullS;
      e = b->pData;
    }

    if (e)
    {
      ptr= strdup(e->str);
      e = e->pNext;
      return ptr;
    }
  }
  else
  { /* traverse the entire hash, ugly but works */

    if (!state)
    {
      /* find the first used bucket */
      for (i=0 ; i < ht.nTableSize ; i++)
      {
	if (ht.arBuckets[i])
	{
	  b = ht.arBuckets[i];
	  e = b->pData;
	  break;
	}
      }
    }
    ptr= NullS;
    while (e && !ptr)
    {					/* find valid entry in bucket */
      if ((uint) strlen(e->str) == b->nKeyLength)
	ptr = strdup(e->str);
      /* find the next used entry */
      e = e->pNext;
      if (!e)
      { /* find the next used bucket */
	b = b->pNext;
	if (!b)
	{
	  for (i++ ; i<ht.nTableSize; i++)
	  {
	    if (ht.arBuckets[i])
	    {
	      b = ht.arBuckets[i];
	      e = b->pData;
	      break;
	    }
	  }
	}
	else
	  e = b->pData;
      }
    }
    if (ptr)
      return ptr;
  }
  return NullS;
}


/* Build up the completion hash */

static void build_completion_hash(bool rehash, bool write_info)
{
  COMMANDS *cmd=commands;
  MYSQL_RES *databases=0,*tables=0;
  MYSQL_RES *fields;
  static char ***field_names= 0;
  MYSQL_ROW database_row,table_row;
  MYSQL_FIELD *sql_field;
  char buf[NAME_LEN*2+2];		 // table name plus field name plus 2
  int i,j,num_fields;
  DBUG_ENTER("build_completion_hash");

  if (status.batch || quick || !current_db)
    DBUG_VOID_RETURN;			// We don't need completion in batches
  if (!rehash)
    DBUG_VOID_RETURN;

  /* Free old used memory */
  if (field_names)
    field_names=0;
  completion_hash_clean(&ht);
  free_root(&hash_mem_root,MYF(0));

  /* hash this file's known subset of SQL commands */
  while (cmd->name) {
    add_word(&ht,(char*) cmd->name);
    cmd++;
  }

  /* hash MySQL functions (to be implemented) */

  /* hash all database names */
  if (mysql_query(&mysql,"show databases") == 0)
  {
    if (!(databases = mysql_store_result(&mysql)))
      put_info(mysql_error(&mysql),INFO_INFO);
    else
    {
      while ((database_row=mysql_fetch_row(databases)))
      {
	char *str=strdup_root(&hash_mem_root, (char*) database_row[0]);
	if (str)
	  add_word(&ht,(char*) str);
      }
      mysql_free_result(databases);
    }
  }
  /* hash all table names */
  if (mysql_query(&mysql,"show tables")==0)
  {
    if (!(tables = mysql_store_result(&mysql)))
      put_info(mysql_error(&mysql),INFO_INFO);
    else
    {
      if (mysql_num_rows(tables) > 0 && !opt_silent && write_info)
      {
	tee_fprintf(stdout, "\
Reading table information for completion of table and column names\n\
You can turn off this feature to get a quicker startup with -A\n\n");
      }
      while ((table_row=mysql_fetch_row(tables)))
      {
	char *str=strdup_root(&hash_mem_root, (char*) table_row[0]);
	if (str &&
	    !completion_hash_exists(&ht,(char*) str, (uint) strlen(str)))
	  add_word(&ht,str);
      }
    }
  }

  /* hash all field names, both with the table prefix and without it */
  if (!tables)					/* no tables */
  {
    DBUG_VOID_RETURN;
  }
  mysql_data_seek(tables,0);
  if (!(field_names= (char ***) alloc_root(&hash_mem_root,sizeof(char **) *
					   (uint) (mysql_num_rows(tables)+1))))
  {
    mysql_free_result(tables);
    DBUG_VOID_RETURN;
  }
  i=0;
  while ((table_row=mysql_fetch_row(tables)))
  {
    if ((fields=mysql_list_fields(&mysql,(const char*) table_row[0],NullS)))
    {
      num_fields=mysql_num_fields(fields);
      if (!(field_names[i] = (char **) alloc_root(&hash_mem_root,
						  sizeof(char *) *
						  (num_fields*2+1))))
      {
        mysql_free_result(fields);
        break;
      }
      field_names[i][num_fields*2]= '\0';
      j=0;
      while ((sql_field=mysql_fetch_field(fields)))
      {
	sprintf(buf,"%.64s.%.64s",table_row[0],sql_field->name);
	field_names[i][j] = strdup_root(&hash_mem_root,buf);
	add_word(&ht,field_names[i][j]);
	field_names[i][num_fields+j] = strdup_root(&hash_mem_root,
						   sql_field->name);
	if (!completion_hash_exists(&ht,field_names[i][num_fields+j],
				    (uint) strlen(field_names[i][num_fields+j])))
	  add_word(&ht,field_names[i][num_fields+j]);
	j++;
      }
      mysql_free_result(fields);
    }
    else
      field_names[i]= 0;

    i++;
  }
  mysql_free_result(tables);
  field_names[i]=0;				// End pointer
  DBUG_VOID_RETURN;
}

	/* for gnu readline */

#ifndef HAVE_INDEX
extern "C" {
extern char *index(const char *,int c),*rindex(const char *,int);

char *index(const char *s,int c)
{
  for (;;)
  {
     if (*s == (char) c) return (char*) s;
     if (!*s++) return NullS;
  }
}

char *rindex(const char *s,int c)
{
  reg3 char *t;

  t = NullS;
  do if (*s == (char) c) t = (char*) s; while (*s++);
  return (char*) t;
}
}
#endif
#endif /* HAVE_READLINE */


static int reconnect(void)
{
  /* purecov: begin tested */
  if (opt_reconnect)
  {
    put_info("No connection. Trying to reconnect...",INFO_INFO);
    (void) com_connect((String *) 0, 0);
    if (opt_rehash)
      com_rehash(NULL, NULL);
  }
  if (!connected)
    return put_info("Can't connect to the server\n",INFO_ERROR);
  /* purecov: end */
  return 0;
}

static void get_current_db()
{
  MYSQL_RES *res;

  /* If one_database is set, current_db is not supposed to change. */
  if (one_database)
    return;

  my_free(current_db);
  current_db= NULL;
  /* In case of error below current_db will be NULL */
  if (!mysql_query(&mysql, "SELECT DATABASE()") &&
      (res= mysql_use_result(&mysql)))
  {
    MYSQL_ROW row= mysql_fetch_row(res);
    if (row && row[0])
      current_db= my_strdup(row[0], MYF(MY_WME));
    mysql_free_result(res);
  }
}

/***************************************************************************
 The different commands
***************************************************************************/

int mysql_real_query_for_lazy(const char *buf, int length)
{
  for (uint retry=0;; retry++)
  {
    int error;
    if (!mysql_real_query(&mysql,buf,length))
      return 0;
    error= put_error(&mysql);
    if (mysql_errno(&mysql) != CR_SERVER_GONE_ERROR || retry > 1 ||
        !opt_reconnect)
      return error;
    if (reconnect())
      return error;
  }
}

int mysql_store_result_for_lazy(MYSQL_RES **result)
{
  if ((*result=mysql_store_result(&mysql)))
    return 0;

  if (mysql_error(&mysql)[0])
    return put_error(&mysql);
  return 0;
}

static void print_help_item(MYSQL_ROW *cur, int num_name, int num_cat, char *last_char)
{
  char ccat= (*cur)[num_cat][0];
  if (*last_char != ccat)
  {
    put_info(ccat == 'Y' ? "categories:" : "topics:", INFO_INFO);
    *last_char= ccat;
  }
  tee_fprintf(PAGER, "   %s\n", (*cur)[num_name]);
}


static int com_server_help(String *buffer __attribute__((unused)),
			   char *line __attribute__((unused)), char *help_arg)
{
  MYSQL_ROW cur;
  const char *server_cmd;
  char cmd_buf[100 + 1];
  MYSQL_RES *result;
  int error;
  
  if (help_arg[0] != '\'')
  {
	char *end_arg= strend(help_arg);
	if(--end_arg)
	{
		while (my_isspace(charset_info,*end_arg))
          end_arg--;
		*++end_arg= '\0';
	}
	(void) strxnmov(cmd_buf, sizeof(cmd_buf), "help '", help_arg, "'", NullS);
  }
  else
    (void) strxnmov(cmd_buf, sizeof(cmd_buf), "help ", help_arg, NullS);

  server_cmd= cmd_buf;

  if (!status.batch)
  {
    old_buffer= *buffer;
    old_buffer.copy();
  }

  if (!connected && reconnect())
    return 1;

  if ((error= mysql_real_query_for_lazy(server_cmd,(int)strlen(server_cmd))) ||
      (error= mysql_store_result_for_lazy(&result)))
    return error;

  if (result)
  {
    unsigned int num_fields= mysql_num_fields(result);
    my_ulonglong num_rows= mysql_num_rows(result);
    mysql_fetch_fields(result);
    if (num_fields==3 && num_rows==1)
    {
      if (!(cur= mysql_fetch_row(result)))
      {
	error= -1;
	goto err;
      }

      init_pager();
      tee_fprintf(PAGER,   "Name: \'%s\'\n", cur[0]);
      tee_fprintf(PAGER,   "Description:\n%s", cur[1]);
      if (cur[2] && *((char*)cur[2]))
	tee_fprintf(PAGER, "Examples:\n%s", cur[2]);
      tee_fprintf(PAGER,   "\n");
      end_pager();
    }
    else if (num_fields >= 2 && num_rows)
    {
      init_pager();
      char last_char= 0;

      int num_name= 0, num_cat= 0;
      LINT_INIT(num_name);
      LINT_INIT(num_cat);

      if (num_fields == 2)
      {
	put_info("Many help items for your request exist.", INFO_INFO);
	put_info("To make a more specific request, please type 'help <item>',\nwhere <item> is one of the following", INFO_INFO);
	num_name= 0;
	num_cat= 1;
      }
      else if ((cur= mysql_fetch_row(result)))
      {
	tee_fprintf(PAGER, "You asked for help about help category: \"%s\"\n", cur[0]);
	put_info("For more information, type 'help <item>', where <item> is one of the following", INFO_INFO);
	num_name= 1;
	num_cat= 2;
	print_help_item(&cur,1,2,&last_char);
      }

      while ((cur= mysql_fetch_row(result)))
	print_help_item(&cur,num_name,num_cat,&last_char);
      tee_fprintf(PAGER, "\n");
      end_pager();
    }
    else
    {
      put_info("\nNothing found", INFO_INFO);
      if (strncasecmp(server_cmd, "help 'contents'", 15) == 0)
      {
         put_info("\nPlease check if 'help tables' are loaded.\n", INFO_INFO); 
         goto err;
      }
      put_info("Please try to run 'help contents' for a list of all accessible topics\n", INFO_INFO);
    }
  }

err:
  mysql_free_result(result);
  return error;
}

static int
com_help(String *buffer __attribute__((unused)),
	 char *line __attribute__((unused)))
{
  reg1 int i, j;
  char * help_arg= strchr(line,' '), buff[32], *end;
  if (help_arg)
  {
    while (my_isspace(charset_info,*help_arg))
      help_arg++;
	if (*help_arg)	  
	  return com_server_help(buffer,line,help_arg);
  }

  put_info("\nFor information about MySQL products and services, visit:\n"
           "   http://www.mysql.com/\n"
           "For developer information, including the MySQL Reference Manual, "
           "visit:\n"
           "   http://dev.mysql.com/\n"
           "To buy MySQL Enterprise support, training, or other products, visit:\n"
           "   https://shop.mysql.com/\n", INFO_INFO);
  put_info("List of all MySQL commands:", INFO_INFO);
  if (!named_cmds)
    put_info("Note that all text commands must be first on line and end with ';'",INFO_INFO);
  for (i = 0; commands[i].name; i++)
  {
    end= strmov(buff, commands[i].name);
    for (j= (int)strlen(commands[i].name); j < 10; j++)
      end= strmov(end, " ");
    if (commands[i].func)
      tee_fprintf(stdout, "%s(\\%c) %s\n", buff,
		  commands[i].cmd_char, commands[i].doc);
  }
  if (connected && mysql_get_server_version(&mysql) >= 40100)
    put_info("\nFor server side help, type 'help contents'\n", INFO_INFO);
  return 0;
}


	/* ARGSUSED */
static int
com_clear(String *buffer,char *line __attribute__((unused)))
{
#ifdef HAVE_READLINE
  if (status.add_to_history)
    fix_history(buffer);
#endif
  buffer->length(0);
  return 0;
}

	/* ARGSUSED */
static int
com_charset(String *buffer __attribute__((unused)), char *line)
{
  char buff[256], *param;
  const CHARSET_INFO *new_cs;
  strmake(buff, line, sizeof(buff) - 1);
  param= get_arg(buff, 0);
  if (!param || !*param)
  {
    return put_info("Usage: \\C charset_name | charset charset_name", 
		    INFO_ERROR, 0);
  }
  new_cs= get_charset_by_csname(param, MY_CS_PRIMARY, MYF(MY_WME));
  if (new_cs)
  {
    charset_info= new_cs;
    mysql_set_character_set(&mysql, charset_info->csname);
    default_charset= (char *)charset_info->csname;
    put_info("Charset changed", INFO_INFO);
  }
  else put_info("Charset is not found", INFO_INFO);
  return 0;
}

/*
  Execute command
  Returns: 0  if ok
          -1 if not fatal error
	  1  if fatal error
*/


static int
com_go(String *buffer,char *line __attribute__((unused)))
{
  char		buff[200]; /* about 110 chars used so far */
  char		time_buff[52+3+1]; /* time max + space&parens + NUL */
  MYSQL_RES	*result;
  ulong		timer, warnings= 0;
  uint		error= 0;
  int           err= 0;

  interrupted_query= 0;
  if (!status.batch)
  {
    old_buffer= *buffer;			// Save for edit command
    old_buffer.copy();
  }

  /* Remove garbage for nicer messages */
  LINT_INIT(buff[0]);
  remove_cntrl(*buffer);

  if (buffer->is_empty())
  {
    if (status.batch)				// Ignore empty quries
      return 0;
    return put_info("No query specified\n",INFO_ERROR);

  }
  if (!connected && reconnect())
  {
    buffer->length(0);				// Remove query on error
    return opt_reconnect ? -1 : 1;          // Fatal error
  }
  if (verbose)
    (void) com_print(buffer,0);

  if (skip_updates &&
      (buffer->length() < 4 || my_strnncoll(charset_info,
					    (const uchar*)buffer->ptr(),4,
					    (const uchar*)"SET ",4)))
  {
    (void) put_info("Ignoring query to other database",INFO_INFO);
    return 0;
  }

  timer=start_timer();
  executing_query= 1;
  error= mysql_real_query_for_lazy(buffer->ptr(),buffer->length());

#ifdef HAVE_READLINE
  if (status.add_to_history) 
  {  
    buffer->append(vertical ? "\\G" : delimiter);
    /* Append final command onto history */
    fix_history(buffer);
  }
#endif

  buffer->length(0);

  if (error)
    goto end;

  do
  {
    char *pos;

    if (quick)
    {
      if (!(result=mysql_use_result(&mysql)) && mysql_field_count(&mysql))
      {
        error= put_error(&mysql);
        goto end;
      }
    }
    else
    {
      error= mysql_store_result_for_lazy(&result);
      if (error)
        goto end;
    }

    if (verbose >= 3 || !opt_silent)
      mysql_end_timer(timer,time_buff);
    else
      time_buff[0]= '\0';

    /* Every branch must truncate  buff . */
    if (result)
    {
      if (!mysql_num_rows(result) && ! quick && !column_types_flag)
      {
	strmov(buff, "Empty set");
        if (opt_xml)
        { 
          /*
            We must print XML header and footer
            to produce a well-formed XML even if
            the result set is empty (Bug#27608).
          */
          init_pager();
          print_table_data_xml(result);
          end_pager();
        }
      }
      else
      {
	init_pager();
	if (opt_html)
	  print_table_data_html(result);
	else if (opt_xml)
	  print_table_data_xml(result);
  else if (vertical || (auto_vertical_output && (terminal_width < get_result_width(result))))
	  print_table_data_vertically(result);
	else if (opt_silent && verbose <= 2 && !output_tables)
	  print_tab_data(result);
	else
	  print_table_data(result);
	sprintf(buff,"%ld %s in set",
		(long) mysql_num_rows(result),
		(long) mysql_num_rows(result) == 1 ? "row" : "rows");
	end_pager();
        if (mysql_errno(&mysql))
          error= put_error(&mysql);
      }
    }
    else if (mysql_affected_rows(&mysql) == ~(ulonglong) 0)
      strmov(buff,"Query OK");
    else
      sprintf(buff,"Query OK, %ld %s affected",
	      (long) mysql_affected_rows(&mysql),
	      (long) mysql_affected_rows(&mysql) == 1 ? "row" : "rows");

    pos=strend(buff);
    if ((warnings= mysql_warning_count(&mysql)))
    {
      *pos++= ',';
      *pos++= ' ';
      pos=int10_to_str(warnings, pos, 10);
      pos=strmov(pos, " warning");
      if (warnings != 1)
	*pos++= 's';
    }
    strmov(pos, time_buff);
    put_info(buff,INFO_RESULT);
    if (mysql_info(&mysql))
      put_info(mysql_info(&mysql),INFO_RESULT);
    put_info("",INFO_RESULT);			// Empty row

    if (result && !mysql_eof(result))	/* Something wrong when using quick */
      error= put_error(&mysql);
    else if (unbuffered)
      fflush(stdout);
    mysql_free_result(result);
  } while (!(err= mysql_next_result(&mysql)));
  if (err >= 1)
    error= put_error(&mysql);

end:

 /* Show warnings if any or error occured */
  if (show_warnings == 1 && (warnings >= 1 || error))
    print_warnings();

  if (!error && !status.batch && 
      (mysql.server_status & SERVER_STATUS_DB_DROPPED))
    get_current_db();

  executing_query= 0;
  return error;				/* New command follows */
}


static void init_pager()
{
#ifdef USE_POPEN
  if (!opt_nopager)
  {
    if (!(PAGER= popen(pager, "w")))
    {
      tee_fprintf(stdout, "popen() failed! defaulting PAGER to stdout!\n");
      PAGER= stdout;
    }
  }
  else
#endif
    PAGER= stdout;
}

static void end_pager()
{
#ifdef USE_POPEN
  if (!opt_nopager)
    pclose(PAGER);
#endif
}


static void init_tee(const char *file_name)
{
  FILE* new_outfile;
  if (opt_outfile)
    end_tee();
  if (!(new_outfile= my_fopen(file_name, O_APPEND | O_WRONLY, MYF(MY_WME))))
  {
    tee_fprintf(stdout, "Error logging to file '%s'\n", file_name);
    return;
  }
  OUTFILE = new_outfile;
  strmake(outfile, file_name, FN_REFLEN-1);
  tee_fprintf(stdout, "Logging to file '%s'\n", file_name);
  opt_outfile= 1;
  return;
}


static void end_tee()
{
  my_fclose(OUTFILE, MYF(0));
  OUTFILE= 0;
  opt_outfile= 0;
  return;
}


static int
com_ego(String *buffer,char *line)
{
  int result;
  bool oldvertical=vertical;
  vertical=1;
  result=com_go(buffer,line);
  vertical=oldvertical;
  return result;
}


static const char *fieldtype2str(enum enum_field_types type)
{
  switch (type) {
    case MYSQL_TYPE_BIT:         return "BIT";
    case MYSQL_TYPE_BLOB:        return "BLOB";
    case MYSQL_TYPE_DATE:        return "DATE";
    case MYSQL_TYPE_DATETIME:    return "DATETIME";
    case MYSQL_TYPE_NEWDECIMAL:  return "NEWDECIMAL";
    case MYSQL_TYPE_DECIMAL:     return "DECIMAL";
    case MYSQL_TYPE_DOUBLE:      return "DOUBLE";
    case MYSQL_TYPE_ENUM:        return "ENUM";
    case MYSQL_TYPE_FLOAT:       return "FLOAT";
    case MYSQL_TYPE_GEOMETRY:    return "GEOMETRY";
    case MYSQL_TYPE_INT24:       return "INT24";
    case MYSQL_TYPE_LONG:        return "LONG";
    case MYSQL_TYPE_LONGLONG:    return "LONGLONG";
    case MYSQL_TYPE_LONG_BLOB:   return "LONG_BLOB";
    case MYSQL_TYPE_MEDIUM_BLOB: return "MEDIUM_BLOB";
    case MYSQL_TYPE_NEWDATE:     return "NEWDATE";
    case MYSQL_TYPE_NULL:        return "NULL";
    case MYSQL_TYPE_SET:         return "SET";
    case MYSQL_TYPE_SHORT:       return "SHORT";
    case MYSQL_TYPE_STRING:      return "STRING";
    case MYSQL_TYPE_TIME:        return "TIME";
    case MYSQL_TYPE_TIMESTAMP:   return "TIMESTAMP";
    case MYSQL_TYPE_TINY:        return "TINY";
    case MYSQL_TYPE_TINY_BLOB:   return "TINY_BLOB";
    case MYSQL_TYPE_VAR_STRING:  return "VAR_STRING";
    case MYSQL_TYPE_YEAR:        return "YEAR";
    default:                     return "?-unknown-?";
  }
}

static char *fieldflags2str(uint f) {
  static char buf[1024];
  char *s=buf;
  *s=0;
#define ff2s_check_flag(X) \
                if (f & X ## _FLAG) { s=strmov(s, # X " "); f &= ~ X ## _FLAG; }
  ff2s_check_flag(NOT_NULL);
  ff2s_check_flag(PRI_KEY);
  ff2s_check_flag(UNIQUE_KEY);
  ff2s_check_flag(MULTIPLE_KEY);
  ff2s_check_flag(BLOB);
  ff2s_check_flag(UNSIGNED);
  ff2s_check_flag(ZEROFILL);
  ff2s_check_flag(BINARY);
  ff2s_check_flag(ENUM);
  ff2s_check_flag(AUTO_INCREMENT);
  ff2s_check_flag(TIMESTAMP);
  ff2s_check_flag(SET);
  ff2s_check_flag(NO_DEFAULT_VALUE);
  ff2s_check_flag(NUM);
  ff2s_check_flag(PART_KEY);
  ff2s_check_flag(GROUP);
  ff2s_check_flag(UNIQUE);
  ff2s_check_flag(BINCMP);
  ff2s_check_flag(ON_UPDATE_NOW);
#undef ff2s_check_flag
  if (f)
    sprintf(s, " unknows=0x%04x", f);
  return buf;
}

static void
print_field_types(MYSQL_RES *result)
{
  MYSQL_FIELD   *field;
  uint i=0;

  while ((field = mysql_fetch_field(result)))
  {
    tee_fprintf(PAGER, "Field %3u:  `%s`\n"
                       "Catalog:    `%s`\n"
                       "Database:   `%s`\n"
                       "Table:      `%s`\n"
                       "Org_table:  `%s`\n"
                       "Type:       %s\n"
                       "Collation:  %s (%u)\n"
                       "Length:     %lu\n"
                       "Max_length: %lu\n"
                       "Decimals:   %u\n"
                       "Flags:      %s\n\n",
                ++i,
                field->name, field->catalog, field->db, field->table,
                field->org_table, fieldtype2str(field->type),
                get_charset_name(field->charsetnr), field->charsetnr,
                field->length, field->max_length, field->decimals,
                fieldflags2str(field->flags));
  }
  tee_puts("", PAGER);
}


static void
print_table_data(MYSQL_RES *result)
{
  String separator(256);
  MYSQL_ROW	cur;
  MYSQL_FIELD	*field;
  bool		*num_flag;

  num_flag=(bool*) my_alloca(sizeof(bool)*mysql_num_fields(result));
  if (column_types_flag)
  {
    print_field_types(result);
    if (!mysql_num_rows(result))
      return;
    mysql_field_seek(result,0);
  }
  separator.copy("+",1,charset_info);
  while ((field = mysql_fetch_field(result)))
  {
    uint length= column_names ? field->name_length : 0;
    if (quick)
      length= max<size_t>(length, field->length);
    else
      length= max<size_t>(length, field->max_length);
    if (length < 4 && !IS_NOT_NULL(field->flags))
      length=4;					// Room for "NULL"
    field->max_length=length;
    separator.fill(separator.length()+length+2,'-');
    separator.append('+');
  }
  separator.append('\0');                       // End marker for \0
  tee_puts((char*) separator.ptr(), PAGER);
  if (column_names)
  {
    mysql_field_seek(result,0);
    (void) tee_fputs("|", PAGER);
    for (uint off=0; (field = mysql_fetch_field(result)) ; off++)
    {
      uint name_length= (uint) strlen(field->name);
      uint numcells= charset_info->cset->numcells(charset_info,
                                                  field->name,
                                                  field->name + name_length);
      uint display_length= field->max_length + name_length - numcells;
      tee_fprintf(PAGER, " %-*s |",
                  min<int>(display_length, MAX_COLUMN_LENGTH),
                  field->name);
      num_flag[off]= IS_NUM(field->type);
    }
    (void) tee_fputs("\n", PAGER);
    tee_puts((char*) separator.ptr(), PAGER);
  }

  while ((cur= mysql_fetch_row(result)))
  {
    if (interrupted_query)
      break;
    ulong *lengths= mysql_fetch_lengths(result);
    (void) tee_fputs("| ", PAGER);
    mysql_field_seek(result, 0);
    for (uint off= 0; off < mysql_num_fields(result); off++)
    {
      const char *buffer;
      uint data_length;
      uint field_max_length;
      uint visible_length;
      uint extra_padding;

      if (off)
        (void) tee_fputs(" ", PAGER);

      if (cur[off] == NULL)
      {
        buffer= "NULL";
        data_length= 4;
      } 
      else 
      {
        buffer= cur[off];
        data_length= (uint) lengths[off];
      }

      field= mysql_fetch_field(result);
      field_max_length= field->max_length;

      /* 
       How many text cells on the screen will this string span?  If it contains
       multibyte characters, then the number of characters we occupy on screen
       will be fewer than the number of bytes we occupy in memory.

       We need to find how much screen real-estate we will occupy to know how 
       many extra padding-characters we should send with the printing function.
      */
      visible_length= charset_info->cset->numcells(charset_info, buffer, buffer + data_length);
      extra_padding= data_length - visible_length;

      if (field_max_length > MAX_COLUMN_LENGTH)
        tee_print_sized_data(buffer, data_length, MAX_COLUMN_LENGTH+extra_padding, FALSE);
      else
      {
        if (num_flag[off] != 0) /* if it is numeric, we right-justify it */
          tee_print_sized_data(buffer, data_length, field_max_length+extra_padding, TRUE);
        else 
          tee_print_sized_data(buffer, data_length, field_max_length+extra_padding, FALSE);
      }
      tee_fputs(" |", PAGER);
    }
    (void) tee_fputs("\n", PAGER);
  }
  tee_puts((char*) separator.ptr(), PAGER);
  my_afree((uchar*) num_flag);
}

/**
  Return the length of a field after it would be rendered into text.

  This doesn't know or care about multibyte characters.  Assume we're
  using such a charset.  We can't know that all of the upcoming rows 
  for this column will have bytes that each render into some fraction
  of a character.  It's at least possible that a row has bytes that 
  all render into one character each, and so the maximum length is 
  still the number of bytes.  (Assumption 1:  This can't be better 
  because we can never know the number of characters that the DB is 
  going to send -- only the number of bytes.  2: Chars <= Bytes.)

  @param  field  Pointer to a field to be inspected

  @returns  number of character positions to be used, at most
*/
static int get_field_disp_length(MYSQL_FIELD *field)
{
  uint length= column_names ? field->name_length : 0;

  if (quick)
    length= max<uint>(length, field->length);
  else
    length= max<uint>(length, field->max_length);

  if (length < 4 && !IS_NOT_NULL(field->flags))
    length= 4;				/* Room for "NULL" */

  return length;
}

/**
  For a new result, return the max number of characters that any
  upcoming row may return.

  @param  result  Pointer to the result to judge

  @returns  The max number of characters in any row of this result
*/
static int get_result_width(MYSQL_RES *result)
{
  unsigned int len= 0;
  MYSQL_FIELD *field;
  MYSQL_FIELD_OFFSET offset;
  
#ifndef DBUG_OFF
  offset= mysql_field_tell(result);
  DBUG_ASSERT(offset == 0);
#else
  offset= 0;
#endif

  while ((field= mysql_fetch_field(result)) != NULL)
    len+= get_field_disp_length(field) + 3; /* plus bar, space, & final space */

  (void) mysql_field_seek(result, offset);	

  return len + 1; /* plus final bar. */
}

static void
tee_print_sized_data(const char *data, unsigned int data_length, unsigned int total_bytes_to_send, bool right_justified)
{
  /* 
    For '\0's print ASCII spaces instead, as '\0' is eaten by (at
    least my) console driver, and that messes up the pretty table
    grid.  (The \0 is also the reason we can't use fprintf() .) 
  */
  unsigned int i;

  if (right_justified) 
    for (i= data_length; i < total_bytes_to_send; i++)
      tee_putc((int)' ', PAGER);

  tee_write(PAGER, data, data_length, MY_PRINT_SPS_0 | MY_PRINT_MB);

  if (! right_justified) 
    for (i= data_length; i < total_bytes_to_send; i++)
      tee_putc((int)' ', PAGER);
}



static void
print_table_data_html(MYSQL_RES *result)
{
  MYSQL_ROW	cur;
  MYSQL_FIELD	*field;

  mysql_field_seek(result,0);
  (void) tee_fputs("<TABLE BORDER=1><TR>", PAGER);
  if (column_names)
  {
    while((field = mysql_fetch_field(result)))
    {
      tee_fputs("<TH>", PAGER);
      if (field->name && field->name[0])
        xmlencode_print(field->name, field->name_length);
      else
        tee_fputs(field->name ? " &nbsp; " : "NULL", PAGER);
      tee_fputs("</TH>", PAGER);
    }
    (void) tee_fputs("</TR>", PAGER);
  }
  while ((cur = mysql_fetch_row(result)))
  {
    if (interrupted_query)
      break;
    ulong *lengths=mysql_fetch_lengths(result);
    (void) tee_fputs("<TR>", PAGER);
    for (uint i=0; i < mysql_num_fields(result); i++)
    {
      (void) tee_fputs("<TD>", PAGER);
      xmlencode_print(cur[i], lengths[i]);
      (void) tee_fputs("</TD>", PAGER);
    }
    (void) tee_fputs("</TR>", PAGER);
  }
  (void) tee_fputs("</TABLE>", PAGER);
}


static void
print_table_data_xml(MYSQL_RES *result)
{
  MYSQL_ROW   cur;
  MYSQL_FIELD *fields;

  mysql_field_seek(result,0);

  tee_fputs("<?xml version=\"1.0\"?>\n\n<resultset statement=\"", PAGER);
  xmlencode_print(glob_buffer.ptr(), (int)strlen(glob_buffer.ptr()));
  tee_fputs("\" xmlns:xsi=\"http://www.w3.org/2001/XMLSchema-instance\">",
            PAGER);

  fields = mysql_fetch_fields(result);
  while ((cur = mysql_fetch_row(result)))
  {
    if (interrupted_query)
      break;
    ulong *lengths=mysql_fetch_lengths(result);
    (void) tee_fputs("\n  <row>\n", PAGER);
    for (uint i=0; i < mysql_num_fields(result); i++)
    {
      tee_fprintf(PAGER, "\t<field name=\"");
      xmlencode_print(fields[i].name, (uint) strlen(fields[i].name));
      if (cur[i])
      {
        tee_fprintf(PAGER, "\">");
        xmlencode_print(cur[i], lengths[i]);
        tee_fprintf(PAGER, "</field>\n");
      }
      else
        tee_fprintf(PAGER, "\" xsi:nil=\"true\" />\n");
    }
    (void) tee_fputs("  </row>\n", PAGER);
  }
  (void) tee_fputs("</resultset>\n", PAGER);
}


static void
print_table_data_vertically(MYSQL_RES *result)
{
  MYSQL_ROW	cur;
  uint		max_length=0;
  MYSQL_FIELD	*field;

  while ((field = mysql_fetch_field(result)))
  {
    uint length= field->name_length;
    if (length > max_length)
      max_length= length;
    field->max_length=length;
  }

  mysql_field_seek(result,0);
  for (uint row_count=1; (cur= mysql_fetch_row(result)); row_count++)
  {
    if (interrupted_query)
      break;
    mysql_field_seek(result,0);
    tee_fprintf(PAGER, 
		"*************************** %d. row ***************************\n", row_count);

    ulong *lengths= mysql_fetch_lengths(result);

    for (uint off=0; off < mysql_num_fields(result); off++)
    {
      field= mysql_fetch_field(result);
      if (column_names)
        tee_fprintf(PAGER, "%*s: ",(int) max_length,field->name);
      if (cur[off])
      {
        tee_write(PAGER, cur[off], lengths[off], MY_PRINT_SPS_0 | MY_PRINT_MB);
        tee_putc('\n', PAGER);
      }
      else
        tee_fprintf(PAGER, "NULL\n");
    }
  }
}


/* print_warnings should be called right after executing a statement */

static void print_warnings()
{
  const char   *query;
  MYSQL_RES    *result;
  MYSQL_ROW    cur;
  my_ulonglong num_rows;
  
  /* Save current error before calling "show warnings" */
  uint error= mysql_errno(&mysql);

  /* Get the warnings */
  query= "show warnings";
  mysql_real_query_for_lazy(query, strlen(query));
  mysql_store_result_for_lazy(&result);

  /* Bail out when no warnings */
  if (!result || !(num_rows= mysql_num_rows(result)))
    goto end;

  cur= mysql_fetch_row(result);

  /*
    Don't print a duplicate of the current error.  It is possible for SHOW
    WARNINGS to return multiple errors with the same code, but different
    messages.  To be safe, skip printing the duplicate only if it is the only
    warning.
  */
  if (!cur || (num_rows == 1 && error == (uint) strtoul(cur[1], NULL, 10)))
    goto end;

  /* Print the warnings */
  init_pager();
  do
  {
    tee_fprintf(PAGER, "%s (Code %s): %s\n", cur[0], cur[1], cur[2]);
  } while ((cur= mysql_fetch_row(result)));
  end_pager();

end:
  mysql_free_result(result);
}


static const char *array_value(const char **array, char key)
{
  for (; *array; array+= 2)
    if (**array == key)
      return array[1];
  return 0;
}


static void
xmlencode_print(const char *src, uint length)
{
  if (!src)
    tee_fputs("NULL", PAGER);
  else
    tee_write(PAGER, src, length, MY_PRINT_XML | MY_PRINT_MB);
}


static void
safe_put_field(const char *pos,ulong length)
{
  if (!pos)
    tee_fputs("NULL", PAGER);
  else
  {
    int flags= MY_PRINT_MB | (opt_raw_data ? 0 : (MY_PRINT_ESC_0 | MY_PRINT_CTRL));
    /* Can't use tee_fputs(), it stops with NUL characters. */
    tee_write(PAGER, pos, length, flags);
  }
}


static void
print_tab_data(MYSQL_RES *result)
{
  MYSQL_ROW	cur;
  MYSQL_FIELD	*field;
  ulong		*lengths;

  if (opt_silent < 2 && column_names)
  {
    int first=0;
    while ((field = mysql_fetch_field(result)))
    {
      if (first++)
	(void) tee_fputs("\t", PAGER);
      (void) tee_fputs(field->name, PAGER);
    }
    (void) tee_fputs("\n", PAGER);
  }
  while ((cur = mysql_fetch_row(result)))
  {
    lengths=mysql_fetch_lengths(result);
    safe_put_field(cur[0],lengths[0]);
    for (uint off=1 ; off < mysql_num_fields(result); off++)
    {
      (void) tee_fputs("\t", PAGER);
      safe_put_field(cur[off], lengths[off]);
    }
    (void) tee_fputs("\n", PAGER);
  }
}

static int
com_tee(String *buffer __attribute__((unused)),
        char *line __attribute__((unused)))
{
  char file_name[FN_REFLEN], *end, *param;

  while (my_isspace(charset_info,*line))
    line++;
  if (!(param = strchr(line, ' '))) // if outfile wasn't given, use the default
  {
    if (!strlen(outfile))
    {
      printf("No previous outfile available, you must give a filename!\n");
      return 0;
    }
    else if (opt_outfile)
    {
      tee_fprintf(stdout, "Currently logging to file '%s'\n", outfile);
      return 0;
    }
    else
      param = outfile;			//resume using the old outfile
  }

  /* eliminate the spaces before the parameters */
  while (my_isspace(charset_info,*param))
    param++;
  end= strmake(file_name, param, sizeof(file_name) - 1);
  /* remove end space from command line */
  while (end > file_name && (my_isspace(charset_info,end[-1]) || 
			     my_iscntrl(charset_info,end[-1])))
    end--;
  end[0]= 0;
  if (end == file_name)
  {
    printf("No outfile specified!\n");
    return 0;
  }
  init_tee(file_name);
  return 0;
}


static int
com_notee(String *buffer __attribute__((unused)),
	  char *line __attribute__((unused)))
{
  if (opt_outfile)
    end_tee();
  tee_fprintf(stdout, "Outfile disabled.\n");
  return 0;
}

/*
  Sorry, this command is not available in Windows.
*/

#ifdef USE_POPEN
static int
com_pager(String *buffer __attribute__((unused)),
          char *line __attribute__((unused)))
{
  char pager_name[FN_REFLEN], *end, *param;

  if (status.batch)
    return 0;
  /* Skip spaces in front of the pager command */
  while (my_isspace(charset_info, *line))
    line++;
  /* Skip the pager command */
  param= strchr(line, ' ');
  /* Skip the spaces between the command and the argument */
  while (param && my_isspace(charset_info, *param))
    param++;
  if (!param || !strlen(param)) // if pager was not given, use the default
  {
    if (!default_pager_set)
    {
      tee_fprintf(stdout, "Default pager wasn't set, using stdout.\n");
      opt_nopager=1;
      strmov(pager, "stdout");
      PAGER= stdout;
      return 0;
    }
    strmov(pager, default_pager);
  }
  else
  {
    end= strmake(pager_name, param, sizeof(pager_name)-1);
    while (end > pager_name && (my_isspace(charset_info,end[-1]) || 
                                my_iscntrl(charset_info,end[-1])))
      end--;
    end[0]=0;
    strmov(pager, pager_name);
    strmov(default_pager, pager_name);
  }
  opt_nopager=0;
  tee_fprintf(stdout, "PAGER set to '%s'\n", pager);
  return 0;
}


static int
com_nopager(String *buffer __attribute__((unused)),
	    char *line __attribute__((unused)))
{
  strmov(pager, "stdout");
  opt_nopager=1;
  PAGER= stdout;
  tee_fprintf(stdout, "PAGER set to stdout\n");
  return 0;
}
#endif


/*
  Sorry, you can't send the result to an editor in Win32
*/

#ifdef USE_POPEN
static int
com_edit(String *buffer,char *line __attribute__((unused)))
{
  char	filename[FN_REFLEN],buff[160];
  int	fd,tmp;
  const char *editor;

  if ((fd=create_temp_file(filename,NullS,"sql", O_CREAT | O_WRONLY,
			   MYF(MY_WME))) < 0)
    goto err;
  if (buffer->is_empty() && !old_buffer.is_empty())
    (void) my_write(fd,(uchar*) old_buffer.ptr(),old_buffer.length(),
		    MYF(MY_WME));
  else
    (void) my_write(fd,(uchar*) buffer->ptr(),buffer->length(),MYF(MY_WME));
  (void) my_close(fd,MYF(0));

  if (!(editor = (char *)getenv("EDITOR")) &&
      !(editor = (char *)getenv("VISUAL")))
    editor = "vi";
  strxmov(buff,editor," ",filename,NullS);
  if(system(buff) == -1)
    goto err;

  MY_STAT stat_arg;
  if (!my_stat(filename,&stat_arg,MYF(MY_WME)))
    goto err;
  if ((fd = my_open(filename,O_RDONLY, MYF(MY_WME))) < 0)
    goto err;
  (void) buffer->alloc((uint) stat_arg.st_size);
  if ((tmp=read(fd,(char*) buffer->ptr(),buffer->alloced_length())) >= 0L)
    buffer->length((uint) tmp);
  else
    buffer->length(0);
  (void) my_close(fd,MYF(0));
  (void) my_delete(filename,MYF(MY_WME));
err:
  return 0;
}
#endif


/* If arg is given, exit without errors. This happens on command 'quit' */

static int
com_quit(String *buffer __attribute__((unused)),
	 char *line __attribute__((unused)))
{
  status.exit_status=0;
  return 1;
}

static int
com_rehash(String *buffer __attribute__((unused)),
	 char *line __attribute__((unused)))
{
#ifdef HAVE_READLINE
  build_completion_hash(1, 0);
#endif
  return 0;
}


#ifdef USE_POPEN
static int
com_shell(String *buffer __attribute__((unused)),
          char *line __attribute__((unused)))
{
  char *shell_cmd;

  /* Skip space from line begin */
  while (my_isspace(charset_info, *line))
    line++;
  if (!(shell_cmd = strchr(line, ' ')))
  {
    put_info("Usage: \\! shell-command", INFO_ERROR);
    return -1;
  }
  /*
    The output of the shell command does not
    get directed to the pager or the outfile
  */
  if (system(shell_cmd) == -1)
  {
    put_info(strerror(errno), INFO_ERROR, errno);
    return -1;
  }
  return 0;
}
#endif


static int
com_print(String *buffer,char *line __attribute__((unused)))
{
  tee_puts("--------------", stdout);
  (void) tee_fputs(buffer->c_ptr(), stdout);
  if (!buffer->length() || (*buffer)[buffer->length()-1] != '\n')
    tee_putc('\n', stdout);
  tee_puts("--------------\n", stdout);
  return 0;					/* If empty buffer */
}

	/* ARGSUSED */
static int
com_connect(String *buffer, char *line)
{
  char *tmp, buff[256];
  bool save_rehash= opt_rehash;
  int error;

  memset(buff, 0, sizeof(buff));
  if (buffer)
  {
    /*
      Two null bytes are needed in the end of buff to allow
      get_arg to find end of string the second time it's called.
    */
    tmp= strmake(buff, line, sizeof(buff)-2);
#ifdef EXTRA_DEBUG
    tmp[1]= 0;
#endif
    tmp= get_arg(buff, 0);
    if (tmp && *tmp)
    {
      my_free(current_db);
      current_db= my_strdup(tmp, MYF(MY_WME));
      tmp= get_arg(buff, 1);
      if (tmp)
      {
	my_free(current_host);
	current_host=my_strdup(tmp,MYF(MY_WME));
      }
    }
    else
    {
      /* Quick re-connect */
      opt_rehash= 0;                            /* purecov: tested */
    }
    buffer->length(0);				// command used
  }
  else
    opt_rehash= 0;
  error=sql_connect(current_host,current_db,current_user,opt_password,0);
  opt_rehash= save_rehash;

  if (connected)
  {
    sprintf(buff,"Connection id:    %lu",mysql_thread_id(&mysql));
    put_info(buff,INFO_INFO);
    sprintf(buff,"Current database: %.128s\n",
	    current_db ? current_db : "*** NONE ***");
    put_info(buff,INFO_INFO);
  }
  return error;
}


static int com_source(String *buffer __attribute__((unused)),
                      char *line)
{
  char source_name[FN_REFLEN], *end, *param;
  LINE_BUFFER *line_buff;
  int error;
  STATUS old_status;
  FILE *sql_file;

  /* Skip space from file name */
  while (my_isspace(charset_info,*line))
    line++;
  if (!(param = strchr(line, ' ')))		// Skip command name
    return put_info("Usage: \\. <filename> | source <filename>", 
		    INFO_ERROR, 0);
  while (my_isspace(charset_info,*param))
    param++;
  end=strmake(source_name,param,sizeof(source_name)-1);
  while (end > source_name && (my_isspace(charset_info,end[-1]) || 
                               my_iscntrl(charset_info,end[-1])))
    end--;
  end[0]=0;
  unpack_filename(source_name,source_name);
  /* open file name */
  if (!(sql_file = my_fopen(source_name, O_RDONLY | O_BINARY,MYF(0))))
  {
    char buff[FN_REFLEN+60];
    sprintf(buff,"Failed to open file '%s', error: %d", source_name,errno);
    return put_info(buff, INFO_ERROR, 0);
  }

  if (!(line_buff= batch_readline_init(MAX_BATCH_BUFFER_SIZE, sql_file)))
  {
    my_fclose(sql_file,MYF(0));
    return put_info("Can't initialize batch_readline", INFO_ERROR, 0);
  }

  /* Save old status */
  old_status=status;
  memset(&status, 0, sizeof(status));

  status.batch=old_status.batch;		// Run in batch mode
  status.line_buff=line_buff;
  status.file_name=source_name;
  glob_buffer.length(0);			// Empty command buffer
  error= read_and_execute(false);
  status=old_status;				// Continue as before
  my_fclose(sql_file,MYF(0));
  batch_readline_end(line_buff);
  return error;
}


	/* ARGSUSED */
static int
com_delimiter(String *buffer __attribute__((unused)), char *line)
{
  char buff[256], *tmp;

  strmake(buff, line, sizeof(buff) - 1);
  tmp= get_arg(buff, 0);

  if (!tmp || !*tmp)
  {
    put_info("DELIMITER must be followed by a 'delimiter' character or string",
	     INFO_ERROR);
    return 0;
  }
  else
  {
    if (strstr(tmp, "\\")) 
    {
      put_info("DELIMITER cannot contain a backslash character", INFO_ERROR);
      return 0;
    }
  }
  strmake(delimiter, tmp, sizeof(delimiter) - 1);
  delimiter_length= (int)strlen(delimiter);
  delimiter_str= delimiter;
  return 0;
}

	/* ARGSUSED */
static int
com_use(String *buffer __attribute__((unused)), char *line)
{
  char *tmp, buff[FN_REFLEN + 1];
  int select_db;

  memset(buff, 0, sizeof(buff));
  strmake(buff, line, sizeof(buff) - 1);
  tmp= get_arg(buff, 0);
  if (!tmp || !*tmp)
  {
    put_info("USE must be followed by a database name", INFO_ERROR);
    return 0;
  }
  /*
    We need to recheck the current database, because it may change
    under our feet, for example if DROP DATABASE or RENAME DATABASE
    (latter one not yet available by the time the comment was written)
  */
  get_current_db();

  if (!current_db || cmp_database(charset_info, current_db,tmp))
  {
    if (one_database)
    {
      skip_updates= 1;
      select_db= 0;    // don't do mysql_select_db()
    }
    else
      select_db= 2;    // do mysql_select_db() and build_completion_hash()
  }
  else
  {
    /*
      USE to the current db specified.
      We do need to send mysql_select_db() to make server
      update database level privileges, which might
      change since last USE (see bug#10979).
      For performance purposes, we'll skip rebuilding of completion hash.
    */
    skip_updates= 0;
    select_db= 1;      // do only mysql_select_db(), without completion
  }

  if (select_db)
  {
    /*
      reconnect once if connection is down or if connection was found to
      be down during query
    */
    if (!connected && reconnect())
      return opt_reconnect ? -1 : 1;                        // Fatal error
    if (mysql_select_db(&mysql,tmp))
    {
      if (mysql_errno(&mysql) != CR_SERVER_GONE_ERROR)
        return put_error(&mysql);

      if (reconnect())
        return opt_reconnect ? -1 : 1;                      // Fatal error
      if (mysql_select_db(&mysql,tmp))
        return put_error(&mysql);
    }
    my_free(current_db);
    current_db=my_strdup(tmp,MYF(MY_WME));
#ifdef HAVE_READLINE
    if (select_db > 1)
      build_completion_hash(opt_rehash, 1);
#endif
  }

  put_info("Database changed",INFO_INFO);
  return 0;
}

static int
com_warnings(String *buffer __attribute__((unused)),
   char *line __attribute__((unused)))
{
  show_warnings = 1;
  put_info("Show warnings enabled.",INFO_INFO);
  return 0;
}

static int
com_nowarnings(String *buffer __attribute__((unused)),
   char *line __attribute__((unused)))
{
  show_warnings = 0;
  put_info("Show warnings disabled.",INFO_INFO);
  return 0;
}

/*
  Gets argument from a command on the command line. If get_next_arg is
  not defined, skips the command and returns the first argument. The
  line is modified by adding zero to the end of the argument. If
  get_next_arg is defined, then the function searches for end of string
  first, after found, returns the next argument and adds zero to the
  end. If you ever wish to use this feature, remember to initialize all
  items in the array to zero first.
*/

char *get_arg(char *line, my_bool get_next_arg)
{
  char *ptr, *start;
  my_bool quoted= 0, valid_arg= 0;
  char qtype= 0;

  ptr= line;
  if (get_next_arg)
  {
    for (; *ptr; ptr++) ;
    if (*(ptr + 1))
      ptr++;
  }
  else
  {
    /* skip leading white spaces */
    while (my_isspace(charset_info, *ptr))
      ptr++;
    if (*ptr == '\\') // short command was used
      ptr+= 2;
    else
      while (*ptr &&!my_isspace(charset_info, *ptr)) // skip command
        ptr++;
  }
  if (!*ptr)
    return NullS;
  while (my_isspace(charset_info, *ptr))
    ptr++;
  if (*ptr == '\'' || *ptr == '\"' || *ptr == '`')
  {
    qtype= *ptr;
    quoted= 1;
    ptr++;
  }
  for (start=ptr ; *ptr; ptr++)
  {
    if (*ptr == '\\' && ptr[1]) // escaped character
    {
      // Remove the backslash
      strmov_overlapp(ptr, ptr+1);
    }
    else if ((!quoted && *ptr == ' ') || (quoted && *ptr == qtype))
    {
      *ptr= 0;
      break;
    }
  }
  valid_arg= ptr != start;
  return valid_arg ? start : NullS;
}


static int
sql_real_connect(char *host,char *database,char *user,char *password,
		 uint silent)
{
  if (connected)
  {
    connected= 0;
    mysql_close(&mysql);
  }
  mysql_init(&mysql);
  if (opt_init_command)
    mysql_options(&mysql, MYSQL_INIT_COMMAND, opt_init_command);
  if (opt_connect_timeout)
  {
    uint timeout=opt_connect_timeout;
    mysql_options(&mysql,MYSQL_OPT_CONNECT_TIMEOUT,
		  (char*) &timeout);
  }
  if (opt_bind_addr)
    mysql_options(&mysql, MYSQL_OPT_BIND, opt_bind_addr);
  if (opt_compress)
    mysql_options(&mysql,MYSQL_OPT_COMPRESS,NullS);
  if (!opt_secure_auth)
    mysql_options(&mysql, MYSQL_SECURE_AUTH, (char *) &opt_secure_auth);
  if (using_opt_local_infile)
    mysql_options(&mysql,MYSQL_OPT_LOCAL_INFILE, (char*) &opt_local_infile);
#if defined(HAVE_OPENSSL) && !defined(EMBEDDED_LIBRARY)
  if (opt_use_ssl)
  {
    mysql_ssl_set(&mysql, opt_ssl_key, opt_ssl_cert, opt_ssl_ca,
		  opt_ssl_capath, opt_ssl_cipher);
    mysql_options(&mysql, MYSQL_OPT_SSL_CRL, opt_ssl_crl);
    mysql_options(&mysql, MYSQL_OPT_SSL_CRLPATH, opt_ssl_crlpath);
  }
  mysql_options(&mysql,MYSQL_OPT_SSL_VERIFY_SERVER_CERT,
                (char*)&opt_ssl_verify_server_cert);
#endif
  if (opt_protocol)
    mysql_options(&mysql,MYSQL_OPT_PROTOCOL,(char*)&opt_protocol);
#ifdef HAVE_SMEM
  if (shared_memory_base_name)
    mysql_options(&mysql,MYSQL_SHARED_MEMORY_BASE_NAME,shared_memory_base_name);
#endif
  if (safe_updates)
  {
    char init_command[100];
    sprintf(init_command,
	    "SET SQL_SAFE_UPDATES=1,SQL_SELECT_LIMIT=%lu,MAX_JOIN_SIZE=%lu",
	    select_limit,max_join_size);
    mysql_options(&mysql, MYSQL_INIT_COMMAND, init_command);
  }

  mysql_set_character_set(&mysql, default_charset);
#ifdef __WIN__
  uint cnv_errors;
  String converted_database, converted_user;
  if (!my_charset_same(&my_charset_utf8mb4_bin, mysql.charset))
  {
    /* Convert user and database from UTF8MB4 to connection character set */
    if (user)
    {
      converted_user.copy(user, strlen(user) + 1,
                          &my_charset_utf8mb4_bin, mysql.charset,
                          &cnv_errors);
      user= (char *) converted_user.ptr();
    }
    if (database)
    {
      converted_database.copy(database, strlen(database) + 1,
                              &my_charset_utf8mb4_bin, mysql.charset,
                              &cnv_errors);
      database= (char *) converted_database.ptr();
    }
  }
#endif
  
  if (opt_plugin_dir && *opt_plugin_dir)
    mysql_options(&mysql, MYSQL_PLUGIN_DIR, opt_plugin_dir);

  if (opt_default_auth && *opt_default_auth)
    mysql_options(&mysql, MYSQL_DEFAULT_AUTH, opt_default_auth);

<<<<<<< HEAD
  if (opt_server_public_key && *opt_server_public_key)
    mysql_options(&mysql, MYSQL_SERVER_PUBLIC_KEY, opt_server_public_key);
=======
#if !defined(HAVE_YASSL)
  if (opt_server_public_key && *opt_server_public_key)
    mysql_options(&mysql, MYSQL_SERVER_PUBLIC_KEY, opt_server_public_key);
#endif

  if (using_opt_enable_cleartext_plugin)
    mysql_options(&mysql, MYSQL_ENABLE_CLEARTEXT_PLUGIN, 
                  (char*) &opt_enable_cleartext_plugin);
>>>>>>> 23ac7487

  mysql_options(&mysql, MYSQL_OPT_CONNECT_ATTR_RESET, 0);
  mysql_options4(&mysql, MYSQL_OPT_CONNECT_ATTR_ADD, 
                 "program_name", "mysql");
<<<<<<< HEAD
=======

>>>>>>> 23ac7487
  if (!mysql_real_connect(&mysql, host, user, password,
                          database, opt_mysql_port, opt_mysql_unix_port,
                          connect_flag | CLIENT_MULTI_STATEMENTS))
  {
    if (!silent ||
	(mysql_errno(&mysql) != CR_CONN_HOST_ERROR &&
	 mysql_errno(&mysql) != CR_CONNECTION_ERROR))
    {
      (void) put_error(&mysql);
      (void) fflush(stdout);
      return ignore_errors ? -1 : 1;		// Abort
    }
    return -1;					// Retryable
  }

#ifdef __WIN__
  /* Convert --execute buffer from UTF8MB4 to connection character set */
  if (!execute_buffer_conversion_done++ &&
      status.line_buff &&
      !status.line_buff->file && /* Convert only -e buffer, not real file */
      status.line_buff->buffer < status.line_buff->end && /* Non-empty */
      !my_charset_same(&my_charset_utf8mb4_bin, mysql.charset))
  {
    String tmp;
    size_t len= status.line_buff->end - status.line_buff->buffer;
    uint dummy_errors;
    /*
      Don't convert trailing '\n' character - it was appended during
      last batch_readline_command() call. 
      Oherwise we'll get an extra line, which makes some tests fail.
    */
    if (status.line_buff->buffer[len - 1] == '\n')
      len--;
    if (tmp.copy(status.line_buff->buffer, len,
                 &my_charset_utf8mb4_bin, mysql.charset, &dummy_errors))
      return 1;

    /* Free the old line buffer */
    batch_readline_end(status.line_buff);

    /* Re-initialize line buffer from the converted string */
    if (!(status.line_buff= batch_readline_command(NULL, (char *) tmp.c_ptr_safe())))
      return 1;
  }
#endif /* __WIN__ */

  charset_info= mysql.charset;
  
  connected=1;
#ifndef EMBEDDED_LIBRARY
  mysql.reconnect= debug_info_flag; // We want to know if this happens
#else
  mysql.reconnect= 1;
#endif
#ifdef HAVE_READLINE
  build_completion_hash(opt_rehash, 1);
#endif
  return 0;
}


static int
sql_connect(char *host,char *database,char *user,char *password,uint silent)
{
  bool message=0;
  uint count=0;
  int error;
  for (;;)
  {
    if ((error=sql_real_connect(host,database,user,password,wait_flag)) >= 0)
    {
      if (count)
      {
	tee_fputs("\n", stderr);
	(void) fflush(stderr);
      }
      return error;
    }
    if (!wait_flag)
      return ignore_errors ? -1 : 1;
    if (!message && !silent)
    {
      message=1;
      tee_fputs("Waiting",stderr); (void) fflush(stderr);
    }
    (void) sleep(wait_time);
    if (!silent)
    {
      putc('.',stderr); (void) fflush(stderr);
      count++;
    }
  }
}



static int
com_status(String *buffer __attribute__((unused)),
	   char *line __attribute__((unused)))
{
  const char *status_str;
  char buff[40];
  ulonglong id;
  MYSQL_RES *result;
  LINT_INIT(result);

  if (mysql_real_query_for_lazy(
        C_STRING_WITH_LEN("select DATABASE(), USER() limit 1")))
    return 0;

  tee_puts("--------------", stdout);
  usage(1);					/* Print version */
  tee_fprintf(stdout, "\nConnection id:\t\t%lu\n",mysql_thread_id(&mysql));
  /*
    Don't remove "limit 1",
    it is protection againts SQL_SELECT_LIMIT=0
  */
  if (!mysql_store_result_for_lazy(&result))
  {
    MYSQL_ROW cur=mysql_fetch_row(result);
    if (cur)
    {
      tee_fprintf(stdout, "Current database:\t%s\n", cur[0] ? cur[0] : "");
      tee_fprintf(stdout, "Current user:\t\t%s\n", cur[1]);
    }
    mysql_free_result(result);
  }

#if defined(HAVE_OPENSSL) && !defined(EMBEDDED_LIBRARY)
  if ((status_str= mysql_get_ssl_cipher(&mysql)))
    tee_fprintf(stdout, "SSL:\t\t\tCipher in use is %s\n",
                status_str);
  else
#endif /* HAVE_OPENSSL && !EMBEDDED_LIBRARY */
    tee_puts("SSL:\t\t\tNot in use", stdout);

  if (skip_updates)
  {
    vidattr(A_BOLD);
    tee_fprintf(stdout, "\nAll updates ignored to this database\n");
    vidattr(A_NORMAL);
  }
#ifdef USE_POPEN
  tee_fprintf(stdout, "Current pager:\t\t%s\n", pager);
  tee_fprintf(stdout, "Using outfile:\t\t'%s'\n", opt_outfile ? outfile : "");
#endif
  tee_fprintf(stdout, "Using delimiter:\t%s\n", delimiter);
  tee_fprintf(stdout, "Server version:\t\t%s\n", server_version_string(&mysql));
  tee_fprintf(stdout, "Protocol version:\t%d\n", mysql_get_proto_info(&mysql));
  tee_fprintf(stdout, "Connection:\t\t%s\n", mysql_get_host_info(&mysql));
  if ((id= mysql_insert_id(&mysql)))
    tee_fprintf(stdout, "Insert id:\t\t%s\n", llstr(id, buff));

  /* "limit 1" is protection against SQL_SELECT_LIMIT=0 */
  if (mysql_real_query_for_lazy(C_STRING_WITH_LEN(
        "select @@character_set_client, @@character_set_connection, "
        "@@character_set_server, @@character_set_database limit 1")))
  {
    if (mysql_errno(&mysql) == CR_SERVER_GONE_ERROR)
      return 0;
  }
  if (!mysql_store_result_for_lazy(&result))
  {
    MYSQL_ROW cur=mysql_fetch_row(result);
    if (cur)
    {
      tee_fprintf(stdout, "Server characterset:\t%s\n", cur[2] ? cur[2] : "");
      tee_fprintf(stdout, "Db     characterset:\t%s\n", cur[3] ? cur[3] : "");
      tee_fprintf(stdout, "Client characterset:\t%s\n", cur[0] ? cur[0] : "");
      tee_fprintf(stdout, "Conn.  characterset:\t%s\n", cur[1] ? cur[1] : "");
    }
    mysql_free_result(result);
  }
  else
  {
    /* Probably pre-4.1 server */
    tee_fprintf(stdout, "Client characterset:\t%s\n", charset_info->csname);
    tee_fprintf(stdout, "Server characterset:\t%s\n", mysql.charset->csname);
  }

#ifndef EMBEDDED_LIBRARY
  if (strstr(mysql_get_host_info(&mysql),"TCP/IP") || ! mysql.unix_socket)
    tee_fprintf(stdout, "TCP port:\t\t%d\n", mysql.port);
  else
    tee_fprintf(stdout, "UNIX socket:\t\t%s\n", mysql.unix_socket);
  if (mysql.net.compress)
    tee_fprintf(stdout, "Protocol:\t\tCompressed\n");
#endif

  if ((status_str= mysql_stat(&mysql)) && !mysql_error(&mysql)[0])
  {
    ulong sec;
    const char *pos= strchr(status_str,' ');
    /* print label */
    tee_fprintf(stdout, "%.*s\t\t\t", (int) (pos-status_str), status_str);
    if ((status_str= str2int(pos,10,0,LONG_MAX,(long*) &sec)))
    {
      nice_time((double) sec,buff,0);
      tee_puts(buff, stdout);			/* print nice time */
      while (*status_str == ' ')
        status_str++;  /* to next info */
      tee_putc('\n', stdout);
      tee_puts(status_str, stdout);
    }
  }
  if (safe_updates)
  {
    vidattr(A_BOLD);
    tee_fprintf(stdout, "\nNote that you are running in safe_update_mode:\n");
    vidattr(A_NORMAL);
    tee_fprintf(stdout, "\
UPDATEs and DELETEs that don't use a key in the WHERE clause are not allowed.\n\
(One can force an UPDATE/DELETE by adding LIMIT # at the end of the command.)\n\
SELECT has an automatic 'LIMIT %lu' if LIMIT is not used.\n\
Max number of examined row combination in a join is set to: %lu\n\n",
select_limit, max_join_size);
  }
  tee_puts("--------------\n", stdout);
  return 0;
}

static const char *
server_version_string(MYSQL *con)
{
  /* Only one thread calls this, so no synchronization is needed */
  if (server_version == NULL)
  {
    MYSQL_RES *result;

    /* "limit 1" is protection against SQL_SELECT_LIMIT=0 */
    if (!mysql_query(con, "select @@version_comment limit 1") &&
        (result = mysql_use_result(con)))
    {
      MYSQL_ROW cur = mysql_fetch_row(result);
      if (cur && cur[0])
      {
        /* version, space, comment, \0 */
        size_t len= strlen(mysql_get_server_info(con)) + strlen(cur[0]) + 2;

        if ((server_version= (char *) my_malloc(len, MYF(MY_WME))))
        {
          char *bufp;
          bufp = strmov(server_version, mysql_get_server_info(con));
          bufp = strmov(bufp, " ");
          (void) strmov(bufp, cur[0]);
        }
      }
      mysql_free_result(result);
    }

    /*
      If for some reason we didn't get a version_comment, we'll
      keep things simple.
    */

    if (server_version == NULL)
      server_version= my_strdup(mysql_get_server_info(con), MYF(MY_WME));
  }

  return server_version ? server_version : "";
}

static int
put_info(const char *str,INFO_TYPE info_type, uint error, const char *sqlstate)
{
  FILE *file= (info_type == INFO_ERROR ? stderr : stdout);
  static int inited=0;

  if (status.batch)
  {
    if (info_type == INFO_ERROR)
    {
      (void) fflush(file);
      fprintf(file,"ERROR");
      if (error)
      {
	if (sqlstate)
	  (void) fprintf(file," %d (%s)",error, sqlstate);
        else
	  (void) fprintf(file," %d",error);
      }
      if (status.query_start_line && line_numbers)
      {
	(void) fprintf(file," at line %lu",status.query_start_line);
	if (status.file_name)
	  (void) fprintf(file," in file: '%s'", status.file_name);
      }
      (void) fprintf(file,": %s\n",str);
      (void) fflush(file);
      if (!ignore_errors)
	return 1;
    }
    else if (info_type == INFO_RESULT && verbose > 1)
      tee_puts(str, file);
    if (unbuffered)
      fflush(file);
    return info_type == INFO_ERROR ? -1 : 0;
  }
  if (!opt_silent || info_type == INFO_ERROR)
  {
    if (!inited)
    {
      inited=1;
#ifdef HAVE_SETUPTERM
      (void) setupterm((char *)0, 1, (int *) 0);
#endif
    }
    if (info_type == INFO_ERROR)
    {
      if (!opt_nobeep)
        putchar('\a');		      	/* This should make a bell */
      vidattr(A_STANDOUT);
      if (error)
      {
	if (sqlstate)
          (void) tee_fprintf(file, "ERROR %d (%s): ", error, sqlstate);
        else
          (void) tee_fprintf(file, "ERROR %d: ", error);
      }
      else
        tee_puts("ERROR: ", file);
    }
    else
      vidattr(A_BOLD);
    (void) tee_puts(str, file);
    vidattr(A_NORMAL);
  }
  if (unbuffered)
    fflush(file);
  return info_type == INFO_ERROR ? -1 : 0;
}


static int
put_error(MYSQL *con)
{
  return put_info(mysql_error(con), INFO_ERROR, mysql_errno(con),
		  mysql_sqlstate(con));
}  


static void remove_cntrl(String &buffer)
{
  char *start,*end;
  end=(start=(char*) buffer.ptr())+buffer.length();
  while (start < end && !my_isgraph(charset_info,end[-1]))
    end--;
  buffer.length((uint) (end-start));
}


/**
  Write data to a stream.
  Various modes, corresponding to --tab, --xml, --raw parameters,
  are supported.

  @param file   Stream to write to
  @param s      String to write
  @param slen   String length
  @flags        Flags for --tab, --xml, --raw.
*/
void tee_write(FILE *file, const char *s, size_t slen, int flags)
{
#ifdef __WIN__
  my_bool is_console= my_win_is_console_cached(file);
#endif
  const char *se;
  for (se= s + slen; s < se; s++)
  {
    const char *t;

    if (flags & MY_PRINT_MB)
    {
      int mblen;
      if (use_mb(charset_info) &&
          (mblen= my_ismbchar(charset_info, s, se)))
      {
#ifdef __WIN__
        if (is_console)
          my_win_console_write(charset_info, s, mblen);
        else
#endif
        fwrite(s, 1, mblen, file);
        if (opt_outfile)
          fwrite(s, 1, mblen, OUTFILE);
        s+= mblen - 1;
        continue;
      }
    }

    if ((flags & MY_PRINT_XML) && (t= array_value(xmlmeta, *s)))
      tee_fputs(t, file);
    else if ((flags & MY_PRINT_SPS_0) && *s == '\0')
      tee_putc((int) ' ', file);   // This makes everything hard
    else if ((flags & MY_PRINT_ESC_0) && *s == '\0')
      tee_fputs("\\0", file);      // This makes everything hard
    else if ((flags & MY_PRINT_CTRL) && *s == '\t')
      tee_fputs("\\t", file);      // This would destroy tab format
    else if ((flags & MY_PRINT_CTRL) && *s == '\n')
      tee_fputs("\\n", file);      // This too
    else if ((flags & MY_PRINT_CTRL) && *s == '\\')
      tee_fputs("\\\\", file);
    else
    {
#ifdef __WIN__
      if (is_console)
        my_win_console_putc(charset_info, (int) *s);
      else
#endif
      putc((int) *s, file);
      if (opt_outfile)
        putc((int) *s, OUTFILE);
    }
  }
}


void tee_fprintf(FILE *file, const char *fmt, ...)
{
  va_list args;

  va_start(args, fmt);
#ifdef __WIN__
  if (my_win_is_console_cached(file))
    my_win_console_vfprintf(charset_info, fmt, args);
  else
#endif
  (void) vfprintf(file, fmt, args);
  va_end(args);

  if (opt_outfile)
  {
    va_start(args, fmt);
    (void) vfprintf(OUTFILE, fmt, args);
    va_end(args);
  }
}


/*
  Write a 0-terminated string to file and OUTFILE.
  TODO: possibly it's nice to have a version with length some day,
  e.g. tee_fnputs(s, slen, file),
  to print numerous ASCII constant strings among mysql.cc
  code, to avoid strlen(s) in my_win_console_fputs().
*/
void tee_fputs(const char *s, FILE *file)
{
#ifdef __WIN__
  if (my_win_is_console_cached(file))
    my_win_console_fputs(charset_info, s);
  else
#endif
  fputs(s, file);
  if (opt_outfile)
    fputs(s, OUTFILE);
}


void tee_puts(const char *s, FILE *file)
{
  tee_fputs(s, file);
  tee_putc('\n', file);
}

void tee_putc(int c, FILE *file)
{
#ifdef __WIN__
  if (my_win_is_console_cached(file))
    my_win_console_putc(charset_info, c);
  else
#endif
  putc(c, file);
  if (opt_outfile)
    putc(c, OUTFILE);
}

#if defined(__WIN__)
#include <time.h>
#else
#include <sys/times.h>
#ifdef _SC_CLK_TCK				// For mit-pthreads
#undef CLOCKS_PER_SEC
#define CLOCKS_PER_SEC (sysconf(_SC_CLK_TCK))
#endif
#endif

static ulong start_timer(void)
{
#if defined(__WIN__)
  return clock();
#else
  struct tms tms_tmp;
  return times(&tms_tmp);
#endif
}


/** 
  Write as many as 52+1 bytes to buff, in the form of a legible duration of time.

  len("4294967296 days, 23 hours, 59 minutes, 60.00 seconds")  ->  52
*/
static void nice_time(double sec,char *buff,bool part_second)
{
  ulong tmp;
  if (sec >= 3600.0*24)
  {
    tmp=(ulong) floor(sec/(3600.0*24));
    sec-=3600.0*24*tmp;
    buff=int10_to_str((long) tmp, buff, 10);
    buff=strmov(buff,tmp > 1 ? " days " : " day ");
  }
  if (sec >= 3600.0)
  {
    tmp=(ulong) floor(sec/3600.0);
    sec-=3600.0*tmp;
    buff=int10_to_str((long) tmp, buff, 10);
    buff=strmov(buff,tmp > 1 ? " hours " : " hour ");
  }
  if (sec >= 60.0)
  {
    tmp=(ulong) floor(sec/60.0);
    sec-=60.0*tmp;
    buff=int10_to_str((long) tmp, buff, 10);
    buff=strmov(buff," min ");
  }
  if (part_second)
    sprintf(buff,"%.2f sec",sec);
  else
    sprintf(buff,"%d sec",(int) sec);
}


static void end_timer(ulong start_time,char *buff)
{
  nice_time((double) (start_timer() - start_time) /
	    CLOCKS_PER_SEC,buff,1);
}


static void mysql_end_timer(ulong start_time,char *buff)
{
  buff[0]=' ';
  buff[1]='(';
  end_timer(start_time,buff+2);
  strmov(strend(buff),")");
}

static const char* construct_prompt()
{
  processed_prompt.free();			// Erase the old prompt
  time_t  lclock = time(NULL);			// Get the date struct
  struct tm *t = localtime(&lclock);

  /* parse thru the settings for the prompt */
  for (char *c = current_prompt; *c ; c++)
  {
    if (*c != PROMPT_CHAR)
	processed_prompt.append(*c);
    else
    {
      switch (*++c) {
      case '\0':
	c--;			// stop it from going beyond if ends with %
	break;
      case 'c':
	add_int_to_prompt(++prompt_counter);
	break;
      case 'v':
	if (connected)
	  processed_prompt.append(mysql_get_server_info(&mysql));
	else
	  processed_prompt.append("not_connected");
	break;
      case 'd':
	processed_prompt.append(current_db ? current_db : "(none)");
	break;
      case 'h':
      {
	const char *prompt;
	prompt= connected ? mysql_get_host_info(&mysql) : "not_connected";
	if (strstr(prompt, "Localhost"))
	  processed_prompt.append("localhost");
	else
	{
	  const char *end=strcend(prompt,' ');
	  processed_prompt.append(prompt, (uint) (end-prompt));
	}
	break;
      }
      case 'p':
      {
#ifndef EMBEDDED_LIBRARY
	if (!connected)
	{
	  processed_prompt.append("not_connected");
	  break;
	}

	const char *host_info = mysql_get_host_info(&mysql);
	if (strstr(host_info, "memory")) 
	{
		processed_prompt.append( mysql.host );
	}
	else if (strstr(host_info,"TCP/IP") ||
	    !mysql.unix_socket)
	  add_int_to_prompt(mysql.port);
	else
	{
	  char *pos=strrchr(mysql.unix_socket,'/');
 	  processed_prompt.append(pos ? pos+1 : mysql.unix_socket);
	}
#endif
      }
	break;
      case 'U':
	if (!full_username)
	  init_username();
        processed_prompt.append(full_username ? full_username :
                                (current_user ?  current_user : "(unknown)"));
	break;
      case 'u':
	if (!full_username)
	  init_username();
        processed_prompt.append(part_username ? part_username :
                                (current_user ?  current_user : "(unknown)"));
	break;
      case PROMPT_CHAR:
	processed_prompt.append(PROMPT_CHAR);
	break;
      case 'n':
	processed_prompt.append('\n');
	break;
      case ' ':
      case '_':
	processed_prompt.append(' ');
	break;
      case 'R':
	if (t->tm_hour < 10)
	  processed_prompt.append('0');
	add_int_to_prompt(t->tm_hour);
	break;
      case 'r':
	int getHour;
	getHour = t->tm_hour % 12;
	if (getHour == 0)
	  getHour=12;
	if (getHour < 10)
	  processed_prompt.append('0');
	add_int_to_prompt(getHour);
	break;
      case 'm':
	if (t->tm_min < 10)
	  processed_prompt.append('0');
	add_int_to_prompt(t->tm_min);
	break;
      case 'y':
	int getYear;
	getYear = t->tm_year % 100;
	if (getYear < 10)
	  processed_prompt.append('0');
	add_int_to_prompt(getYear);
	break;
      case 'Y':
	add_int_to_prompt(t->tm_year+1900);
	break;
      case 'D':
	char* dateTime;
	dateTime = ctime(&lclock);
	processed_prompt.append(strtok(dateTime,"\n"));
	break;
      case 's':
	if (t->tm_sec < 10)
	  processed_prompt.append('0');
	add_int_to_prompt(t->tm_sec);
	break;
      case 'w':
	processed_prompt.append(day_names[t->tm_wday]);
	break;
      case 'P':
	processed_prompt.append(t->tm_hour < 12 ? "am" : "pm");
	break;
      case 'o':
	add_int_to_prompt(t->tm_mon+1);
	break;
      case 'O':
	processed_prompt.append(month_names[t->tm_mon]);
	break;
      case '\'':
	processed_prompt.append("'");
	break;
      case '"':
	processed_prompt.append('"');
	break;
      case 'S':
	processed_prompt.append(';');
	break;
      case 't':
	processed_prompt.append('\t');
	break;
      case 'l':
	processed_prompt.append(delimiter_str);
	break;
      default:
	processed_prompt.append(c);
      }
    }
  }
  processed_prompt.append('\0');
  return processed_prompt.ptr();
}


static void add_int_to_prompt(int toadd)
{
  char buffer[16];
  int10_to_str(toadd,buffer,10);
  processed_prompt.append(buffer);
}

static void init_username()
{
  my_free(full_username);
  my_free(part_username);

  MYSQL_RES *result;
  LINT_INIT(result);
  if (!mysql_query(&mysql,"select USER()") &&
      (result=mysql_use_result(&mysql)))
  {
    MYSQL_ROW cur=mysql_fetch_row(result);
    full_username=my_strdup(cur[0],MYF(MY_WME));
    part_username=my_strdup(strtok(cur[0],"@"),MYF(MY_WME));
    (void) mysql_fetch_row(result);		// Read eof
  }
}

static int com_prompt(String *buffer __attribute__((unused)),
                      char *line)
{
  char *ptr=strchr(line, ' ');
  prompt_counter = 0;
  my_free(current_prompt);
  current_prompt=my_strdup(ptr ? ptr+1 : default_prompt,MYF(MY_WME));
  if (!ptr)
    tee_fprintf(stdout, "Returning to default PROMPT of %s\n", default_prompt);
  else
    tee_fprintf(stdout, "PROMPT set to '%s'\n", current_prompt);
  return 0;
}<|MERGE_RESOLUTION|>--- conflicted
+++ resolved
@@ -175,13 +175,9 @@
 static ulong select_limit,max_join_size,opt_connect_timeout=0;
 static char mysql_charsets_dir[FN_REFLEN+1];
 static char *opt_plugin_dir= 0, *opt_default_auth= 0;
-<<<<<<< HEAD
-static char *opt_server_public_key= 0;
-=======
 #if !defined(HAVE_YASSL)
 static char *opt_server_public_key= 0;
 #endif
->>>>>>> 23ac7487
 static const char *xmlmeta[] = {
   "&", "&amp;",
   "<", "&lt;",
@@ -1307,11 +1303,7 @@
 	  mysql_thread_id(&mysql), server_version_string(&mysql));
   put_info((char*) glob_buffer.ptr(),INFO_INFO);
 
-<<<<<<< HEAD
-  put_info(ORACLE_WELCOME_COPYRIGHT_NOTICE("2000, 2012"), INFO_INFO);
-=======
   put_info(ORACLE_WELCOME_COPYRIGHT_NOTICE("2000"), INFO_INFO);
->>>>>>> 23ac7487
 
 #ifdef HAVE_READLINE
   initialize_readline((char*) my_progname);
@@ -1725,19 +1717,12 @@
    "piped to mysql or loaded using the 'source' command). This is necessary "
    "when processing output from mysqlbinlog that may contain blobs.",
    &opt_binary_mode, &opt_binary_mode, 0, GET_BOOL, NO_ARG, 0, 0, 0, 0, 0, 0},
-<<<<<<< HEAD
-  {"server-public-key", OPT_SERVER_PUBLIC_KEY,
-   "File path to the server public RSA key in PEM format.",
-   &opt_server_public_key, &opt_server_public_key, 0,
-   GET_STR, REQUIRED_ARG, 0, 0, 0, 0, 0, 0},
-=======
 #if !defined(HAVE_YASSL)
   {"server-public-key-path", OPT_SERVER_PUBLIC_KEY,
    "File path to the server public RSA key in PEM format.",
    &opt_server_public_key, &opt_server_public_key, 0,
    GET_STR, REQUIRED_ARG, 0, 0, 0, 0, 0, 0},
 #endif
->>>>>>> 23ac7487
   { 0, 0, 0, 0, 0, 0, GET_NO_ARG, NO_ARG, 0, 0, 0, 0, 0, 0}
 };
 
@@ -1761,11 +1746,7 @@
 
   if (version)
     return;
-<<<<<<< HEAD
-  puts(ORACLE_WELCOME_COPYRIGHT_NOTICE("2000, 2012"));
-=======
   puts(ORACLE_WELCOME_COPYRIGHT_NOTICE("2000"));
->>>>>>> 23ac7487
   printf("Usage: %s [OPTIONS] [database]\n", my_progname);
   my_print_help(my_long_options);
   print_defaults("my", load_default_groups);
@@ -2173,7 +2154,6 @@
    is set, then only \C is searched for.
 
    @param cmd_char    A character of one byte.
-<<<<<<< HEAD
 
    @return
      the command's pointer or NULL.
@@ -2211,45 +2191,6 @@
    pointer if a command is found, else return NULL. Note that if binary-mode 
    is set, then only DELIMITER is searched for.
 
-=======
-
-   @return
-     the command's pointer or NULL.
-*/
-static COMMANDS *find_command(char cmd_char)
-{
-  DBUG_ENTER("find_command");
-  DBUG_PRINT("enter", ("cmd_char: %d", cmd_char));
-
-  int index= -1;
-
-  /*
-    In binary-mode, we disallow all mysql commands except '\C'
-    and DELIMITER.
-  */
-  if (real_binary_mode)
-  {
-    if (cmd_char == 'C')
-      index= charset_index;
-  }
-  else
-    index= get_command_index(cmd_char);
-
-  if (index >= 0)
-  {
-    DBUG_PRINT("exit",("found command: %s", commands[index].name));
-    DBUG_RETURN(&commands[index]);
-  }
-  else
-    DBUG_RETURN((COMMANDS *) 0);
-}
-
-/**
-   It checks if the input is a long form command. It returns the command's
-   pointer if a command is found, else return NULL. Note that if binary-mode 
-   is set, then only DELIMITER is searched for.
-
->>>>>>> 23ac7487
    @param name    A string.
    @return
      the command's pointer or NULL.
@@ -2276,7 +2217,6 @@
       DBUG_RETURN((COMMANDS *) 0);
 
   if ((end=strcont(name, " \t")))
-<<<<<<< HEAD
   {
     len=(uint) (end - name);
     while (my_isspace(charset_info, *end))
@@ -2290,21 +2230,6 @@
   int index= -1;
   if (real_binary_mode)
   {
-=======
-  {
-    len=(uint) (end - name);
-    while (my_isspace(charset_info, *end))
-      end++;
-    if (!*end)
-      end= 0;					// no arguments to function
-  }
-  else
-    len= (uint) strlen(name);
-
-  int index= -1;
-  if (real_binary_mode)
-  {
->>>>>>> 23ac7487
     if (is_delimiter_command(name, len))
       index= delimiter_index;
   }
@@ -4613,10 +4538,6 @@
   if (opt_default_auth && *opt_default_auth)
     mysql_options(&mysql, MYSQL_DEFAULT_AUTH, opt_default_auth);
 
-<<<<<<< HEAD
-  if (opt_server_public_key && *opt_server_public_key)
-    mysql_options(&mysql, MYSQL_SERVER_PUBLIC_KEY, opt_server_public_key);
-=======
 #if !defined(HAVE_YASSL)
   if (opt_server_public_key && *opt_server_public_key)
     mysql_options(&mysql, MYSQL_SERVER_PUBLIC_KEY, opt_server_public_key);
@@ -4625,15 +4546,11 @@
   if (using_opt_enable_cleartext_plugin)
     mysql_options(&mysql, MYSQL_ENABLE_CLEARTEXT_PLUGIN, 
                   (char*) &opt_enable_cleartext_plugin);
->>>>>>> 23ac7487
 
   mysql_options(&mysql, MYSQL_OPT_CONNECT_ATTR_RESET, 0);
   mysql_options4(&mysql, MYSQL_OPT_CONNECT_ATTR_ADD, 
                  "program_name", "mysql");
-<<<<<<< HEAD
-=======
-
->>>>>>> 23ac7487
+
   if (!mysql_real_connect(&mysql, host, user, password,
                           database, opt_mysql_port, opt_mysql_unix_port,
                           connect_flag | CLIENT_MULTI_STATEMENTS))
