/***********************************************************************

Copyright (c) 2011, 2015, Oracle and/or its affiliates. All rights reserved.

This program is free software; you can redistribute it and/or modify it
under the terms of the GNU General Public License as published by the
Free Software Foundation; version 2 of the License.

This program is distributed in the hope that it will be useful, but
WITHOUT ANY WARRANTY; without even the implied warranty of
MERCHANTABILITY or FITNESS FOR A PARTICULAR PURPOSE. See the GNU General
Public License for more details.

You should have received a copy of the GNU General Public License along
with this program; if not, write to the Free Software Foundation, Inc.,
51 Franklin Street, Suite 500, Boston, MA 02110-1335 USA

***********************************************************************/

/**************************************************//**
@file innodb_api.c
InnoDB APIs to support memcached commands

Created 04/12/2011 Jimmy Yang
*******************************************************/

#include <stdlib.h>
#include <stdio.h>
#include <string.h>
#include <errno.h>
#include <sys/time.h>
#include "innodb_api.h"
#include "memcached/util.h"
#include <innodb_cb_api.h>
#include <innodb_config.h>

/** Whether to update all columns' value or a specific column value */
#define UPDATE_ALL_VAL_COL	-1

extern bool    release_mdl_lock;

extern option_t config_option_names[];

/** InnoDB API callback functions */
static ib_cb_t* innodb_memcached_api[] = {
	(ib_cb_t*) &ib_cb_open_table,
	(ib_cb_t*) &ib_cb_read_row,
	(ib_cb_t*) &ib_cb_insert_row,
	(ib_cb_t*) &ib_cb_delete_row,
	(ib_cb_t*) &ib_cb_update_row,
	(ib_cb_t*) &ib_cb_moveto,
	(ib_cb_t*) &ib_cb_cursor_first,
	(ib_cb_t*) &ib_cb_cursor_next,
	(ib_cb_t*) &ib_cb_cursor_set_match_mode,
	(ib_cb_t*) &ib_cb_search_tuple_create,
	(ib_cb_t*) &ib_cb_read_tuple_create,
	(ib_cb_t*) &ib_cb_tuple_delete,
	(ib_cb_t*) &ib_cb_tuple_read_u8,
	(ib_cb_t*) &ib_cb_tuple_read_u16,
	(ib_cb_t*) &ib_cb_tuple_read_u32,
	(ib_cb_t*) &ib_cb_tuple_read_u64,
	(ib_cb_t*) &ib_cb_tuple_read_i8,
	(ib_cb_t*) &ib_cb_tuple_read_i16,
	(ib_cb_t*) &ib_cb_tuple_read_i32,
	(ib_cb_t*) &ib_cb_tuple_read_i64,
	(ib_cb_t*) &ib_cb_tuple_get_n_cols,
	(ib_cb_t*) &ib_cb_col_set_value,
	(ib_cb_t*) &ib_cb_col_get_value,
	(ib_cb_t*) &ib_cb_col_get_meta,
	(ib_cb_t*) &ib_cb_trx_begin,
	(ib_cb_t*) &ib_cb_trx_commit,
	(ib_cb_t*) &ib_cb_trx_rollback,
	(ib_cb_t*) &ib_cb_trx_start,
	(ib_cb_t*) &ib_cb_trx_release,
	(ib_cb_t*) &ib_cb_cursor_lock,
	(ib_cb_t*) &ib_cb_cursor_close,
	(ib_cb_t*) &ib_cb_cursor_new_trx,
	(ib_cb_t*) &ib_cb_cursor_reset,
	(ib_cb_t*) &ib_cb_col_get_name,
	(ib_cb_t*) &ib_cb_table_truncate,
	(ib_cb_t*) &ib_cb_cursor_open_index_using_name,
	(ib_cb_t*) &ib_cb_get_cfg,
	(ib_cb_t*) &ib_cb_cursor_set_memcached_sync,
	(ib_cb_t*) &ib_cb_cursor_set_cluster_access,
	(ib_cb_t*) &ib_cb_cursor_commit_trx,
	(ib_cb_t*) &ib_cb_cfg_trx_level,
	(ib_cb_t*) &ib_cb_get_n_user_cols,
	(ib_cb_t*) &ib_cb_cursor_set_lock,
	(ib_cb_t*) &ib_cb_get_idx_field_name,
	(ib_cb_t*) &ib_cb_trx_get_start_time,
	(ib_cb_t*) &ib_cb_cfg_bk_commit_interval,
	(ib_cb_t*) &ib_cb_ut_strerr,
	(ib_cb_t*) &ib_cb_cursor_stmt_begin,
	(ib_cb_t*) &ib_cb_trx_read_only
};

/** Set expiration time. If the exp sent by client is larger than
60*60*24*30 (number of seconds in 30 days), it  will be considered
to be real Unix time value rather than an offset from current time */
#define SET_EXP_TIME(exp)		\
if (exp) {				\
	if (exp < 60*60*24*30) {	\
		exp += mci_get_time();	\
	}				\
}

/*************************************************************//**
Register InnoDB Callback functions */
void
register_innodb_cb(
/*===============*/
	void*	p)		/*!<in: Pointer to callback function array */
{
	int	i;
	int	array_size;
	ib_cb_t*func_ptr = (ib_cb_t*) p;

	array_size = sizeof(innodb_memcached_api)
		     / sizeof(*innodb_memcached_api);

	for (i = 0; i < array_size; i++) {
		*innodb_memcached_api[i] = *(ib_cb_t*)func_ptr;
		func_ptr++;
	}
}

/*************************************************************//**
Open a table and return a cursor for the table.
@return DB_SUCCESS if table successfully opened */
ib_err_t
innodb_api_begin(
/*=============*/
	innodb_engine_t*
			engine,		/*!< in: InnoDB Memcached engine */
	const char*	dbname,		/*!< in: NUL terminated database name */
	const char*	name,		/*!< in: NUL terminated table name */
	innodb_conn_data_t* conn_data,	/*!< in/out: connnection specific
					data */
	ib_trx_t	ib_trx,		/*!< in: transaction */
	ib_crsr_t*	crsr,		/*!< out: innodb cursor */
	ib_crsr_t*	idx_crsr,	/*!< out: innodb index cursor */
	ib_lck_mode_t	lock_mode)	/*!< in:  lock mode */
{
	ib_err_t	err = DB_SUCCESS;
	char		table_name[MAX_TABLE_NAME_LEN + MAX_DATABASE_NAME_LEN];

	if (!*crsr) {
#ifdef _WIN32
		sprintf(table_name, "%s\%s", dbname, name);
#else
		snprintf(table_name, sizeof(table_name),
			 "%s/%s", dbname, name);
#endif

		err  = ib_cb_open_table(table_name, ib_trx, crsr);

		if (err != DB_SUCCESS) {
			fprintf(stderr, " InnoDB_Memcached: Unable to open"
					" table '%s'\n", table_name);
			return(err);
		}

		/* If MDL is enabled, we need to create mysql handler. */
		if (engine) {

			if (lock_mode == IB_LOCK_NONE) {

				/* Skip MDL locking for enabling reads */
			} else if (conn_data && (engine->enable_binlog
						 || engine->enable_mdl
						 || lock_mode == IB_LOCK_TABLE_X)) {

				/* Create a "Fake" THD if binlog is enabled */
				/* For flush_all which request IB_LOCK_TABLE_X
				lock, we need to add MDL lock. It's because we need
				to block DMLs from sql layer. */

				if (!conn_data->thd) {
					conn_data->thd = handler_create_thd(
						engine->enable_binlog);

					if (!conn_data->thd) {
						innodb_cb_cursor_close(*crsr);
						*crsr = NULL;
						return(DB_ERROR);
					}
				}

				if (!conn_data->mysql_tbl) {
					int lock_type =
						(lock_mode == IB_LOCK_TABLE_X?
							HDL_FLUSH : HDL_WRITE);
					conn_data->mysql_tbl =
						handler_open_table(
							conn_data->thd,
							dbname,
							name,
							lock_type);
				}
			}
		}

		err = innodb_cb_cursor_lock(engine, *crsr, lock_mode);

		if (err != DB_SUCCESS) {
			fprintf(stderr, " InnoDB_Memcached: Fail to lock"
					" table '%s'\n", table_name);
			return(err);
		}

		if (engine) {
			meta_cfg_info_t* meta_info = conn_data->conn_meta;
			meta_index_t*	meta_index = &meta_info->index_info;

			if (!engine->enable_mdl || !conn_data->mysql_tbl) {
				err = innodb_verify_low(
					meta_info , *crsr, true);

				if (err != DB_SUCCESS) {
					fprintf(stderr, " InnoDB_Memcached:"
							" Table definition"
							" modified for"
							" table '%s'\n",
						table_name);
					return(err);
				}
			}

			/* Open the cursor */
			if (meta_index->srch_use_idx == META_USE_SECONDARY) {
				int		index_type;
				ib_id_u64_t	index_id;

				ib_cb_cursor_open_index_using_name(
					*crsr, meta_index->idx_name,
					idx_crsr, &index_type, &index_id);

				err = innodb_cb_cursor_lock(engine, *idx_crsr,
						      lock_mode);
			}
		}

	} else {
		ib_cb_cursor_new_trx(*crsr, ib_trx);

		err = innodb_cb_cursor_lock(engine, *crsr, lock_mode);

		if (err != DB_SUCCESS) {
			fprintf(stderr, " InnoDB_Memcached: Fail to lock"
					" table '%s'\n", name);
			return(err);
		}

		if (engine) {
			meta_cfg_info_t* meta_info = conn_data->conn_meta;
			meta_index_t*	meta_index = &meta_info->index_info;

			/* set up secondary index cursor */
			if (meta_index->srch_use_idx == META_USE_SECONDARY) {
				ib_cb_cursor_new_trx(*idx_crsr, ib_trx);
				err = innodb_cb_cursor_lock(engine, *idx_crsr,
							    lock_mode);
			}
		}
	}

	return(err);
}

/*************************************************************//**
Read an unsigned int64 value from an InnoDB tuple
@return integer value fetched */
static
uint64_t
innodb_api_read_uint64(
/*===================*/
	const ib_col_meta_t*
			m_col,		/*!< in: column info */
	ib_tpl_t        read_tpl,	/*!< in: tuple to read */
	int		i)		/*!< in: column number */
{
	uint64_t	value64;

	assert (m_col->type == IB_INT && m_col->type_len == sizeof(uint64_t)
		&& m_col->attr & IB_COL_UNSIGNED);

	ib_cb_tuple_read_u64(read_tpl, i, &value64);

	return(value64);
}

/*************************************************************//**
Read an integer value from an InnoDB tuple
@return integer value fetched */
static
int64_t
innodb_api_read_int(
/*================*/
	const ib_col_meta_t*
			m_col,		/*!< in: column info */
	ib_tpl_t        read_tpl,	/*!< in: tuple to read */
	int		i)		/*!< in: column number */
{
	int64_t	value = 0;

	assert (m_col->type == IB_INT);
	assert (m_col->type_len == sizeof(uint64_t)
		|| m_col->type_len == sizeof(uint32_t)
		|| m_col->type_len == sizeof(uint16_t)
		|| m_col->type_len == sizeof(uint8_t));

	if (m_col->attr & IB_COL_UNSIGNED) {
		if (m_col->type_len == sizeof(uint64_t)) {
			/* We handle uint64 in innodb_api_read_uint64 */
			assert(0);
		} else if (m_col->type_len == sizeof(uint32_t)) {
			uint32_t	value32;
			ib_cb_tuple_read_u32(read_tpl, i, &value32);
			value = (int64_t) value32;
		} else if (m_col->type_len == sizeof(uint16_t)) {
			uint16_t	value16;
			ib_cb_tuple_read_u16(read_tpl, i, &value16);
			value = (int64_t) value16;
		} else if (m_col->type_len == sizeof(uint8_t)) {
			uint8_t	value8;
			ib_cb_tuple_read_u8(read_tpl, i, &value8);
			value = (int64_t) value8;
		}
	} else {
		if (m_col->type_len == sizeof(int64_t)) {
			ib_cb_tuple_read_i64(read_tpl, i, &value);
		} else if (m_col->type_len == sizeof(int32_t)) {
			int32_t		value32;
			ib_cb_tuple_read_i32(read_tpl, i, &value32);
			value = (int64_t) value32;
		} else if (m_col->type_len == sizeof(int16_t)) {
			int16_t		value16;
			ib_cb_tuple_read_i16(read_tpl, i, &value16);
			value = (int64_t) value16;
		} else if (m_col->type_len == sizeof(int8_t)) {
			int8_t		value8;
			ib_cb_tuple_read_i8(read_tpl, i, &value8);
			value = (int64_t) value8;
		}
	}

	return(value);
}

/*************************************************************//**
set up an integer type tuple field for write
@return DB_SUCCESS if successful otherwise, error code */
static
ib_err_t
innodb_api_write_int(
/*=================*/
	ib_tpl_t        tpl,		/*!< in/out: tuple to set */
	int		field,		/*!< in: field to set */
	int64_t		value,		/*!< in: value */
	void*		table)		/*!< in/out: MySQL table. Only needed
					when binlog is enabled */
{
	ib_col_meta_t   col_meta;
	ib_col_meta_t*	m_col = &col_meta;
	void*		src = NULL;
	int64_t		value_i64;
	uint32_t	value_u32;
	int32_t		value_i32;
	uint16_t	value_u16;
	int16_t		value_i16;
	uint8_t		value_u8;
	int8_t		value_i8;

	ib_cb_col_get_meta(tpl, field, m_col);

	assert(m_col->type == IB_INT);
	assert(m_col->type_len == 8 || m_col->type_len == 4
	       || m_col->type_len == 2 || m_col->type_len == 1);

	if (m_col->attr & IB_COL_UNSIGNED) {
		if (m_col->type_len == 8) {
			src = &value;

			/* If table is non-NULL, set up corresponding
			TABLE->record[0] field for replication */
			if (table) {
				handler_rec_setup_uint64(
					table, field, value, true,
					false);
			}
		} else if (m_col->type_len == 4) {
			value_u32 = (uint32_t) value;

			src = &value_u32;
			if (table) {
				handler_rec_setup_int(
					table, field, value_u32, true, false);
			}
		} else if (m_col->type_len == 2) {
			value_u16 = (uint16_t) value;

			src = &value_u16;
			if (table) {
				handler_rec_setup_int(
					table, field, value_u16, true, false);
			}
		} else if (m_col->type_len == 1) {
			value_u8 = (uint8_t) value;

			src = &value_u8;
			if (table) {
				handler_rec_setup_int(
					table, field, value_u8, true, false);
			}
		}
	} else {
		if (m_col->type_len == 8) {
			value_i64 = (int64_t) value;

			src= &value_i64;
			if (table) {
				handler_rec_setup_int(
					table, field, value_i64, false, false);
			}
		} else if (m_col->type_len == 4) {
			value_i32 = (int32_t) value;

			src = &value_i32;
			if (table) {
				handler_rec_setup_int(
					table, field, value_i32, false, false);
			}
		} else if (m_col->type_len == 2) {
			value_i16 = (int16_t) value;

			src = &value_i16;
			if (table) {
				handler_rec_setup_int(
					table, field, value_i16, false, false);
			}
		} else if (m_col->type_len == 1) {
			value_i8 = (int8_t) value;

			src = &value_i8;
			if (table) {
				handler_rec_setup_int(
					table, field, value_i8, false, false);
			}
		}
	}

	ib_cb_col_set_value(tpl, field, src, m_col->type_len, true);
	return(DB_SUCCESS);
}

/*************************************************************//**
set up an unsigned int64 type tuple field for write
@return DB_SUCCESS if successful otherwise, error code */
static
ib_err_t
innodb_api_write_uint64(
/*====================*/
	ib_tpl_t        tpl,		/*!< in/out: tuple to set */
	int		field,		/*!< in: field to set */
	uint64_t	value,		/*!< in: value */
	void*		table)		/*!< in/out: MySQL table. Only needed
					when binlog is enabled */
{
	ib_col_meta_t   col_meta;
	ib_col_meta_t*	m_col = &col_meta;
	void*		src = NULL;

	ib_cb_col_get_meta(tpl, field, m_col);

	assert(m_col->type == IB_INT && m_col->type_len == 8
	       && m_col->attr & IB_COL_UNSIGNED);

	src = &value;

	/* If table is non-NULL, set up corresponding
	TABLE->record[0] field for replication */
	if (table) {
		handler_rec_setup_uint64(
			table, field, value, true, false);
	}

	ib_cb_col_set_value(tpl, field, src, m_col->type_len, true);
	return(DB_SUCCESS);
}

/*************************************************************//**
set up a tuple field
@return DB_SUCCESS if successful otherwise, error code */
static
ib_err_t
innodb_api_setup_field_value(
/*=========================*/
	ib_tpl_t        tpl,		/*!< in/out: tuple to set */
	int		field_id,	/*!< in: field to set */
	meta_column_t*	col_info,	/*!< in: insert col info */
	const char*	value,		/*!< in: value */
	ib_ulint_t      val_len,	/*!< in: value length */
	void*		table,		/*!< in/out: MySQL table. Only needed
					when binlog is enabled */
	bool		need_cpy)	/*!< in: if need memcpy */
{
	ib_err_t	err = DB_ERROR;

	/* if value is null, we just set the field to NULL. */
	if (val_len == IB_SQL_NULL)
	{
		assert(value == NULL);
		err = ib_cb_col_set_value(tpl, field_id,
					  value, val_len, need_cpy);
		return(err);
	}

	if (col_info->col_meta.type == IB_INT) {
		char*	end_ptr;
		char	val_buf[256];

		/* Need this memcpy to strip the junk */
		memcpy(val_buf, value, val_len);
		val_buf[val_len] = 0;

		if (col_info->col_meta.attr & IB_COL_UNSIGNED
		    && col_info->col_meta.type_len == 8) {
			uint64_t int_value = 0;

			int_value = strtoull(val_buf, &end_ptr, 10);

			/* If the value is not a valid string of integer,
			we will return error. */
			if (end_ptr == val_buf) {
				fprintf(stderr,
					" InnoDB_Memcached: Unable to convert"
					" value '%s' to integer\n", value);
				return(DB_ERROR);
			}

			err = innodb_api_write_uint64(tpl, field_id,
						   int_value, table);
		} else {
			int64_t	int_value = 0;

			int_value = strtoll(val_buf, &end_ptr, 10);
			/* If the value is not a valid string of integer,
			we will return error. */
			if (end_ptr == val_buf) {
				fprintf(stderr,
					" InnoDB_Memcached: Unable to convert"
					" value '%s' to integer\n", value);
				return(DB_ERROR);
			}
			err = innodb_api_write_int(tpl, field_id,
						   int_value, table);
		}

	} else {
		err = ib_cb_col_set_value(tpl, field_id,
					  value, val_len, need_cpy);

		if (table) {
			handler_rec_setup_str(table, field_id,
					      value, val_len);
		}
	}

	return(err);
}

/*************************************************************//**
Fetch data from a read tuple and instantiate a "mci_column_t" structure
@return true if successful */
static
bool
innodb_api_fill_mci(
/*================*/
	ib_tpl_t	read_tpl,	/*!< in: Read tuple */
	int		col_id,		/*!< in: Column ID for the column to
					read */
	mci_column_t*	mci_item)	/*!< out: item to fill */
{
	ib_ulint_t      data_len;
	ib_col_meta_t   col_meta;

	data_len = ib_cb_col_get_meta(read_tpl, col_id, &col_meta);

	if (data_len == IB_SQL_NULL) {
		mci_item->value_str = NULL;
		mci_item->value_len = 0;
		mci_item->is_str = true;
	} else {
		if (col_meta.type == IB_INT) {
			if (col_meta.attr & IB_COL_UNSIGNED
			    && data_len == 8) {
				mci_item->value_int =
					innodb_api_read_uint64(&col_meta,
							       read_tpl,
							       col_id);
			} else {
				mci_item->value_int =
					innodb_api_read_int(&col_meta,
							    read_tpl,
							    col_id);
			}

			mci_item->value_str = NULL;
			mci_item->value_len = sizeof(mci_item->value_int);
			mci_item->is_str = false;
			mci_item->is_unsigned = (col_meta.attr & IB_COL_UNSIGNED);
		} else {

			mci_item->value_str = (char*)ib_cb_col_get_value(
							read_tpl, col_id);
			mci_item->value_len = data_len;
			mci_item->is_str = true;
		}
	}

	mci_item->allocated = false;
	mci_item->is_valid = true;

	return(true);
}

/*************************************************************//**
<<<<<<< HEAD
=======
Copy data from a read tuple and instantiate a "mci_column_t" structure
@return true if successful */
static
bool
innodb_api_copy_mci(
/*================*/
	ib_tpl_t	read_tpl,	/*!< in: Read tuple */
	int		col_id,		/*!< in: Column ID for the column to
					read */
	mci_column_t*	mci_item)	/*!< out: item to fill */
{
	ib_ulint_t      data_len;
	ib_col_meta_t   col_meta;

	data_len = ib_cb_col_get_meta(read_tpl, col_id, &col_meta);

	if (data_len == IB_SQL_NULL) {
		mci_item->value_str = NULL;
		mci_item->value_len = 0;
		mci_item->allocated = false;
	} else {
		if (col_meta.type == IB_INT) {
			mci_item->value_str = malloc(50);
			memset(mci_item->value_str, 0, 50);

			if (col_meta.attr & IB_COL_UNSIGNED) {
				uint64_t int_val = 0;

				int_val = innodb_api_read_uint64(&col_meta,
								 read_tpl,
								 col_id);

				sprintf(mci_item->value_str,
					"%" PRIu64, int_val);
			} else {
				int64_t int_val = 0;

				int_val = innodb_api_read_int(&col_meta,
							      read_tpl,
							      col_id);

				sprintf(mci_item->value_str,
					"%" PRIi64, int_val);
			}

			mci_item->value_len = strlen(mci_item->value_str);
			mci_item->allocated = true;

		} else {
			mci_item->value_str = malloc(data_len);

			if (!mci_item->value_str) {
				return(false);
			}

			mci_item->allocated = true;
			memcpy(mci_item->value_str,
			       ib_cb_col_get_value(read_tpl, col_id),
			       data_len);
			mci_item->value_len = data_len;
		}
	}

	mci_item->is_str = true;
	mci_item->is_valid = true;

	return(true);
}

/*************************************************************//**
>>>>>>> 6ff8d5d2
Fetch value from a read cursor into "mci_items"
@return DB_SUCCESS if successful */
static
ib_err_t
innodb_api_fill_value(
/*==================*/
	meta_cfg_info_t*
			meta_info,	/*!< in: Metadata */
	mci_item_t*	item,		/*!< out: item to fill */
	ib_tpl_t	read_tpl,	/*!< in: read tuple */
	int		col_id)		/*!< in: column Id */
{
	ib_err_t	err = DB_NOT_FOUND;

	/* If just read a single "value", fill mci_item[MCI_COL_VALUE],
	otherwise, fill multiple value in extra_col_value[i] */
	if (meta_info->n_extra_col == 0) {
		meta_column_t*	col_info = meta_info->col_info;

		if (col_id == col_info[CONTAINER_VALUE].field_id) {

			innodb_api_fill_mci(
				read_tpl, col_id,
				&item->col_value[MCI_COL_VALUE]);

			err = DB_SUCCESS;
		}
	} else {
		int	i;

		for (i = 0; i < meta_info->n_extra_col; i++) {
			if (col_id == meta_info->extra_col_info[i].field_id) {
				innodb_api_fill_mci(
					read_tpl, col_id,
					&item->extra_col_value[i]);

				err = DB_SUCCESS;
				break;
			}
		}
	}

	return(err);
}

/*************************************************************//**
Position a row according to the search key, and fetch value if needed
@return DB_SUCCESS if successful otherwise, error code */
ib_err_t
innodb_api_search(
/*==============*/
	innodb_conn_data_t*	cursor_data,/*!< in/out: cursor info */
	ib_crsr_t*		crsr,	/*!< in/out: cursor used to search */
	const char*		key,	/*!< in: key to search */
	int			len,	/*!< in: key length */
	mci_item_t*		item,	/*!< in: result */
	ib_tpl_t*		r_tpl,	/*!< in: tpl for other DML
					operations */
	bool			sel_only) /*!< in: for select only */
{
	ib_err_t	err = DB_SUCCESS;
	meta_cfg_info_t* meta_info = cursor_data->conn_meta;
	meta_column_t*	col_info = meta_info->col_info;
	meta_index_t*	meta_index = &meta_info->index_info;
	ib_tpl_t	key_tpl;
	ib_crsr_t	srch_crsr;

	if (item) {
		memset(item, 0, sizeof(*item));
	}

	/* If srch_use_idx is set to META_USE_SECONDARY, we will use the
	secondary index to find the record first */
	if (meta_index->srch_use_idx == META_USE_SECONDARY) {
		ib_crsr_t	idx_crsr;

		if (sel_only) {
			idx_crsr = cursor_data->idx_read_crsr;
		} else {
			idx_crsr = cursor_data->idx_crsr;
		}

		ib_cb_cursor_set_cluster_access(idx_crsr);

		if (!cursor_data->idx_tpl) {
			key_tpl = ib_cb_search_tuple_create(idx_crsr);
			cursor_data->idx_tpl = key_tpl;
		} else {
			key_tpl = cursor_data->idx_tpl;
		}

		srch_crsr = idx_crsr;

	} else {
		ib_crsr_t	crsr;

		if (sel_only) {
			crsr = cursor_data->read_crsr;

			if (!cursor_data->sel_tpl) {
				key_tpl = ib_cb_search_tuple_create(crsr);
				cursor_data->sel_tpl = key_tpl;
			} else {
				key_tpl = cursor_data->sel_tpl;
			}
		} else {
			crsr = cursor_data->crsr;

			if (!cursor_data->tpl) {
				key_tpl = ib_cb_search_tuple_create(crsr);
				cursor_data->tpl = key_tpl;
			} else {
				key_tpl = cursor_data->tpl;
			}
		}

		srch_crsr = crsr;
	}

	err = innodb_api_setup_field_value(key_tpl, 0,
					   &col_info[CONTAINER_KEY],
					   key, len,
					   NULL, true);

	ib_cb_cursor_set_match_mode(srch_crsr, IB_EXACT_MATCH);

	err = ib_cb_moveto(srch_crsr, key_tpl, IB_CUR_GE);

	if (err != DB_SUCCESS) {
		if (r_tpl) {
			*r_tpl = NULL;
		}
		goto func_exit;
	}

	/* If item is NULL, this function is used just to position the cursor.
	Otherwise, fetch the data from the read tuple */
	if (item) {
		ib_tpl_t	read_tpl;
		int		n_cols;
		int		i;

		if (!cursor_data->read_tpl) {
			read_tpl = ib_cb_read_tuple_create(
					sel_only ? cursor_data->read_crsr
						 : cursor_data->crsr);
			cursor_data->read_tpl = read_tpl;
		} else {
			read_tpl = cursor_data->read_tpl;
		}

		err = ib_cb_read_row(srch_crsr, read_tpl,
				     &cursor_data->row_buf,
				     &(cursor_data->row_buf_len));

		if (err != DB_SUCCESS) {
			if (r_tpl) {
				*r_tpl = NULL;
			}
			goto func_exit;
		}

		if (sel_only) {
			cursor_data->result_in_use = true;
		}

		n_cols = ib_cb_tuple_get_n_cols(read_tpl);

		if (meta_info->n_extra_col > 0) {
			/* If there are multiple values to read,allocate
			memory */
			item->extra_col_value = malloc(
				meta_info->n_extra_col
				* sizeof(*item->extra_col_value));
			item->n_extra_col = meta_info->n_extra_col;
		} else {
			item->extra_col_value = NULL;
			item->n_extra_col = 0;
		}

		/* The table must have at least MCI_COL_TO_GET(5) columns
		for memcached key, value, flag, cas and time expiration info */
		assert(n_cols >= MCI_COL_TO_GET);

		for (i = 0; i < n_cols; ++i) {
			ib_ulint_t      data_len;
			ib_col_meta_t   col_meta;

			data_len = ib_cb_col_get_meta(read_tpl, i, &col_meta);

			if (i == col_info[CONTAINER_KEY].field_id) {
				assert(data_len != IB_SQL_NULL);
				item->col_value[MCI_COL_KEY].value_str =
					(char*)ib_cb_col_get_value(read_tpl, i);
				item->col_value[MCI_COL_KEY].value_len = data_len;
				item->col_value[MCI_COL_KEY].is_str = true;
				item->col_value[MCI_COL_KEY].is_valid = true;
			} else if (meta_info->flag_enabled
				   && i == col_info[CONTAINER_FLAG].field_id) {
				mci_column_t*	col_value;
				ib_col_meta_t*	col_meta;

				col_value = &(item->col_value[MCI_COL_FLAG]);
				col_meta = &col_info[CONTAINER_FLAG].col_meta;
				if (data_len == IB_SQL_NULL) {
					col_value->is_null = true;
				} else {
					if (col_meta->attr & IB_COL_UNSIGNED
					    && data_len == 8) {
						col_value->value_int =
							innodb_api_read_uint64(col_meta,
									       read_tpl,
									       i);
					} else {
						col_value->value_int =
							innodb_api_read_int(col_meta,
									    read_tpl,
									    i);
					}
					col_value->is_str = false;
					col_value->value_len = data_len;
					col_value->is_valid = true;
				}
			} else if (meta_info->cas_enabled
				   && i == col_info[CONTAINER_CAS].field_id) {
				mci_column_t*	col_value;
				ib_col_meta_t*	col_meta;

				col_value = &(item->col_value[MCI_COL_CAS]);
				col_meta = &col_info[CONTAINER_CAS].col_meta;
				if (data_len == IB_SQL_NULL) {
					col_value->is_null = true;
				} else {
					if (col_meta->attr & IB_COL_UNSIGNED
					   && data_len == 8) {
						col_value->value_int =
							innodb_api_read_uint64(col_meta,
									       read_tpl,
									       i);
					} else {
						/* Since the CAS value * must be
						unsigned, we just cast sout the sign
						value. */
						col_value->value_int =
							innodb_api_read_int(col_meta,
									    read_tpl,
									    i);
					}
					col_value->is_str = false;
					col_value->value_len = data_len;
					col_value->is_valid = true;
				}
			} else if (meta_info->exp_enabled
				   && i == col_info[CONTAINER_EXP].field_id) {
				mci_column_t*	col_value;
				ib_col_meta_t*	col_meta;

				col_value = &(item->col_value[MCI_COL_EXP]);
				col_meta = &col_info[CONTAINER_EXP].col_meta;
				if (data_len == IB_SQL_NULL) {
					col_value->is_null = true;
				} else {
					if (col_meta->attr & IB_COL_UNSIGNED
					    && data_len == 8) {
						col_value->value_int =
							innodb_api_read_uint64(col_meta,
									       read_tpl,
									       i);
					} else {
						col_value->value_int =
							innodb_api_read_int(col_meta,
									    read_tpl,
									    i);
					}
					col_value->is_str = false;
					col_value->value_len = data_len;
					col_value->is_valid = true;
				}
			}

			if ((meta_info->n_extra_col == 0
			     && i == col_info[CONTAINER_VALUE].field_id)
			    || meta_info->n_extra_col) {
				innodb_api_fill_value(meta_info, item,
						      read_tpl, i);
			}
		}

		if (r_tpl) {
			*r_tpl = read_tpl;
		} else if (key_tpl && !sel_only) {
			cursor_data->result_in_use = false;
		}
	}

func_exit:
	*crsr = srch_crsr;

	return(err);
}

/*************************************************************//**
Get montonically increasing cas (check and set) ID.
@return new cas ID */
static
uint64_t
mci_get_cas(
/*========*/
	innodb_engine_t*	eng)	/*!< in: InnoDB Memcached engine */
{
	static uint64_t cas_id = 0;

#if defined(HAVE_GCC_ATOMIC_BUILTINS)
	return(__sync_add_and_fetch(&cas_id, 1));
#else
	pthread_mutex_lock(&eng->cas_mutex);
	cas_id++;
	pthread_mutex_unlock(&eng->cas_mutex);
	return(cas_id);
#endif
}

/*************************************************************//**
Get current time
@return time in seconds */
uint64_t
mci_get_time(void)
/*==============*/
{
	struct timeval tv;

	/* FIXME: need to address it different when port the project to
	Windows. Please see ut_gettimeofday() */
	gettimeofday(&tv,NULL);

	return((uint64_t)tv.tv_sec);
}

/*************************************************************//**
Set up a record with multiple columns for insertion
@return DB_SUCCESS if successful, otherwise, error code */
static
ib_err_t
innodb_api_set_multi_cols(
/*======================*/
	ib_tpl_t	tpl,		/*!< in: tuple for insert */
	meta_cfg_info_t* meta_info,	/*!< in: metadata info */
	char*		value,		/*!< in: value to insert */
	int		value_len,	/*!< in: value length */
	void*		table)		/*!< in: MySQL TABLE* */
{
	ib_err_t	err = DB_ERROR;
	meta_column_t*	col_info;
	char*		last;
	char*		col_val;
	char*		end;
	int		i = 0;
	char*		sep;
	size_t		sep_len;
	char*		my_value;

	if (!value_len) {
		return(DB_SUCCESS);
	}

	col_info = meta_info->extra_col_info;
	my_value = malloc(value_len + 1);

	if (!my_value) {
		return(DB_ERROR);
	}

	memcpy(my_value, value, value_len);
	my_value[value_len] = 0;
	value = my_value;
	end = value + value_len;

	/* Get the default setting if user did not config it */
	GET_OPTION(meta_info, OPTION_ID_COL_SEP, sep, sep_len);
	assert(sep_len > 0);

	if (value[0] == *sep) {
		err = innodb_api_setup_field_value(
			tpl, col_info[i].field_id, &col_info[i],
			NULL, IB_SQL_NULL, table, true);
		i++;

		if (err != DB_SUCCESS) {
			free(my_value);
			return(err);
		}
		value++;
	}

	/* Input values are separated with "sep" */
	for (col_val = strtok_r(value, sep, &last);
	     last <= end && i < meta_info->n_extra_col;
	     col_val = strtok_r(NULL, sep, &last), i++) {

		if (!col_val) {
			err = innodb_api_setup_field_value(
				tpl, col_info[i].field_id, &col_info[i],
				NULL, IB_SQL_NULL, table, true);
			break;
		} else {
			err = innodb_api_setup_field_value(
				tpl, col_info[i].field_id, &col_info[i],
				col_val, strlen(col_val), table, true);

			if (table) {
				handler_rec_setup_str(
					table, col_info[i].field_id,
					col_val, strlen(col_val));
			}
		}

		if (err != DB_SUCCESS) {
			break;
		}
	}

	for (; i < meta_info->n_extra_col; i++) {
		err = innodb_api_setup_field_value(
			tpl, col_info[i].field_id, &col_info[i],
			NULL, IB_SQL_NULL, table, true);

		if (err != DB_SUCCESS) {
			break;
		}
	}

	free(my_value);
	return(err);
}

/*************************************************************//**
Set up a MySQL "TABLE" record in table->record[0] for binlogging */
static
void
innodb_api_setup_hdl_rec(
/*=====================*/
	mci_item_t*		item,		/*!< in: item contain data
						to set on table->record[0] */
	meta_column_t*		col_info,	/*!< in: column information */
	void*			table)		/*!< out: MySQL TABLE* */
{
	int	i;

	for (i = 0; i < MCI_COL_TO_GET; i++) {
		if (item->col_value[i].is_str) {
			handler_rec_setup_str(
				table, col_info[CONTAINER_KEY + i].field_id,
				item->col_value[i].value_str,
				item->col_value[i].value_len);
		} else {
			handler_rec_setup_int(
				table, col_info[CONTAINER_KEY + i].field_id,
				item->col_value[i].value_int, true,
				item->col_value[i].is_null);
		}
	}
}

/*************************************************************//**
Set up an insert tuple
@return DB_SUCCESS if successful otherwise, error code */
static
ib_err_t
innodb_api_set_tpl(
/*===============*/
	ib_tpl_t	tpl,		/*!< in/out: tuple for insert */
	meta_cfg_info_t* meta_info,	/*!< in: metadata info */
	meta_column_t*	col_info,	/*!< in: insert col info */
	const char*	key,		/*!< in: key */
	int		key_len,	/*!< in: key length */
	const char*	value,		/*!< in: value to insert */
	int		value_len,	/*!< in: value length */
	uint64_t	cas,		/*!< in: cas */
	uint64_t	exp,		/*!< in: expiration */
	uint64_t	flag,		/*!< in: flag */
	int		col_to_set,	/*!< in: column to set */
	void*		table,		/*!< in: MySQL TABLE* */
	bool		need_cpy)	/*!< in: if need memcpy */
{
	ib_err_t	err = DB_ERROR;

	/* If "table" is not NULL, we need to setup MySQL record
	for binlogging */
	if (table) {
		handler_rec_init(table);
	}

	err = innodb_api_setup_field_value(
		tpl, col_info[CONTAINER_KEY].field_id,
		&col_info[CONTAINER_KEY], key, key_len, table, need_cpy);

	if (err != DB_SUCCESS) {
		return(err);
	}

	assert(err == DB_SUCCESS);

	if (meta_info->n_extra_col > 0) {
		if (col_to_set == UPDATE_ALL_VAL_COL) {
			err = innodb_api_set_multi_cols(tpl, meta_info,
							(char*) value,
							value_len,
							table);
		} else {
			err = innodb_api_setup_field_value(
				tpl,
				meta_info->extra_col_info[col_to_set].field_id,
				&meta_info->extra_col_info[col_to_set],
				(char*)value, value_len, table, need_cpy);
		}
	} else {
		err = innodb_api_setup_field_value(
			tpl, col_info[CONTAINER_VALUE].field_id,
			&col_info[CONTAINER_VALUE], value,
			value_len, table, need_cpy);
	}

	if (err != DB_SUCCESS) {
		return(err);
	}

	if (meta_info->cas_enabled) {
		err = innodb_api_write_int(
			tpl, col_info[CONTAINER_CAS].field_id, cas, table);
		if (err != DB_SUCCESS) {
			return(err);
		}
	}

	if (meta_info->exp_enabled) {
		err = innodb_api_write_int(
			tpl, col_info[CONTAINER_EXP].field_id, exp, table);
		if (err != DB_SUCCESS) {
			return(err);
		}
	}

	if (meta_info->flag_enabled) {
		err = innodb_api_write_int(
			tpl, col_info[CONTAINER_FLAG].field_id, flag, table);
		if (err != DB_SUCCESS) {
			return(err);
		}
	}

	return(err);
}

/*************************************************************//**
Insert a row
@return DB_SUCCESS if successful, otherwise, error code */
ib_err_t
innodb_api_insert(
/*==============*/
	innodb_engine_t*	engine,	/*!< in: InnoDB Memcached engine */
	innodb_conn_data_t*     cursor_data,/*!< in/out: cursor info */
	const char*		key,	/*!< in: key and value to insert */
	int			len,	/*!< in: key length */
	uint32_t		val_len,/*!< in: value length */
	uint64_t		exp,	/*!< in: expiration time */
	uint64_t*		cas,	/*!< in/out: cas value */
	uint64_t		flags)	/*!< in: flags */
{
	uint64_t	new_cas;
	ib_err_t	err = DB_ERROR;
	ib_tpl_t	tpl = NULL;
	meta_cfg_info_t* meta_info = cursor_data->conn_meta;
	meta_column_t*	col_info = meta_info->col_info;

	new_cas = mci_get_cas(engine);

	tpl = ib_cb_read_tuple_create(cursor_data->crsr);
	assert(tpl != NULL);

	/* Set expiration time */
	SET_EXP_TIME(exp);

	assert(!cursor_data->mysql_tbl || engine->enable_binlog
	       || engine->enable_mdl);

	err = innodb_api_set_tpl(tpl, meta_info, col_info, key, len,
				 key + len, val_len,
				 new_cas, exp, flags, UPDATE_ALL_VAL_COL,
				 engine->enable_binlog
				 ? cursor_data->mysql_tbl : NULL,
				 false);

	if (err == DB_SUCCESS) {
		err = ib_cb_insert_row(cursor_data->crsr, tpl);
	}

	if (err == DB_SUCCESS) {
		*cas = new_cas;

		if (engine->enable_binlog && cursor_data->mysql_tbl) {
			handler_binlog_row(cursor_data->thd,
					   cursor_data->mysql_tbl,
					   HDL_INSERT);
		}

	}
	ib_cb_tuple_delete(tpl);

	return(err);
}

/*************************************************************//**
Update a row, called by innodb_api_store(), it is used by memcached's
"replace", "prepend", "append" and "set" commands
@return DB_SUCCESS if successful, otherwise, error code */
static
ib_err_t
innodb_api_update(
/*==============*/
	innodb_engine_t*	engine,	/*!< in: InnoDB Memcached engine */
	innodb_conn_data_t*     cursor_data,/*!< in/out: cursor info */
	ib_crsr_t		srch_crsr,/*!< in: cursor to use for write */
	const char*		key,	/*!< in: key and value to insert */
	int			len,	/*!< in: key length */
	uint32_t		val_len,/*!< in: value length */
	uint64_t		exp,	/*!< in: expire time */
	uint64_t*		cas,	/*!< in/out: cas value */
	uint64_t		flags,	/*!< in: flags */
	ib_tpl_t		old_tpl,/*!< in: tuple being updated */
	mci_item_t*		result)	/*!< in: item info for the tuple being
					updated */
{
	uint64_t	new_cas;
	ib_tpl_t	new_tpl;
	meta_cfg_info_t* meta_info = cursor_data->conn_meta;
	meta_column_t*	col_info = meta_info->col_info;
	ib_err_t	err = DB_SUCCESS;

	assert(old_tpl != NULL);

	new_tpl = ib_cb_read_tuple_create(cursor_data->crsr);
	assert(new_tpl != NULL);

	/* cas will be updated for each update */
	new_cas = mci_get_cas(engine);

	SET_EXP_TIME(exp);

	if (engine->enable_binlog) {
		innodb_api_setup_hdl_rec(result, col_info,
					 cursor_data->mysql_tbl);
		handler_store_record(cursor_data->mysql_tbl);
	}

	assert(!cursor_data->mysql_tbl || engine->enable_binlog
	       || engine->enable_mdl);

	err = innodb_api_set_tpl(new_tpl, meta_info, col_info, key,
				 len, key + len, val_len,
				 new_cas, exp, flags, UPDATE_ALL_VAL_COL,
				 engine->enable_binlog
				 ? cursor_data->mysql_tbl : NULL,
				 true);

	if (err == DB_SUCCESS) {
		err = ib_cb_update_row(srch_crsr, old_tpl, new_tpl);
	}

	if (err == DB_SUCCESS) {
		*cas = new_cas;

		if (engine->enable_binlog) {
			assert(cursor_data->mysql_tbl);

			handler_binlog_row(cursor_data->thd,
					   cursor_data->mysql_tbl,
					   HDL_UPDATE);
		}

	}

	ib_cb_tuple_delete(new_tpl);

	return(err);
}

/*************************************************************//**
Delete a row, support the memcached "remove" command
@return ENGINE_SUCCESS if successful otherwise, error code */
ENGINE_ERROR_CODE
innodb_api_delete(
/*==============*/
	innodb_engine_t*	engine,	/*!< in: InnoDB Memcached engine */
	innodb_conn_data_t*     cursor_data,/*!< in/out: cursor info */
	const char*		key,	/*!< in: value to insert */
	int			len)	/*!< in: value length */
{
	ib_err_t	err = DB_SUCCESS;
	ib_crsr_t	srch_crsr = cursor_data->crsr;
	mci_item_t	result;
	ib_tpl_t	tpl_delete;

	/* First look for the record, and check whether it exists */
	err = innodb_api_search(cursor_data, &srch_crsr, key, len,
				&result, &tpl_delete, false);

	if (err != DB_SUCCESS) {
		return(ENGINE_KEY_ENOENT);
	}

	/* The "result" structure contains only pointers to the data value
	when returning from innodb_api_search(), so store the delete row info
	before calling ib_cb_delete_row() */
	if (engine->enable_binlog) {
		meta_cfg_info_t* meta_info = cursor_data->conn_meta;
		meta_column_t*	col_info = meta_info->col_info;

		assert(cursor_data->mysql_tbl);

		innodb_api_setup_hdl_rec(&result, col_info,
					 cursor_data->mysql_tbl);
	}

	err = ib_cb_delete_row(srch_crsr);

	/* Do the binlog of the row being deleted */
	if (engine->enable_binlog) {
		if (err == DB_SUCCESS) {
			handler_binlog_row(cursor_data->thd,
					   cursor_data->mysql_tbl, HDL_DELETE);
		}
	}

	return(err == DB_SUCCESS ? ENGINE_SUCCESS : ENGINE_KEY_ENOENT);
}

/*************************************************************//**
Link the value with a string, called by innodb_api_store(), and
used for memcached's "prepend" or "append" commands
@return DB_SUCCESS if successful, otherwise, error code */
static
ib_err_t
innodb_api_link(
/*============*/
	innodb_engine_t*	engine,	/*!< in: InnoDB Memcached engine */
	innodb_conn_data_t*     cursor_data,/*!< in/out: cursor info */
	ib_crsr_t		srch_crsr,/*!< in: cursor to use for write */
	const char*		key,	/*!< in: key value */
	int			len,	/*!< in: key length */
	uint32_t		val_len,/*!< in: value length */
	uint64_t		exp,	/*!< in: expire time */
	uint64_t*		cas,	/*!< out: cas value */
	uint64_t		flags,	/*!< in: flags */
	bool			append,	/*!< in: Whether to append or prepend
					the value */
	ib_tpl_t		old_tpl,/*!< in: tuple being updated */
	mci_item_t*		result)	/*!< in: tuple data for tuple being
					updated */
{
	ib_err_t	err = DB_SUCCESS;
	char*		append_buf;
	int		before_len;
	int		total_len;
	ib_tpl_t	new_tpl;
	uint64_t	new_cas;
	meta_cfg_info_t* meta_info = cursor_data->conn_meta;
	meta_column_t*	col_info = meta_info->col_info;
	char*		before_val;
	int		column_used;

	if (engine->enable_binlog) {
		assert(cursor_data->mysql_tbl);

		innodb_api_setup_hdl_rec(result, col_info,
					 cursor_data->mysql_tbl);
		handler_store_record(cursor_data->mysql_tbl);
	}

	/* If we have multiple value columns, the column to append the
	string needs to be defined. We will use user supplied flags
	as an indication on which column to apply the operation. Otherwise,
	the first column will be appended / prepended */
	if (meta_info->n_extra_col > 0) {
		if (flags < (uint64_t) meta_info->n_extra_col) {
			column_used = flags;
		} else {
			column_used = 0;
		}

		/* For int column, we don't support append command. */
		if (append && !result->extra_col_value[column_used].is_str) {
			return DB_UNSUPPORTED;
		}

		before_len = result->extra_col_value[column_used].value_len;
		before_val = result->extra_col_value[column_used].value_str;
	} else {
		/* For int column, we don't support append command. */
		if (append && !result->col_value[MCI_COL_VALUE].is_str) {
			return DB_UNSUPPORTED;
		}

		before_len = result->col_value[MCI_COL_VALUE].value_len;
		before_val = result->col_value[MCI_COL_VALUE].value_str;
		column_used = UPDATE_ALL_VAL_COL;
	}

	total_len = before_len + val_len;

	append_buf = (char*) malloc(total_len);

	if (append) {
		memcpy(append_buf, before_val, before_len);
		memcpy(append_buf + before_len, key + len, val_len);
	} else {
		memcpy(append_buf, key + len, val_len);
		memcpy(append_buf + val_len, before_val, before_len);
	}

	new_tpl = ib_cb_read_tuple_create(cursor_data->crsr);

	new_cas = mci_get_cas(engine);

	if (exp) {
		uint64_t	time;
		time = mci_get_time();
		exp += time;
	}

	assert(!cursor_data->mysql_tbl || engine->enable_binlog
	       || engine->enable_mdl);

	err = innodb_api_set_tpl(new_tpl, meta_info, col_info,
				 key, len, append_buf, total_len,
				 new_cas, exp, flags, column_used,
				 engine->enable_binlog
				 ? cursor_data->mysql_tbl : NULL,
				 true);

	if (err == DB_SUCCESS) {
		err = ib_cb_update_row(srch_crsr, old_tpl, new_tpl);
	}

	free(append_buf);
	append_buf = NULL;

	if (err == DB_SUCCESS) {
		*cas = new_cas;

		if (engine->enable_binlog) {
			handler_binlog_row(cursor_data->thd,
					   cursor_data->mysql_tbl,
					   HDL_UPDATE);
		}
	}

	ib_cb_tuple_delete(new_tpl);

	return(err);
}

/*************************************************************//**
Update a row with arithmetic operations
@return ENGINE_SUCCESS if successful otherwise ENGINE_NOT_STORED */
ENGINE_ERROR_CODE
innodb_api_arithmetic(
/*==================*/
	innodb_engine_t*	engine,	/*!< in: InnoDB Memcached engine */
	innodb_conn_data_t*     cursor_data,/*!< in/out: cursor info */
	const char*		key,	/*!< in: key value */
	int			len,	/*!< in: key length */
	int			delta,	/*!< in: value to add or subtract */
	bool			increment, /*!< in: increment or decrement */
	uint64_t*		cas,	/*!< out: cas */
	rel_time_t		exp_time __attribute__((unused)),
					/*!< in: expire time */
	bool			create,	/*!< in: whether to create new entry
					if not found */
	uint64_t		initial,/*!< in: initialize value */
	uint64_t*		out_result) /*!< in: arithmetic result */
{

	ib_err_t	err = DB_SUCCESS;
	char		value_buf[128];
	mci_item_t	result;
	ib_tpl_t	old_tpl;
	ib_tpl_t	new_tpl;
	uint64_t	value = 0;
	bool		create_new = false;
	char*		end_ptr;
	meta_cfg_info_t* meta_info = cursor_data->conn_meta;
	meta_column_t*	col_info = meta_info->col_info;
	ib_crsr_t       srch_crsr = cursor_data->crsr;
	char*		before_val;
	unsigned int	before_len;
	int		column_used = 0;
	ENGINE_ERROR_CODE ret = ENGINE_SUCCESS;

	err = innodb_api_search(cursor_data, &srch_crsr, key, len,
				&result, &old_tpl, false);

	/* If the return message is not success or record not found, just
	exit */
	if (err != DB_SUCCESS && err != DB_RECORD_NOT_FOUND) {
		*out_result = 0;
		goto func_exit;
	}

	memset(value_buf, 0, 128);

	/* Can't find the row, decide whether to insert a new row */
	if (err != DB_SUCCESS) {
		/* If create is true, insert a new row */
		if (create) {
			snprintf(value_buf, sizeof(value_buf),
				 "%" PRIu64, initial);
			create_new = true;
			goto create_new_value;
		} else {
			/* cursor_data->mysql_tbl can't be created.
			So safe to return here */
			return(ENGINE_KEY_ENOENT);
		}
	}

	/* Save the original value, this would be an update */
	if (engine->enable_binlog) {
		innodb_api_setup_hdl_rec(&result, col_info,
					 cursor_data->mysql_tbl);
		handler_store_record(cursor_data->mysql_tbl);
	}

	/* If we have multiple value columns, the column to append the
	string needs to be defined. We will use user supplied flags
	as an indication on which column to apply the operation. Otherwise,
	the first column will be appended / prepended */
	if (meta_info->n_extra_col > 0) {
		uint64_t flags = result.col_value[MCI_COL_FLAG].value_int;

		if (flags < (uint64_t) meta_info->n_extra_col) {
			column_used = flags;
		} else {
			column_used = 0;
		}

		before_len = result.extra_col_value[column_used].value_len;
		if (result.extra_col_value[column_used].is_str) {
			before_val = result.extra_col_value[column_used].value_str;
			if (before_val) {
				value = strtoull(before_val, &end_ptr, 10);
			}
		} else {
			value = result.extra_col_value[column_used].value_int;
		}
	} else {
		before_len = result.col_value[MCI_COL_VALUE].value_len;
		if (result.col_value[MCI_COL_VALUE].is_str) {
			before_val = result.col_value[MCI_COL_VALUE].value_str;
			if (before_val) {
				value = strtoull(before_val, &end_ptr, 10);
			}
		} else {
			value = result.col_value[MCI_COL_VALUE].value_int;
		}
		column_used = UPDATE_ALL_VAL_COL;
	}

	if (before_len >= (sizeof(value_buf) - 1)) {
		ret = ENGINE_EINVAL;
		goto func_exit;
	}

	errno = 0;

	if (errno == ERANGE) {
		ret = ENGINE_EINVAL;
		goto func_exit;
	}

	if (increment) {
		value += delta;
	} else {
		if (delta > (int) value) {
			value = 0;
		} else {
			value -= delta;
		}
	}

	snprintf(value_buf, sizeof(value_buf), "%" PRIu64, value);
create_new_value:
	*cas = mci_get_cas(engine);

	new_tpl = ib_cb_read_tuple_create(cursor_data->crsr);

	assert(!cursor_data->mysql_tbl || engine->enable_binlog
	       || engine->enable_mdl);

	/* The cas, exp and flags field are not changing, so use the
	data from result */
	err = innodb_api_set_tpl(new_tpl, meta_info, col_info,
				 key, len, value_buf, strlen(value_buf),
				 *cas,
				 result.col_value[MCI_COL_EXP].value_int,
				 result.col_value[MCI_COL_FLAG].value_int,
				 column_used,
				 engine->enable_binlog
				 ? cursor_data->mysql_tbl : NULL,
				 true);

	if (err != DB_SUCCESS) {
		ib_cb_tuple_delete(new_tpl);
		goto func_exit;
	}

	if (create_new) {
		err = ib_cb_insert_row(cursor_data->crsr, new_tpl);
		*out_result = initial;

		if (engine->enable_binlog) {
			handler_binlog_row(cursor_data->thd,
					   cursor_data->mysql_tbl, HDL_INSERT);
		}
	} else {
		err = ib_cb_update_row(srch_crsr, old_tpl, new_tpl);
		*out_result = value;

		if (engine->enable_binlog) {
			handler_binlog_row(cursor_data->thd,
					   cursor_data->mysql_tbl, HDL_UPDATE);
		}
	}

	ib_cb_tuple_delete(new_tpl);

func_exit:
	/* Free memory of result. */
	if (result.extra_col_value) {
		free(result.extra_col_value);
	} else {
		if (result.col_value[MCI_COL_VALUE].allocated) {
			free(result.col_value[MCI_COL_VALUE].value_str);
			result.col_value[MCI_COL_VALUE].allocated = false;
		}
	}

	if (ret == ENGINE_SUCCESS) {
		ret = (err == DB_SUCCESS) ? ENGINE_SUCCESS : ENGINE_NOT_STORED;
	}

	return(ret);
}

/*************************************************************//**
This is the main interface to following memcached commands:
	1) add
	2) replace
	3) append
	4) prepend
	5) set
	6) cas
@return ENGINE_SUCCESS if successful, otherwise, error code */
ENGINE_ERROR_CODE
innodb_api_store(
/*=============*/
	innodb_engine_t*	engine,	/*!< in: InnoDB Memcached engine */
	innodb_conn_data_t*	cursor_data,/*!< in/out: cursor info */
	const char*		key,	/*!< in: key value */
	int			len,	/*!< in: key length */
	uint32_t		val_len,/*!< in: value length */
	uint64_t		exp,	/*!< in: expire time */
	uint64_t*		cas,	/*!< out: cas value */
	uint64_t		input_cas,/*!< in: cas value supplied by user */
	uint64_t		flags,	/*!< in: flags */
	ENGINE_STORE_OPERATION	op)	/*!< in: Operations */
{
	ib_err_t	err = DB_ERROR;
	mci_item_t	result;
	ib_tpl_t	old_tpl = NULL;
	ENGINE_ERROR_CODE stored = ENGINE_NOT_STORED;
	ib_crsr_t	srch_crsr = cursor_data->crsr;

	/* Skip search for add operation. Rely on the unique index of
	key to check any duplicates */
	if (op == OPERATION_ADD) {
		err = DB_RECORD_NOT_FOUND;
		memset(&result, 0, sizeof(result));
	} else {
		/* First check whether record with the key value exists */
		err = innodb_api_search(cursor_data, &srch_crsr,
					key, len, &result, &old_tpl, false);
	}

	/* If the return message is not success or record not found, just
	exit */
	if (err != DB_SUCCESS && err != DB_RECORD_NOT_FOUND) {
		goto func_exit;
	}

	switch (op) {
	case OPERATION_ADD:
		err = innodb_api_insert(engine, cursor_data, key, len,
					val_len, exp, cas, flags);
		break;
	case OPERATION_REPLACE:
		if (err == DB_SUCCESS) {
			err = innodb_api_update(engine, cursor_data, srch_crsr,
						key, len, val_len, exp,
						cas, flags, old_tpl, &result);
		}
		break;
	case OPERATION_APPEND:
	case OPERATION_PREPEND:
		/* FIXME: Check cas is used for append and prepend */
		/* if (*cas != result.col_value[MCI_COL_CAS].value_int) {
			stored = ENGINE_KEY_EEXISTS;
			break;
		} */

		if (err == DB_SUCCESS) {
			err = innodb_api_link(engine, cursor_data, srch_crsr,
					      key, len, val_len, exp,
					      cas, flags,
					      (op == OPERATION_APPEND),
					      old_tpl, &result);
		}
		break;
	case OPERATION_SET:
		if (err == DB_SUCCESS) {
			err = innodb_api_update(engine, cursor_data,
						srch_crsr, key, len, val_len,
						exp, cas, flags,
						old_tpl, &result);
		} else {
			err = innodb_api_insert(engine, cursor_data, key, len,
						val_len, exp, cas, flags);
		}
		break;
	case OPERATION_CAS:
		if (err != DB_SUCCESS) {
			stored = ENGINE_KEY_ENOENT;

		} else if (input_cas
			   == result.col_value[MCI_COL_CAS].value_int) {
			err = innodb_api_update(engine, cursor_data, srch_crsr,
						key, len, val_len, exp,
						cas, flags, old_tpl, &result);

		} else {
			stored = ENGINE_KEY_EEXISTS;
		}
		break;
	}

	/* Free memory of result. */
	if (result.extra_col_value) {
		free(result.extra_col_value);
	} else {
		if (result.col_value[MCI_COL_VALUE].allocated) {
			free(result.col_value[MCI_COL_VALUE].value_str);
			result.col_value[MCI_COL_VALUE].allocated = false;
		}
	}

func_exit:
	if (err == DB_SUCCESS && stored == ENGINE_NOT_STORED) {
		stored = ENGINE_SUCCESS;
	}

	return(stored);
}

/*************************************************************//**
Implement the "flush_all" command, map to InnoDB's "trunk table" operation
return ENGINE_SUCCESS is all successful */
ENGINE_ERROR_CODE
innodb_api_flush(
/*=============*/
	innodb_engine_t*	engine,	/*!< in: InnoDB Memcached engine */
	innodb_conn_data_t*	conn_data,/*!< in/out: cursor affiliated
					with a connection */
	const char*		dbname,	/*!< in: database name */
	const char*		name)	/*!< in: table name */
{
	ib_err_t	err = DB_SUCCESS;
	char		table_name[MAX_TABLE_NAME_LEN
				   + MAX_DATABASE_NAME_LEN + 1];
	ib_id_u64_t	new_id;

#ifdef _WIN32
	sprintf(table_name, "%s\%s", dbname, name);
#else
	snprintf(table_name, sizeof(table_name), "%s/%s", dbname, name);
#endif
	/* currently, we implement engine flush as truncate table */
	err  = ib_cb_table_truncate(table_name, &new_id);

	/* If binlog is enabled, log the truncate table statement */
	if (err == DB_SUCCESS && engine->enable_binlog) {
		void*  thd = conn_data->thd;

		snprintf(table_name, sizeof(table_name), "%s.%s", dbname, name);
		handler_binlog_truncate(thd, table_name);
	}

	return(err);
}

/*************************************************************//**
Increment read and write counters, if they exceed the batch size,
commit the transaction. */
bool
innodb_reset_conn(
/*==============*/
	innodb_conn_data_t*	conn_data,	/*!< in/out: cursor affiliated
						with a connection */
	bool			has_lock,	/*!< in: has lock on
						connection */
	bool			commit,		/*!< in: commit or abort trx */
	bool			has_binlog)	/*!< in: binlog enabled */
{
	bool	commit_trx = false;

	LOCK_CURRENT_CONN_IF_NOT_LOCKED(has_lock, conn_data);

	if (conn_data->crsr) {
		ib_cb_cursor_reset(conn_data->crsr);
	}

	if (conn_data->read_crsr) {
		ib_cb_cursor_reset(conn_data->read_crsr);
	}

	if (conn_data->idx_crsr) {
		ib_cb_cursor_reset(conn_data->idx_crsr);
	}

	if (conn_data->idx_read_crsr) {
		ib_cb_cursor_reset(conn_data->idx_read_crsr);
	}

	if (conn_data->crsr_trx) {
		ib_crsr_t		ib_crsr;
		meta_cfg_info_t*	meta_info = conn_data->conn_meta;
		meta_index_t*		meta_index = &meta_info->index_info;

		if (meta_index->srch_use_idx == META_USE_SECONDARY) {
			assert(conn_data->idx_crsr
			       || conn_data->idx_read_crsr);

			ib_crsr = conn_data->idx_crsr
				  ? conn_data->idx_crsr
				  : conn_data->idx_read_crsr;
		} else {
			assert(conn_data->crsr
			       || conn_data->read_crsr);

			ib_crsr = conn_data->crsr
				  ? conn_data->crsr
				  : conn_data->read_crsr;
		}

		if (commit) {
			if (has_binlog && conn_data->thd
			    && conn_data->mysql_tbl) {
				handler_binlog_commit(conn_data->thd,
						      conn_data->mysql_tbl);
			}

			ib_cb_cursor_commit_trx(
				ib_crsr, conn_data->crsr_trx);
		} else {
			if (has_binlog && conn_data->thd
			    && conn_data->mysql_tbl) {
				handler_binlog_rollback(conn_data->thd,
							conn_data->mysql_tbl);
			}

			ib_cb_trx_rollback(conn_data->crsr_trx);
		}

		/* Decrease the memcached sync counter to unblock SQL DDL.*/
		if (conn_data->in_use) {
			ib_cb_cursor_set_memcached_sync(ib_crsr, false);
		}

		commit_trx = true;
		conn_data->in_use = false;
	}

	conn_data->n_writes_since_commit = 0;
	conn_data->n_reads_since_commit = 0;

	UNLOCK_CURRENT_CONN_IF_NOT_LOCKED(has_lock, conn_data);
	return(commit_trx);
}

/*************************************************************//**
Increment read and write counters, if they exceed the batch size,
commit the transaction. */
void
innodb_api_cursor_reset(
/*====================*/
	innodb_engine_t*	engine,		/*!< in: InnoDB Memcached
						engine */
	innodb_conn_data_t*	conn_data,	/*!< in/out: cursor affiliated
						with a connection */
	conn_op_type_t		op_type,	/*!< in: type of DML performed */
	bool			commit)		/*!< in: commit or abort trx */
{
	bool		commit_trx = false;

	switch (op_type) {
	case CONN_OP_READ:
		conn_data->n_total_reads++;
		conn_data->n_reads_since_commit++;
		break;
	case CONN_OP_DELETE:
	case CONN_OP_WRITE:
		conn_data->n_total_writes++;
		conn_data->n_writes_since_commit++;
		break;
	case CONN_OP_FLUSH:
		break;
	}

	if (release_mdl_lock
	    || conn_data->n_reads_since_commit >= engine->read_batch_size
	    || conn_data->n_writes_since_commit >= engine->write_batch_size
	    || (op_type == CONN_OP_FLUSH) || !commit) {
		commit_trx = innodb_reset_conn(
			conn_data, op_type == CONN_OP_FLUSH, commit,
			engine->enable_binlog);
	}

	if (!commit_trx) {
		LOCK_CURRENT_CONN_IF_NOT_LOCKED(op_type == CONN_OP_FLUSH,
						conn_data);
		if (op_type != CONN_OP_FLUSH) {
			assert(conn_data->in_use);
		}

		conn_data->in_use = false;
		UNLOCK_CURRENT_CONN_IF_NOT_LOCKED(op_type == CONN_OP_FLUSH,
						  conn_data);
	}
}

/** Following are a set of InnoDB callback function wrappers for functions
that will be used outside innodb_api.c */

/*************************************************************//**
Close a cursor
@return DB_SUCCESS if successful or error code */
ib_err_t
innodb_cb_cursor_close(
/*===================*/
	ib_crsr_t	ib_crsr)	/*!< in/out: cursor to close */
{
	return(ib_cb_cursor_close(ib_crsr));
}

/*************************************************************//**
Commit the transaction
@return DB_SUCCESS if successful or error code */
ib_err_t
innodb_cb_trx_commit(
/*=================*/
	ib_trx_t	ib_trx)		/*!< in/out: transaction to commit */
{
	return(ib_cb_trx_commit(ib_trx));
}

/*****************************************************************//**
update the cursor with new transactions and also reset the cursor
@return DB_SUCCESS or err code */
ib_err_t
innodb_cb_cursor_new_trx(
/*=====================*/
	ib_crsr_t	ib_crsr,	/*!< in/out: InnoDB cursor */
	ib_trx_t	ib_trx)		/*!< in: transaction */
{
	return(ib_cb_cursor_new_trx(ib_crsr, ib_trx));
}

/*****************************************************************//**
Set the Lock an InnoDB cursor/table.
@return DB_SUCCESS or error code */
ib_err_t
innodb_cb_cursor_lock(
/*==================*/
	innodb_engine_t* eng,		/*!< in: InnoDB Memcached engine */
	ib_crsr_t	ib_crsr,	/*!< in/out: InnoDB cursor */
	ib_lck_mode_t	ib_lck_mode)	/*!< in: InnoDB lock mode */
{
	ib_err_t	err = DB_SUCCESS;

	if (ib_lck_mode == IB_LOCK_TABLE_X) {
		/* Table lock only */
		err = ib_cb_cursor_lock(ib_crsr, IB_LOCK_X);
	} else if (eng && eng->cfg_status & IB_CFG_DISABLE_ROWLOCK) {
		/* Table lock only */
		if (ib_lck_mode == IB_LOCK_X) {
			err = ib_cb_cursor_lock(ib_crsr, IB_LOCK_IX);
		} else {
			err = ib_cb_cursor_lock(ib_crsr, IB_LOCK_IS);
		}
	} else {
		err = ib_cb_cursor_set_lock(ib_crsr, ib_lck_mode);
	}

	err = ib_cb_cursor_set_memcached_sync(ib_crsr, true);

	return(err);
}

/*****************************************************************//**
Create an InnoDB tuple used for index/table search.
@return own: Tuple for current index */
ib_tpl_t
innodb_cb_read_tuple_create(
/*========================*/
	ib_crsr_t	ib_crsr)	/*!< in: Cursor instance */
{
	return(ib_cb_read_tuple_create(ib_crsr));
}

/*****************************************************************//**
Move cursor to the first record in the table.
@return DB_SUCCESS or err code */
ib_err_t
innodb_cb_cursor_first(
/*===================*/
	ib_crsr_t	ib_crsr)	/*!< in: InnoDB cursor instance */
{
	return(ib_cb_cursor_first(ib_crsr));
}

/*****************************************************************//**
Get a column type, length and attributes from the tuple.
@return len of column data */
ib_ulint_t
innodb_cb_col_get_meta(
/*===================*/
	ib_tpl_t	ib_tpl,		/*!< in: tuple instance */
	ib_ulint_t	i,		/*!< in: column index in tuple */
	ib_col_meta_t*	ib_col_meta)	/*!< out: column meta data */
{
	return(ib_cb_col_get_meta(ib_tpl, i, ib_col_meta));
}

/*****************************************************************//**
Destroy an InnoDB tuple. */
void
innodb_cb_tuple_delete(
/*===================*/
	ib_tpl_t	ib_tpl)		/*!< in,own: Tuple instance to delete */
{
	ib_cb_tuple_delete(ib_tpl);
	return;
}

/*****************************************************************//**
Return the number of columns in the tuple definition.
@return number of columns */
ib_ulint_t
innodb_cb_tuple_get_n_cols(
/*=======================*/
	const ib_tpl_t	ib_tpl)		/*!< in: Tuple for table/index */
{
	return(ib_cb_tuple_get_n_cols(ib_tpl));
}

/*****************************************************************//**
Get a column value pointer from the tuple.
@return NULL or pointer to buffer */
const void*
innodb_cb_col_get_value(
/*====================*/
	ib_tpl_t	ib_tpl,		/*!< in: tuple instance */
	ib_ulint_t	i)		/*!< in: column index in tuple */
{
	return(ib_cb_col_get_value(ib_tpl, i));
}

/********************************************************************//**
Open a table using the table name.
@return table instance if found */
ib_err_t
innodb_cb_open_table(
/*=================*/
	const char*	name,		/*!< in: table name to lookup */
	ib_trx_t	ib_trx,		/*!< in: transaction */
	ib_crsr_t*	ib_crsr)	/*!< in: cursor to be used */
{
	return(ib_cb_open_table(name, ib_trx, ib_crsr));
}

/*****************************************************************//**
Get a column name from the tuple.
@return name of the column */
char*
innodb_cb_col_get_name(
/*===================*/
	ib_crsr_t	ib_crsr,	/*!< in: InnoDB cursor instance */
	ib_ulint_t	i)		/*!< in: column index in tuple */
{
	return(ib_cb_col_get_name(ib_crsr, i));
}

/*****************************************************************//**
Open an InnoDB secondary index cursor and return a cursor handle to it.
@return DB_SUCCESS or err code */
ib_err_t
innodb_cb_cursor_open_index_using_name(
/*===================================*/
	ib_crsr_t	ib_open_crsr,	/*!< in: open/active cursor */
	const char*	index_name,	/*!< in: secondary index name */
	ib_crsr_t*	ib_crsr,	/*!< out,own: InnoDB index cursor */
	int*		idx_type,	/*!< out: index is cluster index */
	ib_id_u64_t*	idx_id)		/*!< out: index id */
{
	return(ib_cb_cursor_open_index_using_name(ib_open_crsr, index_name,
						  ib_crsr, idx_type, idx_id));
}
/*****************************************************************//**
Get InnoDB API configure option
@return configure status */
int
innodb_cb_get_cfg()
/*===============*/
{
	return(ib_cb_get_cfg());
}<|MERGE_RESOLUTION|>--- conflicted
+++ resolved
@@ -625,79 +625,6 @@
 }
 
 /*************************************************************//**
-<<<<<<< HEAD
-=======
-Copy data from a read tuple and instantiate a "mci_column_t" structure
-@return true if successful */
-static
-bool
-innodb_api_copy_mci(
-/*================*/
-	ib_tpl_t	read_tpl,	/*!< in: Read tuple */
-	int		col_id,		/*!< in: Column ID for the column to
-					read */
-	mci_column_t*	mci_item)	/*!< out: item to fill */
-{
-	ib_ulint_t      data_len;
-	ib_col_meta_t   col_meta;
-
-	data_len = ib_cb_col_get_meta(read_tpl, col_id, &col_meta);
-
-	if (data_len == IB_SQL_NULL) {
-		mci_item->value_str = NULL;
-		mci_item->value_len = 0;
-		mci_item->allocated = false;
-	} else {
-		if (col_meta.type == IB_INT) {
-			mci_item->value_str = malloc(50);
-			memset(mci_item->value_str, 0, 50);
-
-			if (col_meta.attr & IB_COL_UNSIGNED) {
-				uint64_t int_val = 0;
-
-				int_val = innodb_api_read_uint64(&col_meta,
-								 read_tpl,
-								 col_id);
-
-				sprintf(mci_item->value_str,
-					"%" PRIu64, int_val);
-			} else {
-				int64_t int_val = 0;
-
-				int_val = innodb_api_read_int(&col_meta,
-							      read_tpl,
-							      col_id);
-
-				sprintf(mci_item->value_str,
-					"%" PRIi64, int_val);
-			}
-
-			mci_item->value_len = strlen(mci_item->value_str);
-			mci_item->allocated = true;
-
-		} else {
-			mci_item->value_str = malloc(data_len);
-
-			if (!mci_item->value_str) {
-				return(false);
-			}
-
-			mci_item->allocated = true;
-			memcpy(mci_item->value_str,
-			       ib_cb_col_get_value(read_tpl, col_id),
-			       data_len);
-			mci_item->value_len = data_len;
-		}
-	}
-
-	mci_item->is_str = true;
-	mci_item->is_valid = true;
-
-	return(true);
-}
-
-/*************************************************************//**
->>>>>>> 6ff8d5d2
 Fetch value from a read cursor into "mci_items"
 @return DB_SUCCESS if successful */
 static
