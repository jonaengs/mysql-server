--- conflicted
+++ resolved
@@ -2368,34 +2368,11 @@
 	(only prefix/part of the column is indexed), MySQL will treat the
 	index as a PRIMARY KEY unless the table already has one. */
 
-<<<<<<< HEAD
-	if (n_add > 0 && !new_primary && got_default_clust
-	    && (key_info[*add].flags & HA_NOSAME)
-	    && !(key_info[*add].flags & HA_KEY_HAS_PART_KEY_SEG)) {
-		uint	key_part = key_info[*add].user_defined_key_parts;
-
-		new_primary = true;
-
-		while (key_part--) {
-			const bool	maybe_null
-				= key_info[*add].key_part[key_part].
-					field->real_maybe_null();
-			bool		is_v
-				= innobase_is_v_fld(
-					key_info[*add].key_part[key_part].field);
-
-			if (maybe_null || is_v) {
-				new_primary = false;
-				break;
-			}
-		}
-=======
 	ut_ad(altered_table->s->primary_key == 0
 	      || altered_table->s->primary_key == MAX_KEY);
 
 	if (got_default_clust && !new_primary) {
 		new_primary = (altered_table->s->primary_key != MAX_KEY);
->>>>>>> 809dc1ff
 	}
 
 	const bool rebuild = new_primary || add_fts_doc_id
@@ -3295,123 +3272,123 @@
 	return(true);
 }
 
-/** Update the mtype from DATA_BLOB to DATA_GEOMETRY for a specified
-GIS column of a table. This is used when we want to create spatial index
-on legacy GIS columns coming from 5.6, where we store GIS data as DATA_BLOB
-in innodb layer.
-@param[in]	table_id	table id
-@param[in]	col_name	column name
-@param[in]	trx		data dictionary transaction
-@retval true Failure
-@retval false Success */
-static
-bool
-innobase_update_gis_column_type(
-	table_id_t	table_id,
-	const char*	col_name,
-	trx_t*		trx)
-{
-	pars_info_t*	info;
-	dberr_t		error;
-
-	DBUG_ENTER("innobase_update_gis_column_type");
-
-	DBUG_ASSERT(trx_get_dict_operation(trx) == TRX_DICT_OP_INDEX);
-	ut_ad(trx->dict_operation_lock_mode == RW_X_LATCH);
-	ut_ad(mutex_own(&dict_sys->mutex));
-	ut_ad(rw_lock_own(dict_operation_lock, RW_LOCK_X));
-
-	info = pars_info_create();
-
-	pars_info_add_ull_literal(info, "tableid", table_id);
-	pars_info_add_str_literal(info, "name", col_name);
-	pars_info_add_int4_literal(info, "mtype", DATA_GEOMETRY);
-
-	trx->op_info = "update column type to DATA_GEOMETRY";
-
-	error = que_eval_sql(
-		info,
-		"PROCEDURE UPDATE_SYS_COLUMNS_PROC () IS\n"
-		"BEGIN\n"
-		"UPDATE SYS_COLUMNS SET MTYPE=:mtype\n"
-		"WHERE TABLE_ID=:tableid AND NAME=:name;\n"
-		"END;\n",
-		false, trx);
-
-	trx->error_state = DB_SUCCESS;
-	trx->op_info = "";
-
-	DBUG_RETURN(error != DB_SUCCESS);
+/** Update the mtype from DATA_BLOB to DATA_GEOMETRY for a specified
+GIS column of a table. This is used when we want to create spatial index
+on legacy GIS columns coming from 5.6, where we store GIS data as DATA_BLOB
+in innodb layer.
+@param[in]	table_id	table id
+@param[in]	col_name	column name
+@param[in]	trx		data dictionary transaction
+@retval true Failure
+@retval false Success */
+static
+bool
+innobase_update_gis_column_type(
+	table_id_t	table_id,
+	const char*	col_name,
+	trx_t*		trx)
+{
+	pars_info_t*	info;
+	dberr_t		error;
+
+	DBUG_ENTER("innobase_update_gis_column_type");
+
+	DBUG_ASSERT(trx_get_dict_operation(trx) == TRX_DICT_OP_INDEX);
+	ut_ad(trx->dict_operation_lock_mode == RW_X_LATCH);
+	ut_ad(mutex_own(&dict_sys->mutex));
+	ut_ad(rw_lock_own(dict_operation_lock, RW_LOCK_X));
+
+	info = pars_info_create();
+
+	pars_info_add_ull_literal(info, "tableid", table_id);
+	pars_info_add_str_literal(info, "name", col_name);
+	pars_info_add_int4_literal(info, "mtype", DATA_GEOMETRY);
+
+	trx->op_info = "update column type to DATA_GEOMETRY";
+
+	error = que_eval_sql(
+		info,
+		"PROCEDURE UPDATE_SYS_COLUMNS_PROC () IS\n"
+		"BEGIN\n"
+		"UPDATE SYS_COLUMNS SET MTYPE=:mtype\n"
+		"WHERE TABLE_ID=:tableid AND NAME=:name;\n"
+		"END;\n",
+		false, trx);
+
+	trx->error_state = DB_SUCCESS;
+	trx->op_info = "";
+
+	DBUG_RETURN(error != DB_SUCCESS);
 }
-
-/** Check if we are creating spatial indexes on GIS columns, which are
-legacy columns from earlier MySQL, such as 5.6. If so, we have to update
-the mtypes of the old GIS columns to DATA_GEOMETRY.
-In 5.6, we store GIS columns as DATA_BLOB in InnoDB layer, it will introduce
-confusion when we run latest server on older data. That's why we need to
-do the upgrade.
-@param[in] ha_alter_info	Data used during in-place alter
-@param[in] table		Table on which we want to add indexes
-@param[in] trx			Transaction
-@return DB_SUCCESS if update successfully or no columns need to be updated,
-otherwise DB_ERROR, which means we can't update the mtype for some
-column, and creating spatial index on it should be dangerous */
-static
-dberr_t
-innobase_check_gis_columns(
-	Alter_inplace_info*	ha_alter_info,
-	dict_table_t*		table,
-	trx_t*			trx)
-{
-	DBUG_ENTER("innobase_check_gis_columns");
-
-	for (uint key_num = 0;
-		key_num < ha_alter_info->index_add_count;
-		key_num++) {
-
-		const KEY&	key = ha_alter_info->key_info_buffer[
-			ha_alter_info->index_add_buffer[key_num]];
-
-		if (!(key.flags & HA_SPATIAL)) {
-			continue;
-		}
-
-		ut_ad(key.user_defined_key_parts == 1);
-		const KEY_PART_INFO&    key_part = key.key_part[0];
-
-		/* Does not support spatial index on virtual columns */
-		if (innobase_is_v_fld(key_part.field)) {
-			DBUG_RETURN(DB_UNSUPPORTED);
-		}
-
-		ulint col_nr = dict_table_has_column(
-			table,
-			key_part.field->field_name,
-			key_part.fieldnr);
-		ut_ad(col_nr != table->n_def);
-		dict_col_t*	col = &table->cols[col_nr];
-
-		if (col->mtype != DATA_BLOB) {
-			ut_ad(DATA_GEOMETRY_MTYPE(col->mtype));
-			continue;
-		}
-
-		const char* col_name = table->get_col_name(col_nr);
-		if (innobase_update_gis_column_type(
-			table->id, col_name, trx)) {
-
-			DBUG_RETURN(DB_ERROR);
-		} else {
-			col->mtype = DATA_GEOMETRY;
-
-			ib::info() << "Updated mtype of column" << col_name
-				<< " in table " << table->name
-				<< ", whose id is " << table->id
-				<< " to DATA_GEOMETRY";
-		}
-	}
-
-	DBUG_RETURN(DB_SUCCESS);
+
+/** Check if we are creating spatial indexes on GIS columns, which are
+legacy columns from earlier MySQL, such as 5.6. If so, we have to update
+the mtypes of the old GIS columns to DATA_GEOMETRY.
+In 5.6, we store GIS columns as DATA_BLOB in InnoDB layer, it will introduce
+confusion when we run latest server on older data. That's why we need to
+do the upgrade.
+@param[in] ha_alter_info	Data used during in-place alter
+@param[in] table		Table on which we want to add indexes
+@param[in] trx			Transaction
+@return DB_SUCCESS if update successfully or no columns need to be updated,
+otherwise DB_ERROR, which means we can't update the mtype for some
+column, and creating spatial index on it should be dangerous */
+static
+dberr_t
+innobase_check_gis_columns(
+	Alter_inplace_info*	ha_alter_info,
+	dict_table_t*		table,
+	trx_t*			trx)
+{
+	DBUG_ENTER("innobase_check_gis_columns");
+
+	for (uint key_num = 0;
+		key_num < ha_alter_info->index_add_count;
+		key_num++) {
+
+		const KEY&	key = ha_alter_info->key_info_buffer[
+			ha_alter_info->index_add_buffer[key_num]];
+
+		if (!(key.flags & HA_SPATIAL)) {
+			continue;
+		}
+
+		ut_ad(key.user_defined_key_parts == 1);
+		const KEY_PART_INFO&    key_part = key.key_part[0];
+
+		/* Does not support spatial index on virtual columns */
+		if (innobase_is_v_fld(key_part.field)) {
+			DBUG_RETURN(DB_UNSUPPORTED);
+		}
+
+		ulint col_nr = dict_table_has_column(
+			table,
+			key_part.field->field_name,
+			key_part.fieldnr);
+		ut_ad(col_nr != table->n_def);
+		dict_col_t*	col = &table->cols[col_nr];
+
+		if (col->mtype != DATA_BLOB) {
+			ut_ad(DATA_GEOMETRY_MTYPE(col->mtype));
+			continue;
+		}
+
+		const char* col_name = table->get_col_name(col_nr);
+		if (innobase_update_gis_column_type(
+			table->id, col_name, trx)) {
+
+			DBUG_RETURN(DB_ERROR);
+		} else {
+			col->mtype = DATA_GEOMETRY;
+
+			ib::info() << "Updated mtype of column" << col_name
+				<< " in table " << table->name
+				<< ", whose id is " << table->id
+				<< " to DATA_GEOMETRY";
+		}
+	}
+
+	DBUG_RETURN(DB_SUCCESS);
 }
 
 /** Collect virtual column info for its addition
@@ -4689,16 +4666,16 @@
 			ctx->new_table->fts->doc_col = fts_doc_id_col;
 		}
 
-		/* Check if we need to update mtypes of legacy GIS columns.
-		This check is only needed when we don't have to rebuild
-		the table, since rebuild would update all mtypes for GIS
-		columns */
-		error = innobase_check_gis_columns(
-			ha_alter_info, ctx->new_table, ctx->trx);
-		if (error != DB_SUCCESS) {
-			ut_ad(error == DB_ERROR);
-			error = DB_UNSUPPORTED;
-			goto error_handling;
+		/* Check if we need to update mtypes of legacy GIS columns.
+		This check is only needed when we don't have to rebuild
+		the table, since rebuild would update all mtypes for GIS
+		columns */
+		error = innobase_check_gis_columns(
+			ha_alter_info, ctx->new_table, ctx->trx);
+		if (error != DB_SUCCESS) {
+			ut_ad(error == DB_ERROR);
+			error = DB_UNSUPPORTED;
+			goto error_handling;
 		}
 	}
 
