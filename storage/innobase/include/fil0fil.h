--- conflicted
+++ resolved
@@ -250,7 +250,7 @@
 	/** whether this file is open */
 	bool		is_open;
 	/** file handle (valid if is_open) */
-	os_file_t	handle;
+	os_pfs_file_t	handle;
 	/** event that groups and serializes calls to fsync */
 	os_event_t	sync_event;
 	/** whether the file actually is a raw device or disk partition */
@@ -572,7 +572,6 @@
 /** Number of files currently open */
 extern ulint	fil_n_file_opened;
 
-<<<<<<< HEAD
 /** Look up a tablespace.
 The caller should hold an InnoDB table lock or a MDL that prevents
 the tablespace from being dropped during the operation,
@@ -586,22 +585,6 @@
 fil_space_get(
 	ulint	id)
 	MY_ATTRIBUTE((warn_unused_result));
-=======
-struct fsp_open_info {
-	ibool		success;	/*!< Has the tablespace been opened? */
-	const char*	check_msg;	/*!< fil_check_first_page() message */
-	ibool		valid;		/*!< Is the tablespace valid? */
-	os_pfs_file_t	file;		/*!< File handle */
-	char*		filepath;	/*!< File path to open */
-	lsn_t		lsn;		/*!< Flushed LSN from header page */
-	ulint		id;		/*!< Space ID */
-	ulint		flags;		/*!< Tablespace flags */
-#ifdef UNIV_LOG_ARCHIVE
-	ulint		arch_log_no;	/*!< latest archived log file number */
-#endif /* UNIV_LOG_ARCHIVE */
-};
-
->>>>>>> 3fd5f795
 #ifndef UNIV_HOTBACKUP
 /** Returns the latch of a file space.
 @param[in]	id	space id
@@ -803,7 +786,6 @@
 @param[in]	lsn	flushed LSN
 @return DB_SUCCESS or error number */
 dberr_t
-<<<<<<< HEAD
 fil_write_flushed_lsn(
 	lsn_t	lsn);
 
@@ -815,37 +797,6 @@
 fil_space_t*
 fil_space_acquire(
 	ulint	id)
-=======
-fil_write_flushed_lsn_to_data_files(
-/*================================*/
-	lsn_t	lsn,		/*!< in: lsn to write */
-	ulint	arch_log_no);	/*!< in: latest archived log file number */
-/*******************************************************************//**
-Reads the flushed lsn, arch no, and tablespace flag fields from a data
-file at database startup.
-@retval NULL on success, or if innodb_force_recovery is set
-@return pointer to an error message string */
-UNIV_INTERN
-const char*
-fil_read_first_page(
-/*================*/
-	os_pfs_file_t	data_file,		/*!< in: open data file */
-	ibool		one_read_already,	/*!< in: TRUE if min and max
-						parameters below already
-						contain sensible data */
-	ulint*		flags,			/*!< out: tablespace flags */
-	ulint*		space_id,		/*!< out: tablespace ID */
-#ifdef UNIV_LOG_ARCHIVE
-	ulint*		min_arch_log_no,	/*!< out: min of archived
-						log numbers in data files */
-	ulint*		max_arch_log_no,	/*!< out: max of archived
-						log numbers in data files */
-#endif /* UNIV_LOG_ARCHIVE */
-	lsn_t*		min_flushed_lsn,	/*!< out: min of flushed
-						lsn values in data files */
-	lsn_t*		max_flushed_lsn)	/*!< out: max of flushed
-						lsn values in data files */
->>>>>>> 3fd5f795
 	MY_ATTRIBUTE((warn_unused_result));
 
 /** Acquire a tablespace that may not exist.
@@ -1442,15 +1393,9 @@
 	/** Called for every page in the tablespace. If the page was not
 	updated then its state must be set to BUF_PAGE_NOT_USED. For
 	compressed tables the page descriptor memory will be at offset:
-<<<<<<< HEAD
 	block->frame + UNIV_PAGE_SIZE;
 	@param offset physical offset within the file
 	@param block block read from file, note it is not from the buffer pool
-=======
-		block->frame + UNIV_PAGE_SIZE;
-	@param offset - physical offset within the file
-	@param block - block read from file, note it is not from the buffer pool
->>>>>>> 3fd5f795
 	@retval DB_SUCCESS or error code. */
 	virtual dberr_t operator()(
 		os_offset_t	offset,
@@ -1458,15 +1403,9 @@
 
 	/** Set the name of the physical file and the file handle that is used
 	to open it for the file that is being iterated over.
-<<<<<<< HEAD
 	@param filename then physical name of the tablespace file.
 	@param file OS file handle */
-	void set_file(const char* filename, os_file_t file) UNIV_NOTHROW
-=======
-	@param filename - then physical name of the tablespace file.
-	@param file - OS file handle */
 	void set_file(const char* filename, os_pfs_file_t file) UNIV_NOTHROW
->>>>>>> 3fd5f795
 	{
 		m_file = file;
 		m_filepath = filename;
@@ -1712,7 +1651,7 @@
 @param[in] file		OS file handle
 @return true if successful */
 bool
-fil_fusionio_enable_atomic_write(os_file_t file);
+fil_fusionio_enable_atomic_write(os_pfs_file_t file);
 #endif /* !NO_FALLOCATE && UNIV_LINUX */
 
 /** Note that the file system where the file resides doesn't support PUNCH HOLE
