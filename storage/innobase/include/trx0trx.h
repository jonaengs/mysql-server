/*****************************************************************************

Copyright (c) 1996, 2012, Oracle and/or its affiliates. All Rights Reserved.

This program is free software; you can redistribute it and/or modify it under
the terms of the GNU General Public License as published by the Free Software
Foundation; version 2 of the License.

This program is distributed in the hope that it will be useful, but WITHOUT
ANY WARRANTY; without even the implied warranty of MERCHANTABILITY or FITNESS
FOR A PARTICULAR PURPOSE. See the GNU General Public License for more details.

You should have received a copy of the GNU General Public License along with
this program; if not, write to the Free Software Foundation, Inc.,
51 Franklin Street, Suite 500, Boston, MA 02110-1335 USA

*****************************************************************************/

/**************************************************//**
@file include/trx0trx.h
The transaction

Created 3/26/1996 Heikki Tuuri
*******************************************************/

#ifndef trx0trx_h
#define trx0trx_h

#include "univ.i"
#include "trx0types.h"
#include "dict0types.h"
#ifndef UNIV_HOTBACKUP
#include "lock0types.h"
#include "log0log.h"
#include "usr0types.h"
#include "que0types.h"
#include "mem0mem.h"
#include "read0types.h"
#include "trx0xa.h"
#include "ut0vec.h"
#include "fts0fts.h"

/** Dummy session used currently in MySQL interface */
extern sess_t*	trx_dummy_sess;

/********************************************************************//**
Releases the search latch if trx has reserved it. */
UNIV_INLINE
void
trx_search_latch_release_if_reserved(
/*=================================*/
	trx_t*		trx); /*!< in: transaction */
/******************************************************************//**
Set detailed error message for the transaction. */
UNIV_INTERN
void
trx_set_detailed_error(
/*===================*/
	trx_t*		trx,	/*!< in: transaction struct */
	const char*	msg);	/*!< in: detailed error message */
/*************************************************************//**
Set detailed error message for the transaction from a file. Note that the
file is rewinded before reading from it. */
UNIV_INTERN
void
trx_set_detailed_error_from_file(
/*=============================*/
	trx_t*	trx,	/*!< in: transaction struct */
	FILE*	file);	/*!< in: file to read message from */
/****************************************************************//**
Retrieves the error_info field from a trx.
@return	the error info */
UNIV_INLINE
const dict_index_t*
trx_get_error_info(
/*===============*/
	const trx_t*	trx);	/*!< in: trx object */
/********************************************************************//**
Creates a transaction object for MySQL.
@return	own: transaction object */
UNIV_INTERN
trx_t*
trx_allocate_for_mysql(void);
/*========================*/
/********************************************************************//**
Creates a transaction object for background operations by the master thread.
@return	own: transaction object */
UNIV_INTERN
trx_t*
trx_allocate_for_background(void);
/*=============================*/
/********************************************************************//**
Frees a transaction object of a background operation of the master thread. */
UNIV_INTERN
void
trx_free_for_background(
/*====================*/
	trx_t*	trx);	/*!< in, own: trx object */
/********************************************************************//**
At shutdown, frees a transaction object that is in the PREPARED state. */
UNIV_INTERN
void
trx_free_prepared(
/*==============*/
	trx_t*	trx)	/*!< in, own: trx object */
	UNIV_COLD __attribute__((nonnull));
/********************************************************************//**
Frees a transaction object for MySQL. */
UNIV_INTERN
void
trx_free_for_mysql(
/*===============*/
	trx_t*	trx);	/*!< in, own: trx object */
/****************************************************************//**
Creates trx objects for transactions and initializes the trx list of
trx_sys at database start. Rollback segment and undo log lists must
already exist when this function is called, because the lists of
transactions to be rolled back or cleaned up are built based on the
undo log lists. */
UNIV_INTERN
void
trx_lists_init_at_db_start(void);
/*============================*/

/*************************************************************//**
Starts the transaction if it is not yet started. */
UNIV_INTERN
void
trx_start_if_not_started_xa_low(
/*============================*/
	trx_t*	trx,		/*!< in/out: transaction */
	bool	read_write);	/*!< in: true if read write transaction */
/*************************************************************//**
Starts the transaction if it is not yet started. */
UNIV_INTERN
void
trx_start_if_not_started_low(
/*=========================*/
	trx_t*	trx,		/*!< in/out: transaction */
	bool	read_write);	/*!< in: true if read write transaction */

/*************************************************************//**
Starts a transaction for internal processing. */
UNIV_INTERN
void
trx_start_internal_low(
/*===================*/
	trx_t*	trx);		/*!< in/out: transaction */

#ifdef UNIV_DEBUG
#define trx_start_if_not_started_xa(t, rw)			\
	do {							\
	(t)->start_line = __LINE__;				\
	(t)->start_file = __FILE__;				\
	trx_start_if_not_started_xa_low((t), rw);		\
	} while (false)

#define trx_start_if_not_started(t, rw)				\
	do {							\
	(t)->start_line = __LINE__;				\
	(t)->start_file = __FILE__;				\
	trx_start_if_not_started_low((t), rw);			\
	} while (false)

#define trx_start_internal(t)					\
	do {							\
	(t)->start_line = __LINE__;				\
	(t)->start_file = __FILE__;				\
	trx_start_internal_low((t));				\
	} while (false)
#else
#define trx_start_if_not_started(t, rw)				\
	trx_start_if_not_started_low((t), rw)

#define trx_start_internal(t)					\
	trx_start_internal_low((t))

#define trx_start_if_not_started_xa(t, rw)			\
	trx_start_if_not_started_xa_low((t), (rw))
#endif /* UNIV_DEBUG */

/*************************************************************//**
Starts the transaction for a DDL operation. */
UNIV_INTERN
void
trx_start_for_ddl_low(
/*==================*/
	trx_t*		trx,	/*!< in/out: transaction */
	trx_dict_op_t	op)	/*!< in: dictionary operation type */
	__attribute__((nonnull));

#ifdef UNIV_DEBUG
#define trx_start_for_ddl(t, o)					\
	do {							\
	ut_ad((t)->start_file == 0);				\
	(t)->start_line = __LINE__;				\
	(t)->start_file = __FILE__;				\
	trx_start_for_ddl_low((t), (o));			\
	} while (0)
#else
#define trx_start_for_ddl(t, o)					\
	trx_start_for_ddl_low((t), (o))
#endif /* UNIV_DEBUG */

/****************************************************************//**
Commits a transaction. */
UNIV_INTERN
void
trx_commit(
/*=======*/
	trx_t*	trx)	/*!< in/out: transaction */
	__attribute__((nonnull));
/****************************************************************//**
Commits a transaction and a mini-transaction. */
UNIV_INTERN
void
trx_commit_low(
/*===========*/
	trx_t*	trx,	/*!< in/out: transaction */
	mtr_t*	mtr)	/*!< in/out: mini-transaction (will be committed),
			or NULL if trx made no modifications */
	__attribute__((nonnull(1)));
/****************************************************************//**
Cleans up a transaction at database startup. The cleanup is needed if
the transaction already got to the middle of a commit when the database
crashed, and we cannot roll it back. */
UNIV_INTERN
void
trx_cleanup_at_db_startup(
/*======================*/
	trx_t*	trx);	/*!< in: transaction */
/**********************************************************************//**
Does the transaction commit for MySQL.
@return	DB_SUCCESS or error number */
UNIV_INTERN
dberr_t
trx_commit_for_mysql(
/*=================*/
	trx_t*	trx);	/*!< in/out: transaction */
/**********************************************************************//**
Does the transaction prepare for MySQL. */
UNIV_INTERN
void
trx_prepare_for_mysql(
/*==================*/
	trx_t*	trx);		/*!< in/out: trx handle */
/**********************************************************************//**
This function is used to find number of prepared transactions and
their transaction objects for a recovery.
@return	number of prepared transactions */
UNIV_INTERN
int
trx_recover_for_mysql(
/*==================*/
	XID*	xid_list,	/*!< in/out: prepared transactions */
	ulint	len);		/*!< in: number of slots in xid_list */
/*******************************************************************//**
This function is used to find one X/Open XA distributed transaction
which is in the prepared state
@return	trx or NULL; on match, the trx->xid will be invalidated;
note that the trx may have been committed, unless the caller is
holding lock_sys->mutex */
UNIV_INTERN
trx_t *
trx_get_trx_by_xid(
/*===============*/
	const XID*	xid);	/*!< in: X/Open XA transaction identifier */
/**********************************************************************//**
If required, flushes the log to disk if we called trx_commit_for_mysql()
with trx->flush_log_later == TRUE. */
UNIV_INTERN
void
trx_commit_complete_for_mysql(
/*==========================*/
	trx_t*	trx)	/*!< in/out: transaction */
	__attribute__((nonnull));
/**********************************************************************//**
Marks the latest SQL statement ended. */
UNIV_INTERN
void
trx_mark_sql_stat_end(
/*==================*/
	trx_t*	trx);	/*!< in: trx handle */
/********************************************************************//**
Assigns a read view for a consistent read query. All the consistent reads
within the same transaction will get the same read view, which is created
when this function is first called for a new started transaction.
@return	consistent read view */
UNIV_INTERN
read_view_t*
trx_assign_read_view(
/*=================*/
	trx_t*	trx);	/*!< in: active transaction */
/****************************************************************//**
Prepares a transaction for commit/rollback. */
UNIV_INTERN
void
trx_commit_or_rollback_prepare(
/*===========================*/
	trx_t*	trx);	/*!< in/out: transaction */
/*********************************************************************//**
Creates a commit command node struct.
@return	own: commit node struct */
UNIV_INTERN
commit_node_t*
trx_commit_node_create(
/*===================*/
	mem_heap_t*	heap);	/*!< in: mem heap where created */
/***********************************************************//**
Performs an execution step for a commit type node in a query graph.
@return	query thread to run next, or NULL */
UNIV_INTERN
que_thr_t*
trx_commit_step(
/*============*/
	que_thr_t*	thr);	/*!< in: query thread */

/**********************************************************************//**
Prints info about a transaction.
Caller must hold trx_sys->mutex. */
UNIV_INTERN
void
trx_print_low(
/*==========*/
	FILE*		f,
			/*!< in: output stream */
	const trx_t*	trx,
			/*!< in: transaction */
	ulint		max_query_len,
			/*!< in: max query length to print,
			or 0 to use the default max length */
	ulint		n_rec_locks,
			/*!< in: lock_number_of_rows_locked(&trx->lock) */
	ulint		n_trx_locks,
			/*!< in: length of trx->lock.trx_locks */
	ulint		heap_size)
			/*!< in: mem_heap_get_size(trx->lock.lock_heap) */
	__attribute__((nonnull));

/**********************************************************************//**
Prints info about a transaction.
The caller must hold lock_sys->mutex and trx_sys->mutex.
When possible, use trx_print() instead. */
UNIV_INTERN
void
trx_print_latched(
/*==============*/
	FILE*		f,		/*!< in: output stream */
	const trx_t*	trx,		/*!< in: transaction */
	ulint		max_query_len)	/*!< in: max query length to print,
					or 0 to use the default max length */
	__attribute__((nonnull));

/**********************************************************************//**
Prints info about a transaction.
Acquires and releases lock_sys->mutex and trx_sys->mutex. */
UNIV_INTERN
void
trx_print(
/*======*/
	FILE*		f,		/*!< in: output stream */
	const trx_t*	trx,		/*!< in: transaction */
	ulint		max_query_len)	/*!< in: max query length to print,
					or 0 to use the default max length */
	__attribute__((nonnull));

/**********************************************************************//**
Determine if a transaction is a dictionary operation.
@return	dictionary operation mode */
UNIV_INLINE
enum trx_dict_op_t
trx_get_dict_operation(
/*===================*/
	const trx_t*	trx)	/*!< in: transaction */
	__attribute__((pure));
/**********************************************************************//**
Flag a transaction a dictionary operation. */
UNIV_INLINE
void
trx_set_dict_operation(
/*===================*/
	trx_t*			trx,	/*!< in/out: transaction */
	enum trx_dict_op_t	op);	/*!< in: operation, not
					TRX_DICT_OP_NONE */

#ifndef UNIV_HOTBACKUP
/**********************************************************************//**
Determines if a transaction is in the given state.
The caller must hold trx_sys->mutex, or it must be the thread
that is serving a running transaction.
A running transaction must be in trx_sys->ro_trx_list or trx_sys->rw_trx_list
unless it is a non-locking autocommit read only transaction, which is only
in trx_sys->mysql_trx_list.
@return	TRUE if trx->state == state */
UNIV_INLINE
ibool
trx_state_eq(
/*=========*/
	const trx_t*	trx,	/*!< in: transaction */
	trx_state_t	state)	/*!< in: state;
				if state != TRX_STATE_NOT_STARTED
				asserts that
				trx->state != TRX_STATE_NOT_STARTED */
	__attribute__((nonnull, warn_unused_result));
# ifdef UNIV_DEBUG
/**********************************************************************//**
Asserts that a transaction has been started.
The caller must hold trx_sys->mutex.
@return TRUE if started */
UNIV_INTERN
ibool
trx_assert_started(
/*===============*/
	const trx_t*	trx)	/*!< in: transaction */
	__attribute__((nonnull, warn_unused_result));
# endif /* UNIV_DEBUG */

/**********************************************************************//**
Determines if the currently running transaction has been interrupted.
@return	TRUE if interrupted */
UNIV_INTERN
ibool
trx_is_interrupted(
/*===============*/
	const trx_t*	trx);	/*!< in: transaction */
/**********************************************************************//**
Determines if the currently running transaction is in strict mode.
@return	TRUE if strict */
UNIV_INTERN
ibool
trx_is_strict(
/*==========*/
	trx_t*	trx);	/*!< in: transaction */
#else /* !UNIV_HOTBACKUP */
#define trx_is_interrupted(trx) FALSE
#endif /* !UNIV_HOTBACKUP */

/*******************************************************************//**
Calculates the "weight" of a transaction. The weight of one transaction
is estimated as the number of altered rows + the number of locked rows.
@param t	transaction
@return		transaction weight */
#define TRX_WEIGHT(t)	((t)->undo_no + UT_LIST_GET_LEN((t)->lock.trx_locks))

/*******************************************************************//**
Compares the "weight" (or size) of two transactions. Transactions that
have edited non-transactional tables are considered heavier than ones
that have not.
@return	TRUE if weight(a) >= weight(b) */
UNIV_INTERN
ibool
trx_weight_ge(
/*==========*/
	const trx_t*	a,	/*!< in: the first transaction to be compared */
	const trx_t*	b);	/*!< in: the second transaction to be compared */

/* Maximum length of a string that can be returned by
trx_get_que_state_str(). */
#define TRX_QUE_STATE_STR_MAX_LEN	12 /* "ROLLING BACK" */

/*******************************************************************//**
Retrieves transaction's que state in a human readable string. The string
should not be free()'d or modified.
@return	string in the data segment */
UNIV_INLINE
const char*
trx_get_que_state_str(
/*==================*/
	const trx_t*	trx);	/*!< in: transaction */

/****************************************************************//**
Assign a read-only transaction a rollback-segment, if it is attempting
to write to a TEMPORARY table. */
UNIV_INTERN
void
trx_assign_rseg(
/*============*/
	trx_t*		trx);		/*!< A read-only transaction that
					needs to be assigned a RBS. */

<<<<<<< HEAD
/** Create the trx_t pool */
UNIV_INTERN
void
trx_pool_init();

/** Destroy the trx_t pool */
UNIV_INTERN
void
trx_pool_close();
=======
/*************************************************************//**
Set the transaction as a read-write transaction if it is not already
tagged as such. */
UNIV_INTERN
void
trx_set_rw_mode(
/*============*/
	trx_t*		trx);		/*!< in/out: transaction that is RW */
>>>>>>> 097b5f13

/*******************************************************************//**
Transactions that aren't started by the MySQL server don't set
the trx_t::mysql_thd field. For such transactions we set the lock
wait timeout to 0 instead of the user configured value that comes
from innodb_lock_wait_timeout via trx_t::mysql_thd.
@param trx	transaction
@return		lock wait timeout in seconds */
#define trx_lock_wait_timeout_get(trx)					\
	((trx)->mysql_thd != NULL					\
	 ? thd_lock_wait_timeout((trx)->mysql_thd)			\
	 : 0)

/*******************************************************************//**
Determine if the transaction is a non-locking autocommit select
(implied read-only).
@param t	transaction
@return true	if non-locking autocommit select transaction. */
#define trx_is_autocommit_non_locking(t)				\
((t)->auto_commit && (t)->will_lock == 0)

/*******************************************************************//**
Determine if the transaction is a non-locking autocommit select
with an explicit check for the read-only status.
@param t	transaction
@return true	if non-locking autocommit read-only transaction. */
#define trx_is_ac_nl_ro(t)						\
((t)->read_only && trx_is_autocommit_non_locking((t)))

/*******************************************************************//**
Assert that the transaction is in the trx_sys_t::rw_trx_list */
#define assert_trx_in_rw_list(t) do {					\
	ut_ad(!(t)->read_only);						\
	assert_trx_in_list(t);						\
} while (0)

/*******************************************************************//**
Assert that the transaction is either in trx_sys->ro_trx_list or
trx_sys->rw_trx_list but not both and it cannot be an autocommit
non-locking select */
#define assert_trx_in_list(t) do {					\
	ut_ad((t)->in_ro_trx_list == ((t)->read_only || !(t)->rseg));	\
	ut_ad((t)->in_rw_trx_list == !((t)->read_only || !(t)->rseg));	\
	ut_ad(!trx_is_autocommit_non_locking((t)));			\
	switch ((t)->state) {						\
	case TRX_STATE_PREPARED:					\
		/* fall through */					\
	case TRX_STATE_ACTIVE:						\
	case TRX_STATE_COMMITTED_IN_MEMORY:				\
		continue;						\
	case TRX_STATE_NOT_STARTED:					\
		break;							\
	}								\
	ut_error;							\
} while (0)

#ifdef UNIV_DEBUG
/*******************************************************************//**
Assert that an autocommit non-locking select cannot be in the
ro_trx_list nor the rw_trx_list and that it is a read-only transaction.
The tranasction must be in the mysql_trx_list. */
# define assert_trx_nonlocking_or_in_list(t)				\
	do {								\
		if (trx_is_autocommit_non_locking(t)) {			\
			trx_state_t	t_state = (t)->state;		\
			ut_ad((t)->read_only);				\
			ut_ad(!(t)->is_recovered);			\
			ut_ad(!(t)->in_ro_trx_list);			\
			ut_ad(!(t)->in_rw_trx_list);			\
			ut_ad((t)->in_mysql_trx_list);			\
			ut_ad(t_state == TRX_STATE_NOT_STARTED		\
			      || t_state == TRX_STATE_ACTIVE);		\
		} else {						\
			assert_trx_in_list(t);				\
		}							\
	} while (0)
#else /* UNIV_DEBUG */
/*******************************************************************//**
Assert that an autocommit non-locking slect cannot be in the
ro_trx_list nor the rw_trx_list and that it is a read-only transaction.
The tranasction must be in the mysql_trx_list. */
# define assert_trx_nonlocking_or_in_list(trx) ((void)0)
#endif /* UNIV_DEBUG */

/*******************************************************************//**
Latching protocol for trx_lock_t::que_state.  trx_lock_t::que_state
captures the state of the query thread during the execution of a query.
This is different from a transaction state. The query state of a transaction
can be updated asynchronously by other threads.  The other threads can be
system threads, like the timeout monitor thread or user threads executing
other queries. Another thing to be mindful of is that there is a delay between
when a query thread is put into LOCK_WAIT state and before it actually starts
waiting.  Between these two events it is possible that the query thread is
granted the lock it was waiting for, which implies that the state can be changed
asynchronously.

All these operations take place within the context of locking. Therefore state
changes within the locking code must acquire both the lock mutex and the
trx->mutex when changing trx->lock.que_state to TRX_QUE_LOCK_WAIT or
trx->lock.wait_lock to non-NULL but when the lock wait ends it is sufficient
to only acquire the trx->mutex.
To query the state either of the mutexes is sufficient within the locking
code and no mutex is required when the query thread is no longer waiting. */

/** The locks and state of an active transaction. Protected by
lock_sys->mutex, trx->mutex or both. */
struct trx_lock_t {
	ulint		n_active_thrs;	/*!< number of active query threads */

	trx_que_t	que_state;	/*!< valid when trx->state
					== TRX_STATE_ACTIVE: TRX_QUE_RUNNING,
					TRX_QUE_LOCK_WAIT, ... */

	lock_t*		wait_lock;	/*!< if trx execution state is
					TRX_QUE_LOCK_WAIT, this points to
					the lock request, otherwise this is
					NULL; set to non-NULL when holding
					both trx->mutex and lock_sys->mutex;
					set to NULL when holding
					lock_sys->mutex; readers should
					hold lock_sys->mutex, except when
					they are holding trx->mutex and
					wait_lock==NULL */
	ib_uint64_t	deadlock_mark;	/*!< A mark field that is initialized
					to and checked against lock_mark_counter
					by lock_deadlock_recursive(). */
	bool		was_chosen_as_deadlock_victim;
					/*!< when the transaction decides to
					wait for a lock, it sets this to false;
					if another transaction chooses this
					transaction as a victim in deadlock
					resolution, it sets this to true.
					Protected by trx->mutex. */
	time_t		wait_started;	/*!< lock wait started at this time,
					protected only by lock_sys->mutex */

	que_thr_t*	wait_thr;	/*!< query thread belonging to this
					trx that is in QUE_THR_LOCK_WAIT
					state. For threads suspended in a
					lock wait, this is protected by
					lock_sys->mutex. Otherwise, this may
					only be modified by the thread that is
					serving the running transaction. */

	mem_heap_t*	lock_heap;	/*!< memory heap for trx_locks;
					protected by lock_sys->mutex */

	UT_LIST_BASE_NODE_T(lock_t)
			trx_locks;	/*!< locks requested
					by the transaction;
					insertions are protected by trx->mutex
					and lock_sys->mutex; removals are
					protected by lock_sys->mutex */

	ib_vector_t*	table_locks;	/*!< All table locks requested by this
					transaction, including AUTOINC locks */

	bool		cancel;		/*!< true if the transaction is being
					rolled back either via deadlock
					detection or due to lock timeout. The
					caller has to acquire the trx_t::mutex
					in order to cancel the locks. In
					lock_trx_table_locks_remove() we
					check for this cancel of a transaction's
					locks and avoid reacquiring the trx
					mutex to prevent recursive deadlocks.
					Protected by both the lock sys mutex
					and the trx_t::mutex. */
};

#define TRX_MAGIC_N	91118598

/** The transaction handle

Normally, there is a 1:1 relationship between a transaction handle
(trx) and a session (client connection). One session is associated
with exactly one user transaction. There are some exceptions to this:

* For DDL operations, a subtransaction is allocated that modifies the
data dictionary tables. Lock waits and deadlocks are prevented by
acquiring the dict_operation_lock before starting the subtransaction
and releasing it after committing the subtransaction.

* The purge system uses a special transaction that is not associated
with any session.

* If the system crashed or it was quickly shut down while there were
transactions in the ACTIVE or PREPARED state, these transactions would
no longer be associated with a session when the server is restarted.

A session may be served by at most one thread at a time. The serving
thread of a session might change in some MySQL implementations.
Therefore we do not have os_thread_get_curr_id() assertions in the code.

Normally, only the thread that is currently associated with a running
transaction may access (read and modify) the trx object, and it may do
so without holding any mutex. The following are exceptions to this:

* trx_rollback_resurrected() may access resurrected (connectionless)
transactions while the system is already processing new user
transactions. The trx_sys->mutex prevents a race condition between it
and lock_trx_release_locks() [invoked by trx_commit()].

* trx_print_low() may access transactions not associated with the current
thread. The caller must be holding trx_sys->mutex and lock_sys->mutex.

* When a transaction handle is in the trx_sys->mysql_trx_list or
trx_sys->trx_list, some of its fields must not be modified without
holding trx_sys->mutex exclusively.

* The locking code (in particular, lock_deadlock_recursive() and
lock_rec_convert_impl_to_expl()) will access transactions associated
to other connections. The locks of transactions are protected by
lock_sys->mutex and sometimes by trx->mutex. */

struct trx_t{
	ulint		magic_n;

	ib_mutex_t	mutex;		/*!< Mutex protecting the fields
					state and lock
					(except some fields of lock, which
					are protected by lock_sys->mutex) */

	/** State of the trx from the point of view of concurrency control
	and the valid state transitions.

	Possible states:

	TRX_STATE_NOT_STARTED
	TRX_STATE_ACTIVE
	TRX_STATE_PREPARED
	TRX_STATE_COMMITTED_IN_MEMORY (alias below COMMITTED)

	Valid state transitions are:

	Regular transactions:
	* NOT_STARTED -> ACTIVE -> COMMITTED -> NOT_STARTED

	Auto-commit non-locking read-only:
	* NOT_STARTED -> ACTIVE -> NOT_STARTED

	XA (2PC):
	* NOT_STARTED -> ACTIVE -> PREPARED -> COMMITTED -> NOT_STARTED

	Recovered XA:
	* NOT_STARTED -> PREPARED -> COMMITTED -> (freed)

	XA (2PC) (shutdown before ROLLBACK or COMMIT):
	* NOT_STARTED -> PREPARED -> (freed)

	Latching and various transaction lists membership rules:

	XA (2PC) transactions are always treated as non-autocommit.

	Transitions to ACTIVE or NOT_STARTED occur when
	!in_rw_trx_list and !in_ro_trx_list (no trx_sys->mutex needed).

	Autocommit non-locking read-only transactions move between states
	without holding any mutex. They are !in_rw_trx_list, !in_ro_trx_list.

	All transactions, unless they are determined to be ac-nl-ro,
	explicitly tagged as read-only or read-write, will first be put
	on the read-only transaction list. Only when a !read-only transaction
	in the read-only list tries to acquire an X or IX lock on a table
	do we remove it from the read-only list and put it on the read-write
	list. During this switch we assign it a rollback segment.

	When a transaction is NOT_STARTED, it can be in_mysql_trx_list if
	it is a user transaction. It cannot be in ro_trx_list or rw_trx_list.

	ACTIVE->PREPARED->COMMITTED is only possible when trx->in_rw_trx_list.
	The transition ACTIVE->PREPARED is protected by trx_sys->mutex.

	ACTIVE->COMMITTED is possible when the transaction is in
	ro_trx_list or rw_trx_list.

	Transitions to COMMITTED are protected by both lock_sys->mutex
	and trx->mutex.

	NOTE: Some of these state change constraints are an overkill,
	currently only required for a consistent view for printing stats.
	This unnecessarily adds a huge cost for the general case.

	NOTE: In the future we should add read only transactions to the
	ro_trx_list the first time they try to acquire a lock ie. by default
	we treat all read-only transactions as non-locking.  */

	trx_state_t	state;

	trx_lock_t	lock;		/*!< Information about the transaction
					locks and state. Protected by
					trx->mutex or lock_sys->mutex
					or both */
	ulint		is_recovered;	/*!< 0=normal transaction,
					1=recovered, must be rolled back,
					protected by trx_sys->mutex when
					trx->in_rw_trx_list holds */

	/* These fields are not protected by any mutex. */
	const char*	op_info;	/*!< English text describing the
					current operation, or an empty
					string */
	ulint		isolation_level;/*!< TRX_ISO_REPEATABLE_READ, ... */
	ulint		check_foreigns;	/*!< normally TRUE, but if the user
					wants to suppress foreign key checks,
					(in table imports, for example) we
					set this FALSE */
	/*------------------------------*/
	/* MySQL has a transaction coordinator to coordinate two phase
	commit between multiple storage engines and the binary log. When
	an engine participates in a transaction, it's responsible for
	registering itself using the trans_register_ha() API. */
	bool		is_registered;	/* This flag is set to true after the
					transaction has been registered with
					the coordinator using the XA API, and
					is set to false  after commit or
					rollback. */
	/*------------------------------*/
	ulint		check_unique_secondary;
					/*!< normally TRUE, but if the user
					wants to speed up inserts by
					suppressing unique key checks
					for secondary indexes when we decide
					if we can use the insert buffer for
					them, we set this FALSE */
	ulint		support_xa;	/*!< normally we do the XA two-phase
					commit steps, but by setting this to
					FALSE, one can save CPU time and about
					150 bytes in the undo log size as then
					we skip XA steps */
	ulint		flush_log_later;/* In 2PC, we hold the
					prepare_commit mutex across
					both phases. In that case, we
					defer flush of the logs to disk
					until after we release the
					mutex. */
	ulint		must_flush_log_later;/*!< this flag is set to TRUE in
					trx_commit() if flush_log_later was
					TRUE, and there were modifications by
					the transaction; in that case we must
					flush the log in
					trx_commit_complete_for_mysql() */
	ulint		duplicates;	/*!< TRX_DUP_IGNORE | TRX_DUP_REPLACE */
	ulint		has_search_latch;
					/*!< TRUE if this trx has latched the
					search system latch in S-mode */
	ulint		search_latch_timeout;
					/*!< If we notice that someone is
					waiting for our S-lock on the search
					latch to be released, we wait in
					row0sel.cc for BTR_SEA_TIMEOUT new
					searches until we try to keep
					the search latch again over
					calls from MySQL; this is intended
					to reduce contention on the search
					latch */
	trx_dict_op_t	dict_operation;	/**< @see enum trx_dict_op */

	/* Fields protected by the srv_conc_mutex. */
	ulint		declared_to_be_inside_innodb;
					/*!< this is TRUE if we have declared
					this transaction in
					srv_conc_enter_innodb to be inside the
					InnoDB engine */
	ulint		n_tickets_to_enter_innodb;
					/*!< this can be > 0 only when
					declared_to_... is TRUE; when we come
					to srv_conc_innodb_enter, if the value
					here is > 0, we decrement this by 1 */
	ulint		dict_operation_lock_mode;
					/*!< 0, RW_S_LATCH, or RW_X_LATCH:
					the latch mode trx currently holds
					on dict_operation_lock. Protected
					by dict_operation_lock. */

	trx_id_t	no;		/*!< transaction serialization number:
					max trx id shortly before the
					transaction is moved to
					COMMITTED_IN_MEMORY state.
					Protected by trx_sys_t::mutex
					when trx->in_rw_trx_list. Initially
					set to IB_ULONGLONG_MAX. */

	time_t		start_time;	/*!< time the trx object was created
					or the state last time became
					TRX_STATE_ACTIVE */
	trx_id_t	id;		/*!< transaction id */
	XID		xid;		/*!< X/Open XA transaction
					identification to identify a
					transaction branch */
	lsn_t		commit_lsn;	/*!< lsn at the time of the commit */
	table_id_t	table_id;	/*!< Table to drop iff dict_operation
					== TRX_DICT_OP_TABLE, or 0. */
	/*------------------------------*/
	THD*		mysql_thd;	/*!< MySQL thread handle corresponding
					to this trx, or NULL */
	const char*	mysql_log_file_name;
					/*!< if MySQL binlog is used, this field
					contains a pointer to the latest file
					name; this is NULL if binlog is not
					used */
	ib_int64_t	mysql_log_offset;
					/*!< if MySQL binlog is used, this
					field contains the end offset of the
					binlog entry */
	/*------------------------------*/
	ulint		n_mysql_tables_in_use; /*!< number of Innobase tables
					used in the processing of the current
					SQL statement in MySQL */
	ulint		mysql_n_tables_locked;
					/*!< how many tables the current SQL
					statement uses, except those
					in consistent read */
	/*------------------------------*/
	UT_LIST_NODE_T(trx_t)
			trx_list;	/*!< list of transactions;
					protected by trx_sys->mutex.
					The same node is used for both
					trx_sys_t::ro_trx_list and
					trx_sys_t::rw_trx_list */
#ifdef UNIV_DEBUG
	/** The following two fields are mutually exclusive. */
	/* @{ */

	bool		in_ro_trx_list;	/*!< true if in trx_sys->ro_trx_list */
	bool		in_rw_trx_list;	/*!< true if in trx_sys->rw_trx_list */
	/* @} */
#endif /* UNIV_DEBUG */
	UT_LIST_NODE_T(trx_t)
			mysql_trx_list;	/*!< list of transactions created for
					MySQL; protected by trx_sys->mutex */
#ifdef UNIV_DEBUG
	bool		in_mysql_trx_list;
					/*!< true if in
					trx_sys->mysql_trx_list */
#endif /* UNIV_DEBUG */
	/*------------------------------*/
	dberr_t		error_state;	/*!< 0 if no error, otherwise error
					number; NOTE That ONLY the thread
					doing the transaction is allowed to
					set this field: this is NOT protected
					by any mutex */
	const dict_index_t*error_info;	/*!< if the error number indicates a
					duplicate key error, a pointer to
					the problematic index is stored here */
	ulint		error_key_num;	/*!< if the index creation fails to a
					duplicate key error, a mysql key
					number of that index is stored here */
	sess_t*		sess;		/*!< session of the trx, NULL if none */
	que_t*		graph;		/*!< query currently run in the session,
					or NULL if none; NOTE that the query
					belongs to the session, and it can
					survive over a transaction commit, if
					it is a stored procedure with a COMMIT
					WORK statement, for instance */
	mem_heap_t*	global_read_view_heap;
					/*!< memory heap for the global read
					view */
	read_view_t*	global_read_view;
					/*!< consistent read view associated
					to a transaction or NULL */
	read_view_t*	read_view;	/*!< consistent read view used in the
					transaction or NULL, this read view
					if defined can be normal read view
					associated to a transaction (i.e.
					same as global_read_view) or read view
					associated to a cursor */
	/*------------------------------*/
	UT_LIST_BASE_NODE_T(trx_named_savept_t)
			trx_savepoints;	/*!< savepoints set with SAVEPOINT ...,
					oldest first */
	/*------------------------------*/
	ib_mutex_t	undo_mutex;	/*!< mutex protecting the fields in this
					section (down to undo_no_arr), EXCEPT
					last_sql_stat_start, which can be
					accessed only when we know that there
					cannot be any activity in the undo
					logs! */
	undo_no_t	undo_no;	/*!< next undo log record number to
					assign; since the undo log is
					private for a transaction, this
					is a simple ascending sequence
					with no gaps; thus it represents
					the number of modified/inserted
					rows in a transaction */
	trx_savept_t	last_sql_stat_start;
					/*!< undo_no when the last sql statement
					was started: in case of an error, trx
					is rolled back down to this undo
					number; see note at undo_mutex! */
	trx_rseg_t*	rseg;		/*!< rollback segment assigned to the
					transaction, or NULL if not assigned
					yet */
	trx_undo_t*	insert_undo;	/*!< pointer to the insert undo log, or
					NULL if no inserts performed yet */
	trx_undo_t*	update_undo;	/*!< pointer to the update undo log, or
					NULL if no update performed yet */
	undo_no_t	roll_limit;	/*!< least undo number to undo during
					a rollback */
	ulint		pages_undone;	/*!< number of undo log pages undone
					since the last undo log truncation */
	trx_undo_arr_t*	undo_no_arr;	/*!< array of undo numbers of undo log
					records which are currently processed
					by a rollback operation */
	/*------------------------------*/
	ulint		n_autoinc_rows;	/*!< no. of AUTO-INC rows required for
					an SQL statement. This is useful for
					multi-row INSERTs */
	ib_vector_t*    autoinc_locks;  /* AUTOINC locks held by this
					transaction. Note that these are
					also in the lock list trx_locks. This
					vector needs to be freed explicitly
					when the trx instance is destroyed.
					Protected by lock_sys->mutex. */
	/*------------------------------*/
	bool		read_only;	/*!< true if transaction is flagged
					as a READ-ONLY transaction.
					if !auto_commit || will_lock > 0
					then it will added to the list
					trx_sys_t::ro_trx_list. A read only
					transaction will not be assigned an
					UNDO log. Non-locking auto-commit
					read-only transaction will not be on
					either list. */
	bool		auto_commit;	/*!< true if it is an autocommit */
	ulint		will_lock;	/*!< Will acquire some locks. Increment
					each time we determine that a lock will
					be acquired by the MySQL layer. */
	/*------------------------------*/
	fts_trx_t*	fts_trx;	/*!< FTS information, or NULL if
					transaction hasn't modified tables
					with FTS indexes (yet). */
	doc_id_t	fts_next_doc_id;/* The document id used for updates */
	/*------------------------------*/
	ulint		flush_tables;	/*!< if "covering" the FLUSH TABLES",
					count of tables being flushed. */

	/*------------------------------*/
	bool		ddl;		/*!< true if it is an internal
					transaction for DDL */
	bool		internal;	/*!< true if it is a system/internal
					transaction background task. This
					includes DDL transactions too.  Such
					transactions are always treated as
					read-write. */
	/*------------------------------*/
#ifdef UNIV_DEBUG
	ulint		start_line;	/*!< Track where it was started from */
	const char*	start_file;	/*!< Filename where it was started */
#endif /* UNIV_DEBUG */

	/*------------------------------*/
	char detailed_error[256];	/*!< detailed error message for last
					error, or empty. */
};

/* Transaction isolation levels (trx->isolation_level) */
#define TRX_ISO_READ_UNCOMMITTED	0	/* dirty read: non-locking
						SELECTs are performed so that
						we do not look at a possible
						earlier version of a record;
						thus they are not 'consistent'
						reads under this isolation
						level; otherwise like level
						2 */

#define TRX_ISO_READ_COMMITTED		1	/* somewhat Oracle-like
						isolation, except that in
						range UPDATE and DELETE we
						must block phantom rows
						with next-key locks;
						SELECT ... FOR UPDATE and ...
						LOCK IN SHARE MODE only lock
						the index records, NOT the
						gaps before them, and thus
						allow free inserting;
						each consistent read reads its
						own snapshot */

#define TRX_ISO_REPEATABLE_READ		2	/* this is the default;
						all consistent reads in the
						same trx read the same
						snapshot;
						full next-key locking used
						in locking reads to block
						insertions into gaps */

#define TRX_ISO_SERIALIZABLE		3	/* all plain SELECTs are
						converted to LOCK IN SHARE
						MODE reads */

/* Treatment of duplicate values (trx->duplicates; for example, in inserts).
Multiple flags can be combined with bitwise OR. */
#define TRX_DUP_IGNORE	1	/* duplicate rows are to be updated */
#define TRX_DUP_REPLACE	2	/* duplicate rows are to be replaced */


/* Types of a trx signal */
#define TRX_SIG_NO_SIGNAL		0
#define TRX_SIG_TOTAL_ROLLBACK		1
#define TRX_SIG_ROLLBACK_TO_SAVEPT	2
#define TRX_SIG_COMMIT			3
#define TRX_SIG_BREAK_EXECUTION		5

/* Sender types of a signal */
#define TRX_SIG_SELF		0	/* sent by the session itself, or
					by an error occurring within this
					session */
#define TRX_SIG_OTHER_SESS	1	/* sent by another session (which
					must hold rights to this) */

/** Commit node states */
enum commit_node_state {
	COMMIT_NODE_SEND = 1,	/*!< about to send a commit signal to
				the transaction */
	COMMIT_NODE_WAIT	/*!< commit signal sent to the transaction,
				waiting for completion */
};

/** Commit command node in a query graph */
struct commit_node_t{
	que_common_t	common;	/*!< node type: QUE_NODE_COMMIT */
	enum commit_node_state
			state;	/*!< node execution state */
};


/** Test if trx->mutex is owned. */
#define trx_mutex_own(t) mutex_own(&t->mutex)

/** Acquire the trx->mutex. */
#define trx_mutex_enter(t) do {			\
	mutex_enter(&t->mutex);			\
} while (0)

/** Release the trx->mutex. */
#define trx_mutex_exit(t) do {			\
	mutex_exit(&t->mutex);			\
} while (0)

/** @brief The latch protecting the adaptive search system

This latch protects the
(1) hash index;
(2) columns of a record to which we have a pointer in the hash index;

but does NOT protect:

(3) next record offset field in a record;
(4) next or previous records on the same page.

Bear in mind (3) and (4) when using the hash index.
*/
extern rw_lock_t*	btr_search_latch_temp;

/** The latch protecting the adaptive search system */
#define btr_search_latch	(*btr_search_latch_temp)

#ifndef UNIV_NONINL
#include "trx0trx.ic"
#endif
#endif /* !UNIV_HOTBACKUP */

#endif<|MERGE_RESOLUTION|>--- conflicted
+++ resolved
@@ -478,7 +478,6 @@
 	trx_t*		trx);		/*!< A read-only transaction that
 					needs to be assigned a RBS. */
 
-<<<<<<< HEAD
 /** Create the trx_t pool */
 UNIV_INTERN
 void
@@ -488,7 +487,7 @@
 UNIV_INTERN
 void
 trx_pool_close();
-=======
+
 /*************************************************************//**
 Set the transaction as a read-write transaction if it is not already
 tagged as such. */
@@ -497,7 +496,6 @@
 trx_set_rw_mode(
 /*============*/
 	trx_t*		trx);		/*!< in/out: transaction that is RW */
->>>>>>> 097b5f13
 
 /*******************************************************************//**
 Transactions that aren't started by the MySQL server don't set
