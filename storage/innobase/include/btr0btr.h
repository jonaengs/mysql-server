--- conflicted
+++ resolved
@@ -127,94 +127,6 @@
 	}
 
 #ifndef UNIV_HOTBACKUP
-<<<<<<< HEAD
-=======
-#ifdef UNIV_BLOB_DEBUG
-# include "ut0rbt.h"
-/** An index->blobs entry for keeping track of off-page column references */
-struct btr_blob_dbg_t
-{
-	unsigned	blob_page_no:32;	/*!< first BLOB page number */
-	unsigned	ref_page_no:32;		/*!< referring page number */
-	unsigned	ref_heap_no:16;		/*!< referring heap number */
-	unsigned	ref_field_no:10;	/*!< referring field number */
-	unsigned	owner:1;		/*!< TRUE if BLOB owner */
-	unsigned	always_owner:1;		/*!< TRUE if always
-						has been the BLOB owner;
-						reset to TRUE on B-tree
-						page splits and merges */
-	unsigned	del:1;			/*!< TRUE if currently
-						delete-marked */
-};
-
-/**************************************************************//**
-Add a reference to an off-page column to the index->blobs map. */
-
-void
-btr_blob_dbg_add_blob(
-/*==================*/
-	const rec_t*	rec,		/*!< in: clustered index record */
-	ulint		field_no,	/*!< in: number of off-page column */
-	ulint		page_no,	/*!< in: start page of the column */
-	dict_index_t*	index,		/*!< in/out: index tree */
-	const char*	ctx)		/*!< in: context (for logging) */
-	__attribute__((nonnull));
-/**************************************************************//**
-Display the references to off-page columns.
-This function is to be called from a debugger,
-for example when a breakpoint on ut_dbg_assertion_failed is hit. */
-
-void
-btr_blob_dbg_print(
-/*===============*/
-	const dict_index_t*	index)	/*!< in: index tree */
-	__attribute__((nonnull));
-/**************************************************************//**
-Check that there are no references to off-page columns from or to
-the given page. Invoked when freeing or clearing a page.
-@return TRUE when no orphan references exist */
-
-ibool
-btr_blob_dbg_is_empty(
-/*==================*/
-	dict_index_t*	index,		/*!< in: index */
-	ulint		page_no)	/*!< in: page number */
-	__attribute__((nonnull, warn_unused_result));
-
-/**************************************************************//**
-Modify the 'deleted' flag of a record. */
-
-void
-btr_blob_dbg_set_deleted_flag(
-/*==========================*/
-	const rec_t*		rec,	/*!< in: record */
-	dict_index_t*		index,	/*!< in/out: index */
-	const ulint*		offsets,/*!< in: rec_get_offs(rec, index) */
-	ibool			del)	/*!< in: TRUE=deleted, FALSE=exists */
-	__attribute__((nonnull));
-/**************************************************************//**
-Change the ownership of an off-page column. */
-
-void
-btr_blob_dbg_owner(
-/*===============*/
-	const rec_t*		rec,	/*!< in: record */
-	dict_index_t*		index,	/*!< in/out: index */
-	const ulint*		offsets,/*!< in: rec_get_offs(rec, index) */
-	ulint			i,	/*!< in: ith field in rec */
-	ibool			own)	/*!< in: TRUE=owned, FALSE=disowned */
-	__attribute__((nonnull));
-/** Assert that there are no BLOB references to or from the given page. */
-# define btr_blob_dbg_assert_empty(index, page_no)	\
-	ut_a(btr_blob_dbg_is_empty(index, page_no))
-#else /* UNIV_BLOB_DEBUG */
-# define btr_blob_dbg_add_blob(rec, field_no, page, index, ctx)	((void) 0)
-# define btr_blob_dbg_set_deleted_flag(rec, index, offsets, del)((void) 0)
-# define btr_blob_dbg_owner(rec, index, offsets, i, val)	((void) 0)
-# define btr_blob_dbg_assert_empty(index, page_no)		((void) 0)
-#endif /* UNIV_BLOB_DEBUG */
-
->>>>>>> 07238125
 /**************************************************************//**
 Gets the root node of a tree and x-latches it.
 @return	root page, x-latched */
@@ -733,15 +645,9 @@
 /************************************************************//**
 Checks the size and number of fields in a record based on the definition of
 the index.
-<<<<<<< HEAD
 @return	true if ok */
-UNIV_INTERN
+
 bool
-=======
-@return	TRUE if ok */
-
-ibool
->>>>>>> 07238125
 btr_index_rec_validate(
 /*===================*/
 	const rec_t*		rec,		/*!< in: index record */
