--- conflicted
+++ resolved
@@ -24,12 +24,9 @@
 *******************************************************/
 
 #include "sql_thd_internal_api.h"
-<<<<<<< HEAD
-=======
 
 #include <stddef.h>
 #include <sys/types.h>
->>>>>>> 7cecc90f
 #include <vector>
 
 #include "dict0dict.h"
@@ -372,11 +369,6 @@
 	/* Set back bg flag */
 	table->stats_bg_flag = BG_STAT_NONE;
 
-<<<<<<< HEAD
-	dd_table_close(table, thd, &mdl, true);
-
-=======
->>>>>>> 7cecc90f
 	mutex_exit(&dict_sys->mutex);
 
 	/* This call can't be moved into dict_sys->mutex protection,
@@ -423,12 +415,7 @@
 	my_thread_init();
 
 	ut_a(!srv_read_only_mode);
-<<<<<<< HEAD
-	THD*	thd = create_thd(false, true, true,
-				 dict_stats_thread_key.m_value);
-=======
 	THD*	thd = create_thd(false, true, true, 0);
->>>>>>> 7cecc90f
 
 	srv_dict_stats_thread_active = true;
 
