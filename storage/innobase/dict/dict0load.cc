/*****************************************************************************

Copyright (c) 1996, 2015, Oracle and/or its affiliates. All Rights Reserved.

This program is free software; you can redistribute it and/or modify it under
the terms of the GNU General Public License as published by the Free Software
Foundation; version 2 of the License.

This program is distributed in the hope that it will be useful, but WITHOUT
ANY WARRANTY; without even the implied warranty of MERCHANTABILITY or FITNESS
FOR A PARTICULAR PURPOSE. See the GNU General Public License for more details.

You should have received a copy of the GNU General Public License along with
this program; if not, write to the Free Software Foundation, Inc.,
51 Franklin Street, Suite 500, Boston, MA 02110-1335 USA

*****************************************************************************/

/**************************************************//**
@file dict/dict0load.cc
Loads to the memory cache database object definitions
from dictionary tables

Created 4/24/1996 Heikki Tuuri
*******************************************************/

#include "ha_prototypes.h"

#include "dict0load.h"
#ifdef UNIV_NONINL
#include "dict0load.ic"
#endif

#include "mysql_version.h"
#include "btr0pcur.h"
#include "btr0btr.h"
#include "dict0boot.h"
#include "dict0crea.h"
#include "dict0dict.h"
#include "dict0mem.h"
#include "dict0priv.h"
#include "dict0stats.h"
#include "fsp0file.h"
#include "fsp0sysspace.h"
#include "fts0priv.h"
#include "mach0data.h"
#include "page0page.h"
#include "rem0cmp.h"
#include "srv0start.h"
#include "srv0srv.h"
#include <stack>
#include <set>

/** Following are the InnoDB system tables. The positions in
this array are referenced by enum dict_system_table_id. */
static const char* SYSTEM_TABLE_NAME[] = {
	"SYS_TABLES",
	"SYS_INDEXES",
	"SYS_COLUMNS",
	"SYS_FIELDS",
	"SYS_FOREIGN",
	"SYS_FOREIGN_COLS",
	"SYS_TABLESPACES",
	"SYS_DATAFILES",
	"SYS_VIRTUAL"
};

/** Loads a table definition and also all its index definitions.

Loads those foreign key constraints whose referenced table is already in
dictionary cache.  If a foreign key constraint is not loaded, then the
referenced table is pushed into the output stack (fk_tables), if it is not
NULL.  These tables must be subsequently loaded so that all the foreign
key constraints are loaded into memory.

@param[in]	name		Table name in the db/tablename format
@param[in]	cached		true=add to cache, false=do not
@param[in]	ignore_err	Error to be ignored when loading table
				and its index definition
@param[out]	fk_tables	Related table names that must also be
				loaded to ensure that all foreign key
				constraints are loaded.
@return table, NULL if does not exist; if the table is stored in an
.ibd file, but the file does not exist, then we set the
ibd_file_missing flag TRUE in the table object we return */
static
dict_table_t*
dict_load_table_one(
	table_name_t&		name,
	bool			cached,
	dict_err_ignore_t	ignore_err,
	dict_names_t&		fk_tables);

/** Loads a table definition from a SYS_TABLES record to dict_table_t.
Does not load any columns or indexes.
@param[in]	name	Table name
@param[in]	rec	SYS_TABLES record
@param[out,own]	table	Table, or NULL
@return error message, or NULL on success */
static
const char*
dict_load_table_low(
	table_name_t&	name,
	const rec_t*	rec,
	dict_table_t**	table);

/* If this flag is TRUE, then we will load the cluster index's (and tables')
metadata even if it is marked as "corrupted". */
my_bool     srv_load_corrupted = FALSE;

#ifdef UNIV_DEBUG
/****************************************************************//**
Compare the name of an index column.
@return TRUE if the i'th column of index is 'name'. */
static
ibool
name_of_col_is(
/*===========*/
	const dict_table_t*	table,	/*!< in: table */
	const dict_index_t*	index,	/*!< in: index */
	ulint			i,	/*!< in: index field offset */
	const char*		name)	/*!< in: name to compare to */
{
	ulint	tmp = dict_col_get_no(dict_field_get_col(
					      dict_index_get_nth_field(
						      index, i)));

	return(strcmp(name, dict_table_get_col_name(table, tmp)) == 0);
}
#endif /* UNIV_DEBUG */

/********************************************************************//**
Finds the first table name in the given database.
@return own: table name, NULL if does not exist; the caller must free
the memory in the string! */
char*
dict_get_first_table_name_in_db(
/*============================*/
	const char*	name)	/*!< in: database name which ends in '/' */
{
	dict_table_t*	sys_tables;
	btr_pcur_t	pcur;
	dict_index_t*	sys_index;
	dtuple_t*	tuple;
	mem_heap_t*	heap;
	dfield_t*	dfield;
	const rec_t*	rec;
	const byte*	field;
	ulint		len;
	mtr_t		mtr;

	ut_ad(mutex_own(&dict_sys->mutex));

	heap = mem_heap_create(1000);

	mtr_start(&mtr);

	sys_tables = dict_table_get_low("SYS_TABLES");
	sys_index = UT_LIST_GET_FIRST(sys_tables->indexes);
	ut_ad(!dict_table_is_comp(sys_tables));

	tuple = dtuple_create(heap, 1);
	dfield = dtuple_get_nth_field(tuple, 0);

	dfield_set_data(dfield, name, ut_strlen(name));
	dict_index_copy_types(tuple, sys_index, 1);

	btr_pcur_open_on_user_rec(sys_index, tuple, PAGE_CUR_GE,
				  BTR_SEARCH_LEAF, &pcur, &mtr);
loop:
	rec = btr_pcur_get_rec(&pcur);

	if (!btr_pcur_is_on_user_rec(&pcur)) {
		/* Not found */

		btr_pcur_close(&pcur);
		mtr_commit(&mtr);
		mem_heap_free(heap);

		return(NULL);
	}

	field = rec_get_nth_field_old(
		rec, DICT_FLD__SYS_TABLES__NAME, &len);

	if (len < strlen(name)
	    || ut_memcmp(name, field, strlen(name)) != 0) {
		/* Not found */

		btr_pcur_close(&pcur);
		mtr_commit(&mtr);
		mem_heap_free(heap);

		return(NULL);
	}

	if (!rec_get_deleted_flag(rec, 0)) {

		/* We found one */

		char*	table_name = mem_strdupl((char*) field, len);

		btr_pcur_close(&pcur);
		mtr_commit(&mtr);
		mem_heap_free(heap);

		return(table_name);
	}

	btr_pcur_move_to_next_user_rec(&pcur, &mtr);

	goto loop;
}

/********************************************************************//**
This function gets the next system table record as it scans the table.
@return the next record if found, NULL if end of scan */
static
const rec_t*
dict_getnext_system_low(
/*====================*/
	btr_pcur_t*	pcur,		/*!< in/out: persistent cursor to the
					record*/
	mtr_t*		mtr)		/*!< in: the mini-transaction */
{
	rec_t*	rec = NULL;

	while (!rec || rec_get_deleted_flag(rec, 0)) {
		btr_pcur_move_to_next_user_rec(pcur, mtr);

		rec = btr_pcur_get_rec(pcur);

		if (!btr_pcur_is_on_user_rec(pcur)) {
			/* end of index */
			btr_pcur_close(pcur);

			return(NULL);
		}
	}

	/* Get a record, let's save the position */
	btr_pcur_store_position(pcur, mtr);

	return(rec);
}

/********************************************************************//**
This function opens a system table, and returns the first record.
@return first record of the system table */
const rec_t*
dict_startscan_system(
/*==================*/
	btr_pcur_t*	pcur,		/*!< out: persistent cursor to
					the record */
	mtr_t*		mtr,		/*!< in: the mini-transaction */
	dict_system_id_t system_id)	/*!< in: which system table to open */
{
	dict_table_t*	system_table;
	dict_index_t*	clust_index;
	const rec_t*	rec;

	ut_a(system_id < SYS_NUM_SYSTEM_TABLES);

	system_table = dict_table_get_low(SYSTEM_TABLE_NAME[system_id]);

	clust_index = UT_LIST_GET_FIRST(system_table->indexes);

	btr_pcur_open_at_index_side(true, clust_index, BTR_SEARCH_LEAF, pcur,
				    true, 0, mtr);

	rec = dict_getnext_system_low(pcur, mtr);

	return(rec);
}

/********************************************************************//**
This function gets the next system table record as it scans the table.
@return the next record if found, NULL if end of scan */
const rec_t*
dict_getnext_system(
/*================*/
	btr_pcur_t*	pcur,		/*!< in/out: persistent cursor
					to the record */
	mtr_t*		mtr)		/*!< in: the mini-transaction */
{
	const rec_t*	rec;

	/* Restore the position */
	btr_pcur_restore_position(BTR_SEARCH_LEAF, pcur, mtr);

	/* Get the next record */
	rec = dict_getnext_system_low(pcur, mtr);

	return(rec);
}

/********************************************************************//**
This function processes one SYS_TABLES record and populate the dict_table_t
struct for the table. Extracted out of dict_print() to be used by
both monitor table output and information schema innodb_sys_tables output.
@return error message, or NULL on success */
const char*
dict_process_sys_tables_rec_and_mtr_commit(
/*=======================================*/
	mem_heap_t*	heap,		/*!< in/out: temporary memory heap */
	const rec_t*	rec,		/*!< in: SYS_TABLES record */
	dict_table_t**	table,		/*!< out: dict_table_t to fill */
	dict_table_info_t status,	/*!< in: status bit controls
					options such as whether we shall
					look for dict_table_t from cache
					first */
	mtr_t*		mtr)		/*!< in/out: mini-transaction,
					will be committed */
{
	ulint		len;
	const char*	field;
	const char*	err_msg = NULL;
	table_name_t	table_name;

	field = (const char*) rec_get_nth_field_old(
		rec, DICT_FLD__SYS_TABLES__NAME, &len);

	ut_a(!rec_get_deleted_flag(rec, 0));

	ut_ad(mtr_memo_contains_page(mtr, rec, MTR_MEMO_PAGE_S_FIX));

	/* Get the table name */
	table_name.m_name = mem_heap_strdupl(heap, field, len);

	/* If DICT_TABLE_LOAD_FROM_CACHE is set, first check
	whether there is cached dict_table_t struct */
	if (status & DICT_TABLE_LOAD_FROM_CACHE) {

		/* Commit before load the table again */
		mtr_commit(mtr);

		*table = dict_table_get_low(table_name.m_name);

		if (!(*table)) {
			err_msg = "Table not found in cache";
		}
	} else {
		err_msg = dict_load_table_low(table_name, rec, table);
		mtr_commit(mtr);
	}

	if (err_msg) {
		return(err_msg);
	}

	return(NULL);
}

/** Error message for a delete-marked record in dict_load_index_low() */
static const char* dict_load_index_del = "delete-marked record in SYS_INDEXES";
/** Error message for table->id mismatch in dict_load_index_low() */
static const char* dict_load_index_id_err = "SYS_INDEXES.TABLE_ID mismatch";

/** Load an index definition from a SYS_INDEXES record to dict_index_t.
If allocate=TRUE, we will create a dict_index_t structure and fill it
accordingly. If allocated=FALSE, the dict_index_t will be supplied by
the caller and filled with information read from the record.  @return
error message, or NULL on success */
static
const char*
dict_load_index_low(
	byte*		table_id,	/*!< in/out: table id (8 bytes),
					an "in" value if allocate=TRUE
					and "out" when allocate=FALSE */
	const char*	table_name,	/*!< in: table name */
	mem_heap_t*	heap,		/*!< in/out: temporary memory heap */
	const rec_t*	rec,		/*!< in: SYS_INDEXES record */
	ibool		allocate,	/*!< in: TRUE=allocate *index,
					FALSE=fill in a pre-allocated
					*index */
	dict_index_t**	index)		/*!< out,own: index, or NULL */
{
	const byte*	field;
	ulint		len;
	ulint		name_len;
	char*		name_buf;
	space_index_t	id;
	ulint		n_fields;
	ulint		type;
	ulint		space;
	ulint		merge_threshold;

	if (allocate) {
		/* If allocate=TRUE, no dict_index_t will
		be supplied. Initialize "*index" to NULL */
		*index = NULL;
	}

	if (rec_get_deleted_flag(rec, 0)) {
		return(dict_load_index_del);
	}

	if (rec_get_n_fields_old(rec) == DICT_NUM_FIELDS__SYS_INDEXES) {
		/* MERGE_THRESHOLD exists */
		field = rec_get_nth_field_old(
			rec, DICT_FLD__SYS_INDEXES__MERGE_THRESHOLD, &len);
		switch (len) {
		case 4:
			merge_threshold = mach_read_from_4(field);
			break;
		case UNIV_SQL_NULL:
			merge_threshold = DICT_INDEX_MERGE_THRESHOLD_DEFAULT;
			break;
		default:
			return("incorrect MERGE_THRESHOLD length"
			       " in SYS_INDEXES");
		}
	} else if (rec_get_n_fields_old(rec)
		   == DICT_NUM_FIELDS__SYS_INDEXES - 1) {
		/* MERGE_THRESHOLD doesn't exist */

		merge_threshold = DICT_INDEX_MERGE_THRESHOLD_DEFAULT;
	} else {
		return("wrong number of columns in SYS_INDEXES record");
	}

	field = rec_get_nth_field_old(
		rec, DICT_FLD__SYS_INDEXES__TABLE_ID, &len);
	if (len != 8) {
err_len:
		return("incorrect column length in SYS_INDEXES");
	}

	if (!allocate) {
		/* We are reading a SYS_INDEXES record. Copy the table_id */
		memcpy(table_id, (const char*) field, 8);
	} else if (memcmp(field, table_id, 8)) {
		/* Caller supplied table_id, verify it is the same
		id as on the index record */
		return(dict_load_index_id_err);
	}

	field = rec_get_nth_field_old(
		rec, DICT_FLD__SYS_INDEXES__ID, &len);
	if (len != 8) {
		goto err_len;
	}

	id = mach_read_from_8(field);

	rec_get_nth_field_offs_old(
		rec, DICT_FLD__SYS_INDEXES__DB_TRX_ID, &len);
	if (len != DATA_TRX_ID_LEN && len != UNIV_SQL_NULL) {
		goto err_len;
	}
	rec_get_nth_field_offs_old(
		rec, DICT_FLD__SYS_INDEXES__DB_ROLL_PTR, &len);
	if (len != DATA_ROLL_PTR_LEN && len != UNIV_SQL_NULL) {
		goto err_len;
	}

	field = rec_get_nth_field_old(
		rec, DICT_FLD__SYS_INDEXES__NAME, &name_len);
	if (name_len == UNIV_SQL_NULL) {
		goto err_len;
	}

	name_buf = mem_heap_strdupl(heap, (const char*) field,
				    name_len);

	field = rec_get_nth_field_old(
		rec, DICT_FLD__SYS_INDEXES__N_FIELDS, &len);
	if (len != 4) {
		goto err_len;
	}
	n_fields = mach_read_from_4(field);

	field = rec_get_nth_field_old(
		rec, DICT_FLD__SYS_INDEXES__TYPE, &len);
	if (len != 4) {
		goto err_len;
	}
	type = mach_read_from_4(field);
	if (type & (~0U << DICT_IT_BITS)) {
		return("unknown SYS_INDEXES.TYPE bits");
	}

	field = rec_get_nth_field_old(
		rec, DICT_FLD__SYS_INDEXES__SPACE, &len);
	if (len != 4) {
		goto err_len;
	}
	space = mach_read_from_4(field);

	field = rec_get_nth_field_old(
		rec, DICT_FLD__SYS_INDEXES__PAGE_NO, &len);
	if (len != 4) {
		goto err_len;
	}

	if (allocate) {
		*index = dict_mem_index_create(table_name, name_buf,
					       space, type, n_fields);
	} else {
		ut_a(*index);

		dict_mem_fill_index_struct(*index, NULL, NULL, name_buf,
					   space, type, n_fields);
	}

	(*index)->id = id;
	(*index)->page = mach_read_from_4(field);
	ut_ad((*index)->page);
	(*index)->merge_threshold = merge_threshold;

	return(NULL);
}

/********************************************************************//**
This function parses a SYS_INDEXES record and populate a dict_index_t
structure with the information from the record. For detail information
about SYS_INDEXES fields, please refer to dict_boot() function.
@return error message, or NULL on success */
const char*
dict_process_sys_indexes_rec(
/*=========================*/
	mem_heap_t*	heap,		/*!< in/out: heap memory */
	const rec_t*	rec,		/*!< in: current SYS_INDEXES rec */
	dict_index_t*	index,		/*!< out: index to be filled */
	table_id_t*	table_id)	/*!< out: index table id */
{
	const char*	err_msg;
	byte*		buf;

	buf = static_cast<byte*>(mem_heap_alloc(heap, 8));

	/* Parse the record, and get "dict_index_t" struct filled */
	err_msg = dict_load_index_low(buf, NULL,
				      heap, rec, FALSE, &index);

	*table_id = mach_read_from_8(buf);

	return(err_msg);
}

/** Error message for a delete-marked record in dict_load_column_low() */
static const char* dict_load_column_del = "delete-marked record in SYS_COLUMN";

/** Load a table column definition from a SYS_COLUMNS record to
dict_table_t.
@return error message, or NULL on success */
static
const char*
dict_load_column_low(
	dict_table_t*	table,		/*!< in/out: table, could be NULL
					if we just populate a dict_column_t
					struct with information from
					a SYS_COLUMNS record */
	mem_heap_t*	heap,		/*!< in/out: memory heap
					for temporary storage */
	dict_col_t*	column,		/*!< out: dict_column_t to fill,
					or NULL if table != NULL */
	table_id_t*	table_id,	/*!< out: table id */
	const char**	col_name,	/*!< out: column name */
	const rec_t*	rec,		/*!< in: SYS_COLUMNS record */
	ulint*		nth_v_col)	/*!< out: if not NULL, this
					records the "n" of "nth" virtual
					column */
{
	char*		name;
	const byte*	field;
	ulint		len;
	ulint		mtype;
	ulint		prtype;
	ulint		col_len;
	ulint		pos;
	ulint		num_base;

	ut_ad(table || column);

	if (rec_get_deleted_flag(rec, 0)) {
		return(dict_load_column_del);
	}

	if (rec_get_n_fields_old(rec) != DICT_NUM_FIELDS__SYS_COLUMNS) {
		return("wrong number of columns in SYS_COLUMNS record");
	}

	field = rec_get_nth_field_old(
		rec, DICT_FLD__SYS_COLUMNS__TABLE_ID, &len);
	if (len != 8) {
err_len:
		return("incorrect column length in SYS_COLUMNS");
	}

	if (table_id) {
		*table_id = mach_read_from_8(field);
	} else if (table->id != mach_read_from_8(field)) {
		return("SYS_COLUMNS.TABLE_ID mismatch");
	}

	field = rec_get_nth_field_old(
		rec, DICT_FLD__SYS_COLUMNS__POS, &len);
	if (len != 4) {

		goto err_len;
	}

	pos = mach_read_from_4(field);

	rec_get_nth_field_offs_old(
		rec, DICT_FLD__SYS_COLUMNS__DB_TRX_ID, &len);
	if (len != DATA_TRX_ID_LEN && len != UNIV_SQL_NULL) {
		goto err_len;
	}
	rec_get_nth_field_offs_old(
		rec, DICT_FLD__SYS_COLUMNS__DB_ROLL_PTR, &len);
	if (len != DATA_ROLL_PTR_LEN && len != UNIV_SQL_NULL) {
		goto err_len;
	}

	field = rec_get_nth_field_old(
		rec, DICT_FLD__SYS_COLUMNS__NAME, &len);
	if (len == 0 || len == UNIV_SQL_NULL) {
		goto err_len;
	}

	name = mem_heap_strdupl(heap, (const char*) field, len);

	if (col_name) {
		*col_name = name;
	}

	field = rec_get_nth_field_old(
		rec, DICT_FLD__SYS_COLUMNS__MTYPE, &len);
	if (len != 4) {
		goto err_len;
	}

	mtype = mach_read_from_4(field);

	field = rec_get_nth_field_old(
		rec, DICT_FLD__SYS_COLUMNS__PRTYPE, &len);
	if (len != 4) {
		goto err_len;
	}
	prtype = mach_read_from_4(field);

	if (dtype_get_charset_coll(prtype) == 0
	    && dtype_is_string_type(mtype)) {
		/* The table was created with < 4.1.2. */

		if (dtype_is_binary_string_type(mtype, prtype)) {
			/* Use the binary collation for
			string columns of binary type. */

			prtype = dtype_form_prtype(
				prtype,
				DATA_MYSQL_BINARY_CHARSET_COLL);
		} else {
			/* Use the default charset for
			other than binary columns. */

			prtype = dtype_form_prtype(
				prtype,
				data_mysql_default_charset_coll);
		}
	}

	if (table && table->n_def != pos && !(prtype & DATA_VIRTUAL)) {
		return("SYS_COLUMNS.POS mismatch");
	}

	field = rec_get_nth_field_old(
		rec, DICT_FLD__SYS_COLUMNS__LEN, &len);
	if (len != 4) {
		goto err_len;
	}
	col_len = mach_read_from_4(field);
	field = rec_get_nth_field_old(
		rec, DICT_FLD__SYS_COLUMNS__PREC, &len);
	if (len != 4) {
		goto err_len;
	}

	num_base = mach_read_from_4(field);

	if (column == NULL) {
		if (prtype & DATA_VIRTUAL) {
#ifdef UNIV_DEBUG
			dict_v_col_t*   vcol =
#endif
			dict_mem_table_add_v_col(
				table, heap, name, mtype,
				prtype, col_len,
				dict_get_v_col_mysql_pos(pos), num_base);
			ut_ad(vcol->v_pos == dict_get_v_col_pos(pos));
		} else {
			ut_ad(num_base == 0);
			dict_mem_table_add_col(table, heap, name, mtype,
					       prtype, col_len);
		}
	} else {
		dict_mem_fill_column_struct(column, pos, mtype,
					    prtype, col_len);
	}

	/* Report the virtual column number */
	if (prtype & DATA_VIRTUAL && nth_v_col != NULL) {
		*nth_v_col = dict_get_v_col_pos(pos);
	}

	return(NULL);
}

/********************************************************************//**
This function parses a SYS_COLUMNS record and populate a dict_column_t
structure with the information from the record.
@return error message, or NULL on success */
const char*
dict_process_sys_columns_rec(
/*=========================*/
	mem_heap_t*	heap,		/*!< in/out: heap memory */
	const rec_t*	rec,		/*!< in: current SYS_COLUMNS rec */
	dict_col_t*	column,		/*!< out: dict_col_t to be filled */
	table_id_t*	table_id,	/*!< out: table id */
	const char**	col_name,	/*!< out: column name */
	ulint*		nth_v_col)	/*!< out: if virtual col, this is
					record's sequence number */
{
	const char*	err_msg;

	/* Parse the record, and get "dict_col_t" struct filled */
	err_msg = dict_load_column_low(NULL, heap, column,
				       table_id, col_name, rec, nth_v_col);

	return(err_msg);
}

/** Error message for a delete-marked record in dict_load_virtual_low() */
static const char* dict_load_virtual_del = "delete-marked record in SYS_VIRTUAL";

/** Loads a virtual column "mapping" (to base columns) information
from a SYS_VIRTUAL record
@param[in,out]	table		table
@param[in,out]	heap		memory heap
@param[in,out]	column		mapped base column's dict_column_t
@param[in,out]	table_id	table id
@param[in,out]	pos		virtual column position
@param[in,out]	base_pos	base column position
@param[in]	rec		SYS_VIRTUAL record
@return error message, or NULL on success */
static
const char*
dict_load_virtual_low(
	dict_table_t*	table,
	mem_heap_t*	heap,
	dict_col_t**	column,
	table_id_t*	table_id,
	ulint*		pos,
	ulint*		base_pos,
	const rec_t*	rec)
{
	const byte*	field;
	ulint		len;
	ulint		base;

	if (rec_get_deleted_flag(rec, 0)) {
		return(dict_load_virtual_del);
	}

	if (rec_get_n_fields_old(rec) != DICT_NUM_FIELDS__SYS_VIRTUAL) {
		return("wrong number of columns in SYS_VIRTUAL record");
	}

	field = rec_get_nth_field_old(
		rec, DICT_FLD__SYS_VIRTUAL__TABLE_ID, &len);
	if (len != 8) {
err_len:
		return("incorrect column length in SYS_VIRTUAL");
	}

	if (table_id != NULL) {
		*table_id = mach_read_from_8(field);
	} else if (table->id != mach_read_from_8(field)) {
		return("SYS_VIRTUAL.TABLE_ID mismatch");
	}

	field = rec_get_nth_field_old(
		rec, DICT_FLD__SYS_VIRTUAL__POS, &len);
	if (len != 4) {
		goto err_len;
	}

	if (pos != NULL) {
		*pos = mach_read_from_4(field);
	}

	field = rec_get_nth_field_old(
		rec, DICT_FLD__SYS_VIRTUAL__BASE_POS, &len);
	if (len != 4) {
		goto err_len;
	}

	base = mach_read_from_4(field);

	if (base_pos != NULL) {
		*base_pos = base;
	}

	rec_get_nth_field_offs_old(
		rec, DICT_FLD__SYS_VIRTUAL__DB_TRX_ID, &len);
	if (len != DATA_TRX_ID_LEN && len != UNIV_SQL_NULL) {
		goto err_len;
	}

	rec_get_nth_field_offs_old(
		rec, DICT_FLD__SYS_VIRTUAL__DB_ROLL_PTR, &len);
	if (len != DATA_ROLL_PTR_LEN && len != UNIV_SQL_NULL) {
		goto err_len;
	}

	if (column != NULL) {
		*column = dict_table_get_nth_col(table, base);
	}

	return(NULL);
}

/** This function parses a SYS_VIRTUAL record and extracts virtual column
information
@param[in,out]	heap		heap memory
@param[in]	rec		current SYS_COLUMNS rec
@param[in,out]	table_id	table id
@param[in,out]	pos		virtual column position
@param[in,out]	base_pos	base column position
@return error message, or NULL on success */
const char*
dict_process_sys_virtual_rec(
	mem_heap_t*	heap,
	const rec_t*	rec,
	table_id_t*	table_id,
	ulint*		pos,
	ulint*		base_pos)
{
	const char*	err_msg;

	/* Parse the record, and get "dict_col_t" struct filled */
	err_msg = dict_load_virtual_low(NULL, heap, NULL, table_id,
				       pos, base_pos, rec);

	return(err_msg);
}

/** Loads SYS_VIRTUAL info for one virtual column
@param[in,out]	table		table
@param[in]	nth_v_col	virtual column sequence num
@param[in,out]	v_col		virtual column
@param[in,out]	heap		memory heap
*/
static
void
dict_load_virtual_one_col(
	dict_table_t*	table,
	ulint		nth_v_col,
	dict_v_col_t*	v_col,
	mem_heap_t*	heap)
{
	dict_table_t*	sys_virtual;
	dict_index_t*	sys_virtual_index;
	btr_pcur_t	pcur;
	dtuple_t*	tuple;
	dfield_t*	dfield;
	const rec_t*	rec;
	byte*		buf;
	ulint		i = 0;
	mtr_t		mtr;
	ulint		skipped = 0;

	ut_ad(mutex_own(&dict_sys->mutex));

	if (v_col->num_base == 0) {
		return;
	}

	mtr_start(&mtr);

	sys_virtual = dict_table_get_low("SYS_VIRTUAL");
	sys_virtual_index = UT_LIST_GET_FIRST(sys_virtual->indexes);
	ut_ad(!dict_table_is_comp(sys_virtual));

	ut_ad(name_of_col_is(sys_virtual, sys_virtual_index,
			     DICT_FLD__SYS_VIRTUAL__POS, "POS"));

	tuple = dtuple_create(heap, 2);

	/* table ID field */
	dfield = dtuple_get_nth_field(tuple, 0);

	buf = static_cast<byte*>(mem_heap_alloc(heap, 8));
	mach_write_to_8(buf, table->id);

	dfield_set_data(dfield, buf, 8);

	/* virtual column pos field */
	dfield = dtuple_get_nth_field(tuple, 1);

	buf = static_cast<byte*>(mem_heap_alloc(heap, 4));
	ulint	vcol_pos = dict_create_v_col_pos(nth_v_col, v_col->m_col.ind);
	mach_write_to_4(buf, vcol_pos);

	dfield_set_data(dfield, buf, 4);

	dict_index_copy_types(tuple, sys_virtual_index, 2);

	btr_pcur_open_on_user_rec(sys_virtual_index, tuple, PAGE_CUR_GE,
				  BTR_SEARCH_LEAF, &pcur, &mtr);

	for (i = 0; i < v_col->num_base + skipped; i++) {
		const char*	err_msg;
		ulint		pos;

		ut_ad(btr_pcur_is_on_user_rec(&pcur));

		rec = btr_pcur_get_rec(&pcur);

		ut_a(btr_pcur_is_on_user_rec(&pcur));

		err_msg = dict_load_virtual_low(table, heap,
						&v_col->base_col[i - skipped],
						NULL,
					        &pos, NULL, rec);

		if (err_msg) {
			if (err_msg != dict_load_virtual_del) {
				ib::fatal() << err_msg;
			} else {
				skipped++;
			}
		} else {
			ut_ad(pos == vcol_pos);
		}

		btr_pcur_move_to_next_user_rec(&pcur, &mtr);
	}

	btr_pcur_close(&pcur);
	mtr_commit(&mtr);
}

/** Loads info from SYS_VIRTUAL for virtual columns.
@param[in,out]	table	table
@param[in]	heap	memory heap
*/
static
void
dict_load_virtual(
	dict_table_t*	table,
	mem_heap_t*	heap)
{
	for (ulint i = 0; i < table->n_v_cols; i++) {
		dict_v_col_t*	v_col = dict_table_get_nth_v_col(table, i);

		dict_load_virtual_one_col(table, i, v_col, heap);
	}
}
/** Error message for a delete-marked record in dict_load_field_low() */
static const char* dict_load_field_del = "delete-marked record in SYS_FIELDS";

/** Loads an index field definition from a SYS_FIELDS record to
dict_index_t.
@return error message
@retval NULL on success */
static
const char*
dict_load_field_low(
	byte*		index_id,	/*!< in/out: index id (8 bytes)
					an "in" value if index != NULL
					and "out" if index == NULL */
	dict_index_t*	index,		/*!< in/out: index, could be NULL
					if we just populate a dict_field_t
					struct with information from
					a SYS_FIELDS record */
	dict_field_t*	sys_field,	/*!< out: dict_field_t to be
					filled */
	ulint*		pos,		/*!< out: Field position */
	byte*		last_index_id,	/*!< in: last index id */
	mem_heap_t*	heap,		/*!< in/out: memory heap
					for temporary storage */
	const rec_t*	rec)		/*!< in: SYS_FIELDS record */
{
	const byte*	field;
	ulint		len;
	ulint		pos_and_prefix_len;
	ulint		prefix_len;
	ibool		first_field;
	ulint		position;

	/* Either index or sys_field is supplied, not both */
	ut_a((!index) || (!sys_field));

	if (rec_get_deleted_flag(rec, 0)) {
		return(dict_load_field_del);
	}

	if (rec_get_n_fields_old(rec) != DICT_NUM_FIELDS__SYS_FIELDS) {
		return("wrong number of columns in SYS_FIELDS record");
	}

	field = rec_get_nth_field_old(
		rec, DICT_FLD__SYS_FIELDS__INDEX_ID, &len);
	if (len != 8) {
err_len:
		return("incorrect column length in SYS_FIELDS");
	}

	if (!index) {
		ut_a(last_index_id);
		memcpy(index_id, (const char*) field, 8);
		first_field = memcmp(index_id, last_index_id, 8);
	} else {
		first_field = (index->n_def == 0);
		if (memcmp(field, index_id, 8)) {
			return("SYS_FIELDS.INDEX_ID mismatch");
		}
	}

	/* The next field stores the field position in the index and a
	possible column prefix length if the index field does not
	contain the whole column. The storage format is like this: if
	there is at least one prefix field in the index, then the HIGH
	2 bytes contain the field number (index->n_def) and the low 2
	bytes the prefix length for the field. Otherwise the field
	number (index->n_def) is contained in the 2 LOW bytes. */

	field = rec_get_nth_field_old(
		rec, DICT_FLD__SYS_FIELDS__POS, &len);
	if (len != 4) {
		goto err_len;
	}

	pos_and_prefix_len = mach_read_from_4(field);

	if (index && UNIV_UNLIKELY
	    ((pos_and_prefix_len & 0xFFFFUL) != index->n_def
	     && (pos_and_prefix_len >> 16 & 0xFFFF) != index->n_def)) {
		return("SYS_FIELDS.POS mismatch");
	}

	if (first_field || pos_and_prefix_len > 0xFFFFUL) {
		prefix_len = pos_and_prefix_len & 0xFFFFUL;
		position = (pos_and_prefix_len & 0xFFFF0000UL)  >> 16;
	} else {
		prefix_len = 0;
		position = pos_and_prefix_len & 0xFFFFUL;
	}

	rec_get_nth_field_offs_old(
		rec, DICT_FLD__SYS_FIELDS__DB_TRX_ID, &len);
	if (len != DATA_TRX_ID_LEN && len != UNIV_SQL_NULL) {
		goto err_len;
	}
	rec_get_nth_field_offs_old(
		rec, DICT_FLD__SYS_FIELDS__DB_ROLL_PTR, &len);
	if (len != DATA_ROLL_PTR_LEN && len != UNIV_SQL_NULL) {
		goto err_len;
	}

	field = rec_get_nth_field_old(
		rec, DICT_FLD__SYS_FIELDS__COL_NAME, &len);
	if (len == 0 || len == UNIV_SQL_NULL) {
		goto err_len;
	}

	if (index) {
		dict_mem_index_add_field(
			index, mem_heap_strdupl(heap, (const char*) field, len),
			prefix_len);
	} else {
		ut_a(sys_field);
		ut_a(pos);

		sys_field->name = mem_heap_strdupl(
			heap, (const char*) field, len);
		sys_field->prefix_len = prefix_len;
		*pos = position;
	}

	return(NULL);
}

/********************************************************************//**
This function parses a SYS_FIELDS record and populates a dict_field_t
structure with the information from the record.
@return error message, or NULL on success */
const char*
dict_process_sys_fields_rec(
/*========================*/
	mem_heap_t*	heap,		/*!< in/out: heap memory */
	const rec_t*	rec,		/*!< in: current SYS_FIELDS rec */
	dict_field_t*	sys_field,	/*!< out: dict_field_t to be
					filled */
	ulint*		pos,		/*!< out: Field position */
	space_index_t*	index_id,	/*!< out: current index id */
	space_index_t	last_id)	/*!< in: previous index id */
{
	byte*		buf;
	byte*		last_index_id;
	const char*	err_msg;

	buf = static_cast<byte*>(mem_heap_alloc(heap, 8));

	last_index_id = static_cast<byte*>(mem_heap_alloc(heap, 8));
	mach_write_to_8(last_index_id, last_id);

	err_msg = dict_load_field_low(buf, NULL, sys_field,
				      pos, last_index_id, heap, rec);

	*index_id = mach_read_from_8(buf);

	return(err_msg);

}

/********************************************************************//**
This function parses a SYS_FOREIGN record and populate a dict_foreign_t
structure with the information from the record. For detail information
about SYS_FOREIGN fields, please refer to dict_load_foreign() function.
@return error message, or NULL on success */
const char*
dict_process_sys_foreign_rec(
/*=========================*/
	mem_heap_t*	heap,		/*!< in/out: heap memory */
	const rec_t*	rec,		/*!< in: current SYS_FOREIGN rec */
	dict_foreign_t*	foreign)	/*!< out: dict_foreign_t struct
					to be filled */
{
	ulint		len;
	const byte*	field;
	ulint		n_fields_and_type;

	if (rec_get_deleted_flag(rec, 0)) {
		return("delete-marked record in SYS_FOREIGN");
	}

	if (rec_get_n_fields_old(rec) != DICT_NUM_FIELDS__SYS_FOREIGN) {
		return("wrong number of columns in SYS_FOREIGN record");
	}

	field = rec_get_nth_field_old(
		rec, DICT_FLD__SYS_FOREIGN__ID, &len);
	if (len == 0 || len == UNIV_SQL_NULL) {
err_len:
		return("incorrect column length in SYS_FOREIGN");
	}

	/* This recieves a dict_foreign_t* that points to a stack variable.
	So mem_heap_free(foreign->heap) is not used as elsewhere.
	Since the heap used here is freed elsewhere, foreign->heap
	is not assigned. */
	foreign->id = mem_heap_strdupl(heap, (const char*) field, len);

	rec_get_nth_field_offs_old(
		rec, DICT_FLD__SYS_FOREIGN__DB_TRX_ID, &len);
	if (len != DATA_TRX_ID_LEN && len != UNIV_SQL_NULL) {
		goto err_len;
	}
	rec_get_nth_field_offs_old(
		rec, DICT_FLD__SYS_FOREIGN__DB_ROLL_PTR, &len);
	if (len != DATA_ROLL_PTR_LEN && len != UNIV_SQL_NULL) {
		goto err_len;
	}

	/* The _lookup versions of the referenced and foreign table names
	 are not assigned since they are not used in this dict_foreign_t */

	field = rec_get_nth_field_old(
		rec, DICT_FLD__SYS_FOREIGN__FOR_NAME, &len);
	if (len == 0 || len == UNIV_SQL_NULL) {
		goto err_len;
	}
	foreign->foreign_table_name = mem_heap_strdupl(
		heap, (const char*) field, len);

	field = rec_get_nth_field_old(
		rec, DICT_FLD__SYS_FOREIGN__REF_NAME, &len);
	if (len == 0 || len == UNIV_SQL_NULL) {
		goto err_len;
	}
	foreign->referenced_table_name = mem_heap_strdupl(
		heap, (const char*) field, len);

	field = rec_get_nth_field_old(
		rec, DICT_FLD__SYS_FOREIGN__N_COLS, &len);
	if (len != 4) {
		goto err_len;
	}
	n_fields_and_type = mach_read_from_4(field);

	foreign->type = (unsigned int) (n_fields_and_type >> 24);
	foreign->n_fields = (unsigned int) (n_fields_and_type & 0x3FFUL);

	return(NULL);
}

/********************************************************************//**
This function parses a SYS_FOREIGN_COLS record and extract necessary
information from the record and return to caller.
@return error message, or NULL on success */
const char*
dict_process_sys_foreign_col_rec(
/*=============================*/
	mem_heap_t*	heap,		/*!< in/out: heap memory */
	const rec_t*	rec,		/*!< in: current SYS_FOREIGN_COLS rec */
	const char**	name,		/*!< out: foreign key constraint name */
	const char**	for_col_name,	/*!< out: referencing column name */
	const char**	ref_col_name,	/*!< out: referenced column name
					in referenced table */
	ulint*		pos)		/*!< out: column position */
{
	ulint		len;
	const byte*	field;

	if (rec_get_deleted_flag(rec, 0)) {
		return("delete-marked record in SYS_FOREIGN_COLS");
	}

	if (rec_get_n_fields_old(rec) != DICT_NUM_FIELDS__SYS_FOREIGN_COLS) {
		return("wrong number of columns in SYS_FOREIGN_COLS record");
	}

	field = rec_get_nth_field_old(
		rec, DICT_FLD__SYS_FOREIGN_COLS__ID, &len);
	if (len == 0 || len == UNIV_SQL_NULL) {
err_len:
		return("incorrect column length in SYS_FOREIGN_COLS");
	}
	*name = mem_heap_strdupl(heap, (char*) field, len);

	field = rec_get_nth_field_old(
		rec, DICT_FLD__SYS_FOREIGN_COLS__POS, &len);
	if (len != 4) {
		goto err_len;
	}
	*pos = mach_read_from_4(field);

	rec_get_nth_field_offs_old(
		rec, DICT_FLD__SYS_FOREIGN_COLS__DB_TRX_ID, &len);
	if (len != DATA_TRX_ID_LEN && len != UNIV_SQL_NULL) {
		goto err_len;
	}
	rec_get_nth_field_offs_old(
		rec, DICT_FLD__SYS_FOREIGN_COLS__DB_ROLL_PTR, &len);
	if (len != DATA_ROLL_PTR_LEN && len != UNIV_SQL_NULL) {
		goto err_len;
	}

	field = rec_get_nth_field_old(
		rec, DICT_FLD__SYS_FOREIGN_COLS__FOR_COL_NAME, &len);
	if (len == 0 || len == UNIV_SQL_NULL) {
		goto err_len;
	}
	*for_col_name = mem_heap_strdupl(heap, (char*) field, len);

	field = rec_get_nth_field_old(
		rec, DICT_FLD__SYS_FOREIGN_COLS__REF_COL_NAME, &len);
	if (len == 0 || len == UNIV_SQL_NULL) {
		goto err_len;
	}
	*ref_col_name = mem_heap_strdupl(heap, (char*) field, len);

	return(NULL);
}

/********************************************************************//**
This function parses a SYS_TABLESPACES record, extracts necessary
information from the record and returns to caller.
@return error message, or NULL on success */
const char*
dict_process_sys_tablespaces(
/*=========================*/
	mem_heap_t*	heap,		/*!< in/out: heap memory */
	const rec_t*	rec,		/*!< in: current SYS_TABLESPACES rec */
	ulint*		space,		/*!< out: space id */
	const char**	name,		/*!< out: tablespace name */
	ulint*		flags)		/*!< out: tablespace flags */
{
	ulint		len;
	const byte*	field;

	/* Initialize the output values */
	*space = ULINT_UNDEFINED;
	*name = NULL;
	*flags = ULINT_UNDEFINED;

	if (rec_get_deleted_flag(rec, 0)) {
		return("delete-marked record in SYS_TABLESPACES");
	}

	if (rec_get_n_fields_old(rec) != DICT_NUM_FIELDS__SYS_TABLESPACES) {
		return("wrong number of columns in SYS_TABLESPACES record");
	}

	field = rec_get_nth_field_old(
		rec, DICT_FLD__SYS_TABLESPACES__SPACE, &len);
	if (len != DICT_FLD_LEN_SPACE) {
err_len:
		return("incorrect column length in SYS_TABLESPACES");
	}
	*space = mach_read_from_4(field);

	rec_get_nth_field_offs_old(
		rec, DICT_FLD__SYS_TABLESPACES__DB_TRX_ID, &len);
	if (len != DATA_TRX_ID_LEN && len != UNIV_SQL_NULL) {
		goto err_len;
	}

	rec_get_nth_field_offs_old(
		rec, DICT_FLD__SYS_TABLESPACES__DB_ROLL_PTR, &len);
	if (len != DATA_ROLL_PTR_LEN && len != UNIV_SQL_NULL) {
		goto err_len;
	}

	field = rec_get_nth_field_old(
		rec, DICT_FLD__SYS_TABLESPACES__NAME, &len);
	if (len == 0 || len == UNIV_SQL_NULL) {
		goto err_len;
	}
	*name = mem_heap_strdupl(heap, (char*) field, len);

	field = rec_get_nth_field_old(
		rec, DICT_FLD__SYS_TABLESPACES__FLAGS, &len);
	if (len != DICT_FLD_LEN_FLAGS) {
		goto err_len;
	}
	*flags = mach_read_from_4(field);

	return(NULL);
}

/********************************************************************//**
This function parses a SYS_DATAFILES record, extracts necessary
information from the record and returns it to the caller.
@return error message, or NULL on success */
const char*
dict_process_sys_datafiles(
/*=======================*/
	mem_heap_t*	heap,		/*!< in/out: heap memory */
	const rec_t*	rec,		/*!< in: current SYS_DATAFILES rec */
	ulint*		space,		/*!< out: space id */
	const char**	path)		/*!< out: datafile paths */
{
	ulint		len;
	const byte*	field;

	if (rec_get_deleted_flag(rec, 0)) {
		return("delete-marked record in SYS_DATAFILES");
	}

	if (rec_get_n_fields_old(rec) != DICT_NUM_FIELDS__SYS_DATAFILES) {
		return("wrong number of columns in SYS_DATAFILES record");
	}

	field = rec_get_nth_field_old(
		rec, DICT_FLD__SYS_DATAFILES__SPACE, &len);
	if (len != DICT_FLD_LEN_SPACE) {
err_len:
		return("incorrect column length in SYS_DATAFILES");
	}
	*space = mach_read_from_4(field);

	rec_get_nth_field_offs_old(
		rec, DICT_FLD__SYS_DATAFILES__DB_TRX_ID, &len);
	if (len != DATA_TRX_ID_LEN && len != UNIV_SQL_NULL) {
		goto err_len;
	}

	rec_get_nth_field_offs_old(
		rec, DICT_FLD__SYS_DATAFILES__DB_ROLL_PTR, &len);
	if (len != DATA_ROLL_PTR_LEN && len != UNIV_SQL_NULL) {
		goto err_len;
	}

	field = rec_get_nth_field_old(
		rec, DICT_FLD__SYS_DATAFILES__PATH, &len);
	if (len == 0 || len == UNIV_SQL_NULL) {
		goto err_len;
	}
	*path = mem_heap_strdupl(heap, (char*) field, len);

	return(NULL);
}

/** Get the first filepath from SYS_DATAFILES for a given space_id.
@param[in]	space_id	Tablespace ID
@return First filepath (caller must invoke ut_free() on it)
@retval NULL if no SYS_DATAFILES entry was found. */
static
char*
dict_get_first_path(
	ulint	space_id)
{
	mtr_t		mtr;
	dict_table_t*	sys_datafiles;
	dict_index_t*	sys_index;
	dtuple_t*	tuple;
	dfield_t*	dfield;
	byte*		buf;
	btr_pcur_t	pcur;
	const rec_t*	rec;
	const byte*	field;
	ulint		len;
	char*		filepath = NULL;
	mem_heap_t*	heap = mem_heap_create(1024);

	ut_ad(mutex_own(&dict_sys->mutex));

	mtr_start(&mtr);

	sys_datafiles = dict_table_get_low("SYS_DATAFILES");
	sys_index = UT_LIST_GET_FIRST(sys_datafiles->indexes);

	ut_ad(!dict_table_is_comp(sys_datafiles));
	ut_ad(name_of_col_is(sys_datafiles, sys_index,
			     DICT_FLD__SYS_DATAFILES__SPACE, "SPACE"));
	ut_ad(name_of_col_is(sys_datafiles, sys_index,
			     DICT_FLD__SYS_DATAFILES__PATH, "PATH"));

	tuple = dtuple_create(heap, 1);
	dfield = dtuple_get_nth_field(tuple, DICT_FLD__SYS_DATAFILES__SPACE);

	buf = static_cast<byte*>(mem_heap_alloc(heap, 4));
	mach_write_to_4(buf, space_id);

	dfield_set_data(dfield, buf, 4);
	dict_index_copy_types(tuple, sys_index, 1);

	btr_pcur_open_on_user_rec(sys_index, tuple, PAGE_CUR_GE,
				  BTR_SEARCH_LEAF, &pcur, &mtr);

	rec = btr_pcur_get_rec(&pcur);

	/* Get the filepath from this SYS_DATAFILES record. */
	if (btr_pcur_is_on_user_rec(&pcur)) {
		field = rec_get_nth_field_old(
			rec, DICT_FLD__SYS_DATAFILES__SPACE, &len);
		ut_a(len == 4);

		if (space_id == mach_read_from_4(field)) {
			/* A record for this space ID was found. */
			field = rec_get_nth_field_old(
				rec, DICT_FLD__SYS_DATAFILES__PATH, &len);

			ut_ad(len > 0);
			ut_ad(len < OS_FILE_MAX_PATH);

			if (len > 0 && len != UNIV_SQL_NULL) {
				filepath = mem_strdupl(
					reinterpret_cast<const char*>(field),
					len);
				ut_ad(filepath != NULL);

				/* The dictionary may have been written on
				another OS. */
				os_normalize_path(filepath);
			}
		}
	}

	btr_pcur_close(&pcur);
	mtr_commit(&mtr);
	mem_heap_free(heap);

	return(filepath);
}

/** Gets the space name from SYS_TABLESPACES for a given space ID.
@param[in]	space_id	Tablespace ID
@param[in]	callers_heap	A heap to allocate from, may be NULL
@return Tablespace name (caller is responsible to free it)
@retval NULL if no dictionary entry was found. */
static
char*
dict_get_space_name(
	ulint		space_id,
	mem_heap_t*	callers_heap)
{
	mtr_t		mtr;
	dict_table_t*	sys_tablespaces;
	dict_index_t*	sys_index;
	dtuple_t*	tuple;
	dfield_t*	dfield;
	byte*		buf;
	btr_pcur_t	pcur;
	const rec_t*	rec;
	const byte*	field;
	ulint		len;
	char*		space_name = NULL;
	mem_heap_t*	heap = mem_heap_create(1024);

	ut_ad(mutex_own(&dict_sys->mutex));

	sys_tablespaces = dict_table_get_low("SYS_TABLESPACES");
	if (sys_tablespaces == NULL) {
		ut_a(!srv_sys_tablespaces_open);
		return(NULL);
	}

	sys_index = UT_LIST_GET_FIRST(sys_tablespaces->indexes);

	ut_ad(!dict_table_is_comp(sys_tablespaces));
	ut_ad(name_of_col_is(sys_tablespaces, sys_index,
			     DICT_FLD__SYS_TABLESPACES__SPACE, "SPACE"));
	ut_ad(name_of_col_is(sys_tablespaces, sys_index,
			     DICT_FLD__SYS_TABLESPACES__NAME, "NAME"));

	tuple = dtuple_create(heap, 1);
	dfield = dtuple_get_nth_field(tuple, DICT_FLD__SYS_TABLESPACES__SPACE);

	buf = static_cast<byte*>(mem_heap_alloc(heap, 4));
	mach_write_to_4(buf, space_id);

	dfield_set_data(dfield, buf, 4);
	dict_index_copy_types(tuple, sys_index, 1);

	mtr_start(&mtr);

	btr_pcur_open_on_user_rec(sys_index, tuple, PAGE_CUR_GE,
				  BTR_SEARCH_LEAF, &pcur, &mtr);

	rec = btr_pcur_get_rec(&pcur);

	/* Get the tablespace name from this SYS_TABLESPACES record. */
	if (btr_pcur_is_on_user_rec(&pcur)) {
		field = rec_get_nth_field_old(
			rec, DICT_FLD__SYS_TABLESPACES__SPACE, &len);
		ut_a(len == 4);

		if (space_id == mach_read_from_4(field)) {
			/* A record for this space ID was found. */
			field = rec_get_nth_field_old(
				rec, DICT_FLD__SYS_TABLESPACES__NAME, &len);

			ut_ad(len > 0);
			ut_ad(len < OS_FILE_MAX_PATH);

			if (len > 0 && len != UNIV_SQL_NULL) {
				/* Found a tablespace name. */
				if (callers_heap == NULL) {
					space_name = mem_strdupl(
						reinterpret_cast<
							const char*>(field),
						len);
				} else {
					space_name = mem_heap_strdupl(
						callers_heap,
						reinterpret_cast<
							const char*>(field),
						len);
				}
				ut_ad(space_name);
			}
		}
	}

	btr_pcur_close(&pcur);
	mtr_commit(&mtr);
	mem_heap_free(heap);

	return(space_name);
}

/** Replace records in SYS_TABLESPACES and SYS_DATAFILES associated with
the given space_id using an independent transaction.
@param[in]	space_id	Tablespace ID
@param[in]	name		Tablespace name
@param[in]	filepath	First filepath
@param[in]	fsp_flags	Tablespace flags
@return DB_SUCCESS if OK, dberr_t if the insert failed */
dberr_t
dict_replace_tablespace_and_filepath(
	ulint		space_id,
	const char*	name,
	const char*	filepath,
	ulint		fsp_flags)
{
	if (!srv_sys_tablespaces_open) {
		/* Startup procedure is not yet ready for updates.
		Return success since this will likely get updated
		later. */
		return(DB_SUCCESS);
	}

	dberr_t		err = DB_SUCCESS;
	trx_t*		trx;

	DBUG_EXECUTE_IF("innodb_fail_to_update_tablespace_dict",
			return(DB_INTERRUPTED););

	ut_ad(rw_lock_own(dict_operation_lock, RW_LOCK_X));
	ut_ad(mutex_own(&dict_sys->mutex));
	ut_ad(filepath);

	trx = trx_allocate_for_background();
	trx->op_info = "insert tablespace and filepath";
	trx->dict_operation_lock_mode = RW_X_LATCH;
	trx_start_for_ddl(trx, TRX_DICT_OP_INDEX);

	/* A record for this space ID was not found in
	SYS_DATAFILES. Assume the record is also missing in
	SYS_TABLESPACES.  Insert records into them both. */
	err = dict_replace_tablespace_in_dictionary(
		space_id, name, fsp_flags, filepath, trx, false);

	trx_commit_for_mysql(trx);
	trx->dict_operation_lock_mode = 0;
	trx_free_for_background(trx);

	return(err);
}

/** Check the validity of a SYS_TABLES record
Make sure the fields are the right length and that they
do not contain invalid contents.
@param[in]	rec	SYS_TABLES record
@return error message, or NULL on success */
static
const char*
dict_sys_tables_rec_check(
	const rec_t*	rec)
{
	const byte*	field;
	ulint		len;

	ut_ad(mutex_own(&dict_sys->mutex));

	if (rec_get_deleted_flag(rec, 0)) {
		return("delete-marked record in SYS_TABLES");
	}

	if (rec_get_n_fields_old(rec) != DICT_NUM_FIELDS__SYS_TABLES) {
		return("wrong number of columns in SYS_TABLES record");
	}

	rec_get_nth_field_offs_old(
		rec, DICT_FLD__SYS_TABLES__NAME, &len);
	if (len == 0 || len == UNIV_SQL_NULL) {
err_len:
		return("incorrect column length in SYS_TABLES");
	}
	rec_get_nth_field_offs_old(
		rec, DICT_FLD__SYS_TABLES__DB_TRX_ID, &len);
	if (len != DATA_TRX_ID_LEN && len != UNIV_SQL_NULL) {
		goto err_len;
	}
	rec_get_nth_field_offs_old(
		rec, DICT_FLD__SYS_TABLES__DB_ROLL_PTR, &len);
	if (len != DATA_ROLL_PTR_LEN && len != UNIV_SQL_NULL) {
		goto err_len;
	}

	rec_get_nth_field_offs_old(rec, DICT_FLD__SYS_TABLES__ID, &len);
	if (len != 8) {
		goto err_len;
	}

	field = rec_get_nth_field_old(
		rec, DICT_FLD__SYS_TABLES__N_COLS, &len);
	if (field == NULL || len != 4) {
		goto err_len;
	}

	rec_get_nth_field_offs_old(rec, DICT_FLD__SYS_TABLES__TYPE, &len);
	if (len != 4) {
		goto err_len;
	}

	rec_get_nth_field_offs_old(
		rec, DICT_FLD__SYS_TABLES__MIX_ID, &len);
	if (len != 8) {
		goto err_len;
	}

	field = rec_get_nth_field_old(
		rec, DICT_FLD__SYS_TABLES__MIX_LEN, &len);
	if (field == NULL || len != 4) {
		goto err_len;
	}

	rec_get_nth_field_offs_old(
		rec, DICT_FLD__SYS_TABLES__CLUSTER_ID, &len);
	if (len != UNIV_SQL_NULL) {
		goto err_len;
	}

	field = rec_get_nth_field_old(
		rec, DICT_FLD__SYS_TABLES__SPACE, &len);
	if (field == NULL || len != 4) {
		goto err_len;
	}

	return(NULL);
}

/** Read and return the contents of a SYS_TABLESPACES record.
@param[in]	rec	A record of SYS_TABLESPACES
@param[out]	id	Pointer to the space_id for this table
@param[in,out]	name	Buffer for Tablespace Name of length NAME_LEN
@param[out]	flags	Pointer to tablespace flags
@return true if the record was read correctly, false if not. */
static
bool
dict_sys_tablespaces_rec_read(
	const rec_t*	rec,
	ulint*		id,
	char*		name,
	ulint*		flags)
{
	const byte*	field;
	ulint		len;

	field = rec_get_nth_field_old(
		rec, DICT_FLD__SYS_TABLESPACES__SPACE, &len);
	if (len != DICT_FLD_LEN_SPACE) {
		ib::error() << "Wrong field length in SYS_TABLESPACES.SPACE: "
		<< len;
		return(false);
	}
	*id = mach_read_from_4(field);

	field = rec_get_nth_field_old(
		rec, DICT_FLD__SYS_TABLESPACES__NAME, &len);
	if (len == 0 || len == UNIV_SQL_NULL) {
		ib::error() << "Wrong field length in SYS_TABLESPACES.NAME: "
		<< len;
		return(false);
	}
	strncpy(name, reinterpret_cast<const char*>(field), NAME_LEN);

	/* read the 4 byte flags from the TYPE field */
	field = rec_get_nth_field_old(
		rec, DICT_FLD__SYS_TABLESPACES__FLAGS, &len);
	if (len != 4) {
		ib::error() << "Wrong field length in SYS_TABLESPACES.FLAGS: "
		<< len;
		return(false);
	}
	*flags = mach_read_from_4(field);

	return(true);
}

/** Load and check each general tablespace mentioned in the SYS_TABLESPACES.
Ignore system and file-per-table tablespaces.
If it is valid, add it to the file_system list.
@param[in]	validate	true when the previous shutdown was not clean
@return the highest space ID found. */
UNIV_INLINE
ulint
dict_check_sys_tablespaces(
	bool		validate)
{
	ulint		max_space_id = 0;
	btr_pcur_t	pcur;
	const rec_t*	rec;
	mtr_t		mtr;

	DBUG_ENTER("dict_check_sys_tablespaces");

	ut_ad(rw_lock_own(dict_operation_lock, RW_LOCK_X));
	ut_ad(mutex_own(&dict_sys->mutex));

	/* Before traversing it, let's make sure we have
	SYS_TABLESPACES and SYS_DATAFILES loaded. */
	dict_table_get_low("SYS_TABLESPACES");
	dict_table_get_low("SYS_DATAFILES");

	mtr_start(&mtr);

	for (rec = dict_startscan_system(&pcur, &mtr, SYS_TABLESPACES);
	     rec != NULL;
	     rec = dict_getnext_system(&pcur, &mtr))
	{
		char	space_name[NAME_LEN];
		ulint	space_id = 0;
		ulint	fsp_flags;

		if (!dict_sys_tablespaces_rec_read(rec, &space_id,
						   space_name, &fsp_flags)) {
			continue;
		}

		/* Ignore system and file-per-table tablespaces,
		and tablespaces that already are in the tablespace cache. */
		if (is_system_tablespace(space_id)
		    || !fsp_is_shared_tablespace(fsp_flags)
		    || fil_space_for_table_exists_in_mem(
			    space_id, space_name,
			    false, true, NULL, 0)) {
			continue;
		}

		/* Set the expected filepath from the data dictionary.
		If the file is found elsewhere (from an ISL or the default
		location) or this path is the same file but looks different,
		fil_ibd_open() will update the dictionary with what is
		opened. */
		char*	filepath = dict_get_first_path(space_id);

		/* Check that the .ibd file exists. */
		dberr_t	err = fil_ibd_open(
			validate,
			FIL_TYPE_TABLESPACE,
			space_id,
			fsp_flags,
			space_name,
			filepath);

		if (err != DB_SUCCESS) {
			ib::warn() << "Ignoring tablespace "
				<< id_name_t(space_name)
				<< " because it could not be opened.";
		}

		max_space_id = ut_max(max_space_id, space_id);

		ut_free(filepath);
	}

	mtr_commit(&mtr);

	DBUG_RETURN(max_space_id);
}

/** Read and return 5 integer fields from a SYS_TABLES record.
@param[in]	rec		A record of SYS_TABLES
@param[in]	name		Table Name, the same as SYS_TABLES.NAME
@param[out]	table_id	Pointer to the table_id for this table
@param[out]	space_id	Pointer to the space_id for this table
@param[out]	n_cols		Pointer to number of columns for this table.
@param[out]	flags		Pointer to table flags
@param[out]	flags2		Pointer to table flags2
@return true if the record was read correctly, false if not. */
static
bool
dict_sys_tables_rec_read(
	const rec_t*		rec,
	const table_name_t&	table_name,
	table_id_t*		table_id,
	ulint*			space_id,
	ulint*			n_cols,
	ulint*			flags,
	ulint*			flags2)
{
	const byte*	field;
	ulint		len;
	ulint		type;

	*flags2 = 0;

	field = rec_get_nth_field_old(
		rec, DICT_FLD__SYS_TABLES__ID, &len);
	ut_ad(len == 8);
	*table_id = static_cast<table_id_t>(mach_read_from_8(field));

	field = rec_get_nth_field_old(
		rec, DICT_FLD__SYS_TABLES__SPACE, &len);
	ut_ad(len == 4);
	*space_id = mach_read_from_4(field);

	/* Read the 4 byte flags from the TYPE field */
	field = rec_get_nth_field_old(
		rec, DICT_FLD__SYS_TABLES__TYPE, &len);
	ut_a(len == 4);
	type = mach_read_from_4(field);

	/* The low order bit of SYS_TABLES.TYPE is always set to 1. But in
	dict_table_t::flags the low order bit is used to determine if the
	row format is Redundant (0) or Compact (1) when the format is Antelope.
	Read the 4 byte N_COLS field and look at the high order bit.  It
	should be set for COMPACT and later.  It should not be set for
	REDUNDANT. */
	field = rec_get_nth_field_old(
		rec, DICT_FLD__SYS_TABLES__N_COLS, &len);
	ut_a(len == 4);
	*n_cols = mach_read_from_4(field);

	/* This validation function also combines the DICT_N_COLS_COMPACT
	flag in n_cols into the type field to effectively make it a
	dict_table_t::flags. */

	if (ULINT_UNDEFINED == dict_sys_tables_type_validate(type, *n_cols)) {
		ib::error() << "Table " << table_name << " in InnoDB"
			" data dictionary contains invalid flags."
			" SYS_TABLES.TYPE=" << type <<
			" SYS_TABLES.N_COLS=" << *n_cols;
		*flags = ULINT_UNDEFINED;
		return(false);
	}

	*flags = dict_sys_tables_type_to_tf(type, *n_cols);

	/* Get flags2 from SYS_TABLES.MIX_LEN */
	field = rec_get_nth_field_old(
		rec, DICT_FLD__SYS_TABLES__MIX_LEN, &len);
	*flags2 = mach_read_from_4(field);

	/* DICT_TF2_FTS will be set when indexes are being loaded */
	*flags2 &= ~DICT_TF2_FTS;

	/* Now that we have used this bit, unset it. */
	*n_cols &= ~DICT_N_COLS_COMPACT;

	return(true);
}

/** Load and check each non-predefined tablespace mentioned in SYS_TABLES.
Search SYS_TABLES and check each tablespace mentioned that has not
already been added to the fil_system.  If it is valid, add it to the
file_system list.  Perform extra validation on the table if recovery from
the REDO log occurred.
@param[in]	validate	Whether to do validation on the table.
@return the highest space ID found. */
UNIV_INLINE
ulint
dict_check_sys_tables(
	bool		validate)
{
	ulint		max_space_id = 0;
	btr_pcur_t	pcur;
	const rec_t*	rec;
	mtr_t		mtr;

	DBUG_ENTER("dict_check_sys_tables");

	ut_ad(rw_lock_own(dict_operation_lock, RW_LOCK_X));
	ut_ad(mutex_own(&dict_sys->mutex));

	mtr_start(&mtr);

	/* Before traversing SYS_TABLES, let's make sure we have
	SYS_TABLESPACES and SYS_DATAFILES loaded. */
	dict_table_t*	sys_tablespaces;
	dict_table_t*	sys_datafiles;
	sys_tablespaces = dict_table_get_low("SYS_TABLESPACES");
	ut_a(sys_tablespaces != NULL);
	sys_datafiles = dict_table_get_low("SYS_DATAFILES");
	ut_a(sys_datafiles != NULL);

	for (rec = dict_startscan_system(&pcur, &mtr, SYS_TABLES);
	     rec != NULL;
	     rec = dict_getnext_system(&pcur, &mtr)) {
		const byte*	field;
		ulint		len;
		char*		space_name;
		table_name_t	table_name;
		table_id_t	table_id;
		ulint		space_id;
		ulint		n_cols;
		ulint		flags;
		ulint		flags2;

		/* If a table record is not useable, ignore it and continue
		on to the next record. Error messages were logged. */
		if (dict_sys_tables_rec_check(rec) != NULL) {
			continue;
		}

		/* Copy the table name from rec */
		field = rec_get_nth_field_old(
			rec, DICT_FLD__SYS_TABLES__NAME, &len);
		table_name.m_name = mem_strdupl((char*) field, len);
		DBUG_PRINT("dict_check_sys_tables",
			   ("name: %p, '%s'", table_name.m_name,
			    table_name.m_name));

		dict_sys_tables_rec_read(rec, table_name,
					 &table_id, &space_id,
					 &n_cols, &flags, &flags2);
		if (flags == ULINT_UNDEFINED
		    || is_system_tablespace(space_id)) {
			ut_free(table_name.m_name);
			continue;
		}

		if (flags2 & DICT_TF2_DISCARDED) {
			ib::info() << "Ignoring tablespace " << table_name
				<< " because the DISCARD flag is set .";
			ut_free(table_name.m_name);
			continue;
		}

		/* If the table is not a predefined tablespace then it must
		be in a file-per-table or shared tablespace.
		Note that flags2 is not available for REDUNDANT tables,
		so don't check those. */
		ut_ad(DICT_TF_HAS_SHARED_SPACE(flags)
		      || !DICT_TF_GET_COMPACT(flags)
		      || flags2 & DICT_TF2_USE_FILE_PER_TABLE);

		/* Look up the tablespace name in the data dictionary if this
		is a shared tablespace.  For file-per-table, the table_name
		and the tablespace_name are the same.
		Some hidden tables like FTS AUX tables may not be found in
		the dictionary since they can always be found in the default
		location. If so, then dict_get_space_name() will return NULL,
		the space name must be the table_name, and the filepath can be
		discovered in the default location.*/
		char*	shared_space_name = dict_get_space_name(space_id, NULL);
		space_name = shared_space_name == NULL
			? table_name.m_name
			: shared_space_name;

		/* Now that we have the proper name for this tablespace,
		whether it is a shared tablespace or a single table
		tablespace, look to see if it is already in the tablespace
		cache. */
		if (fil_space_for_table_exists_in_mem(
			    space_id, space_name, false, true, NULL, 0)) {
			ut_free(table_name.m_name);
			ut_free(shared_space_name);
			continue;
		}

		/* Set the expected filepath from the data dictionary.
		If the file is found elsewhere (from an ISL or the default
		location) or this path is the same file but looks different,
		fil_ibd_open() will update the dictionary with what is
		opened. */
		char*	filepath = dict_get_first_path(space_id);

		/* Check that the .ibd file exists. */
		ulint	fsp_flags = dict_tf_to_fsp_flags(flags);
		dberr_t	err = fil_ibd_open(
			validate,
			FIL_TYPE_TABLESPACE,
			space_id,
			fsp_flags,
			space_name,
			filepath);

		if (err != DB_SUCCESS) {
			ib::warn() << "Ignoring tablespace "
				<< id_name_t(space_name)
				<< " because it could not be opened.";
		}

		max_space_id = ut_max(max_space_id, space_id);

		ut_free(table_name.m_name);
		ut_free(shared_space_name);
		ut_free(filepath);
	}

	mtr_commit(&mtr);

	DBUG_RETURN(max_space_id);
}

/** Check each tablespace found in the data dictionary.
Look at each general tablespace found in SYS_TABLESPACES.
Then look at each table defined in SYS_TABLES that has a space_id > 0
to find all the file-per-table tablespaces.

In a crash recovery we already have some tablespace objects created from
processing the REDO log.  Any other tablespace in SYS_TABLESPACES not
previously used in recovery will be opened here.  We will compare the
space_id information in the data dictionary to what we find in the
tablespace file. In addition, more validation will be done if recovery
was needed and force_recovery is not set.

We also scan the biggest space id, and store it to fil_system.
@param[in]	validate	true if recovery was needed */
void
dict_check_tablespaces_and_store_max_id(
	bool	validate)
{
	mtr_t	mtr;

	DBUG_ENTER("dict_check_tablespaces_and_store_max_id");

	rw_lock_x_lock(dict_operation_lock);
	mutex_enter(&dict_sys->mutex);

	/* Initialize the max space_id from sys header */
	mtr_start(&mtr);
	ulint	max_space_id = mtr_read_ulint(
		dict_hdr_get(&mtr) + DICT_HDR_MAX_SPACE_ID,
		MLOG_4BYTES, &mtr);
	mtr_commit(&mtr);

	fil_set_max_space_id_if_bigger(max_space_id);

	/* Open all general tablespaces found in SYS_TABLESPACES. */
	ulint	max1 = dict_check_sys_tablespaces(validate);

	/* Open all tablespaces referenced in SYS_TABLES.
	This will update SYS_TABLESPACES and SYS_DATAFILES if it
	finds any file-per-table tablespaces not already there. */
	ulint	max2 = dict_check_sys_tables(validate);

	/* Store the max space_id found */
	max_space_id = ut_max(max1, max2);
	fil_set_max_space_id_if_bigger(max_space_id);

	mutex_exit(&dict_sys->mutex);
	rw_lock_x_unlock(dict_operation_lock);

	DBUG_VOID_RETURN;
}

/********************************************************************//**
Loads definitions for table columns. */
static
void
dict_load_columns(
/*==============*/
	dict_table_t*	table,	/*!< in/out: table */
	mem_heap_t*	heap)	/*!< in/out: memory heap
				for temporary storage */
{
	dict_table_t*	sys_columns;
	dict_index_t*	sys_index;
	btr_pcur_t	pcur;
	dtuple_t*	tuple;
	dfield_t*	dfield;
	const rec_t*	rec;
	byte*		buf;
	ulint		i;
	mtr_t		mtr;
	ulint		n_skipped = 0;

	ut_ad(mutex_own(&dict_sys->mutex));

	mtr_start(&mtr);

	sys_columns = dict_table_get_low("SYS_COLUMNS");
	sys_index = UT_LIST_GET_FIRST(sys_columns->indexes);
	ut_ad(!dict_table_is_comp(sys_columns));

	ut_ad(name_of_col_is(sys_columns, sys_index,
			     DICT_FLD__SYS_COLUMNS__NAME, "NAME"));
	ut_ad(name_of_col_is(sys_columns, sys_index,
			     DICT_FLD__SYS_COLUMNS__PREC, "PREC"));

	tuple = dtuple_create(heap, 1);
	dfield = dtuple_get_nth_field(tuple, 0);

	buf = static_cast<byte*>(mem_heap_alloc(heap, 8));
	mach_write_to_8(buf, table->id);

	dfield_set_data(dfield, buf, 8);
	dict_index_copy_types(tuple, sys_index, 1);

	btr_pcur_open_on_user_rec(sys_index, tuple, PAGE_CUR_GE,
				  BTR_SEARCH_LEAF, &pcur, &mtr);

	ut_ad(table->n_t_cols == static_cast<ulint>(
	     table->n_cols) + static_cast<ulint>(table->n_v_cols));

	for (i = 0;
	     i + DATA_N_SYS_COLS < table->n_t_cols + n_skipped;
	     i++) {
		const char*	err_msg;
		const char*	name = NULL;
		ulint		nth_v_col = ULINT_UNDEFINED;

		rec = btr_pcur_get_rec(&pcur);

		ut_a(btr_pcur_is_on_user_rec(&pcur));

		err_msg = dict_load_column_low(table, heap, NULL, NULL,
					       &name, rec, &nth_v_col);

		if (err_msg == dict_load_column_del) {
			n_skipped++;
			goto next_rec;
		} else if (err_msg) {
			ib::fatal() << err_msg;
		}

		/* Note: Currently we have one DOC_ID column that is
		shared by all FTS indexes on a table. And only non-virtual
		column can be used for FULLTEXT index */
		if (innobase_strcasecmp(name,
					FTS_DOC_ID_COL_NAME) == 0
		    && nth_v_col == ULINT_UNDEFINED) {
			dict_col_t*	col;
			/* As part of normal loading of tables the
			table->flag is not set for tables with FTS
			till after the FTS indexes are loaded. So we
			create the fts_t instance here if there isn't
			one already created.

			This case does not arise for table create as
			the flag is set before the table is created. */
			if (table->fts == NULL) {
				table->fts = fts_create(table);
				fts_optimize_add_table(table);
			}

			ut_a(table->fts->doc_col == ULINT_UNDEFINED);

			col = dict_table_get_nth_col(table, i - n_skipped);

			ut_ad(col->len == sizeof(doc_id_t));

			if (col->prtype & DATA_FTS_DOC_ID) {
				DICT_TF2_FLAG_SET(
					table, DICT_TF2_FTS_HAS_DOC_ID);
				DICT_TF2_FLAG_UNSET(
					table, DICT_TF2_FTS_ADD_DOC_ID);
			}

			table->fts->doc_col = i - n_skipped;
		}
next_rec:
		btr_pcur_move_to_next_user_rec(&pcur, &mtr);
	}

	btr_pcur_close(&pcur);
	mtr_commit(&mtr);
}

/********************************************************************//**
Loads definitions for index fields.
@return DB_SUCCESS if ok, DB_CORRUPTION if corruption */
static
ulint
dict_load_fields(
/*=============*/
	dict_index_t*	index,	/*!< in/out: index whose fields to load */
	mem_heap_t*	heap)	/*!< in: memory heap for temporary storage */
{
	dict_table_t*	sys_fields;
	dict_index_t*	sys_index;
	btr_pcur_t	pcur;
	dtuple_t*	tuple;
	dfield_t*	dfield;
	const rec_t*	rec;
	byte*		buf;
	ulint		i;
	mtr_t		mtr;
	dberr_t		error;

	ut_ad(mutex_own(&dict_sys->mutex));

	mtr_start(&mtr);

	sys_fields = dict_table_get_low("SYS_FIELDS");
	sys_index = UT_LIST_GET_FIRST(sys_fields->indexes);
	ut_ad(!dict_table_is_comp(sys_fields));
	ut_ad(name_of_col_is(sys_fields, sys_index,
			     DICT_FLD__SYS_FIELDS__COL_NAME, "COL_NAME"));

	tuple = dtuple_create(heap, 1);
	dfield = dtuple_get_nth_field(tuple, 0);

	buf = static_cast<byte*>(mem_heap_alloc(heap, 8));
	mach_write_to_8(buf, index->id);

	dfield_set_data(dfield, buf, 8);
	dict_index_copy_types(tuple, sys_index, 1);

	btr_pcur_open_on_user_rec(sys_index, tuple, PAGE_CUR_GE,
				  BTR_SEARCH_LEAF, &pcur, &mtr);
	for (i = 0; i < index->n_fields; i++) {
		const char* err_msg;

		rec = btr_pcur_get_rec(&pcur);

		ut_a(btr_pcur_is_on_user_rec(&pcur));

		err_msg = dict_load_field_low(buf, index, NULL, NULL, NULL,
					      heap, rec);

		if (err_msg == dict_load_field_del) {
			/* There could be delete marked records in
			SYS_FIELDS because SYS_FIELDS.INDEX_ID can be
			updated by ALTER TABLE ADD INDEX. */

			goto next_rec;
		} else if (err_msg) {
			ib::error() << err_msg;
			error = DB_CORRUPTION;
			goto func_exit;
		}
next_rec:
		btr_pcur_move_to_next_user_rec(&pcur, &mtr);
	}

	error = DB_SUCCESS;
func_exit:
	btr_pcur_close(&pcur);
	mtr_commit(&mtr);
	return(error);
}

/********************************************************************//**
Loads definitions for table indexes. Adds them to the data dictionary
cache.
@return DB_SUCCESS if ok, DB_CORRUPTION if corruption of dictionary
table or DB_UNSUPPORTED if table has unknown index type */
static
dberr_t
dict_load_indexes(
/*==============*/
	dict_table_t*	table,	/*!< in/out: table */
	mem_heap_t*	heap,	/*!< in: memory heap for temporary storage */
	dict_err_ignore_t ignore_err)
				/*!< in: error to be ignored when
				loading the index definition */
{
	dict_table_t*	sys_indexes;
	dict_index_t*	sys_index;
	btr_pcur_t	pcur;
	dtuple_t*	tuple;
	dfield_t*	dfield;
	const rec_t*	rec;
	byte*		buf;
	mtr_t		mtr;
	dberr_t		error = DB_SUCCESS;

	ut_ad(mutex_own(&dict_sys->mutex));

	mtr_start(&mtr);

	sys_indexes = dict_table_get_low("SYS_INDEXES");
	sys_index = UT_LIST_GET_FIRST(sys_indexes->indexes);
	ut_ad(!dict_table_is_comp(sys_indexes));
	ut_ad(name_of_col_is(sys_indexes, sys_index,
			     DICT_FLD__SYS_INDEXES__NAME, "NAME"));
	ut_ad(name_of_col_is(sys_indexes, sys_index,
			     DICT_FLD__SYS_INDEXES__PAGE_NO, "PAGE_NO"));

	tuple = dtuple_create(heap, 1);
	dfield = dtuple_get_nth_field(tuple, 0);

	buf = static_cast<byte*>(mem_heap_alloc(heap, 8));
	mach_write_to_8(buf, table->id);

	dfield_set_data(dfield, buf, 8);
	dict_index_copy_types(tuple, sys_index, 1);

	btr_pcur_open_on_user_rec(sys_index, tuple, PAGE_CUR_GE,
				  BTR_SEARCH_LEAF, &pcur, &mtr);
	for (;;) {
		dict_index_t*	index = NULL;
		const char*	err_msg;

		if (!btr_pcur_is_on_user_rec(&pcur)) {

			/* We should allow the table to open even
			without index when DICT_ERR_IGNORE_CORRUPT is set.
			DICT_ERR_IGNORE_CORRUPT is currently only set
			for drop table */
			if (dict_table_get_first_index(table) == NULL
			    && !(ignore_err & DICT_ERR_IGNORE_CORRUPT)) {
				ib::warn() << "Cannot load table "
					<< table->name
					<< " because it has no indexes in"
					" InnoDB internal data dictionary.";
				error = DB_CORRUPTION;
				goto func_exit;
			}

			break;
		}

		rec = btr_pcur_get_rec(&pcur);

		if ((ignore_err & DICT_ERR_IGNORE_RECOVER_LOCK)
		    && (rec_get_n_fields_old(rec)
			== DICT_NUM_FIELDS__SYS_INDEXES
			/* a record for older SYS_INDEXES table
			(missing merge_threshold column) is acceptable. */
			|| rec_get_n_fields_old(rec)
			   == DICT_NUM_FIELDS__SYS_INDEXES - 1)) {
			const byte*	field;
			ulint		len;
			field = rec_get_nth_field_old(
				rec, DICT_FLD__SYS_INDEXES__NAME, &len);

			if (len != UNIV_SQL_NULL
			    && static_cast<char>(*field)
			    == static_cast<char>(*TEMP_INDEX_PREFIX_STR)) {
				/* Skip indexes whose name starts with
				TEMP_INDEX_PREFIX, because they will
				be dropped during crash recovery. */
				goto next_rec;
			}
		}

		err_msg = dict_load_index_low(
			buf, table->name.m_name, heap, rec, TRUE, &index);
		ut_ad((index == NULL && err_msg != NULL)
		      || (index != NULL && err_msg == NULL));

		if (err_msg == dict_load_index_id_err) {
			/* TABLE_ID mismatch means that we have
			run out of index definitions for the table. */

			if (dict_table_get_first_index(table) == NULL
			    && !(ignore_err & DICT_ERR_IGNORE_CORRUPT)) {

				ib::warn() << "Failed to load the"
					" clustered index for table "
					<< table->name
					<< " because of the following error: "
					<< err_msg << "."
					" Refusing to load the rest of the"
					" indexes (if any) and the whole table"
					" altogether.";
				error = DB_CORRUPTION;
				goto func_exit;
			}

			break;
		} else if (err_msg == dict_load_index_del) {
			/* Skip delete-marked records. */
			goto next_rec;
		} else if (err_msg) {
			ib::error() << err_msg;
			if (ignore_err & DICT_ERR_IGNORE_CORRUPT) {
				goto next_rec;
			}
			error = DB_CORRUPTION;
			goto func_exit;
		}

		ut_ad(index);

		/* Check whether the index is corrupted */
		if (dict_index_is_corrupted(index)) {

			ib::error() << "Index " << index->name
				<< " of table " << table->name
				<< " is corrupted";

			if (!srv_load_corrupted
			    && !(ignore_err & DICT_ERR_IGNORE_CORRUPT)
			    && dict_index_is_clust(index)) {
				dict_mem_index_free(index);

				error = DB_INDEX_CORRUPT;
				goto func_exit;
			} else {
				/* We will load the index if
				1) srv_load_corrupted is TRUE
				2) ignore_err is set with
				DICT_ERR_IGNORE_CORRUPT
				3) if the index corrupted is a secondary
				index */
				ib::info() << "Load corrupted index "
					<< index->name
					<< " of table " << table->name;
			}
		}

		if (index->type & DICT_FTS
		    && !dict_table_has_fts_index(table)) {
			/* This should have been created by now. */
			ut_a(table->fts != NULL);
			DICT_TF2_FLAG_SET(table, DICT_TF2_FTS);
		}

		/* We check for unsupported types first, so that the
		subsequent checks are relevant for the supported types. */
		if (index->type & ~(DICT_CLUSTERED | DICT_UNIQUE
				    | DICT_CORRUPT | DICT_FTS
				    | DICT_SPATIAL | DICT_VIRTUAL)) {

			ib::error() << "Unknown type " << index->type
				<< " of index " << index->name
				<< " of table " << table->name;

			error = DB_UNSUPPORTED;
			dict_mem_index_free(index);
			goto func_exit;
		} else if (index->page == FIL_NULL
			   && !table->ibd_file_missing
			   && (!(index->type & DICT_FTS))) {

			ib::error() << "Trying to load index " << index->name
				<< " for table " << table->name
				<< ", but the index tree has been freed!";

			if (ignore_err & DICT_ERR_IGNORE_INDEX_ROOT) {
				/* If caller can tolerate this error,
				we will continue to load the index and
				let caller deal with this error. However
<<<<<<< HEAD
				mark the index as corrupted. */
				dict_set_corrupted(index);
=======
				mark the index and table corrupted. We
				only need to mark such in the index
				dictionary cache for such metadata corruption,
				since we would always be able to set it
				when loading the dictionary cache */
				index->table = table;
				dict_set_corrupted_index_cache_only(index);
>>>>>>> 987d3dce

				ib::info() << "Index is corrupt but forcing"
					" load into data dictionary";
			} else {
corrupted:
				dict_mem_index_free(index);
				error = DB_CORRUPTION;
				goto func_exit;
			}
		} else if (!dict_index_is_clust(index)
			   && NULL == dict_table_get_first_index(table)) {

			ib::error() << "Trying to load index " << index->name
				<< " for table " << table->name
				<< ", but the first index is not clustered!";

			goto corrupted;
		} else if (dict_is_sys_table(table->id)
			   && (dict_index_is_clust(index)
			       || ((table == dict_sys->sys_tables)
				   && !strcmp("ID_IND", index->name)))) {

			/* The index was created in memory already at booting
			of the database server */
			dict_mem_index_free(index);
		} else {
			dict_load_fields(index, heap);

			error = dict_index_add_to_cache(
				table, index, index->page, FALSE);

			/* The data dictionary tables should never contain
			invalid index definitions.  If we ignored this error
			and simply did not load this index definition, the
			.frm file would disagree with the index definitions
			inside InnoDB. */
			if (UNIV_UNLIKELY(error != DB_SUCCESS)) {

				goto func_exit;
			}
		}
next_rec:
		btr_pcur_move_to_next_user_rec(&pcur, &mtr);
	}

	ut_ad(table->fts_doc_id_index == NULL);

	if (table->fts != NULL) {
		table->fts_doc_id_index = dict_table_get_index_on_name(
			table, FTS_DOC_ID_INDEX_NAME);
	}

	/* If the table contains FTS indexes, populate table->fts->indexes */
	if (dict_table_has_fts_index(table)) {
		ut_ad(table->fts_doc_id_index != NULL);
		/* table->fts->indexes should have been created. */
		ut_a(table->fts->indexes != NULL);
		dict_table_get_all_fts_indexes(table, table->fts->indexes);
	}

func_exit:
	btr_pcur_close(&pcur);
	mtr_commit(&mtr);

	return(error);
}

/** Loads a table definition from a SYS_TABLES record to dict_table_t.
Does not load any columns or indexes.
@param[in]	name	Table name
@param[in]	rec	SYS_TABLES record
@param[out,own]	table	table, or NULL
@return error message, or NULL on success */
static
const char*
dict_load_table_low(
	table_name_t&	name,
	const rec_t*	rec,
	dict_table_t**	table)
{
	table_id_t	table_id;
	ulint		space_id;
	ulint		n_cols;
	ulint		t_num;
	ulint		flags;
	ulint		flags2;
	ulint		n_v_col;

	const char* error_text = dict_sys_tables_rec_check(rec);
	if (error_text != NULL) {
		return(error_text);
	}

	dict_sys_tables_rec_read(rec, name, &table_id, &space_id,
				 &t_num, &flags, &flags2);

	if (flags == ULINT_UNDEFINED) {
		return("incorrect flags in SYS_TABLES");
	}

	dict_table_decode_n_col(t_num, &n_cols, &n_v_col);

	*table = dict_mem_table_create(
		name.m_name, space_id, n_cols + n_v_col, n_v_col, flags, flags2);

	(*table)->id = table_id;
	(*table)->ibd_file_missing = FALSE;

	return(NULL);
}

/********************************************************************//**
Using the table->heap, copy the null-terminated filepath into
table->data_dir_path and replace the 'databasename/tablename.ibd'
portion with 'tablename'.
This allows SHOW CREATE TABLE to return the correct DATA DIRECTORY path.
Make this data directory path only if it has not yet been saved. */
static
void
dict_save_data_dir_path(
/*====================*/
	dict_table_t*	table,		/*!< in/out: table */
	char*		filepath)	/*!< in: filepath of tablespace */
{
	ut_ad(mutex_own(&dict_sys->mutex));
	ut_a(DICT_TF_HAS_DATA_DIR(table->flags));

	ut_a(!table->data_dir_path);
	ut_a(filepath);

	/* Be sure this filepath is not the default filepath. */
	char*	default_filepath = fil_make_filepath(
			NULL, table->name.m_name, IBD, false);
	if (default_filepath) {
		if (0 != strcmp(filepath, default_filepath)) {
			ulint pathlen = strlen(filepath);
			ut_a(pathlen < OS_FILE_MAX_PATH);
			ut_a(0 == strcmp(filepath + pathlen - 4, DOT_IBD));

			table->data_dir_path = mem_heap_strdup(
				table->heap, filepath);
			os_file_make_data_dir_path(table->data_dir_path);
		}

		ut_free(default_filepath);
	}
}

/** Make sure the data_dir_path is saved in dict_table_t if DATA DIRECTORY
was used. Try to read it from the fil_system first, then from SYS_DATAFILES.
@param[in]	table		Table object
@param[in]	dict_mutex_own	true if dict_sys->mutex is owned already */
void
dict_get_and_save_data_dir_path(
	dict_table_t*	table,
	bool		dict_mutex_own)
{
	if (DICT_TF_HAS_DATA_DIR(table->flags)
	    && (!table->data_dir_path)) {
		char*	path = fil_space_get_first_path(table->space);

		if (!dict_mutex_own) {
			dict_mutex_enter_for_mysql();
		}

		if (path == NULL) {
			path = dict_get_first_path(table->space);
		}

		if (path != NULL) {
			dict_save_data_dir_path(table, path);
			ut_free(path);
		}

		if (table->data_dir_path == NULL) {
			/* Since we did not set the table data_dir_path,
			unset the flag.  This does not change SYS_DATAFILES
			or SYS_TABLES or FSP_FLAGS on the header page of the
			tablespace, but it makes dict_table_t consistent. */
			table->flags &= ~DICT_TF_MASK_DATA_DIR;
		}

		if (!dict_mutex_own) {
			dict_mutex_exit_for_mysql();
		}
	}
}

/** Make sure the tablespace name is saved in dict_table_t if the table
uses a general tablespace.
Try to read it from the fil_system_t first, then from SYS_TABLESPACES.
@param[in]	table		Table object
@param[in]	dict_mutex_own)	true if dict_sys->mutex is owned already */
void
dict_get_and_save_space_name(
	dict_table_t*	table,
	bool		dict_mutex_own)
{
	/* Do this only for general tablespaces. */
	if (!DICT_TF_HAS_SHARED_SPACE(table->flags)) {
		return;
	}

	bool	use_cache = true;
	if (table->tablespace != NULL) {

		if (srv_sys_tablespaces_open
		    && dict_table_has_temp_general_tablespace_name(
			    table->tablespace)) {
			/* We previous saved the temporary name,
			get the real one now. */
			use_cache = false;
		} else {
			/* Keep and use this name */
			return;
		}
	}

	if (use_cache) {
		fil_space_t* space = fil_space_acquire_silent(table->space);

		if (space != NULL) {
			/* Use this name unless it is a temporary general
			tablespace name and we can now replace it. */
			if (!srv_sys_tablespaces_open
			    || !dict_table_has_temp_general_tablespace_name(
				    space->name)) {

				/* Use this tablespace name */
				table->tablespace = mem_heap_strdup(
					table->heap, space->name);

				fil_space_release(space);
				return;
			}
			fil_space_release(space);
		}
	}

	/* Read it from the dictionary. */
	if (srv_sys_tablespaces_open) {
		if (!dict_mutex_own) {
			dict_mutex_enter_for_mysql();
		}

		table->tablespace = dict_get_space_name(
			table->space, table->heap);

		if (!dict_mutex_own) {
			dict_mutex_exit_for_mysql();
		}
	}
}

/** Loads a table definition and also all its index definitions, and also
the cluster definition if the table is a member in a cluster. Also loads
all foreign key constraints where the foreign key is in the table or where
a foreign key references columns in this table.
@param[in]	name		Table name in the dbname/tablename format
@param[in]	cached		true=add to cache, false=do not
@param[in]	ignore_err	Error to be ignored when loading
				table and its index definition
@return table, NULL if does not exist; if the table is stored in an
.ibd file, but the file does not exist, then we set the ibd_file_missing
flag in the table object we return. */
dict_table_t*
dict_load_table(
	const char*	name,
	bool		cached,
	dict_err_ignore_t ignore_err)
{
	dict_names_t			fk_list;
	dict_table_t*			result;
	dict_names_t::iterator		i;
	table_name_t			table_name;

	DBUG_ENTER("dict_load_table");
	DBUG_PRINT("dict_load_table", ("loading table: '%s'", name));

	ut_ad(mutex_own(&dict_sys->mutex));

	table_name.m_name = const_cast<char*>(name);

	result = dict_table_check_if_in_cache_low(name);

	if (!result) {
		result = dict_load_table_one(table_name, cached, ignore_err,
					     fk_list);
		while (!fk_list.empty()) {
			table_name_t	fk_table_name;
			dict_table_t*	fk_table;

			fk_table_name.m_name =
				const_cast<char*>(fk_list.front());
			fk_table = dict_table_check_if_in_cache_low(
				fk_table_name.m_name);
			if (!fk_table) {
				dict_load_table_one(fk_table_name, cached,
						    ignore_err, fk_list);
			}
			fk_list.pop_front();
		}
	}

	DBUG_RETURN(result);
}

/** Opens a tablespace for dict_load_table_one()
@param[in,out]	table		A table that refers to the tablespace to open
@param[in]	heap		A memory heap
@param[in]	ignore_err	Whether to ignore an error. */
UNIV_INLINE
void
dict_load_tablespace(
	dict_table_t*		table,
	mem_heap_t*		heap,
	dict_err_ignore_t	ignore_err)
{
	ut_ad(!dict_table_is_temporary(table));

	/* The system tablespace is always available. */
	if (is_system_tablespace(table->space)) {
		return;
	}

	if (table->flags2 & DICT_TF2_DISCARDED) {
		ib::warn() << "Tablespace for table " << table->name
			<< " is set as discarded.";
		table->ibd_file_missing = TRUE;
		return;
	}

	/* A file-per-table table name is also the tablespace name.
	A general tablespace name is not the same as the table name.
	Use the general tablespace name if it can be read from the
	dictionary, if not use 'innodb_general_##. */
	char*	shared_space_name = NULL;
	char*	space_name;
	if (DICT_TF_HAS_SHARED_SPACE(table->flags)) {
		if (srv_sys_tablespaces_open) {
			shared_space_name =
				dict_get_space_name(table->space, NULL);

		} else {
			/* Make the temporary tablespace name. */
			shared_space_name = static_cast<char*>(
				ut_malloc_nokey(
					strlen(general_space_name) + 20));

			sprintf(shared_space_name, "%s_" ULINTPF,
				general_space_name,
				static_cast<ulint>(table->space));
		}
		space_name = shared_space_name;
	} else {
		space_name = table->name.m_name;
	}

	/* The tablespace may already be open. */
	if (fil_space_for_table_exists_in_mem(
		    table->space, space_name, false,
		    true, heap, table->id)) {
		ut_free(shared_space_name);
		return;
	}

	if (!(ignore_err & DICT_ERR_IGNORE_RECOVER_LOCK)
	    /* FIXME: In WL#7141, the tweak below will be removed.
	    On startup, mysql.* tables will be opened before
	    dict_check_tablespaces_and_store_max_id() is called
	    in srv_dict_recover_on_restart(). */
	    && strncmp(table->name.m_name, "mysql/", 6)) {
		ib::error() << "Failed to find tablespace for table "
			<< table->name << " in the cache. Attempting"
			" to load the tablespace with space id "
			<< table->space;
	}

	/* Use the remote filepath if needed. This parameter is optional
	in the call to fil_ibd_open(). If not supplied, it will be built
	from the space_name. */
	char* filepath = NULL;
	if (DICT_TF_HAS_DATA_DIR(table->flags)) {
		/* This will set table->data_dir_path from either
		fil_system or SYS_DATAFILES */
		dict_get_and_save_data_dir_path(table, true);

		if (table->data_dir_path) {
			filepath = fil_make_filepath(
				table->data_dir_path,
				table->name.m_name, IBD, true);
		}

	} else if (DICT_TF_HAS_SHARED_SPACE(table->flags)) {
		/* Set table->tablespace from either
		fil_system or SYS_TABLESPACES */
		dict_get_and_save_space_name(table, true);

		/* Set the filepath from either
		fil_system or SYS_DATAFILES. */
		filepath = dict_get_first_path(table->space);
		if (filepath == NULL) {
			ib::warn() << "Could not find the filepath"
				" for table " << table->name <<
				", space ID " << table->space;
		}
	}

	/* Try to open the tablespace.  We set the 2nd param (fix_dict) to
	false because we do not have an x-lock on dict_operation_lock */
	ulint fsp_flags = dict_tf_to_fsp_flags(table->flags);
	dberr_t err = fil_ibd_open(
		true, FIL_TYPE_TABLESPACE, table->space,
		fsp_flags, space_name, filepath);

	if (err != DB_SUCCESS) {
		/* We failed to find a sensible tablespace file */
		table->ibd_file_missing = TRUE;
	}

	ut_free(shared_space_name);
	ut_free(filepath);
}

/** Loads a table definition and also all its index definitions.

Loads those foreign key constraints whose referenced table is already in
dictionary cache.  If a foreign key constraint is not loaded, then the
referenced table is pushed into the output stack (fk_tables), if it is not
NULL.  These tables must be subsequently loaded so that all the foreign
key constraints are loaded into memory.

@param[in]	name		Table name in the db/tablename format
@param[in]	cached		true=add to cache, false=do not
@param[in]	ignore_err	Error to be ignored when loading table
				and its index definition
@param[out]	fk_tables	Related table names that must also be
				loaded to ensure that all foreign key
				constraints are loaded.
@return table, NULL if does not exist; if the table is stored in an
.ibd file, but the file does not exist, then we set the
ibd_file_missing flag TRUE in the table object we return */
static
dict_table_t*
dict_load_table_one(
	table_name_t&		name,
	bool			cached,
	dict_err_ignore_t	ignore_err,
	dict_names_t&		fk_tables)
{
	dberr_t		err;
	dict_table_t*	table;
	dict_table_t*	sys_tables;
	btr_pcur_t	pcur;
	dict_index_t*	sys_index;
	dtuple_t*	tuple;
	mem_heap_t*	heap;
	dfield_t*	dfield;
	const rec_t*	rec;
	const byte*	field;
	ulint		len;
	const char*	err_msg;
	mtr_t		mtr;

	DBUG_ENTER("dict_load_table_one");
	DBUG_PRINT("dict_load_table_one", ("table: %s", name.m_name));

	ut_ad(mutex_own(&dict_sys->mutex));

	heap = mem_heap_create(32000);

	mtr_start(&mtr);

	sys_tables = dict_table_get_low("SYS_TABLES");
	sys_index = UT_LIST_GET_FIRST(sys_tables->indexes);
	ut_ad(!dict_table_is_comp(sys_tables));
	ut_ad(name_of_col_is(sys_tables, sys_index,
			     DICT_FLD__SYS_TABLES__ID, "ID"));
	ut_ad(name_of_col_is(sys_tables, sys_index,
			     DICT_FLD__SYS_TABLES__N_COLS, "N_COLS"));
	ut_ad(name_of_col_is(sys_tables, sys_index,
			     DICT_FLD__SYS_TABLES__TYPE, "TYPE"));
	ut_ad(name_of_col_is(sys_tables, sys_index,
			     DICT_FLD__SYS_TABLES__MIX_LEN, "MIX_LEN"));
	ut_ad(name_of_col_is(sys_tables, sys_index,
			     DICT_FLD__SYS_TABLES__SPACE, "SPACE"));

	tuple = dtuple_create(heap, 1);
	dfield = dtuple_get_nth_field(tuple, 0);

	dfield_set_data(dfield, name.m_name, ut_strlen(name.m_name));
	dict_index_copy_types(tuple, sys_index, 1);

	btr_pcur_open_on_user_rec(sys_index, tuple, PAGE_CUR_GE,
				  BTR_SEARCH_LEAF, &pcur, &mtr);
	rec = btr_pcur_get_rec(&pcur);

	if (!btr_pcur_is_on_user_rec(&pcur)
	    || rec_get_deleted_flag(rec, 0)) {
		/* Not found */
err_exit:
		btr_pcur_close(&pcur);
		mtr_commit(&mtr);
		mem_heap_free(heap);

		DBUG_RETURN(NULL);
	}

	field = rec_get_nth_field_old(
		rec, DICT_FLD__SYS_TABLES__NAME, &len);

	/* Check if the table name in record is the searched one */
	if (len != ut_strlen(name.m_name)
	    || 0 != ut_memcmp(name.m_name, field, len)) {

		goto err_exit;
	}

	err_msg = dict_load_table_low(name, rec, &table);

	if (err_msg) {

		ib::error() << err_msg;
		goto err_exit;
	}

	btr_pcur_close(&pcur);
	mtr_commit(&mtr);

	dict_load_tablespace(table, heap, ignore_err);

	dict_load_columns(table, heap);

	dict_load_virtual(table, heap);

	if (cached) {
		dict_table_add_to_cache(table, TRUE, heap);
	} else {
		dict_table_add_system_columns(table, heap);
	}

	mem_heap_empty(heap);

	/* If there is no tablespace for the table then we only need to
	load the index definitions. So that we can IMPORT the tablespace
	later. When recovering table locks for resurrected incomplete
	transactions, the tablespace should exist, because DDL operations
	were not allowed while the table is being locked by a transaction. */
	dict_err_ignore_t index_load_err =
		!(ignore_err & DICT_ERR_IGNORE_RECOVER_LOCK)
		&& table->ibd_file_missing
		? DICT_ERR_IGNORE_ALL
		: ignore_err;
	err = dict_load_indexes(table, heap, index_load_err);

	/* Load the corrupted index bits from DDTableBuffer */
	if (!is_system_tablespace(table->space)
	    && !dict_table_is_temporary(table)) {

		dict_table_load_dynamic_metadata(table);

		/* Re-check like we do in dict_load_indexes() */
		if (!srv_load_corrupted
		    && !(index_load_err & DICT_ERR_IGNORE_CORRUPT)
		    && dict_table_is_corrupted(table)) {
			err = DB_INDEX_CORRUPT;
		}
	}

	if (err == DB_INDEX_CORRUPT) {
		/* Refuse to load the table if the table has a corrupted
		clustered index */
		ut_ad(!srv_load_corrupted);

		ib::error() << "Load table " << table->name
			<< " failed, the table contains a"
			" corrupted clustered index. Turn on"
			" 'innodb_force_load_corrupted' to drop it";
		dict_table_remove_from_cache(table);
		table = NULL;
		goto func_exit;
	}

	/* We don't trust the table->flags2(retrieved from SYS_TABLES.MIX_LEN
	field) if the datafiles are from 3.23.52 version. To identify this
	version, we do the below check and reset the flags. */
	if (!DICT_TF2_FLAG_IS_SET(table, DICT_TF2_FTS_HAS_DOC_ID)
	    && table->space == srv_sys_space.space_id()
	    && table->flags == 0) {
		table->flags2 = 0;
	}

	DBUG_EXECUTE_IF("ib_table_invalid_flags",
			if(strcmp(table->name.m_name, "test/t1") == 0) {
				table->flags2 = 255;
				table->flags = 255;
			});

	if (!dict_tf2_is_valid(table->flags, table->flags2)) {
		ib::error() << "Table " << table->name << " in InnoDB"
			" data dictionary contains invalid flags."
			" SYS_TABLES.MIX_LEN=" << table->flags2;
		table->flags2 &= ~(DICT_TF2_TEMPORARY|DICT_TF2_INTRINSIC);
		dict_table_remove_from_cache(table);
		table = NULL;
		err = DB_FAIL;
		goto func_exit;
	}

	/* Initialize table foreign_child value. Its value could be
	changed when dict_load_foreigns() is called below */
	table->fk_max_recusive_level = 0;

	/* If the force recovery flag is set, we open the table irrespective
	of the error condition, since the user may want to dump data from the
	clustered index. However we load the foreign key information only if
	all indexes were loaded. */
	if (!cached || table->ibd_file_missing) {
		/* Don't attempt to load the indexes from disk. */
	} else if (err == DB_SUCCESS) {
		err = dict_load_foreigns(table->name.m_name, NULL,
					 true, true,
					 ignore_err, fk_tables);

		if (err != DB_SUCCESS) {
			ib::warn() << "Load table " << table->name
				<< " failed, the table has missing"
				" foreign key indexes. Turn off"
				" 'foreign_key_checks' and try again.";

			dict_table_remove_from_cache(table);
			table = NULL;
		} else {
			table->fk_max_recusive_level = 0;
		}
	} else {
		dict_index_t*   index;

		/* Make sure that at least the clustered index was loaded.
		Otherwise refuse to load the table */
		index = dict_table_get_first_index(table);

		if (!srv_force_recovery
		    || !index
		    || !dict_index_is_clust(index)) {

			dict_table_remove_from_cache(table);
			table = NULL;

		}
	}

func_exit:
	mem_heap_free(heap);

	ut_ad(!table
	      || ignore_err != DICT_ERR_IGNORE_NONE
	      || table->ibd_file_missing
	      || !dict_table_is_corrupted(table));

	if (table && table->fts) {
		if (!(dict_table_has_fts_index(table)
		      || DICT_TF2_FLAG_IS_SET(table, DICT_TF2_FTS_HAS_DOC_ID)
		      || DICT_TF2_FLAG_IS_SET(table, DICT_TF2_FTS_ADD_DOC_ID))) {
			/* the table->fts could be created in dict_load_column
			when a user defined FTS_DOC_ID is present, but no
			FTS */
			fts_free(table);
		} else {
			fts_optimize_add_table(table);
		}
	}

	ut_ad(err != DB_SUCCESS || dict_foreign_set_validate(*table));

	DBUG_RETURN(table);
}

/***********************************************************************//**
Loads a table object based on the table id.
@return table; NULL if table does not exist */
dict_table_t*
dict_load_table_on_id(
/*==================*/
	table_id_t		table_id,	/*!< in: table id */
	dict_err_ignore_t	ignore_err)	/*!< in: errors to ignore
						when loading the table */
{
	byte		id_buf[8];
	btr_pcur_t	pcur;
	mem_heap_t*	heap;
	dtuple_t*	tuple;
	dfield_t*	dfield;
	dict_index_t*	sys_table_ids;
	dict_table_t*	sys_tables;
	const rec_t*	rec;
	const byte*	field;
	ulint		len;
	dict_table_t*	table;
	mtr_t		mtr;

	ut_ad(mutex_own(&dict_sys->mutex));

	table = NULL;

	/* NOTE that the operation of this function is protected by
	the dictionary mutex, and therefore no deadlocks can occur
	with other dictionary operations. */

	mtr_start(&mtr);
	/*---------------------------------------------------*/
	/* Get the secondary index based on ID for table SYS_TABLES */
	sys_tables = dict_sys->sys_tables;
	sys_table_ids = dict_table_get_next_index(
		dict_table_get_first_index(sys_tables));
	ut_ad(!dict_table_is_comp(sys_tables));
	ut_ad(!dict_index_is_clust(sys_table_ids));
	heap = mem_heap_create(256);

	tuple  = dtuple_create(heap, 1);
	dfield = dtuple_get_nth_field(tuple, 0);

	/* Write the table id in byte format to id_buf */
	mach_write_to_8(id_buf, table_id);

	dfield_set_data(dfield, id_buf, 8);
	dict_index_copy_types(tuple, sys_table_ids, 1);

	btr_pcur_open_on_user_rec(sys_table_ids, tuple, PAGE_CUR_GE,
				  BTR_SEARCH_LEAF, &pcur, &mtr);

check_rec:
	rec = btr_pcur_get_rec(&pcur);

	if (page_rec_is_user_rec(rec)) {
		/*---------------------------------------------------*/
		/* Now we have the record in the secondary index
		containing the table ID and NAME */

		field = rec_get_nth_field_old(
			rec, DICT_FLD__SYS_TABLE_IDS__ID, &len);
		ut_ad(len == 8);

		/* Check if the table id in record is the one searched for */
		if (table_id == mach_read_from_8(field)) {
			if (rec_get_deleted_flag(rec, 0)) {
				/* Until purge has completed, there
				may be delete-marked duplicate records
				for the same SYS_TABLES.ID.
				Due to Bug #60049, some delete-marked
				records may survive the purge forever. */
				if (btr_pcur_move_to_next(&pcur, &mtr)) {

					goto check_rec;
				}
			} else {
				/* Now we get the table name from the record */
				field = rec_get_nth_field_old(rec,
					DICT_FLD__SYS_TABLE_IDS__NAME, &len);
				/* Load the table definition to memory */
				char*	table_name = mem_heap_strdupl(
					heap, (char*) field, len);
				table = dict_load_table(table_name, true, ignore_err);
			}
		}
	}

	btr_pcur_close(&pcur);
	mtr_commit(&mtr);
	mem_heap_free(heap);

	return(table);
}

/********************************************************************//**
This function is called when the database is booted. Loads system table
index definitions except for the clustered index which is added to the
dictionary cache at booting before calling this function. */
void
dict_load_sys_table(
/*================*/
	dict_table_t*	table)	/*!< in: system table */
{
	mem_heap_t*	heap;

	ut_ad(mutex_own(&dict_sys->mutex));

	heap = mem_heap_create(1000);

	dict_load_indexes(table, heap, DICT_ERR_IGNORE_NONE);

	mem_heap_free(heap);
}

/********************************************************************//**
Loads foreign key constraint col names (also for the referenced table).
Members that must be set (and valid) in foreign:
foreign->heap
foreign->n_fields
foreign->id ('\0'-terminated)
Members that will be created and set by this function:
foreign->foreign_col_names[i]
foreign->referenced_col_names[i]
(for i=0..foreign->n_fields-1) */
static
void
dict_load_foreign_cols(
/*===================*/
	dict_foreign_t*	foreign)/*!< in/out: foreign constraint object */
{
	dict_table_t*	sys_foreign_cols;
	dict_index_t*	sys_index;
	btr_pcur_t	pcur;
	dtuple_t*	tuple;
	dfield_t*	dfield;
	const rec_t*	rec;
	const byte*	field;
	ulint		len;
	ulint		i;
	mtr_t		mtr;
	size_t		id_len;

	ut_ad(mutex_own(&dict_sys->mutex));

	id_len = strlen(foreign->id);

	foreign->foreign_col_names = static_cast<const char**>(
		mem_heap_alloc(foreign->heap,
			       foreign->n_fields * sizeof(void*)));

	foreign->referenced_col_names = static_cast<const char**>(
		mem_heap_alloc(foreign->heap,
			       foreign->n_fields * sizeof(void*)));

	mtr_start(&mtr);

	sys_foreign_cols = dict_table_get_low("SYS_FOREIGN_COLS");

	sys_index = UT_LIST_GET_FIRST(sys_foreign_cols->indexes);
	ut_ad(!dict_table_is_comp(sys_foreign_cols));

	tuple = dtuple_create(foreign->heap, 1);
	dfield = dtuple_get_nth_field(tuple, 0);

	dfield_set_data(dfield, foreign->id, id_len);
	dict_index_copy_types(tuple, sys_index, 1);

	btr_pcur_open_on_user_rec(sys_index, tuple, PAGE_CUR_GE,
				  BTR_SEARCH_LEAF, &pcur, &mtr);
	for (i = 0; i < foreign->n_fields; i++) {

		rec = btr_pcur_get_rec(&pcur);

		ut_a(btr_pcur_is_on_user_rec(&pcur));
		ut_a(!rec_get_deleted_flag(rec, 0));

		field = rec_get_nth_field_old(
			rec, DICT_FLD__SYS_FOREIGN_COLS__ID, &len);

		if (len != id_len || ut_memcmp(foreign->id, field, len) != 0) {
			const rec_t*	pos;
			ulint		pos_len;
			const rec_t*	for_col_name;
			ulint		for_col_name_len;
			const rec_t*	ref_col_name;
			ulint		ref_col_name_len;

			pos = rec_get_nth_field_old(
				rec, DICT_FLD__SYS_FOREIGN_COLS__POS,
				&pos_len);

			for_col_name = rec_get_nth_field_old(
				rec, DICT_FLD__SYS_FOREIGN_COLS__FOR_COL_NAME,
				&for_col_name_len);

			ref_col_name = rec_get_nth_field_old(
				rec, DICT_FLD__SYS_FOREIGN_COLS__REF_COL_NAME,
				&ref_col_name_len);

			ib::fatal	sout;

			sout << "Unable to load column names for foreign"
				" key '" << foreign->id
				<< "' because it was not found in"
				" InnoDB internal table SYS_FOREIGN_COLS. The"
				" closest entry we found is:"
				" (ID='";
			sout.write(field, len);
			sout << "', POS=" << mach_read_from_4(pos)
				<< ", FOR_COL_NAME='";
			sout.write(for_col_name, for_col_name_len);
			sout << "', REF_COL_NAME='";
			sout.write(ref_col_name, ref_col_name_len);
			sout << "')";
		}

		field = rec_get_nth_field_old(
			rec, DICT_FLD__SYS_FOREIGN_COLS__POS, &len);
		ut_a(len == 4);
		ut_a(i == mach_read_from_4(field));

		field = rec_get_nth_field_old(
			rec, DICT_FLD__SYS_FOREIGN_COLS__FOR_COL_NAME, &len);
		foreign->foreign_col_names[i] = mem_heap_strdupl(
			foreign->heap, (char*) field, len);

		field = rec_get_nth_field_old(
			rec, DICT_FLD__SYS_FOREIGN_COLS__REF_COL_NAME, &len);
		foreign->referenced_col_names[i] = mem_heap_strdupl(
			foreign->heap, (char*) field, len);

		btr_pcur_move_to_next_user_rec(&pcur, &mtr);
	}

	btr_pcur_close(&pcur);
	mtr_commit(&mtr);
}

/***********************************************************************//**
Loads a foreign key constraint to the dictionary cache. If the referenced
table is not yet loaded, it is added in the output parameter (fk_tables).
@return DB_SUCCESS or error code */
static __attribute__((warn_unused_result))
dberr_t
dict_load_foreign(
/*==============*/
	const char*		id,
				/*!< in: foreign constraint id, must be
				'\0'-terminated */
	const char**		col_names,
				/*!< in: column names, or NULL
				to use foreign->foreign_table->col_names */
	bool			check_recursive,
				/*!< in: whether to record the foreign table
				parent count to avoid unlimited recursive
				load of chained foreign tables */
	bool			check_charsets,
				/*!< in: whether to check charset
				compatibility */
	dict_err_ignore_t	ignore_err,
				/*!< in: error to be ignored */
	dict_names_t&	fk_tables)
				/*!< out: the foreign key constraint is added
				to the dictionary cache only if the referenced
				table is already in cache.  Otherwise, the
				foreign key constraint is not added to cache,
				and the referenced table is added to this
				stack. */
{
	dict_foreign_t*	foreign;
	dict_table_t*	sys_foreign;
	btr_pcur_t	pcur;
	dict_index_t*	sys_index;
	dtuple_t*	tuple;
	mem_heap_t*	heap2;
	dfield_t*	dfield;
	const rec_t*	rec;
	const byte*	field;
	ulint		len;
	ulint		n_fields_and_type;
	mtr_t		mtr;
	dict_table_t*	for_table;
	dict_table_t*	ref_table;
	size_t		id_len;

	DBUG_ENTER("dict_load_foreign");
	DBUG_PRINT("dict_load_foreign",
		   ("id: '%s', check_recursive: %d", id, check_recursive));

	ut_ad(mutex_own(&dict_sys->mutex));

	id_len = strlen(id);

	heap2 = mem_heap_create(1000);

	mtr_start(&mtr);

	sys_foreign = dict_table_get_low("SYS_FOREIGN");

	sys_index = UT_LIST_GET_FIRST(sys_foreign->indexes);
	ut_ad(!dict_table_is_comp(sys_foreign));

	tuple = dtuple_create(heap2, 1);
	dfield = dtuple_get_nth_field(tuple, 0);

	dfield_set_data(dfield, id, id_len);
	dict_index_copy_types(tuple, sys_index, 1);

	btr_pcur_open_on_user_rec(sys_index, tuple, PAGE_CUR_GE,
				  BTR_SEARCH_LEAF, &pcur, &mtr);
	rec = btr_pcur_get_rec(&pcur);

	if (!btr_pcur_is_on_user_rec(&pcur)
	    || rec_get_deleted_flag(rec, 0)) {
		/* Not found */

		ib::error() << "Cannot load foreign constraint " << id
			<< ": could not find the relevant record in "
			<< "SYS_FOREIGN";

		btr_pcur_close(&pcur);
		mtr_commit(&mtr);
		mem_heap_free(heap2);

		DBUG_RETURN(DB_ERROR);
	}

	field = rec_get_nth_field_old(rec, DICT_FLD__SYS_FOREIGN__ID, &len);

	/* Check if the id in record is the searched one */
	if (len != id_len || ut_memcmp(id, field, len) != 0) {

		{
			ib::error	err;
			err << "Cannot load foreign constraint " << id
				<< ": found ";
			err.write(field, len);
			err << " instead in SYS_FOREIGN";
		}

		btr_pcur_close(&pcur);
		mtr_commit(&mtr);
		mem_heap_free(heap2);

		DBUG_RETURN(DB_ERROR);
	}

	/* Read the table names and the number of columns associated
	with the constraint */

	mem_heap_free(heap2);

	foreign = dict_mem_foreign_create();

	n_fields_and_type = mach_read_from_4(
		rec_get_nth_field_old(
			rec, DICT_FLD__SYS_FOREIGN__N_COLS, &len));

	ut_a(len == 4);

	/* We store the type in the bits 24..29 of n_fields_and_type. */

	foreign->type = (unsigned int) (n_fields_and_type >> 24);
	foreign->n_fields = (unsigned int) (n_fields_and_type & 0x3FFUL);

	foreign->id = mem_heap_strdupl(foreign->heap, id, id_len);

	field = rec_get_nth_field_old(
		rec, DICT_FLD__SYS_FOREIGN__FOR_NAME, &len);

	foreign->foreign_table_name = mem_heap_strdupl(
		foreign->heap, (char*) field, len);
	dict_mem_foreign_table_name_lookup_set(foreign, TRUE);

	const ulint foreign_table_name_len = len;

	field = rec_get_nth_field_old(
		rec, DICT_FLD__SYS_FOREIGN__REF_NAME, &len);
	foreign->referenced_table_name = mem_heap_strdupl(
		foreign->heap, (char*) field, len);
	dict_mem_referenced_table_name_lookup_set(foreign, TRUE);

	btr_pcur_close(&pcur);
	mtr_commit(&mtr);

	dict_load_foreign_cols(foreign);

	ref_table = dict_table_check_if_in_cache_low(
		foreign->referenced_table_name_lookup);
	for_table = dict_table_check_if_in_cache_low(
		foreign->foreign_table_name_lookup);

	if (!for_table) {
		/* To avoid recursively loading the tables related through
		the foreign key constraints, the child table name is saved
		here.  The child table will be loaded later, along with its
		foreign key constraint. */

		lint	old_size = mem_heap_get_size(ref_table->heap);

		ut_a(ref_table != NULL);
		fk_tables.push_back(
			mem_heap_strdupl(ref_table->heap,
					 foreign->foreign_table_name_lookup,
					 foreign_table_name_len));

		lint	new_size = mem_heap_get_size(ref_table->heap);
		dict_sys->size += new_size - old_size;

		dict_foreign_remove_from_cache(foreign);
		DBUG_RETURN(DB_SUCCESS);
	}

	ut_a(for_table || ref_table);

	/* Note that there may already be a foreign constraint object in
	the dictionary cache for this constraint: then the following
	call only sets the pointers in it to point to the appropriate table
	and index objects and frees the newly created object foreign.
	Adding to the cache should always succeed since we are not creating
	a new foreign key constraint but loading one from the data
	dictionary. */

	DBUG_RETURN(dict_foreign_add_to_cache(foreign, col_names,
					      check_charsets,
					      ignore_err));
}

/***********************************************************************//**
Loads foreign key constraints where the table is either the foreign key
holder or where the table is referenced by a foreign key. Adds these
constraints to the data dictionary.

The foreign key constraint is loaded only if the referenced table is also
in the dictionary cache.  If the referenced table is not in dictionary
cache, then it is added to the output parameter (fk_tables).

@return DB_SUCCESS or error code */
dberr_t
dict_load_foreigns(
/*===============*/
	const char*		table_name,	/*!< in: table name */
	const char**		col_names,	/*!< in: column names, or NULL
						to use table->col_names */
	bool			check_recursive,/*!< in: Whether to check
						recursive load of tables
						chained by FK */
	bool			check_charsets,	/*!< in: whether to check
						charset compatibility */
	dict_err_ignore_t	ignore_err,	/*!< in: error to be ignored */
	dict_names_t&		fk_tables)
						/*!< out: stack of table
						names which must be loaded
						subsequently to load all the
						foreign key constraints. */
{
	ulint		tuple_buf[(DTUPLE_EST_ALLOC(1) + sizeof(ulint) - 1)
				/ sizeof(ulint)];
	btr_pcur_t	pcur;
	dtuple_t*	tuple;
	dfield_t*	dfield;
	dict_index_t*	sec_index;
	dict_table_t*	sys_foreign;
	const rec_t*	rec;
	const byte*	field;
	ulint		len;
	dberr_t		err;
	mtr_t		mtr;

	DBUG_ENTER("dict_load_foreigns");

	ut_ad(mutex_own(&dict_sys->mutex));

	sys_foreign = dict_table_get_low("SYS_FOREIGN");

	if (sys_foreign == NULL) {
		/* No foreign keys defined yet in this database */

		ib::info() << "No foreign key system tables in the database";
		DBUG_RETURN(DB_ERROR);
	}

	ut_ad(!dict_table_is_comp(sys_foreign));
	mtr_start(&mtr);

	/* Get the secondary index based on FOR_NAME from table
	SYS_FOREIGN */

	sec_index = dict_table_get_next_index(
		dict_table_get_first_index(sys_foreign));
	ut_ad(!dict_index_is_clust(sec_index));
start_load:

	tuple = dtuple_create_from_mem(tuple_buf, sizeof(tuple_buf), 1, 0);
	dfield = dtuple_get_nth_field(tuple, 0);

	dfield_set_data(dfield, table_name, ut_strlen(table_name));
	dict_index_copy_types(tuple, sec_index, 1);

	btr_pcur_open_on_user_rec(sec_index, tuple, PAGE_CUR_GE,
				  BTR_SEARCH_LEAF, &pcur, &mtr);
loop:
	rec = btr_pcur_get_rec(&pcur);

	if (!btr_pcur_is_on_user_rec(&pcur)) {
		/* End of index */

		goto load_next_index;
	}

	/* Now we have the record in the secondary index containing a table
	name and a foreign constraint ID */

	field = rec_get_nth_field_old(
		rec, DICT_FLD__SYS_FOREIGN_FOR_NAME__NAME, &len);

	/* Check if the table name in the record is the one searched for; the
	following call does the comparison in the latin1_swedish_ci
	charset-collation, in a case-insensitive way. */

	if (0 != cmp_data_data(dfield_get_type(dfield)->mtype,
			       dfield_get_type(dfield)->prtype,
			       static_cast<const byte*>(
				       dfield_get_data(dfield)),
			       dfield_get_len(dfield),
			       field, len)) {

		goto load_next_index;
	}

	/* Since table names in SYS_FOREIGN are stored in a case-insensitive
	order, we have to check that the table name matches also in a binary
	string comparison. On Unix, MySQL allows table names that only differ
	in character case.  If lower_case_table_names=2 then what is stored
	may not be the same case, but the previous comparison showed that they
	match with no-case.  */

	if (rec_get_deleted_flag(rec, 0)) {
		goto next_rec;
	}

	if ((innobase_get_lower_case_table_names() != 2)
	    && (0 != ut_memcmp(field, table_name, len))) {
		goto next_rec;
	}

	/* Now we get a foreign key constraint id */
	field = rec_get_nth_field_old(
		rec, DICT_FLD__SYS_FOREIGN_FOR_NAME__ID, &len);

	/* Copy the string because the page may be modified or evicted
	after mtr_commit() below. */
	char	fk_id[MAX_TABLE_NAME_LEN + 1];

	ut_a(len <= MAX_TABLE_NAME_LEN);
	memcpy(fk_id, field, len);
	fk_id[len] = '\0';

	btr_pcur_store_position(&pcur, &mtr);

	mtr_commit(&mtr);

	/* Load the foreign constraint definition to the dictionary cache */

	err = dict_load_foreign(fk_id, col_names,
				check_recursive, check_charsets, ignore_err,
				fk_tables);

	if (err != DB_SUCCESS) {
		btr_pcur_close(&pcur);

		DBUG_RETURN(err);
	}

	mtr_start(&mtr);

	btr_pcur_restore_position(BTR_SEARCH_LEAF, &pcur, &mtr);
next_rec:
	btr_pcur_move_to_next_user_rec(&pcur, &mtr);

	goto loop;

load_next_index:
	btr_pcur_close(&pcur);
	mtr_commit(&mtr);

	sec_index = dict_table_get_next_index(sec_index);

	if (sec_index != NULL) {

		mtr_start(&mtr);

		/* Switch to scan index on REF_NAME, fk_max_recusive_level
		already been updated when scanning FOR_NAME index, no need to
		update again */
		check_recursive = FALSE;

		goto start_load;
	}

	DBUG_RETURN(DB_SUCCESS);
}<|MERGE_RESOLUTION|>--- conflicted
+++ resolved
@@ -2484,18 +2484,9 @@
 				/* If caller can tolerate this error,
 				we will continue to load the index and
 				let caller deal with this error. However
-<<<<<<< HEAD
 				mark the index as corrupted. */
+				index->table = table;
 				dict_set_corrupted(index);
-=======
-				mark the index and table corrupted. We
-				only need to mark such in the index
-				dictionary cache for such metadata corruption,
-				since we would always be able to set it
-				when loading the dictionary cache */
-				index->table = table;
-				dict_set_corrupted_index_cache_only(index);
->>>>>>> 987d3dce
 
 				ib::info() << "Index is corrupt but forcing"
 					" load into data dictionary";
