--- conflicted
+++ resolved
@@ -409,30 +409,20 @@
 UNIV_INTERN ibool	srv_print_latch_waits		= FALSE;
 #endif /* UNIV_DEBUG */
 
-UNIV_INTERN ulint		srv_n_rows_inserted		= 0;
-UNIV_INTERN ulint		srv_n_rows_updated		= 0;
-UNIV_INTERN ulint		srv_n_rows_deleted		= 0;
-UNIV_INTERN ulint		srv_n_rows_read			= 0;
-
-static ulint	srv_n_rows_inserted_old		= 0;
-static ulint	srv_n_rows_updated_old		= 0;
-static ulint	srv_n_rows_deleted_old		= 0;
-static ulint	srv_n_rows_read_old		= 0;
-
-<<<<<<< HEAD
-=======
-UNIV_INTERN ulint		srv_n_lock_wait_count		= 0;
-UNIV_INTERN ulint		srv_n_lock_wait_current_count	= 0;
-UNIV_INTERN ib_int64_t	srv_n_lock_wait_time		= 0;
-UNIV_INTERN ulint		srv_n_lock_max_wait_time	= 0;
-
-UNIV_INTERN ulint		srv_truncated_status_writes	= 0;
-
->>>>>>> 584598cc
-/*
-  Set the following to 0 if you want InnoDB to write messages on
-  stderr on startup/shutdown
-*/
+UNIV_INTERN ulint	srv_n_rows_inserted		= 0;
+UNIV_INTERN ulint	srv_n_rows_updated		= 0;
+UNIV_INTERN ulint	srv_n_rows_deleted		= 0;
+UNIV_INTERN ulint	srv_n_rows_read			= 0;
+
+static ulint		srv_n_rows_inserted_old		= 0;
+static ulint		srv_n_rows_updated_old		= 0;
+static ulint		srv_n_rows_deleted_old		= 0;
+static ulint		srv_n_rows_read_old		= 0;
+
+UNIV_INTERN ulint	srv_truncated_status_writes	= 0;
+
+/* Set the following to 0 if you want InnoDB to write messages on
+stderr on startup/shutdown. */
 UNIV_INTERN ibool	srv_print_verbose_log		= TRUE;
 UNIV_INTERN ibool	srv_print_innodb_monitor	= FALSE;
 UNIV_INTERN ibool	srv_print_innodb_lock_monitor	= FALSE;
@@ -699,7 +689,6 @@
 /** The server system */
 typedef struct srv_sys_struct	srv_sys_t;
 
-<<<<<<< HEAD
 /** The server system struct */
 struct srv_sys_struct{
 	mutex_t		tasks_mutex;		/*!< variable protecting the
@@ -714,43 +703,6 @@
 	ulint		n_threads[SRV_MASTER + 1];
 						/*!< number of system threads
 						in a thread class */
-=======
-/* Table for MySQL threads where they will be suspended to wait for locks */
-UNIV_INTERN srv_slot_t*	srv_mysql_table = NULL;
-
-UNIV_INTERN os_event_t	srv_timeout_event;
-
-UNIV_INTERN os_event_t	srv_monitor_event;
-
-UNIV_INTERN os_event_t	srv_error_event;
-
-UNIV_INTERN os_event_t	srv_lock_timeout_thread_event;
-
-UNIV_INTERN srv_sys_t*	srv_sys	= NULL;
-
-/* padding to prevent other memory update hotspots from residing on
-the same memory cache line */
-UNIV_INTERN byte	srv_pad1[64];
-/* mutex protecting the server, trx structs, query threads, and lock table */
-UNIV_INTERN mutex_t*	kernel_mutex_temp;
-/* padding to prevent other memory update hotspots from residing on
-the same memory cache line */
-UNIV_INTERN byte	srv_pad2[64];
-
-#if 0
-/* The following three values measure the urgency of the jobs of
-buffer, version, and insert threads. They may vary from 0 - 1000.
-The server mutex protects all these variables. The low-water values
-tell that the server can acquiesce the utility when the value
-drops below this low-water mark. */
-
-static ulint	srv_meter[SRV_MASTER + 1];
-static ulint	srv_meter_low_water[SRV_MASTER + 1];
-static ulint	srv_meter_high_water[SRV_MASTER + 1];
-static ulint	srv_meter_high_water2[SRV_MASTER + 1];
-static ulint	srv_meter_foreground[SRV_MASTER + 1];
-#endif
->>>>>>> 584598cc
 
 	ulint		n_threads_active[SRV_MASTER + 1];
 						/*!< number of threads active
@@ -764,6 +716,14 @@
 UNIV_INTERN mutex_t	server_mutex;
 
 static srv_sys_t*	srv_sys	= NULL;
+
+UNIV_INTERN os_event_t	srv_timeout_event;
+
+UNIV_INTERN os_event_t	srv_monitor_event;
+
+UNIV_INTERN os_event_t	srv_error_event;
+
+UNIV_INTERN os_event_t	srv_lock_timeout_thread_event;
 
 /*********************************************************************//**
 Asynchronous purge thread.
@@ -1008,7 +968,6 @@
 /*==========*/
 {
 	ulint			i;
-	srv_conc_slot_t*	conc_slot;
 	ulint			srv_sys_sz;
 
 	mutex_create(server_mutex_key, &server_mutex, SYNC_NO_ORDER_CHECK);
@@ -1034,9 +993,9 @@
 
 		slot->event = os_event_create(NULL);
 
-<<<<<<< HEAD
 		ut_a(slot->event);
-=======
+	}
+
 	srv_error_event = os_event_create(NULL);
 
 	srv_timeout_event = os_event_create(NULL);
@@ -1045,19 +1004,6 @@
 
 	srv_lock_timeout_thread_event = os_event_create(NULL);
 
-	for (i = 0; i < SRV_MASTER + 1; i++) {
-		srv_n_threads_active[i] = 0;
-		srv_n_threads[i] = 0;
-#if 0
-		srv_meter[i] = 30;
-		srv_meter_low_water[i] = 50;
-		srv_meter_high_water[i] = 100;
-		srv_meter_high_water2[i] = 200;
-		srv_meter_foreground[i] = 250;
-#endif
->>>>>>> 584598cc
-	}
-
 	UT_LIST_INIT(srv_sys->tasks);
 
 	/* Create dummy indexes for infimum and supremum records */
@@ -1070,11 +1016,11 @@
 
 	UT_LIST_INIT(srv_conc_queue);
 
-	srv_conc_slots = mem_alloc(OS_THREAD_MAX_N * sizeof(srv_conc_slot_t));
+	srv_conc_slots = mem_zalloc(OS_THREAD_MAX_N * sizeof(*srv_conc_slots));
 
 	for (i = 0; i < OS_THREAD_MAX_N; i++) {
-		conc_slot = srv_conc_slots + i;
-		conc_slot->reserved = FALSE;
+		srv_conc_slot_t*	conc_slot = &srv_conc_slots[i];
+
 		conc_slot->event = os_event_create(NULL);
 		ut_a(conc_slot->event);
 	}
@@ -1939,65 +1885,12 @@
 
 	srv_monitor_active = FALSE;
 
-<<<<<<< HEAD
 	server_mutex_exit();
-=======
-	/* We count the number of threads in os_thread_exit(). A created
-	thread should always use that to exit and not use return() to exit. */
-
-	os_thread_exit(NULL);
-
-	OS_THREAD_DUMMY_RETURN;
-}
-
-/*********************************************************************//**
-A thread which wakes up threads whose lock wait may have lasted too long.
-@return	a dummy parameter */
-UNIV_INTERN
-os_thread_ret_t
-srv_lock_timeout_thread(
-/*====================*/
-	void*	arg __attribute__((unused)))
-			/* in: a dummy parameter required by
-			os_thread_create */
-{
-	srv_slot_t*	slot;
-	ibool		some_waits;
-	double		wait_time;
-	ulint		i;
-	ib_int64_t	sig_count;
-
-#ifdef UNIV_PFS_THREAD
-	pfs_register_thread(srv_lock_timeout_thread_key);
-#endif
-
-loop:
-
-	/* When someone is waiting for a lock, we wake up every second
-	and check if a timeout has passed for a lock wait */
-
-	sig_count = os_event_reset(srv_timeout_event);
-
-	os_event_wait_time_low(srv_timeout_event, 1000000, sig_count);
-
-	srv_lock_timeout_active = TRUE;
-
-	mutex_enter(&kernel_mutex);
-
-	some_waits = FALSE;
-
-	/* Check of all slots if a thread is waiting there, and if it
-	has exceeded the time limit */
->>>>>>> 584598cc
 
 	goto loop;
 
 exit_func:
-	server_mutex_enter();
-
 	srv_monitor_active = FALSE;
-
-	server_mutex_exit();
 
 	/* We count the number of threads in os_thread_exit(). A created
 	thread should always use that to exit and not use return() to exit. */
@@ -2440,15 +2333,15 @@
 	/* ---- When there is database activity by users, we cycle in this
 	loop */
 
-<<<<<<< HEAD
-	srv_main_thread_op_info = "reserving sys mutex";
-=======
+
 	/* Try and evict some tables from the table LRU list. */
 	/* Note: The 60 seconds and 50% below are an arbitrary choice. */
 
 	if (srv_shutdown_state == SRV_SHUTDOWN_NONE
 	    && ut_time() - last_table_lru_flush_time > 60) {
 
+		srv_main_thread_op_info = "enforcing dict cache limit";
+
 		rw_lock_x_lock(&dict_operation_lock);
 
 		dict_mutex_enter_for_mysql();
@@ -2462,13 +2355,12 @@
 
 		last_table_lru_flush_time = ut_time();
 	}
-
-	srv_main_thread_op_info = "reserving kernel mutex";
->>>>>>> 584598cc
 
 	buf_get_total_stat(&buf_stat);
 	n_ios_very_old = log_sys->n_log_ios + buf_stat.n_pages_read
 		+ buf_stat.n_pages_written;
+
+	srv_main_thread_op_info = "reserving sys mutex";
 
 	srv_sys_mutex_enter();
 
@@ -2687,8 +2579,6 @@
 
 	log_checkpoint(TRUE, FALSE);
 
-	srv_main_thread_op_info = "reserving sys mutex";
-
 	/* ---- When there is database activity, we jump from here back to
 	the start of loop */
 
@@ -2728,12 +2618,12 @@
 		srv_master_do_purge();
 	}
 
-<<<<<<< HEAD
-	srv_main_thread_op_info = "reserving sys mutex";
-=======
+
 	/* Try and evict as many tables as possible from the table LRU list. */
 
 	if (srv_shutdown_state == SRV_SHUTDOWN_NONE) {
+
+		srv_main_thread_op_info = "enforcing dict cache limit";
 
 		rw_lock_x_lock(&dict_operation_lock);
 
@@ -2748,9 +2638,6 @@
 
 		last_table_lru_flush_time = ut_time();
 	}
-
-	srv_main_thread_op_info = "reserving kernel mutex";
->>>>>>> 584598cc
 
 	if (srv_check_activity(old_activity_count)) {
 		goto loop;
@@ -2769,8 +2656,6 @@
 							   PCT_IO(100));
 	}
 
-	srv_main_thread_op_info = "reserving sys mutex";
-
 	if (srv_check_activity(old_activity_count)) {
 		goto loop;
 	}
@@ -2795,8 +2680,6 @@
 		n_pages_flushed = 0;
 	}
 
-	srv_main_thread_op_info = "reserving sys mutex";
-
 	if (srv_check_activity(old_activity_count)) {
 		goto loop;
 	}
@@ -2820,8 +2703,6 @@
 		goto flush_loop;
 	}
 	max_modified_ratio_exceeded = FALSE;
-
-	srv_main_thread_op_info = "reserving sys mutex";
 
 	if (srv_check_activity(old_activity_count)) {
 		goto loop;
