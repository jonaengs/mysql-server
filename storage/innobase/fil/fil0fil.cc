--- conflicted
+++ resolved
@@ -2842,52 +2842,6 @@
 }
 #endif /* !UNIV_HOTBACKUP */
 
-/*******************************************************************//**
-<<<<<<< HEAD
-Renames the memory cache structures of a single-table tablespace.
-@return true if success */
-static
-bool
-fil_rename_tablespace_in_mem(
-/*=========================*/
-	fil_space_t*	space,	/*!< in: tablespace memory object */
-	fil_node_t*	node,	/*!< in: file node of that tablespace */
-	const char*	new_name,	/*!< in: new name */
-	const char*	new_path)	/*!< in: new file path */
-{
-	fil_space_t*	space2;
-	const char*	old_name	= space->name;
-
-	ut_ad(mutex_own(&fil_system->mutex));
-
-	space2 = fil_space_get_by_name(old_name);
-	if (space != space2) {
-		ib::error() << "Cannot find " << old_name
-			<< " in tablespace memory cache";
-		return(false);
-	}
-
-	space2 = fil_space_get_by_name(new_name);
-	if (space2 != NULL) {
-		ib::error() << new_name
-			<< " is already in tablespace memory cache";
-
-		return(false);
-	}
-
-	HASH_DELETE(fil_space_t, name_hash, fil_system->name_hash,
-		    ut_fold_string(space->name), space);
-	ut_free(space->name);
-	ut_free(node->name);
-
-	space->name = mem_strdup(new_name);
-	node->name = mem_strdup(new_path);
-
-	HASH_INSERT(fil_space_t, name_hash, fil_system->name_hash,
-		    ut_fold_string(space->name), space);
-	return(true);
-}
-
 /** Allocate and build a file name from a path, a table or tablespace name
 and a suffix.
 @param[in]	path	NULL or the direcory path or the full path and filename
@@ -2895,15 +2849,6 @@
 @param[in]	ext	the file extension to use
 @param[in]	trim	whether last name on the path should be trimmed
 @return own: file name; must be freed by ut_free() */
-=======
-Allocates and builds a file name from a path, a table or tablespace name
-and a suffix. The string must be freed by caller with ut_free().
-@param[in] path NULL or the direcory path or the full path and filename.
-@param[in] name NULL if path is full, or Table/Tablespace name
-@param[in] suffix NULL or the file extention to use.
-@param[in] trim_name true if the last name on the path should be trimmed.
-@return own: file name */
->>>>>>> d762f11c
 char*
 fil_make_filepath(
 	const char*	path,
