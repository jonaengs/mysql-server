/*****************************************************************************

Copyright (c) 1995, 2013, Oracle and/or its affiliates. All Rights Reserved.

This program is free software; you can redistribute it and/or modify it under
the terms of the GNU General Public License as published by the Free Software
Foundation; version 2 of the License.

This program is distributed in the hope that it will be useful, but WITHOUT
ANY WARRANTY; without even the implied warranty of MERCHANTABILITY or FITNESS
FOR A PARTICULAR PURPOSE. See the GNU General Public License for more details.

You should have received a copy of the GNU General Public License along with
this program; if not, write to the Free Software Foundation, Inc.,
51 Franklin Street, Suite 500, Boston, MA 02110-1335 USA

*****************************************************************************/

/**************************************************//**
@file fil/fil0fil.cc
The tablespace memory cache

Created 10/25/1995 Heikki Tuuri
*******************************************************/

#include "ha_prototypes.h"

#include "fil0fil.h"
#include "mem0mem.h"
#include "hash0hash.h"
#include "os0file.h"
#include "mach0data.h"
#include "buf0buf.h"
#include "buf0flu.h"
#include "log0recv.h"
#include "fsp0fsp.h"
#include "srv0srv.h"
#include "srv0start.h"
#include "mtr0mtr.h"
#include "mtr0log.h"
#include "dict0dict.h"
#include "page0page.h"
#include "page0zip.h"
#include "trx0sys.h"
#include "btr0btr.h"
#include "dict0boot.h"
#include "row0mysql.h"
#include "row0trunc.h"
#ifndef UNIV_HOTBACKUP
# include "buf0lru.h"
# include "ibuf0ibuf.h"
# include "sync0sync.h"
# include "os0event.h"
#else /* !UNIV_HOTBACKUP */
# include "srv0srv.h"
#endif /* !UNIV_HOTBACKUP */
#include "srv0space.h"
#include <set>

/*
		IMPLEMENTATION OF THE TABLESPACE MEMORY CACHE
		=============================================

The tablespace cache is responsible for providing fast read/write access to
tablespaces and logs of the database. File creation and deletion is done
in other modules which know more of the logic of the operation, however.

A tablespace consists of a chain of files. The size of the files does not
have to be divisible by the database block size, because we may just leave
the last incomplete block unused. When a new file is appended to the
tablespace, the maximum size of the file is also specified. At the moment,
we think that it is best to extend the file to its maximum size already at
the creation of the file, because then we can avoid dynamically extending
the file when more space is needed for the tablespace.

A block's position in the tablespace is specified with a 32-bit unsigned
integer. The files in the chain are thought to be catenated, and the block
corresponding to an address n is the nth block in the catenated file (where
the first block is named the 0th block, and the incomplete block fragments
at the end of files are not taken into account). A tablespace can be extended
by appending a new file at the end of the chain.

Our tablespace concept is similar to the one of Oracle.

To acquire more speed in disk transfers, a technique called disk striping is
sometimes used. This means that logical block addresses are divided in a
round-robin fashion across several disks. Windows NT supports disk striping,
so there we do not need to support it in the database. Disk striping is
implemented in hardware in RAID disks. We conclude that it is not necessary
to implement it in the database. Oracle 7 does not support disk striping,
either.

Another trick used at some database sites is replacing tablespace files by
raw disks, that is, the whole physical disk drive, or a partition of it, is
opened as a single file, and it is accessed through byte offsets calculated
from the start of the disk or the partition. This is recommended in some
books on database tuning to achieve more speed in i/o. Using raw disk
certainly prevents the OS from fragmenting disk space, but it is not clear
if it really adds speed. We measured on the Pentium 100 MHz + NT + NTFS file
system + EIDE Conner disk only a negligible difference in speed when reading
from a file, versus reading from a raw disk.

To have fast access to a tablespace or a log file, we put the data structures
to a hash table. Each tablespace and log file is given an unique 32-bit
identifier.

Some operating systems do not support many open files at the same time,
though NT seems to tolerate at least 900 open files. Therefore, we put the
open files in an LRU-list. If we need to open another file, we may close the
file at the end of the LRU-list. When an i/o-operation is pending on a file,
the file cannot be closed. We take the file nodes with pending i/o-operations
out of the LRU-list and keep a count of pending operations. When an operation
completes, we decrement the count and return the file node to the LRU-list if
the count drops to zero. */

/** When mysqld is run, the default directory "." is the mysqld datadir,
but in the MySQL Embedded Server Library and ibbackup it is not the default
directory, and we must set the base file path explicitly */
const char*	fil_path_to_mysql_datadir	= ".";

/** The number of fsyncs done to the log */
ulint	fil_n_log_flushes			= 0;

/** Number of pending redo log flushes */
ulint	fil_n_pending_log_flushes		= 0;
/** Number of pending tablespace flushes */
ulint	fil_n_pending_tablespace_flushes	= 0;

/** Number of files currently open */
ulint	fil_n_file_opened			= 0;

/** The null file address */
fil_addr_t	fil_addr_null = {FIL_NULL, 0};

/** File node of a tablespace or the log data space */
struct fil_node_t {
	fil_space_t*	space;	/*!< backpointer to the space where this node
				belongs */
	char*		name;	/*!< path to the file */
	bool		is_open;/*!< true if file is open */
	os_file_t	handle;	/*!< OS handle to the file, if file open */
	os_event_t	sync_event;/*!< Condition event to group and
				serialize calls to fsync */
	bool		is_raw_disk;/*!< true if the 'file' is actually a raw
				device or a raw disk partition */
	ulint		size;	/*!< size of the file in database pages, 0 if
				not known yet; the possible last incomplete
				megabyte may be ignored if space == 0 */
	ulint		n_pending;
				/*!< count of pending i/o's on this file;
				closing of the file is not allowed if
				this is > 0 */
	ulint		n_pending_flushes;
				/*!< count of pending flushes on this file;
				closing of the file is not allowed if
				this is > 0 */
	bool		being_extended;
				/*!< true if the node is currently
				being extended. */
	ib_int64_t	modification_counter;/*!< when we write to the file we
				increment this by one */
	ib_int64_t	flush_counter;/*!< up to what
				modification_counter value we have
				flushed the modifications to disk */
	UT_LIST_NODE_T(fil_node_t) chain;
				/*!< link field for the file chain */
	UT_LIST_NODE_T(fil_node_t) LRU;
				/*!< link field for the LRU list */
	ulint		magic_n;/*!< FIL_NODE_MAGIC_N */
};

/** Value of fil_node_t::magic_n */
#define	FIL_NODE_MAGIC_N	89389

/** Tablespace or log data space: let us call them by a common name space */
struct fil_space_t {
	char*		name;	/*!< space name = the path to the first file in
				it */
	ulint		id;	/*!< space id */
	ib_int64_t	tablespace_version;
				/*!< in DISCARD/IMPORT this timestamp
				is used to check if we should ignore
				an insert buffer merge request for a
				page because it actually was for the
				previous incarnation of the space */
	bool		stop_ios;/*!< true if we want to rename the
				.ibd file of tablespace and want to
				stop temporarily posting of new i/o
				requests on the file */
	bool		stop_new_ops;
				/*!< we set this true when we start
				deleting a single-table tablespace.
				When this is set following new ops
				are not allowed:
				* read IO request
				* ibuf merge
				* file flush
				Note that we can still possibly have
				new write operations because we don't
				check this flag when doing flush
				batches. */
	bool		is_being_truncated;
				/*!< this is set to true when we prepare to
				truncate a single-table tablespace and its
				.ibd file */
	ulint		purpose;/*!< FIL_TABLESPACE, FIL_LOG, or
				FIL_ARCH_LOG */
	UT_LIST_BASE_NODE_T(fil_node_t) chain;
				/*!< base node for the file chain */
	ulint		size;	/*!< space size in pages; 0 if a single-table
				tablespace whose size we do not know yet;
				last incomplete megabytes in data files may be
				ignored if space == 0 */
	ulint		flags;	/*!< tablespace flags; see
				fsp_flags_is_valid(),
				fsp_flags_get_zip_size() */
	ulint		n_reserved_extents;
				/*!< number of reserved free extents for
				ongoing operations like B-tree page split */
	ulint		n_pending_flushes; /*!< this is positive when flushing
				the tablespace to disk; dropping of the
				tablespace is forbidden if this is positive */
	ulint		n_pending_ops;/*!< this is positive when we
				have pending operations against this
				tablespace. The pending operations can
				be ibuf merges or lock validation code
				trying to read a block.
				Dropping of the tablespace is forbidden
				if this is positive */
	hash_node_t	hash;	/*!< hash chain node */
	hash_node_t	name_hash;/*!< hash chain the name_hash table */
#ifndef UNIV_HOTBACKUP
	rw_lock_t	latch;	/*!< latch protecting the file space storage
				allocation */
#endif /* !UNIV_HOTBACKUP */
	UT_LIST_NODE_T(fil_space_t) unflushed_spaces;
				/*!< list of spaces with at least one unflushed
				file we have written to */
	bool		is_in_unflushed_spaces;
				/*!< true if this space is currently in
				unflushed_spaces */
	UT_LIST_NODE_T(fil_space_t) space_list;
				/*!< list of all spaces */
	ulint		magic_n;/*!< FIL_SPACE_MAGIC_N */
};

/** Value of fil_space_t::magic_n */
#define	FIL_SPACE_MAGIC_N	89472

/** The tablespace memory cache; also the totality of logs (the log
data space) is stored here; below we talk about tablespaces, but also
the ib_logfiles form a 'space' and it is handled here */
struct fil_system_t {
#ifndef UNIV_HOTBACKUP
	ib_mutex_t		mutex;		/*!< The mutex protecting the cache */
#endif /* !UNIV_HOTBACKUP */
	hash_table_t*	spaces;		/*!< The hash table of spaces in the
					system; they are hashed on the space
					id */
	hash_table_t*	name_hash;	/*!< hash table based on the space
					name */
	UT_LIST_BASE_NODE_T(fil_node_t) LRU;
					/*!< base node for the LRU list of the
					most recently used open files with no
					pending i/o's; if we start an i/o on
					the file, we first remove it from this
					list, and return it to the start of
					the list when the i/o ends;
					log files and the system tablespace are
					not put to this list: they are opened
					after the startup, and kept open until
					shutdown */
	UT_LIST_BASE_NODE_T(fil_space_t) unflushed_spaces;
					/*!< base node for the list of those
					tablespaces whose files contain
					unflushed writes; those spaces have
					at least one file node where
					modification_counter > flush_counter */
	ulint		n_open;		/*!< number of files currently open */
	ulint		max_n_open;	/*!< n_open is not allowed to exceed
					this */
	ib_int64_t	modification_counter;/*!< when we write to a file we
					increment this by one */
	ulint		max_assigned_id;/*!< maximum space id in the existing
					tables, or assigned during the time
					mysqld has been up; at an InnoDB
					startup we scan the data dictionary
					and set here the maximum of the
					space id's of the tables there */
	ib_int64_t	tablespace_version;
					/*!< a counter which is incremented for
					every space object memory creation;
					every space mem object gets a
					'timestamp' from this; in DISCARD/
					IMPORT this is used to check if we
					should ignore an insert buffer merge
					request */
	UT_LIST_BASE_NODE_T(fil_space_t) space_list;
					/*!< list of all file spaces */
	bool		space_id_reuse_warned;
					/* !< true if fil_space_create()
					has issued a warning about
					potential space_id reuse */
};

/** The tablespace memory cache. This variable is NULL before the module is
initialized. */
static fil_system_t*	fil_system	= NULL;

#ifdef UNIV_HOTBACKUP
static ulint	srv_data_read;
static ulint	srv_data_written;
#endif /* UNIV_HOTBACKUP */

/** Determine if (i) is a user tablespace id or not. */
# define fil_is_user_tablespace_id(i)		\
	(((i) > srv_undo_tablespaces_open)	\
	 && ((i) != srv_tmp_space.space_id()))

/** Determine if user has explicitly disabled fsync(). */
#ifndef _WIN32
# define fil_buffering_disabled(s)	\
	((s)->purpose == FIL_TABLESPACE	\
	 && srv_unix_file_flush_method	\
	 == SRV_UNIX_O_DIRECT_NO_FSYNC)
#else /* _WIN32 */
# define fil_buffering_disabled(s)	(0)
#endif /* __WIN32 */

#ifdef UNIV_DEBUG
/** Try fil_validate() every this many times */
# define FIL_VALIDATE_SKIP	17

/******************************************************************//**
Checks the consistency of the tablespace cache some of the time.
@return true if ok or the check was skipped */
static
bool
fil_validate_skip(void)
/*===================*/
{
	/** The fil_validate() call skip counter. Use a signed type
	because of the race condition below. */
	static int fil_validate_count = FIL_VALIDATE_SKIP;

	/* There is a race condition below, but it does not matter,
	because this call is only for heuristic purposes. We want to
	reduce the call frequency of the costly fil_validate() check
	in debug builds. */
	if (--fil_validate_count > 0) {
		return(true);
	}

	fil_validate_count = FIL_VALIDATE_SKIP;
	return(fil_validate());
}
#endif /* UNIV_DEBUG */

/********************************************************************//**
Determines if a file node belongs to the least-recently-used list.
@return true if the file belongs to fil_system->LRU mutex. */
UNIV_INLINE
bool
fil_space_belongs_in_lru(
/*=====================*/
	const fil_space_t*	space)	/*!< in: file space */
{
	return(space->purpose == FIL_TABLESPACE
	       && fil_is_user_tablespace_id(space->id));
}

/********************************************************************//**
NOTE: you must call fil_mutex_enter_and_prepare_for_io() first!

Prepares a file node for i/o. Opens the file if it is closed. Updates the
pending i/o's field in the node and the system appropriately. Takes the node
off the LRU list if it is in the LRU list. The caller must hold the fil_sys
mutex.
@return false if the file can't be opened, otherwise true */
static
bool
fil_node_prepare_for_io(
/*====================*/
	fil_node_t*	node,	/*!< in: file node */
	fil_system_t*	system,	/*!< in: tablespace memory cache */
	fil_space_t*	space);	/*!< in: space */
/********************************************************************//**
Updates the data structures when an i/o operation finishes. Updates the
pending i/o's field in the node appropriately. */
static
void
fil_node_complete_io(
/*=================*/
	fil_node_t*	node,	/*!< in: file node */
	fil_system_t*	system,	/*!< in: tablespace memory cache */
	ulint		type);	/*!< in: OS_FILE_WRITE or OS_FILE_READ; marks
				the node as modified if
				type == OS_FILE_WRITE */
/*******************************************************************//**
Frees a space object from the tablespace memory cache. Closes the files in
the chain but does not delete them. There must not be any pending i/o's or
flushes on the files.
@return true on success */
static
bool
fil_space_free(
/*===========*/
	ulint		id,		/* in: space id */
	bool		x_latched);	/* in: true if caller has space->latch
					in X mode */
/********************************************************************//**
Reads data from a space to a buffer. Remember that the possible incomplete
blocks at the end of file are ignored: they are not taken into account when
calculating the byte offset within a space.
@return DB_SUCCESS, or DB_TABLESPACE_DELETED if we are trying to do
i/o on a tablespace which does not exist */
UNIV_INLINE
dberr_t
fil_read(
/*=====*/
	bool	sync,		/*!< in: true if synchronous aio is desired */
	ulint	space_id,	/*!< in: space id */
	ulint	zip_size,	/*!< in: compressed page size in bytes;
				0 for uncompressed pages */
	ulint	block_offset,	/*!< in: offset in number of blocks */
	ulint	byte_offset,	/*!< in: remainder of offset in bytes; in aio
				this must be divisible by the OS block size */
	ulint	len,		/*!< in: how many bytes to read; this must not
				cross a file boundary; in aio this must be a
				block size multiple */
	void*	buf,		/*!< in/out: buffer where to store data read;
				in aio this must be appropriately aligned */
	void*	message)	/*!< in: message for aio handler if non-sync
				aio used, else ignored */
{
	return(fil_io(OS_FILE_READ, sync, space_id, zip_size, block_offset,
					  byte_offset, len, buf, message));
}

/********************************************************************//**
Writes data to a space from a buffer. Remember that the possible incomplete
blocks at the end of file are ignored: they are not taken into account when
calculating the byte offset within a space.
@return DB_SUCCESS, or DB_TABLESPACE_DELETED if we are trying to do
i/o on a tablespace which does not exist */
UNIV_INLINE
dberr_t
fil_write(
/*======*/
	bool	sync,		/*!< in: true if synchronous aio is desired */
	ulint	space_id,	/*!< in: space id */
	ulint	zip_size,	/*!< in: compressed page size in bytes;
				0 for uncompressed pages */
	ulint	block_offset,	/*!< in: offset in number of blocks */
	ulint	byte_offset,	/*!< in: remainder of offset in bytes; in aio
				this must be divisible by the OS block size */
	ulint	len,		/*!< in: how many bytes to write; this must
				not cross a file boundary; in aio this must
				be a block size multiple */
	void*	buf,		/*!< in: buffer from which to write; in aio
				this must be appropriately aligned */
	void*	message)	/*!< in: message for aio handler if non-sync
				aio used, else ignored */
{
	ut_ad(!srv_read_only_mode);

	return(fil_io(OS_FILE_WRITE, sync, space_id, zip_size, block_offset,
					   byte_offset, len, buf, message));
}

/*******************************************************************//**
Returns the table space by a given id, NULL if not found. */
UNIV_INLINE
fil_space_t*
fil_space_get_by_id(
/*================*/
	ulint	id)	/*!< in: space id */
{
	fil_space_t*	space;

	ut_ad(mutex_own(&fil_system->mutex));

	HASH_SEARCH(hash, fil_system->spaces, id,
		    fil_space_t*, space,
		    ut_ad(space->magic_n == FIL_SPACE_MAGIC_N),
		    space->id == id);

	return(space);
}

/*******************************************************************//**
Returns the table space by a given name, NULL if not found. */
UNIV_INLINE
fil_space_t*
fil_space_get_by_name(
/*==================*/
	const char*	name)	/*!< in: space name */
{
	fil_space_t*	space;
	ulint		fold;

	ut_ad(mutex_own(&fil_system->mutex));

	fold = ut_fold_string(name);

	HASH_SEARCH(name_hash, fil_system->name_hash, fold,
		    fil_space_t*, space,
		    ut_ad(space->magic_n == FIL_SPACE_MAGIC_N),
		    !strcmp(name, space->name));

	return(space);
}

#ifndef UNIV_HOTBACKUP
/*******************************************************************//**
Returns the version number of a tablespace, -1 if not found.
@return version number, -1 if the tablespace does not exist in the
memory cache */

ib_int64_t
fil_space_get_version(
/*==================*/
	ulint	id)	/*!< in: space id */
{
	fil_space_t*	space;
	ib_int64_t	version		= -1;

	ut_ad(fil_system);

	mutex_enter(&fil_system->mutex);

	space = fil_space_get_by_id(id);

	if (space) {
		version = space->tablespace_version;
	}

	mutex_exit(&fil_system->mutex);

	return(version);
}

/*******************************************************************//**
Returns the latch of a file space.
@return latch protecting storage allocation */

rw_lock_t*
fil_space_get_latch(
/*================*/
	ulint	id,	/*!< in: space id */
	ulint*	flags)	/*!< out: tablespace flags */
{
	fil_space_t*	space;

	ut_ad(fil_system);

	mutex_enter(&fil_system->mutex);

	space = fil_space_get_by_id(id);

	ut_a(space);

	if (flags) {
		*flags = space->flags;
	}

	mutex_exit(&fil_system->mutex);

	return(&(space->latch));
}

/*******************************************************************//**
Returns the type of a file space.
@return FIL_TABLESPACE or FIL_LOG */

ulint
fil_space_get_type(
/*===============*/
	ulint	id)	/*!< in: space id */
{
	fil_space_t*	space;

	ut_ad(fil_system);

	mutex_enter(&fil_system->mutex);

	space = fil_space_get_by_id(id);

	ut_a(space);

	mutex_exit(&fil_system->mutex);

	return(space->purpose);
}
#endif /* !UNIV_HOTBACKUP */

/**********************************************************************//**
Checks if all the file nodes in a space are flushed. The caller must hold
the fil_system mutex.
@return true if all are flushed */
static
bool
fil_space_is_flushed(
/*=================*/
	fil_space_t*	space)	/*!< in: space */
{
	fil_node_t*	node;

	ut_ad(mutex_own(&fil_system->mutex));

	node = UT_LIST_GET_FIRST(space->chain);

	while (node) {
		if (node->modification_counter > node->flush_counter) {

			ut_ad(!fil_buffering_disabled(space));
			return(false);
		}

		node = UT_LIST_GET_NEXT(chain, node);
	}

	return(true);
}

/*******************************************************************//**
Appends a new file to the chain of files of a space. File must be closed.
@return pointer to the file name, or NULL on error */

char*
fil_node_create(
/*============*/
	const char*	name,	/*!< in: file name (file must be closed) */
	ulint		size,	/*!< in: file size in database blocks, rounded
				downwards to an integer */
	ulint		id,	/*!< in: space id where to append */
	bool		is_raw)	/*!< in: true if a raw device or
				a raw disk partition */
{
	fil_node_t*	node;
	fil_space_t*	space;

	ut_a(fil_system);
	ut_a(name);

	mutex_enter(&fil_system->mutex);

	node = static_cast<fil_node_t*>(ut_zalloc(sizeof(fil_node_t)));

	node->name = mem_strdup(name);

	ut_a(!is_raw || srv_start_raw_disk_in_use);

	node->sync_event = os_event_create("fsync_event");
	node->is_raw_disk = is_raw;
	node->size = size;
	node->magic_n = FIL_NODE_MAGIC_N;

	space = fil_space_get_by_id(id);

	if (!space) {
		ib_logf(IB_LOG_LEVEL_ERROR,
			"Could not find tablespace %lu for"
			" file %s in the tablespace memory cache.",
			(ulong) id, name);
		ut_free(node->name);

		ut_free(node);

		mutex_exit(&fil_system->mutex);

		return(NULL);
	}

	space->size += size;

	node->space = space;

	UT_LIST_ADD_LAST(space->chain, node);

	if (id < SRV_LOG_SPACE_FIRST_ID && fil_system->max_assigned_id < id) {

		fil_system->max_assigned_id = id;
	}

	mutex_exit(&fil_system->mutex);

	return(node->name);
}

/********************************************************************//**
Opens a file of a node of a tablespace. The caller must own the fil_system
mutex.
@return false if the file can't be opened, otherwise true */
static
bool
fil_node_open_file(
/*===============*/
	fil_node_t*	node,	/*!< in: file node */
	fil_system_t*	system,	/*!< in: tablespace memory cache */
	fil_space_t*	space)	/*!< in: space */
{
	os_offset_t	size_bytes;
	bool		success;
	byte*		buf2;
	byte*		page;
	ulint		space_id;
	ulint		flags;
	ulint		page_size;
	ulint		min_size;

	ut_ad(mutex_own(&(system->mutex)));
	ut_a(node->n_pending == 0);
	ut_a(!node->is_open);

	if (node->size == 0) {
		/* It must be a single-table tablespace and we do not know the
		size of the file yet. First we open the file in the normal
		mode, no async I/O here, for simplicity. Then do some checks,
		and close the file again.
		NOTE that we could not use the simple file read function
		os_file_read() in Windows to read from a file opened for
		async I/O! */

		node->handle = os_file_create_simple_no_error_handling(
			innodb_data_file_key, node->name, OS_FILE_OPEN,
			OS_FILE_READ_ONLY, &success);
		if (!success) {
			/* The following call prints an error message */
			os_file_get_last_error(true);

			ib_logf(IB_LOG_LEVEL_WARN, "Cannot open '%s'."
				" Have you deleted .ibd files under a"
				" running mysqld server?",
				node->name);

			return(false);
		}

		size_bytes = os_file_get_size(node->handle);
		ut_a(size_bytes != (os_offset_t) -1);
#ifdef UNIV_HOTBACKUP
		if (space->id == 0) {
			node->size = (ulint) (size_bytes / UNIV_PAGE_SIZE);
			os_file_close(node->handle);
			goto add_size;
		}
#endif /* UNIV_HOTBACKUP */
		ut_a(space->purpose != FIL_LOG);
		ut_a(fil_is_user_tablespace_id(space->id));

		/* Read the first page of the tablespace */

		buf2 = static_cast<byte*>(ut_malloc(2 * UNIV_PAGE_SIZE));
		/* Align the memory for file i/o if we might have O_DIRECT
		set */
		page = static_cast<byte*>(ut_align(buf2, UNIV_PAGE_SIZE));

		success = os_file_read(node->handle, page, 0, UNIV_PAGE_SIZE);
		space_id = fsp_header_get_space_id(page);
		flags = fsp_header_get_flags(page);
		page_size = fsp_flags_get_page_size(flags);

		ut_free(buf2);

		/* Close the file now that we have read the space id from it */

		os_file_close(node->handle);

		min_size = FIL_IBD_FILE_INITIAL_SIZE
			   * (fsp_flags_is_compressed(flags)
			      ? fsp_flags_get_zip_size(flags) : UNIV_PAGE_SIZE);

		if (size_bytes < min_size) {
			ib_logf(IB_LOG_LEVEL_ERROR,
				"The size of single-table tablespace file %s,"
				" is only " UINT64PF ", should be at least %lu!",
				node->name, size_bytes, min_size);

			ut_error;
		}

		if (UNIV_UNLIKELY(space_id != space->id)) {
			ib_logf(IB_LOG_LEVEL_FATAL,
				"Tablespace id is %lu in the data"
				" dictionary but in file %s it is %lu!",
				space->id, node->name, space_id);
		}

		if (UNIV_UNLIKELY(space_id == ULINT_UNDEFINED
				  || space_id == 0)) {
			ib_logf(IB_LOG_LEVEL_FATAL,
				"Tablespace id %lu in file %s is not sensible",
				(ulong) space_id, node->name);
		}

		if (UNIV_UNLIKELY(fsp_flags_get_page_size(space->flags)
				  != page_size)) {
			ib_logf(IB_LOG_LEVEL_FATAL,
				"Tablespace file %s has page size"
				" 0x%lx but the data dictionary expects"
				" page size 0x%lx!",
				node->name, flags,
				fsp_flags_get_page_size(space->flags));
		}

		if (UNIV_UNLIKELY(space->flags != flags)) {
			ib_logf(IB_LOG_LEVEL_FATAL,
				"Table flags are 0x%lx in the"
				" data dictionary but the flags in file"
				" %s are 0x%lx!",
				space->flags, node->name, flags);
		}

		if (size_bytes >= 1024 * 1024) {
			/* Truncate the size to whole megabytes. */
			size_bytes = ut_2pow_round(size_bytes, 1024 * 1024);
		}

		if (!fsp_flags_is_compressed(flags)) {
			node->size = (ulint) (size_bytes / UNIV_PAGE_SIZE);
		} else {
			node->size = (ulint)
				(size_bytes
				 / fsp_flags_get_zip_size(flags));
		}

#ifdef UNIV_HOTBACKUP
add_size:
#endif /* UNIV_HOTBACKUP */
		space->size += node->size;
	}

	/* printf("Opening file %s\n", node->name); */

	/* Open the file for reading and writing, in Windows normally in the
	unbuffered async I/O mode, though global variables may make
	os_file_create() to fall back to the normal file I/O mode. */

	if (space->purpose == FIL_LOG) {
		node->handle = os_file_create(
			innodb_log_file_key, node->name, OS_FILE_OPEN,
			OS_FILE_AIO, OS_LOG_FILE, &success);
	} else if (node->is_raw_disk) {
		node->handle = os_file_create(
			innodb_data_file_key, node->name, OS_FILE_OPEN_RAW,
			OS_FILE_AIO, OS_DATA_FILE, &success);
	} else {
		node->handle = os_file_create(
			innodb_data_file_key, node->name, OS_FILE_OPEN,
			OS_FILE_AIO, OS_DATA_FILE, &success);
	}

	ut_a(success);

	node->is_open = true;

	system->n_open++;
	fil_n_file_opened++;

	if (fil_space_belongs_in_lru(space)) {

		/* Put the node to the LRU list */
		UT_LIST_ADD_FIRST(system->LRU, node);
	}

	return(true);
}

/**********************************************************************//**
Closes a file. */
static
void
fil_node_close_file(
/*================*/
	fil_node_t*	node,	/*!< in: file node */
	fil_system_t*	system)	/*!< in: tablespace memory cache */
{
	bool	ret;

	ut_ad(node && system);
	ut_ad(mutex_own(&(system->mutex)));
	ut_a(node->is_open);
	ut_a(node->n_pending == 0);
	ut_a(node->n_pending_flushes == 0);
	ut_a(!node->being_extended);
#ifndef UNIV_HOTBACKUP
	ut_a(node->modification_counter == node->flush_counter
	     || srv_fast_shutdown == 2);
#endif /* !UNIV_HOTBACKUP */

	ret = os_file_close(node->handle);
	ut_a(ret);

	/* printf("Closing file %s\n", node->name); */

	node->is_open = false;
	ut_a(system->n_open > 0);
	system->n_open--;
	fil_n_file_opened--;

	if (fil_space_belongs_in_lru(node->space)) {

		ut_a(UT_LIST_GET_LEN(system->LRU) > 0);

		/* The node is in the LRU list, remove it */
		UT_LIST_REMOVE(system->LRU, node);
	}
}

/********************************************************************//**
Tries to close a file in the LRU list. The caller must hold the fil_sys
mutex.
@return true if success, false if should retry later; since i/o's
generally complete in < 100 ms, and as InnoDB writes at most 128 pages
from the buffer pool in a batch, and then immediately flushes the
files, there is a good chance that the next time we find a suitable
node from the LRU list */
static
bool
fil_try_to_close_file_in_LRU(
/*=========================*/
	bool	print_info)	/*!< in: if true, prints information why it
				cannot close a file */
{
	fil_node_t*	node;

	ut_ad(mutex_own(&fil_system->mutex));

	if (print_info) {
		ib_logf(IB_LOG_LEVEL_INFO,
			"fil_sys open file LRU len %lu",
			(ulong) UT_LIST_GET_LEN(fil_system->LRU));
	}

	for (node = UT_LIST_GET_LAST(fil_system->LRU);
	     node != NULL;
	     node = UT_LIST_GET_PREV(LRU, node)) {

		if (node->modification_counter == node->flush_counter
		    && node->n_pending_flushes == 0
		    && !node->being_extended) {

			fil_node_close_file(node, fil_system);

			return(true);
		}

		if (!print_info) {
			continue;
		}

		if (node->n_pending_flushes > 0) {
			ib_logf(IB_LOG_LEVEL_INFO,
				"Cannot close file %s, because"
				" n_pending_flushes %lu",
				node->name,
				(ulong) node->n_pending_flushes);
		}

		if (node->modification_counter != node->flush_counter) {
			ib_logf(IB_LOG_LEVEL_INFO,
				"Cannot close file %s, because"
				" mod_count %ld != fl_count %ld",
				node->name,
				(long) node->modification_counter,
				(long) node->flush_counter);

		}

		if (node->being_extended) {
			ib_logf(IB_LOG_LEVEL_INFO,
				"Cannot close file %s, because it is being"
				" extended", node->name);
		}
	}

	return(false);
}

/*******************************************************************//**
Reserves the fil_system mutex and tries to make sure we can open at least one
file while holding it. This should be called before calling
fil_node_prepare_for_io(), because that function may need to open a file. */
static
void
fil_mutex_enter_and_prepare_for_io(
/*===============================*/
	ulint	space_id)	/*!< in: space id */
{
	fil_space_t*	space;
	bool		success;
	bool		print_info	= false;
	ulint		count		= 0;
	ulint		count2		= 0;

retry:
	mutex_enter(&fil_system->mutex);

	if (space_id == 0 || space_id >= SRV_LOG_SPACE_FIRST_ID) {
		/* We keep log files and system tablespace files always open;
		this is important in preventing deadlocks in this module, as
		a page read completion often performs another read from the
		insert buffer. The insert buffer is in tablespace 0, and we
		cannot end up waiting in this function. */

		return;
	}

	space = fil_space_get_by_id(space_id);

	if (space != NULL && space->stop_ios) {
		/* We are going to do a rename file and want to stop new i/o's
		for a while */

		if (count2 > 20000) {
			ib_logf(IB_LOG_LEVEL_WARN,
				"Tablespace %s has i/o ops stopped for a long"
				" time %lu", space->name, (ulong) count2);
		}

		mutex_exit(&fil_system->mutex);

#ifndef UNIV_HOTBACKUP

		/* Wake the i/o-handler threads to make sure pending
		i/o's are performed */
		os_aio_simulated_wake_handler_threads();

		/* The sleep here is just to give IO helper threads a
		bit of time to do some work. It is not required that
		all IO related to the tablespace being renamed must
		be flushed here as we do fil_flush() in
		fil_rename_tablespace() as well. */
		os_thread_sleep(20000);

#endif /* UNIV_HOTBACKUP */

		/* Flush tablespaces so that we can close modified
		files in the LRU list */
		fil_flush_file_spaces(FIL_TABLESPACE);

		os_thread_sleep(20000);

		count2++;

		goto retry;
	}

	if (fil_system->n_open < fil_system->max_n_open) {

		return;
	}

	/* If the file is already open, no need to do anything; if the space
	does not exist, we handle the situation in the function which called
	this function */

	if (!space || UT_LIST_GET_FIRST(space->chain)->is_open) {

		return;
	}

	if (count > 1) {
		print_info = true;
	}

	/* Too many files are open, try to close some */
close_more:
	success = fil_try_to_close_file_in_LRU(print_info);

	if (success && fil_system->n_open >= fil_system->max_n_open) {

		goto close_more;
	}

	if (fil_system->n_open < fil_system->max_n_open) {
		/* Ok */

		return;
	}

	if (count >= 2) {
		ib_logf(IB_LOG_LEVEL_WARN,
			"Too many (%lu) files stay open while the maximum"
			" allowed value would be %lu. You may need to raise"
			" the value of innodb_open_files in my.cnf.",
			(ulong) fil_system->n_open,
			(ulong) fil_system->max_n_open);

		return;
	}

	mutex_exit(&fil_system->mutex);

#ifndef UNIV_HOTBACKUP
	/* Wake the i/o-handler threads to make sure pending i/o's are
	performed */
	os_aio_simulated_wake_handler_threads();

	os_thread_sleep(20000);
#endif
	/* Flush tablespaces so that we can close modified files in the LRU
	list */

	fil_flush_file_spaces(FIL_TABLESPACE);

	count++;

	goto retry;
}

/*******************************************************************//**
Frees a file node object from a tablespace memory cache. */
static
void
fil_node_free(
/*==========*/
	fil_node_t*	node,	/*!< in, own: file node */
	fil_system_t*	system,	/*!< in: tablespace memory cache */
	fil_space_t*	space)	/*!< in: space where the file node is chained */
{
	ut_ad(node && system && space);
	ut_ad(mutex_own(&(system->mutex)));
	ut_a(node->magic_n == FIL_NODE_MAGIC_N);
	ut_a(node->n_pending == 0);
	ut_a(!node->being_extended);

	if (node->is_open) {
		/* We fool the assertion in fil_node_close_file() to think
		there are no unflushed modifications in the file */

		node->modification_counter = node->flush_counter;
		os_event_set(node->sync_event);

		if (fil_buffering_disabled(space)) {

			ut_ad(!space->is_in_unflushed_spaces);
			ut_ad(fil_space_is_flushed(space));

		} else if (space->is_in_unflushed_spaces
			   && fil_space_is_flushed(space)) {

			space->is_in_unflushed_spaces = false;

			UT_LIST_REMOVE(system->unflushed_spaces, space);
		}

		fil_node_close_file(node, system);
	}

	space->size -= node->size;

	UT_LIST_REMOVE(space->chain, node);

	os_event_destroy(node->sync_event);
	ut_free(node->name);
	ut_free(node);
}

/*******************************************************************//**
Creates a space memory object and puts it to the 'fil system' hash table.
If there is an error, prints an error message to the .err log.
@return true if success */

bool
fil_space_create(
/*=============*/
	const char*	name,	/*!< in: space name */
	ulint		id,	/*!< in: space id */
	ulint		flags,	/*!< in: tablespace flags */
	ulint		purpose)/*!< in: FIL_TABLESPACE, or FIL_LOG if log */
{
	fil_space_t*	space;

	DBUG_EXECUTE_IF("fil_space_create_failure", return(false););

	ut_a(fil_system);
	ut_a(fsp_flags_is_valid(flags));

	/* Look for a matching tablespace and if found free it. */
	do {
		mutex_enter(&fil_system->mutex);

		space = fil_space_get_by_name(name);

		if (space != 0) {
			ib_logf(IB_LOG_LEVEL_WARN,
				"Tablespace '%s' exists in the cache"
				" with id %lu != %lu",
				name, (ulong) space->id, (ulong) id);

			if (Tablespace::is_system_tablespace(id)
			    || purpose != FIL_TABLESPACE) {

				mutex_exit(&fil_system->mutex);

				return(false);
			}

			ib_logf(IB_LOG_LEVEL_WARN,
				"Freeing existing tablespace '%s' entry"
				" from the cache with id %lu",
				name, (ulong) id);

			bool	success = fil_space_free(space->id, false);
			ut_a(success);

			mutex_exit(&fil_system->mutex);
		}

	} while (space != 0);

	space = fil_space_get_by_id(id);

	if (space != 0) {
		ib_logf(IB_LOG_LEVEL_ERROR,
			"Trying to add tablespace '%s' with id %lu"
			" to the tablespace memory cache, but tablespace '%s'"
			" with id %lu already exists in the cache!",
			name, (ulong) id, space->name, (ulong) space->id);

		mutex_exit(&fil_system->mutex);

		return(false);
	}

	space = static_cast<fil_space_t*>(ut_zalloc(sizeof(*space)));

	space->name = mem_strdup(name);
	space->id = id;

 	UT_LIST_INIT(space->chain, &fil_node_t::chain);

	fil_system->tablespace_version++;
	space->tablespace_version = fil_system->tablespace_version;

	if (purpose == FIL_TABLESPACE
	    && !recv_recovery_on
	    && id > fil_system->max_assigned_id) {

		if (!fil_system->space_id_reuse_warned) {
			fil_system->space_id_reuse_warned = true;

			ib_logf(IB_LOG_LEVEL_WARN,
				"Allocated tablespace %lu, old maximum was %lu",
				(ulong) id,
				(ulong) fil_system->max_assigned_id);
		}

		fil_system->max_assigned_id = id;
	}

	space->purpose = purpose;
	space->flags = flags;
	space->is_being_truncated = false;

	space->magic_n = FIL_SPACE_MAGIC_N;

	rw_lock_create(fil_space_latch_key, &space->latch, SYNC_FSP);

	HASH_INSERT(fil_space_t, hash, fil_system->spaces, id, space);

	HASH_INSERT(fil_space_t, name_hash, fil_system->name_hash,
		    ut_fold_string(name), space);
	space->is_in_unflushed_spaces = false;

	UT_LIST_ADD_LAST(fil_system->space_list, space);

	mutex_exit(&fil_system->mutex);

	return(true);
}

/*******************************************************************//**
Assigns a new space id for a new single-table tablespace. This works simply by
incrementing the global counter. If 4 billion id's is not enough, we may need
to recycle id's.
@return true if assigned, false if not */

bool
fil_assign_new_space_id(
/*====================*/
	ulint*	space_id)	/*!< in/out: space id */
{
	ulint	id;
	bool	success;

	mutex_enter(&fil_system->mutex);

	id = *space_id;

	if (id < fil_system->max_assigned_id) {
		id = fil_system->max_assigned_id;
	}

	id++;

	if (id > (SRV_LOG_SPACE_FIRST_ID / 2) && (id % 1000000UL == 0)) {
		ib_logf(IB_LOG_LEVEL_WARN,
			"You are running out of new single-table tablespace"
			" id's. Current counter is %lu and it must not exceed"
			" %lu! To reset the counter to zero you have to dump"
			" all your tables and recreate the whole InnoDB"
			" installation.",
			(ulong) id,
			(ulong) SRV_LOG_SPACE_FIRST_ID);
	}

	success = (id < SRV_LOG_SPACE_FIRST_ID);

	if (success) {
		*space_id = fil_system->max_assigned_id = id;
	} else {
		ib_logf(IB_LOG_LEVEL_WARN,
			"You have run out of single-table tablespace id's!"
			" Current counter is %lu. To reset the counter to zero"
			" you have to dump all your tables and"
			" recreate the whole InnoDB installation.",
			(ulong) id);
		*space_id = ULINT_UNDEFINED;
	}

	mutex_exit(&fil_system->mutex);

	return(success);
}

/*******************************************************************//**
Frees a space object from the tablespace memory cache. Closes the files in
the chain but does not delete them. There must not be any pending i/o's or
flushes on the files.
@return true if success */
static
bool
fil_space_free(
/*===========*/
	ulint		id,		/* in: space id */
	bool		x_latched)	/* in: true if caller has space->latch
					in X mode */
{
	fil_space_t*	space;
	fil_space_t*	fnamespace;

	ut_ad(mutex_own(&fil_system->mutex));

	space = fil_space_get_by_id(id);

	if (!space) {
		ib_logf(IB_LOG_LEVEL_ERROR,
			"Trying to remove tablespace %lu"
			" from the cache but it is not there.",
			(ulong) id);

		return(false);
	}

	HASH_DELETE(fil_space_t, hash, fil_system->spaces, id, space);

	fnamespace = fil_space_get_by_name(space->name);
	ut_a(fnamespace);
	ut_a(space == fnamespace);

	HASH_DELETE(fil_space_t, name_hash, fil_system->name_hash,
		    ut_fold_string(space->name), space);

	if (space->is_in_unflushed_spaces) {

		ut_ad(!fil_buffering_disabled(space));
		space->is_in_unflushed_spaces = false;

		UT_LIST_REMOVE(fil_system->unflushed_spaces, space);
	}

	UT_LIST_REMOVE(fil_system->space_list, space);

	ut_a(space->magic_n == FIL_SPACE_MAGIC_N);
	ut_a(0 == space->n_pending_flushes);

	for (fil_node_t* fil_node = UT_LIST_GET_FIRST(space->chain);
	     fil_node != NULL;
	     fil_node = UT_LIST_GET_FIRST(space->chain)) {

		fil_node_free(fil_node, fil_system, space);
	}

	ut_a(0 == UT_LIST_GET_LEN(space->chain));

	if (x_latched) {
		rw_lock_x_unlock(&space->latch);
	}

	rw_lock_free(&(space->latch));

	ut_free(space->name);
	ut_free(space);

	return(true);
}

/*******************************************************************//**
Returns a pointer to the file_space_t that is in the memory cache
associated with a space id. The caller must lock fil_system->mutex.
@return file_space_t pointer, NULL if space not found */
UNIV_INLINE
fil_space_t*
fil_space_get_space(
/*================*/
	ulint	id)	/*!< in: space id */
{
	fil_space_t*	space;
	fil_node_t*	node;

	ut_ad(fil_system);

	space = fil_space_get_by_id(id);
	if (space == NULL) {
		return(NULL);
	}

	if (space->size == 0 && space->purpose == FIL_TABLESPACE) {
		ut_a(id != 0);

		mutex_exit(&fil_system->mutex);

		/* It is possible that the space gets evicted at this point
		before the fil_mutex_enter_and_prepare_for_io() acquires
		the fil_system->mutex. Check for this after completing the
		call to fil_mutex_enter_and_prepare_for_io(). */
		fil_mutex_enter_and_prepare_for_io(id);

		/* We are still holding the fil_system->mutex. Check if
		the space is still in memory cache. */
		space = fil_space_get_by_id(id);
		if (space == NULL) {
			return(NULL);
		}

		/* The following code must change when InnoDB supports
		multiple datafiles per tablespace. */
		ut_a(1 == UT_LIST_GET_LEN(space->chain));

		node = UT_LIST_GET_FIRST(space->chain);

		/* It must be a single-table tablespace and we have not opened
		the file yet; the following calls will open it and update the
		size fields */

		if (!fil_node_prepare_for_io(node, fil_system, space)) {
			/* The single-table tablespace can't be opened,
			because the ibd file is missing. */
			return(NULL);
		}
		fil_node_complete_io(node, fil_system, OS_FILE_READ);
	}

	return(space);
}

/*******************************************************************//**
Returns the path from the first fil_node_t found for the space ID sent.
The caller is responsible for freeing the memory allocated here for the
value returned.
@return own: A copy of fil_node_t::path, NULL if space ID is zero
or not found. */

char*
fil_space_get_first_path(
/*=====================*/
	ulint		id)	/*!< in: space id */
{
	fil_space_t*	space;
	fil_node_t*	node;
	char*		path;

	ut_ad(fil_system);
	ut_a(id);

	fil_mutex_enter_and_prepare_for_io(id);

	space = fil_space_get_space(id);

	if (space == NULL) {
		mutex_exit(&fil_system->mutex);

		return(NULL);
	}

	ut_ad(mutex_own(&fil_system->mutex));

	node = UT_LIST_GET_FIRST(space->chain);

	path = mem_strdup(node->name);

	mutex_exit(&fil_system->mutex);

	return(path);
}

/*******************************************************************//**
Returns the size of the space in pages. The tablespace must be cached in the
memory cache.
@return space size, 0 if space not found */

ulint
fil_space_get_size(
/*===============*/
	ulint	id)	/*!< in: space id */
{
	fil_space_t*	space;
	ulint		size;

	ut_ad(fil_system);
	mutex_enter(&fil_system->mutex);

	space = fil_space_get_space(id);

	size = space ? space->size : 0;

	mutex_exit(&fil_system->mutex);

	return(size);
}

/*******************************************************************//**
Returns the flags of the space. The tablespace must be cached
in the memory cache.
@return flags, ULINT_UNDEFINED if space not found */

ulint
fil_space_get_flags(
/*================*/
	ulint	id)	/*!< in: space id */
{
	fil_space_t*	space;
	ulint		flags;

	ut_ad(fil_system);

	if (!id) {
		return(0);
	}

	mutex_enter(&fil_system->mutex);

	space = fil_space_get_space(id);

	if (space == NULL) {
		mutex_exit(&fil_system->mutex);

		return(ULINT_UNDEFINED);
	}

	flags = space->flags;

	mutex_exit(&fil_system->mutex);

	return(flags);
}

/*******************************************************************//**
Returns the compressed page size of the space, or 0 if the space
is not compressed. The tablespace must be cached in the memory cache.
@return compressed page size, ULINT_UNDEFINED if space not found */

ulint
fil_space_get_zip_size(
/*===================*/
	ulint	id)	/*!< in: space id */
{
	ulint	flags = fil_space_get_flags(id);

	if (flags && flags != ULINT_UNDEFINED) {

		return(fsp_flags_get_zip_size(flags));
	}

	return(flags);
}

/*******************************************************************//**
Checks if the pair space, page_no refers to an existing page in a tablespace
file space. The tablespace must be cached in the memory cache.
@return true if the address is meaningful */

bool
fil_check_adress_in_tablespace(
/*===========================*/
	ulint	id,	/*!< in: space id */
	ulint	page_no)/*!< in: page number */
{
	return(fil_space_get_size(id) > page_no);
}

/****************************************************************//**
Initializes the tablespace memory cache. */

void
fil_init(
/*=====*/
	ulint	hash_size,	/*!< in: hash table size */
	ulint	max_n_open)	/*!< in: max number of open files */
{
	ut_a(fil_system == NULL);

	ut_a(hash_size > 0);
	ut_a(max_n_open > 0);

	fil_system = static_cast<fil_system_t*>(
		ut_zalloc(sizeof(*fil_system)));

	mutex_create("fil_system", &fil_system->mutex);

	fil_system->spaces = hash_create(hash_size);
	fil_system->name_hash = hash_create(hash_size);

	UT_LIST_INIT(fil_system->LRU, &fil_node_t::LRU);
	UT_LIST_INIT(fil_system->space_list, &fil_space_t::space_list);

	UT_LIST_INIT(fil_system->unflushed_spaces,
		     &fil_space_t::unflushed_spaces);

	fil_system->max_n_open = max_n_open;
}

/*******************************************************************//**
Opens all log files and system tablespace data files. They stay open until the
database server shutdown. This should be called at a server startup after the
space objects for the log and the system tablespace have been created. The
purpose of this operation is to make sure we never run out of file descriptors
if we need to read from the insert buffer or to write to the log. */

void
fil_open_log_and_system_tablespace_files(void)
/*==========================================*/
{
	fil_space_t*	space;

	mutex_enter(&fil_system->mutex);

	for (space = UT_LIST_GET_FIRST(fil_system->space_list);
	     space != NULL;
	     space = UT_LIST_GET_NEXT(space_list, space)) {

		fil_node_t*	node;

		if (fil_space_belongs_in_lru(space)) {

			continue;
		}

		for (node = UT_LIST_GET_FIRST(space->chain);
		     node != NULL;
		     node = UT_LIST_GET_NEXT(chain, node)) {

			if (!node->is_open) {
				if (!fil_node_open_file(node, fil_system,
							space)) {
					/* This func is called during server's
					startup. If some file of log or system
					tablespace is missing, the server
					can't start successfully. So we should
					assert for it. */
					ut_a(0);
				}
			}

			if (fil_system->max_n_open < 10 + fil_system->n_open) {

				ib_logf(IB_LOG_LEVEL_WARN,
					"You must raise the value of"
					" innodb_open_files in my.cnf!"
					" Remember that InnoDB keeps all"
					" log files and all system"
					" tablespace files open"
					" for the whole time mysqld is"
					" running, and needs to open also"
					" some .ibd files if the"
					" file-per-table storage model is used."
					" Current open files %lu, max allowed"
					" open files %lu.",
					(ulong) fil_system->n_open,
					(ulong) fil_system->max_n_open);
			}
		}
	}

	mutex_exit(&fil_system->mutex);
}

/*******************************************************************//**
Closes all open files. There must not be any pending i/o's or not flushed
modifications in the files. */

void
fil_close_all_files(void)
/*=====================*/
{
	fil_space_t*	space;

	mutex_enter(&fil_system->mutex);

	space = UT_LIST_GET_FIRST(fil_system->space_list);

	while (space != NULL) {
		fil_node_t*	node;
		fil_space_t*	prev_space = space;

		for (node = UT_LIST_GET_FIRST(space->chain);
		     node != NULL;
		     node = UT_LIST_GET_NEXT(chain, node)) {

			if (node->is_open) {
				fil_node_close_file(node, fil_system);
			}
		}

		space = UT_LIST_GET_NEXT(space_list, space);

		fil_space_free(prev_space->id, false);
	}

	mutex_exit(&fil_system->mutex);
}

/*******************************************************************//**
Closes the redo log files. There must not be any pending i/o's or not
flushed modifications in the files. */

void
fil_close_log_files(
/*================*/
	bool	free)	/*!< in: whether to free the memory object */
{
	fil_space_t*	space;

	mutex_enter(&fil_system->mutex);

	space = UT_LIST_GET_FIRST(fil_system->space_list);

	while (space != NULL) {
		fil_node_t*	node;
		fil_space_t*	prev_space = space;

		if (space->purpose != FIL_LOG) {
			space = UT_LIST_GET_NEXT(space_list, space);
			continue;
		}

		for (node = UT_LIST_GET_FIRST(space->chain);
		     node != NULL;
		     node = UT_LIST_GET_NEXT(chain, node)) {

			if (node->is_open) {
				fil_node_close_file(node, fil_system);
			}
		}

		space = UT_LIST_GET_NEXT(space_list, space);

		if (free) {
			fil_space_free(prev_space->id, false);
		}
	}

	mutex_exit(&fil_system->mutex);
}

/*******************************************************************//**
Sets the max tablespace id counter if the given number is bigger than the
previous value. */

void
fil_set_max_space_id_if_bigger(
/*===========================*/
	ulint	max_id)	/*!< in: maximum known id */
{
	if (max_id >= SRV_LOG_SPACE_FIRST_ID) {
		ib_logf(IB_LOG_LEVEL_FATAL,
			"Max tablespace id is too high, %lu",
			(ulong) max_id);
	}

	mutex_enter(&fil_system->mutex);

	if (fil_system->max_assigned_id < max_id) {

		fil_system->max_assigned_id = max_id;
	}

	mutex_exit(&fil_system->mutex);
}

/****************************************************************//**
Writes the flushed lsn and the latest archived log number to the page header
of the first page of a data file of the system tablespace (space 0),
which is uncompressed. */
static __attribute__((warn_unused_result))
dberr_t
fil_write_lsn_and_arch_no_to_file(
/*==============================*/
	ulint	space,		/*!< in: space to write to */
	ulint	sum_of_sizes,	/*!< in: combined size of previous files
				in space, in database pages */
	lsn_t	lsn,		/*!< in: lsn to write */
	ulint	arch_log_no __attribute__((unused)))
				/*!< in: archived log number to write */
{
	byte*	buf1;
	byte*	buf;
	dberr_t	err;

	buf1 = static_cast<byte*>(ut_malloc(2 * UNIV_PAGE_SIZE));
	buf = static_cast<byte*>(ut_align(buf1, UNIV_PAGE_SIZE));

	err = fil_read(true, space, 0, sum_of_sizes, 0,
		       UNIV_PAGE_SIZE, buf, NULL);
	if (err == DB_SUCCESS) {
		mach_write_to_8(buf + FIL_PAGE_FILE_FLUSH_LSN, lsn);

		err = fil_write(true, space, 0, sum_of_sizes, 0,
				UNIV_PAGE_SIZE, buf, NULL);
	}

	ut_free(buf1);

	return(err);
}

/****************************************************************//**
Writes the flushed lsn and the latest archived log number to the page
header of the first page of each data file in the system tablespace.
@return DB_SUCCESS or error number */

dberr_t
fil_write_flushed_lsn_to_data_files(
/*================================*/
	lsn_t	lsn,		/*!< in: lsn to write */
	ulint	arch_log_no)	/*!< in: latest archived log file number */
{
	mutex_enter(&fil_system->mutex);

	for (fil_space_t* space = UT_LIST_GET_FIRST(fil_system->space_list);
	     space != NULL;
	     space = UT_LIST_GET_NEXT(space_list, space)) {

		/* We only write the lsn to all existing data files which have
		been open during the lifetime of the mysqld process; they are
		represented by the space objects in the tablespace memory
		cache. Note that all data files in the system tablespace 0
		and the UNDO log tablespaces (if separate) are always open. */

		if (space->purpose == FIL_TABLESPACE
		    && !fil_is_user_tablespace_id(space->id)) {
			ulint	sum_of_sizes = 0;

			for (fil_node_t* node = UT_LIST_GET_FIRST(space->chain);
			     node != NULL;
			     node = UT_LIST_GET_NEXT(chain, node)) {

				dberr_t		err;

				mutex_exit(&fil_system->mutex);

				err = fil_write_lsn_and_arch_no_to_file(
					space->id, sum_of_sizes, lsn,
					arch_log_no);

				if (err != DB_SUCCESS) {

					return(err);
				}

				mutex_enter(&fil_system->mutex);

				sum_of_sizes += node->size;
			}
		}
	}

	mutex_exit(&fil_system->mutex);

	return(DB_SUCCESS);
}

/*******************************************************************//**
Checks the consistency of the first data page of a tablespace
at database startup.
@retval NULL on success, or if innodb_force_recovery is set
@return pointer to an error message string */
static __attribute__((warn_unused_result))
const char*
fil_check_first_page(
/*=================*/
	const page_t*	page)		/*!< in: data page */
{
	ulint	space_id;
	ulint	flags;

	if (srv_force_recovery >= SRV_FORCE_IGNORE_CORRUPT) {
		return(NULL);
	}

	space_id = mach_read_from_4(FSP_HEADER_OFFSET + FSP_SPACE_ID + page);
	flags = mach_read_from_4(FSP_HEADER_OFFSET + FSP_SPACE_FLAGS + page);

	if (!fsp_flags_is_valid(flags)) {
		return("invalid tablespace flags");
	}

	if (UNIV_PAGE_SIZE != fsp_flags_get_page_size(flags)) {
		return("innodb-page-size mismatch");
	}

	if (!space_id && !flags) {
		ulint		nonzero_bytes	= UNIV_PAGE_SIZE;
		const byte*	b		= page;

		while (!*b && --nonzero_bytes) {
			b++;
		}

		if (!nonzero_bytes) {
			return("space header page consists of zero bytes");
		}
	}

	if (buf_page_is_corrupted(
		    false, page, fsp_flags_get_zip_size(flags))) {
		return("checksum mismatch");
	}

	if (page_get_space_id(page) == space_id
	    && page_get_page_no(page) == 0) {
		return(NULL);
	}

	return("inconsistent data in space header");
}

/*******************************************************************//**
Reads the flushed lsn and tablespace flag fields from a data
file at database startup.
@retval NULL on success, or if innodb_force_recovery is set
@return pointer to an error message string */

const char*
fil_read_first_page(
/*================*/
	os_file_t	data_file,		/*!< in: open data file */
	bool		one_read_already,	/*!< in: true when not reading
						the first data file of a
						tablespace */
	ulint*		flags,			/*!< out: tablespace flags */
	ulint*		space_id,		/*!< out: tablespace ID */
	lsn_t*		min_flushed_lsn,	/*!< out: min of flushed
						lsn values in data files */
	lsn_t*		max_flushed_lsn)	/*!< out: max of flushed
						lsn values in data files */
{
	byte*		buf;
	byte*		page;
	lsn_t		flushed_lsn;
	const char*	check_msg = NULL;

	buf = static_cast<byte*>(ut_malloc(2 * UNIV_PAGE_SIZE));

	/* Align the memory for a possible read from a raw device */

	page = static_cast<byte*>(ut_align(buf, UNIV_PAGE_SIZE));

	os_file_read(data_file, page, 0, UNIV_PAGE_SIZE);

	*flags = fsp_header_get_flags(page);

	*space_id = fsp_header_get_space_id(page);

	flushed_lsn = mach_read_from_8(page + FIL_PAGE_FILE_FLUSH_LSN);

	if (!one_read_already) {
		check_msg = fil_check_first_page(page);
	}

	ut_free(buf);

	if (check_msg) {
		return(check_msg);
	}

	if (*min_flushed_lsn > flushed_lsn) {
		*min_flushed_lsn = flushed_lsn;
	}

	if (*max_flushed_lsn < flushed_lsn) {
		*max_flushed_lsn = flushed_lsn;
	}

	return(NULL);
}

/*================ SINGLE-TABLE TABLESPACES ==========================*/

#ifndef UNIV_HOTBACKUP
/*******************************************************************//**
Increments the count of pending operation, if space is not being deleted
or truncated.
@return	true if being deleted/truncated, and operations should be skipped */

bool
fil_inc_pending_ops(
/*================*/
	ulint	id)	/*!< in: space id */
{
	fil_space_t*	space;

	mutex_enter(&fil_system->mutex);

	space = fil_space_get_by_id(id);

	if (space == NULL) {
		ib_logf(IB_LOG_LEVEL_ERROR,
			"Trying to do an operation on a dropped tablespace %lu",
			(ulong) id);
	}

	bool skip_inc_pending_ops = (space == NULL
				     || space->stop_new_ops
				     || space->is_being_truncated);
	if (!skip_inc_pending_ops) {
		space->n_pending_ops++;
	}

	mutex_exit(&fil_system->mutex);

	return(skip_inc_pending_ops);
}

/*******************************************************************//**
Decrements the count of pending operations. */

void
fil_decr_pending_ops(
/*=================*/
	ulint	id)	/*!< in: space id */
{
	fil_space_t*	space;

	mutex_enter(&fil_system->mutex);

	space = fil_space_get_by_id(id);

	if (space == NULL) {
		ib_logf(IB_LOG_LEVEL_ERROR,
			"Decrementing pending operation"
			" of a dropped tablespace %lu",
			(ulong) id);
	}

	if (space != NULL) {
		space->n_pending_ops--;
	}

	mutex_exit(&fil_system->mutex);
}
#endif /* !UNIV_HOTBACKUP */

/********************************************************//**
Creates the database directory for a table if it does not exist yet. */

void
fil_create_directory_for_tablename(
/*===============================*/
	const char*	name)	/*!< in: name in the standard
				'databasename/tablename' format */
{
	const char*	namend;
	char*		path;
	ulint		len;

	len = strlen(fil_path_to_mysql_datadir);
	namend = strchr(name, '/');
	ut_a(namend);
	path = static_cast<char*>(ut_malloc(len + (namend - name) + 2));

	memcpy(path, fil_path_to_mysql_datadir, len);
	path[len] = '/';
	memcpy(path + len + 1, name, namend - name);
	path[len + (namend - name) + 1] = 0;

	srv_normalize_path_for_win(path);

	bool	success = os_file_create_directory(path, false);
	ut_a(success);

	ut_free(path);
}

#ifndef UNIV_HOTBACKUP
/********************************************************//**
Writes a log record about an .ibd file
create/rename/delete/truncate. */
static
void
fil_op_write_log(
/*=============*/
	mlog_id_t	type,		/*!< in: MLOG_FILE_CREATE,
					MLOG_FILE_CREATE2,
					MLOG_FILE_DELETE, or
					MLOG_FILE_RENAME */
	ulint		space_id,	/*!< in: space id */
	ulint		log_flags,	/*!< in: redo log flags (stored
					in the page number field) */
	ulint		flags,		/*!< in: compressed page size
					and file format
					if type==MLOG_FILE_CREATE2, or 0 */
	const char*	name,		/*!< in: table name in the familiar
					'databasename/tablename' format, or
					the file path in the case of
					MLOG_FILE_DELETE */
	const char*	new_name,	/*!< in: if type is MLOG_FILE_RENAME,
					the new table name in the
					'databasename/tablename' format */
	mtr_t*		mtr)		/*!< in/out: mini-transaction handle */
{
	byte*		log_ptr;
	ulint		len;

	log_ptr = mlog_open(mtr, 11 + 2 + 1);

	if (!log_ptr) {
		/* Logging in mtr is switched off during crash recovery:
		in that case mlog_open returns NULL */
		return;
	}

	log_ptr = mlog_write_initial_log_record_for_file_op(
		type, space_id, log_flags, log_ptr, mtr);

	if (type == MLOG_FILE_CREATE2) {
		mach_write_to_4(log_ptr, flags);
		log_ptr += 4;
	}
	/* Let us store the strings as null-terminated for easier readability
	and handling */

	len = strlen(name) + 1;

	mach_write_to_2(log_ptr, len);
	log_ptr += 2;
	mlog_close(mtr, log_ptr);

	mlog_catenate_string(mtr, (byte*) name, len);

	if (type == MLOG_FILE_RENAME) {
		len = strlen(new_name) + 1;
		log_ptr = mlog_open(mtr, 2 + len);
		ut_a(log_ptr);
		mach_write_to_2(log_ptr, len);
		log_ptr += 2;
		mlog_close(mtr, log_ptr);

		mlog_catenate_string(mtr, (byte*) new_name, len);
	}
}
#endif

/********************************************************//**
Recreates table indexes by applying
TRUNCATE log record during recovery.
@return DB_SUCCESS or error code */

dberr_t
fil_recreate_table(
/*===============*/
	ulint		space_id,	/*!< in: space id */
	ulint		format_flags,	/*!< in: page format */
	ulint		flags,		/*!< in: tablespace flags */
	const char*	name,		/*!< in: table name */
	truncate_t&	truncate)	/*!< in: The information of
					TRUNCATE log record */
{
	ulint		zip_size;
	dberr_t		err = DB_SUCCESS;

	zip_size = fil_space_get_zip_size(space_id);

	if (zip_size == ULINT_UNDEFINED) {

		ib_logf(IB_LOG_LEVEL_INFO,
			"Missing .ibd file for table '%s' with tablespace %lu",
			name, space_id);
		return(DB_ERROR);
	}

	ut_ad(!truncate_t::s_fix_up_active);
	truncate_t::s_fix_up_active = true;

	/* Step-1: Scan for active indexes from REDO logs and drop
	all the indexes using low level function that take root_page_no
	and space-id. */
	truncate.drop_indexes(space_id);

	/* Step-2: Scan for active indexes and re-create them. */
	err = truncate.create_indexes(
		name, space_id, zip_size, flags, format_flags);
	if (err != DB_SUCCESS) {
		ib_logf(IB_LOG_LEVEL_INFO,
			"Failed to create indexes for the table '%s' with"
			" tablespace %lu while fixing up truncate action",
			name, space_id);
		return(err);
	}

	truncate_t::s_fix_up_active = false;

	return(err);
}

/********************************************************//**
Recreates the tablespace and table indexes by applying
TRUNCATE log record during recovery.
@return DB_SUCCESS or error code */

dberr_t
fil_recreate_tablespace(
/*====================*/
	ulint		space_id,	/*!< in: space id */
	ulint		format_flags,	/*!< in: page format */
	ulint		flags,		/*!< in: tablespace flags */
	const char*	name,		/*!< in: table name */
	truncate_t&	truncate,	/*!< in: The information of
					TRUNCATE log record */
	lsn_t		recv_lsn)	/*!< in: the end LSN of
						the log record */
{
	dberr_t		err = DB_SUCCESS;
	mtr_t		mtr;

	ut_ad(!truncate_t::s_fix_up_active);
	truncate_t::s_fix_up_active = true;

	/* Step-1: Invalidate buffer pool pages belonging to the tablespace
	to re-create. */
	buf_LRU_flush_or_remove_pages(space_id, BUF_REMOVE_ALL_NO_WRITE, 0);

	/* Remove all insert buffer entries for the tablespace */
	ibuf_delete_for_discarded_space(space_id);

	/* Step-2: truncate tablespace (reset the size back to original or
	default size) of tablespace. */
	err = truncate.truncate(
		space_id, truncate.get_dir_path(), name, flags, true);

	if (err != DB_SUCCESS) {

		ib_logf(IB_LOG_LEVEL_INFO,
			"Cannot access .ibd file for table '%s' with"
			" tablespace %lu while truncating", name, space_id);
		return(DB_ERROR);
	}

	ulint zip_size = fil_space_get_zip_size(space_id);
	if (zip_size == ULINT_UNDEFINED) {

		ib_logf(IB_LOG_LEVEL_INFO,
			"Missing .ibd file for table '%s' with tablespace %lu",
			name, space_id);
		return(DB_ERROR);
	}

	/* Step-3: Initialize Header. */
	if (fsp_flags_is_compressed(flags)) {
		byte*	buf;
		page_t*	page;

		buf = static_cast<byte*>(ut_zalloc(3 * UNIV_PAGE_SIZE));

		/* Align the memory for file i/o */
		page = static_cast<byte*>(ut_align(buf, UNIV_PAGE_SIZE));

		flags = fsp_flags_set_page_size(flags, UNIV_PAGE_SIZE);

		fsp_header_init_fields(page, space_id, flags);

		mach_write_to_4(
			page + FIL_PAGE_ARCH_LOG_NO_OR_SPACE_ID, space_id);

		page_zip_des_t  page_zip;
		page_zip_set_size(&page_zip, zip_size);
		page_zip.data = page + UNIV_PAGE_SIZE;

#ifdef UNIV_DEBUG
		page_zip.m_start =
#endif /* UNIV_DEBUG */
		page_zip.m_end = page_zip.m_nonempty = page_zip.n_blobs = 0;
		buf_flush_init_for_writing(page, &page_zip, 0);

		err = fil_write(
			true, space_id, zip_size, 0, 0, zip_size,
			page_zip.data, NULL);

		ut_free(buf);

		if (err != DB_SUCCESS) {
			ib_logf(IB_LOG_LEVEL_INFO,
				"Failed to clean header of the table '%s' with"
				" tablespace %lu", name, space_id);
			return(err);
		}
	}

	mtr_start(&mtr);
	/* Don't log the operation while fixing up table truncate operation
	as crash at this level can still be sustained with recovery restarting
	from last checkpoint. */
	mtr_set_log_mode(&mtr, MTR_LOG_NO_REDO);

	/* Initialize the first extent descriptor page and
	the second bitmap page for the new tablespace. */
	fsp_header_init(space_id, FIL_IBD_FILE_INITIAL_SIZE, &mtr);
	mtr_commit(&mtr);

	/* Step-4: Re-Create Indexes to newly re-created tablespace.
	This operation will restore tablespace back to what it was
	when it was created during CREATE TABLE. */
	err = truncate.create_indexes(
		name, space_id, zip_size, flags, format_flags);
	if (err != DB_SUCCESS) {
		return(err);
	}

	/* Step-5: Write new created pages into ibd file handle and
	flush it to disk for the tablespace, in case i/o-handler thread
	deletes the bitmap page from buffer. */
	mtr_start(&mtr);

	mtr_set_log_mode(&mtr, MTR_LOG_NO_REDO);

	mutex_enter(&fil_system->mutex);

	fil_space_t*	space = fil_space_get_by_id(space_id);

	mutex_exit(&fil_system->mutex);

	fil_node_t*	node = UT_LIST_GET_FIRST(space->chain);

	for (ulint page_no = 0; page_no < node->size; ++page_no) {

		buf_block_t*	block = buf_page_get(
			space_id, zip_size, page_no, RW_X_LATCH, &mtr);

		byte*	page = buf_block_get_frame(block);

		if (!fsp_flags_is_compressed(flags)) {

			buf_flush_init_for_writing(page, NULL, recv_lsn);

			err = fil_write(
				true, space_id, 0, page_no, 0,
				UNIV_PAGE_SIZE, page, NULL);
		} else {

			/* We don't want to rewrite empty pages. */

			if (fil_page_get_type(page) != 0) {
				page_zip_des_t*  page_zip =
					buf_block_get_page_zip(block);

				buf_flush_init_for_writing(
					page, page_zip, recv_lsn);

				err = fil_write(
					true, space_id, zip_size, page_no, 0,
					zip_size, page_zip->data, NULL);
			} else {
#ifdef UNIV_DEBUG
				const byte*	data = block->page.zip.data;

				/* Make sure that the page is really empty */
				for (ulint i = 0; i < zip_size; ++i) {
					ut_a(data[i] == 0);
				}
#endif /* UNIV_DEBUG */
			}
		}

		if (err != DB_SUCCESS) {
			ib_logf(IB_LOG_LEVEL_INFO,
				"Cannot write page %lu into a .ibd file for"
				" table '%s' with tablespace %lu",
				page_no, name, space_id);
		}
	}

	mtr_commit(&mtr);

	truncate_t::s_fix_up_active = false;

	return(err);
}

/*******************************************************************//**
Parses the body of a log record written about an .ibd file operation. That is,
the log record part after the standard (type, space id, page no) header of the
log record.

If desired, also replays the delete or rename operation if the .ibd file
exists and the space id in it matches. Replays the create operation if a file
at that path does not exist yet. If the database directory for the file to be
created does not exist, then we create the directory, too.

Note that ibbackup --apply-log sets fil_path_to_mysql_datadir to point to the
datadir that we should use in replaying the file operations.

InnoDB recovery does not replay these fully since it always sets the space id
to zero. But ibbackup does replay them.  TODO: If remote tablespaces are used,
ibbackup will only create tables in the default directory since MLOG_FILE_CREATE
and MLOG_FILE_CREATE2 only know the tablename, not the path.

@return end of log record, or NULL if the record was not completely
contained between ptr and end_ptr */

byte*
fil_op_log_parse_or_replay(
/*=======================*/
	byte*		ptr,		/*!< in/out: buffer containing the log
					record body, or an initial segment
					of it, if the record does not fire
					completely between ptr and end_ptr */
	const byte*	end_ptr,	/*!< in: buffer end */
	ulint		type,		/*!< in: the type of this log record */
	ulint		space_id,	/*!< in: the space id of the tablespace
					in question */
	ulint		log_flags,	/*!< in: redo log flags
					(stored in the page number parameter) */
	lsn_t		recv_lsn,	/*!< in: the end LSN of log record */
	bool		parse_only)	/*!< in: if true, parse the
					log record don't replay it. */
{
	const char*	name;
	ulint		name_len;
	ulint		tablespace_flags = 0;
	ulint		new_name_len;
	const char*	new_name = NULL;

	/* Step-1: Parse the log records. */

	/* Step-1a: Parse flags and name of table.
	Other fields (type, space-id, page-no) are parsed before
	invocation of this function */
	if (type == MLOG_FILE_CREATE2) {
		if (end_ptr < ptr + 4) {

			return(NULL);
		}

		tablespace_flags = mach_read_from_4(ptr);
		ptr += 4;
	}

	if (end_ptr < ptr + 2) {
		return(NULL);
	}

	name_len = mach_read_from_2(ptr);
	ptr += 2;
	if (end_ptr < ptr + name_len) {
		return(NULL);
	}

	name = (const char*) ptr;
	ptr += name_len;
	ut_ad(strlen(name) == name_len - 1);

	/* Step-1b: Parse remaining field in type specific form. */
	if (type == MLOG_FILE_RENAME) {

		if (end_ptr < ptr + 2) {
			return(NULL);
		}

		new_name_len = mach_read_from_2(ptr);
		ptr += 2;

		if (end_ptr < ptr + new_name_len) {
			return(NULL);
		}

		new_name = (const char*) ptr;
		ptr += new_name_len;
		ut_ad(strlen(new_name) == new_name_len - 1);
	}

	/* Condition to check if replay of log record is demanded by caller. */
	if (parse_only) {
		return(ptr);
	}

	/* Step-2: Replay log records. */

	/* MLOG_FILE_XXXX ops are not carried out on system tablespaces. */
	ut_ad(!Tablespace::is_system_tablespace(space_id));

	/* Let us try to perform the file operation, if sensible. Note that
	ibbackup has at this stage already read in all space id info to the
	fil0fil.cc data structures.

	NOTE that our algorithm is not guaranteed to work correctly if there
	were renames of tables during the backup. See ibbackup code for more
	on the problem. */

	switch (type) {
	case MLOG_FILE_DELETE:
		if (fil_tablespace_exists_in_mem(space_id)) {
			dberr_t	err = fil_delete_tablespace(
				space_id, BUF_REMOVE_FLUSH_NO_WRITE);
			ut_a(err == DB_SUCCESS);
		}

		break;

	case MLOG_FILE_RENAME:
		/* In order to replay the rename, the following must hold:
		* The new name is not already used.
		* A tablespace is open in memory with the old name.
		* The space ID for that tablepace matches this log entry.
		This will prevent unintended renames during recovery. */

		if (fil_get_space_id_for_table(new_name) == ULINT_UNDEFINED
		    && space_id == fil_get_space_id_for_table(name)) {
			/* Create the database directory for the new name, if
			it does not exist yet */
			fil_create_directory_for_tablename(new_name);

			if (!fil_rename_tablespace(name, space_id,
						   new_name, NULL)) {
				ut_error;
			}
		}

		break;

	case MLOG_FILE_CREATE:
	case MLOG_FILE_CREATE2:
		if (fil_tablespace_exists_in_mem(space_id)) {
			/* Do nothing */
		} else if (fil_get_space_id_for_table(name)
			   != ULINT_UNDEFINED) {
			/* Do nothing */
		} else if (log_flags & MLOG_FILE_FLAG_TEMP) {
			/* Temporary table, do nothing */
		} else {
			const char*	path = NULL;

			/* Create the database directory for name, if it does
			not exist yet */
			fil_create_directory_for_tablename(name);

			if (fil_create_new_single_table_tablespace(
				    space_id, name, path, tablespace_flags,
				    DICT_TF2_USE_FILE_PER_TABLE,
				    FIL_IBD_FILE_INITIAL_SIZE) != DB_SUCCESS) {
				ut_error;
			}
		}

		break;

	default:
		ut_error;
	}

	return(ptr);
}

/*******************************************************************//**
Allocates a file name for the EXPORT/IMPORT config file name.  The
string must be freed by caller with ut_free().
@return own: file name */
static
char*
fil_make_cfg_name(
/*==============*/
	const char*	filepath)	/*!< in: .ibd file name */
{
	char*	cfg_name;

	/* Create a temporary file path by replacing the .ibd suffix
	with .cfg. */

	ut_ad(strlen(filepath) > 4);

	cfg_name = mem_strdup(filepath);
	ut_snprintf(cfg_name + strlen(cfg_name) - 3, 4, "cfg");
	return(cfg_name);
}

/** File operations for tablespace */
enum fil_operation_t {
	FIL_OPERATION_DELETE,	/*!< delete a single-table tablespace */
	FIL_OPERATION_CLOSE,	/*!< close a single-table tablespace */
	FIL_OPERATION_TRUNCATE	/*!< truncate a single-table tablespace */
};

/*******************************************************************//**
Check for change buffer merges.
@return 0 if no merges else count + 1. */
static
ulint
fil_ibuf_check_pending_ops(
/*=======================*/
	fil_space_t*	space,	/*!< in/out: Tablespace to check */
	ulint		count)	/*!< in: number of attempts so far */
{
	ut_ad(mutex_own(&fil_system->mutex));

	if (space != 0 && space->n_pending_ops != 0) {

		if (count > 5000) {
			ib_logf(IB_LOG_LEVEL_WARN,
				"Trying to close/delete/truncate tablespace"
				" '%s' but there are %lu pending change"
				" buffer merges on it.",
				space->name,
				(ulong) space->n_pending_ops);
		}

		return(count + 1);
	}

	return(0);
}

/*******************************************************************//**
Check for pending IO.
@return 0 if no pending else count + 1. */
static
ulint
fil_check_pending_io(
/*=================*/
	fil_operation_t	operation,	/*!< in: File operation */
	fil_space_t*	space,		/*!< in/out: Tablespace to check */
	fil_node_t**	node,		/*!< out: Node in space list */
	ulint		count)		/*!< in: number of attempts so far */
{
	ut_ad(mutex_own(&fil_system->mutex));
	ut_a(space->n_pending_ops == 0);

	switch (operation) {
	case FIL_OPERATION_DELETE:
	case FIL_OPERATION_CLOSE:
		break;
	case FIL_OPERATION_TRUNCATE:
		space->is_being_truncated = true;
		break;
	}

	/* The following code must change when InnoDB supports
	multiple datafiles per tablespace. */
	ut_a(UT_LIST_GET_LEN(space->chain) == 1);

	*node = UT_LIST_GET_FIRST(space->chain);

	if (space->n_pending_flushes > 0 || (*node)->n_pending > 0) {

		ut_a(!(*node)->being_extended);

		if (count > 1000) {
			ib_logf(IB_LOG_LEVEL_WARN,
				"Trying to delete/close/truncate tablespace"
				" '%s' but there are %lu flushes"
				" and %lu pending i/o's on it.",
				space->name,
				(ulong) space->n_pending_flushes,
				(ulong) (*node)->n_pending);
		}

		return(count + 1);
	}

	return(0);
}

/*******************************************************************//**
Check pending operations on a tablespace.
@return DB_SUCCESS or error failure. */
static
dberr_t
fil_check_pending_operations(
/*=========================*/
	ulint		id,		/*!< in: space id */
	fil_operation_t	operation,	/*!< in: File operation */
	fil_space_t**	space,		/*!< out: tablespace instance
					in memory */
	char**		path)		/*!< out/own: tablespace path */
{
	ulint		count = 0;

	ut_a(!Tablespace::is_system_tablespace(id));
	ut_ad(space);

	*space = 0;

	mutex_enter(&fil_system->mutex);
	fil_space_t* sp = fil_space_get_by_id(id);
	if (sp) {
		sp->stop_new_ops = true;
	}
	mutex_exit(&fil_system->mutex);

	/* Check for pending change buffer merges. */

	do {
		mutex_enter(&fil_system->mutex);

		sp = fil_space_get_by_id(id);

		count = fil_ibuf_check_pending_ops(sp, count);

		mutex_exit(&fil_system->mutex);

		if (count > 0) {
			os_thread_sleep(20000);
		}

	} while (count > 0);

	/* Check for pending IO. */

	*path = 0;

	do {
		mutex_enter(&fil_system->mutex);

		sp = fil_space_get_by_id(id);

		if (sp == NULL) {
			mutex_exit(&fil_system->mutex);
			return(DB_TABLESPACE_NOT_FOUND);
		}

		fil_node_t*	node;

		count = fil_check_pending_io(operation, sp, &node, count);

		if (count == 0) {
			*path = mem_strdup(node->name);
		}

		mutex_exit(&fil_system->mutex);

		if (count > 0) {
			os_thread_sleep(20000);
		}

	} while (count > 0);

	ut_ad(sp);

	*space = sp;
	return(DB_SUCCESS);
}

/*******************************************************************//**
Closes a single-table tablespace. The tablespace must be cached in the
memory cache. Free all pages used by the tablespace.
@return DB_SUCCESS or error */

dberr_t
fil_close_tablespace(
/*=================*/
	trx_t*		trx,	/*!< in/out: Transaction covering the close */
	ulint		id)	/*!< in: space id */
{
	char*		path = 0;
	fil_space_t*	space = 0;
	dberr_t		err;

	ut_a(!Tablespace::is_system_tablespace(id));

	err = fil_check_pending_operations(id, FIL_OPERATION_CLOSE,
					   &space, &path);

	if (err != DB_SUCCESS) {
		return(err);
	}

	ut_a(space);
	ut_a(path != 0);

	rw_lock_x_lock(&space->latch);

#ifndef UNIV_HOTBACKUP
	/* Invalidate in the buffer pool all pages belonging to the
	tablespace. Since we have set space->stop_new_ops = true, readahead
	or ibuf merge can no longer read more pages of this tablespace to the
	buffer pool. Thus we can clean the tablespace out of the buffer pool
	completely and permanently. The flag stop_new_ops also prevents
	fil_flush() from being applied to this tablespace. */

	buf_LRU_flush_or_remove_pages(id, BUF_REMOVE_FLUSH_WRITE, trx);
#endif /* UNIV_HOTBACKUP */

	mutex_enter(&fil_system->mutex);

	/* If the free is successful, the X lock will be released before
	the space memory data structure is freed. */

	if (!fil_space_free(id, true)) {
		rw_lock_x_unlock(&space->latch);
		err = DB_TABLESPACE_NOT_FOUND;
	} else {
		err = DB_SUCCESS;
	}

	mutex_exit(&fil_system->mutex);

	/* If it is a delete then also delete any generated files, otherwise
	when we drop the database the remove directory will fail. */

	char*	cfg_name = fil_make_cfg_name(path);

	os_file_delete_if_exists(innodb_data_file_key, cfg_name, NULL);

	ut_free(path);
	ut_free(cfg_name);

	return(err);
}

/*******************************************************************//**
Deletes a single-table tablespace. The tablespace must be cached in the
memory cache.
@return DB_SUCCESS or error */

dberr_t
fil_delete_tablespace(
/*==================*/
	ulint		id,		/*!< in: space id */
	buf_remove_t	buf_remove)	/*!< in: specify the action to take
					on the tables pages in the buffer
					pool */
{
	char*		path = 0;
	fil_space_t*	space = 0;

	ut_a(!Tablespace::is_system_tablespace(id));

	dberr_t err = fil_check_pending_operations(
		id, FIL_OPERATION_DELETE, &space, &path);

	if (err != DB_SUCCESS) {

		ib_logf(IB_LOG_LEVEL_ERROR,
			"Cannot delete tablespace %lu because it is not"
			" found in the tablespace memory cache.",
			(ulong) id);

		return(err);
	}

	ut_a(space);
	ut_a(path != 0);

	/* Important: We rely on the data dictionary mutex to ensure
	that a race is not possible here. It should serialize the tablespace
	drop/free. We acquire an X latch only to avoid a race condition
	when accessing the tablespace instance via:

	  fsp_get_available_space_in_free_extents().

	There our main motivation is to reduce the contention on the
	dictionary mutex. */

	rw_lock_x_lock(&space->latch);

#ifndef UNIV_HOTBACKUP
	/* IMPORTANT: Because we have set space::stop_new_ops there
	can't be any new ibuf merges, reads or flushes. We are here
	because node::n_pending was zero above. However, it is still
	possible to have pending read and write requests:

	A read request can happen because the reader thread has
	gone through the ::stop_new_ops check in buf_page_init_for_read()
	before the flag was set and has not yet incremented ::n_pending
	when we checked it above.

	A write request can be issued any time because we don't check
	the ::stop_new_ops flag when queueing a block for write.

	We deal with pending write requests in the following function
	where we'd minimally evict all dirty pages belonging to this
	space from the flush_list. Not that if a block is IO-fixed
	we'll wait for IO to complete.

	To deal with potential read requests by checking the
	::stop_new_ops flag in fil_io() */

	buf_LRU_flush_or_remove_pages(id, buf_remove, 0);

#endif /* !UNIV_HOTBACKUP */

	/* If it is a delete then also delete any generated files, otherwise
	when we drop the database the remove directory will fail. */
	{
		char*	cfg_name = fil_make_cfg_name(path);
		os_file_delete_if_exists(innodb_data_file_key, cfg_name, NULL);
		ut_free(cfg_name);
	}

	/* Delete the link file pointing to the ibd file we are deleting. */
	if (FSP_FLAGS_HAS_DATA_DIR(space->flags)) {
		fil_delete_link_file(space->name);
	}

	mutex_enter(&fil_system->mutex);

	/* Double check the sanity of pending ops after reacquiring
	the fil_system::mutex. */
	if (fil_space_get_by_id(id)) {
		ut_a(space->n_pending_ops == 0);
		ut_a(UT_LIST_GET_LEN(space->chain) == 1);
		fil_node_t* node = UT_LIST_GET_FIRST(space->chain);
		ut_a(node->n_pending == 0);
	}

	if (!fil_space_free(id, true)) {
		err = DB_TABLESPACE_NOT_FOUND;
	}

	mutex_exit(&fil_system->mutex);

	if (err != DB_SUCCESS) {
		rw_lock_x_unlock(&space->latch);
	} else if (!os_file_delete(innodb_data_file_key, path)
		   && !os_file_delete_if_exists(
			innodb_data_file_key, path, NULL)) {

		/* Note: This is because we have removed the
		tablespace instance from the cache. */

		err = DB_IO_ERROR;
	}

	if (err == DB_SUCCESS) {
#ifndef UNIV_HOTBACKUP
		/* Write a log record about the deletion of the .ibd
		file, so that ibbackup can replay it in the
		--apply-log phase. We use a dummy mtr and the familiar
		log write mechanism. */
		mtr_t		mtr;

		/* When replaying the operation in ibbackup, do not try
		to write any log record */
		mtr_start(&mtr);

		fil_op_write_log(MLOG_FILE_DELETE, id, 0, 0, path, NULL, &mtr);
		mtr_commit(&mtr);
#endif /* UNIV_HOTBACKUP */

		err = DB_SUCCESS;
	}

	ut_free(path);

	return(err);
}

/*******************************************************************//**
Check if an index tree is freed by checking a descriptor bit of index root page.
@return true if the index tree is freed */

bool
fil_index_tree_is_freed(
/*====================*/
	ulint		space_id,	/*!< in: space id */
	ulint		root_page_no,	/*!< in: root page no of an
					index tree */
	ulint		zip_size)	/*!< in: compressed page size
					in bytes */
{
	rw_lock_t*	latch;
	mtr_t		mtr;
	xdes_t*		descr;

	latch = fil_space_get_latch(space_id, NULL);

	mtr_start(&mtr);
	mtr_x_lock(latch, &mtr);

	descr = xdes_get_descriptor(space_id, zip_size, root_page_no, &mtr);

	if (descr == NULL
	    || (descr != NULL
		&& xdes_get_bit(descr, XDES_FREE_BIT,
			root_page_no % FSP_EXTENT_SIZE)) == TRUE) {

		mtr_commit(&mtr);
		/* The tree has already been freed */
		return(true);
	}
	mtr_commit(&mtr);

	return(false);
}

/*******************************************************************//**
Prepare for truncating a single-table tablespace.
1) Check pending operations on a tablespace;
2) Remove all insert buffer entries for the tablespace;
@return DB_SUCCESS or error */

dberr_t
fil_prepare_for_truncate(
/*=====================*/
	ulint	id)		/*!< in: space id */
{
	char*		path = 0;
	fil_space_t*	space = 0;

	ut_a(!Tablespace::is_system_tablespace(id));

	dberr_t	err = fil_check_pending_operations(
		id, FIL_OPERATION_TRUNCATE, &space, &path);

	ut_free(path);

	if (err == DB_TABLESPACE_NOT_FOUND) {
		ib_logf(IB_LOG_LEVEL_ERROR,
			"Cannot truncate tablespace %lu because it is"
			" not found in the tablespace memory cache.",
			(ulong) id);
	}

	return(err);
}

/**********************************************************************//**
Reinitialize the original tablespace header with the same space id
for single tablespace */

void
fil_reinit_space_header(
/*====================*/
	ulint		id,	/*!< in: space id */
	ulint		size)	/*!< in: size in blocks */
{
	ut_a(!Tablespace::is_system_tablespace(id));

	/* Invalidate in the buffer pool all pages belonging
	to the tablespace */
	buf_LRU_flush_or_remove_pages(id, BUF_REMOVE_ALL_NO_WRITE, 0);

	/* Remove all insert buffer entries for the tablespace */
	ibuf_delete_for_discarded_space(id);

	mutex_enter(&fil_system->mutex);

	fil_space_t*	space = fil_space_get_by_id(id);

	/* The following code must change when InnoDB supports
	multiple datafiles per tablespace. */
	ut_a(UT_LIST_GET_LEN(space->chain) == 1);

	fil_node_t*	node = UT_LIST_GET_FIRST(space->chain);

	space->size = node->size = size;

	mutex_exit(&fil_system->mutex);

	mtr_t	mtr;

	mtr_start(&mtr);

	fsp_header_init(id, size, &mtr);

	mtr_commit(&mtr);
}

/*******************************************************************//**
Returns true if a single-table tablespace is being deleted.
@return true if being deleted */

bool
fil_tablespace_is_being_deleted(
/*============================*/
	ulint		id)	/*!< in: space id */
{
	fil_space_t*	space;
	bool		is_being_deleted;

	mutex_enter(&fil_system->mutex);

	space = fil_space_get_by_id(id);

	ut_a(space != NULL);

	is_being_deleted = (space->stop_new_ops && !space->is_being_truncated);

	mutex_exit(&fil_system->mutex);

	return(is_being_deleted);
}

#ifndef UNIV_HOTBACKUP
/*******************************************************************//**
Discards a single-table tablespace. The tablespace must be cached in the
memory cache. Discarding is like deleting a tablespace, but

 1. We do not drop the table from the data dictionary;

 2. We remove all insert buffer entries for the tablespace immediately;
    in DROP TABLE they are only removed gradually in the background;

 3. Free all the pages in use by the tablespace.
@return DB_SUCCESS or error */

dberr_t
fil_discard_tablespace(
/*===================*/
	ulint	id)	/*!< in: space id */
{
	dberr_t	err;

	switch (err = fil_delete_tablespace(id, BUF_REMOVE_ALL_NO_WRITE)) {
	case DB_SUCCESS:
		break;

	case DB_IO_ERROR:
		ib_logf(IB_LOG_LEVEL_WARN,
			"While deleting tablespace %lu in DISCARD TABLESPACE."
			" File rename/delete failed: %s",
			(ulong) id, ut_strerr(err));
		break;

	case DB_TABLESPACE_NOT_FOUND:
		ib_logf(IB_LOG_LEVEL_WARN,
			"Cannot delete tablespace %lu in DISCARD"
			" TABLESPACE. %s",
			(ulong) id, ut_strerr(err));
		break;

	default:
		ut_error;
	}

	/* Remove all insert buffer entries for the tablespace */

	ibuf_delete_for_discarded_space(id);

	return(err);
}
#endif /* !UNIV_HOTBACKUP */

/*******************************************************************//**
Renames the memory cache structures of a single-table tablespace.
@return true if success */
static
bool
fil_rename_tablespace_in_mem(
/*=========================*/
	fil_space_t*	space,	/*!< in: tablespace memory object */
	fil_node_t*	node,	/*!< in: file node of that tablespace */
	const char*	new_name,	/*!< in: new name */
	const char*	new_path)	/*!< in: new file path */
{
	fil_space_t*	space2;
	const char*	old_name	= space->name;

	ut_ad(mutex_own(&fil_system->mutex));

	space2 = fil_space_get_by_name(old_name);
	if (space != space2) {
		ib_logf(IB_LOG_LEVEL_ERROR,
			"Cannot find %s in tablespace memory cache",
			old_name);

		return(false);
	}

	space2 = fil_space_get_by_name(new_name);
	if (space2 != NULL) {
		ib_logf(IB_LOG_LEVEL_ERROR,
			"%s is already in tablespace memory cache",
			new_name);

		return(false);
	}

	HASH_DELETE(fil_space_t, name_hash, fil_system->name_hash,
		    ut_fold_string(space->name), space);
	ut_free(space->name);
	ut_free(node->name);

	space->name = mem_strdup(new_name);
	node->name = mem_strdup(new_path);

	HASH_INSERT(fil_space_t, name_hash, fil_system->name_hash,
		    ut_fold_string(new_name), space);
	return(true);
}

/*******************************************************************//**
Allocates a file name for a single-table tablespace. The string must be freed
by caller with ut_free().
@return own: file name */

char*
fil_make_ibd_name(
/*==============*/
	const char*	name,		/*!< in: table name or a dir path */
	bool		is_full_path)	/*!< in: true if it is a dir path */
{
	char*	filename;
	ulint	namelen		= strlen(name);
	ulint	dirlen		= strlen(fil_path_to_mysql_datadir);
	ulint	pathlen		= dirlen + namelen + sizeof "/.ibd";

	filename = static_cast<char*>(ut_malloc(pathlen));

	if (is_full_path) {
		memcpy(filename, name, namelen);
		memcpy(filename + namelen, ".ibd", sizeof ".ibd");
	} else {
		ut_snprintf(filename, pathlen, "%s/%s.ibd",
			fil_path_to_mysql_datadir, name);

	}

	srv_normalize_path_for_win(filename);

	return(filename);
}

/*******************************************************************//**
Allocates a file name for a tablespace ISL file (InnoDB Symbolic Link).
The string must be freed by caller with ut_free().
@return own: file name */

char*
fil_make_isl_name(
/*==============*/
	const char*	name)	/*!< in: table name */
{
	char*	filename;
	ulint	namelen		= strlen(name);
	ulint	dirlen		= strlen(fil_path_to_mysql_datadir);
	ulint	pathlen		= dirlen + namelen + sizeof "/.isl";

	filename = static_cast<char*>(ut_malloc(pathlen));

	ut_snprintf(filename, pathlen, "%s/%s.isl",
		fil_path_to_mysql_datadir, name);

	srv_normalize_path_for_win(filename);

	return(filename);
}

/*******************************************************************//**
Renames a single-table tablespace. The tablespace must be cached in the
tablespace memory cache.
@return true if success */

bool
fil_rename_tablespace(
/*==================*/
	const char*	old_name_in,	/*!< in: old table name in the
					standard databasename/tablename
					format of InnoDB, or NULL if we
					do the rename based on the space
					id only */
	ulint		id,		/*!< in: space id */
	const char*	new_name,	/*!< in: new table name in the
					standard databasename/tablename
					format of InnoDB */
	const char*	new_path_in)	/*!< in: new full datafile path
					if the tablespace is remotely
					located, or NULL if it is located
					in the normal data directory. */
{
	bool		success = false;
	bool		sleep = false;
	bool		flush = false;
	fil_space_t*	space;
	fil_node_t*	node;
	ulint		count		= 0;
	char*		new_path = NULL;
	char*		old_name = NULL;
	char*		old_path = NULL;
	const char*	not_given	= "(name not specified)";

	ut_a(id != 0);

retry:
	count++;

	if (!(count % 1000)) {
		ib_logf(IB_LOG_LEVEL_WARN,
			"Problems renaming %s to %s, %lu iterations",
			old_name_in ? old_name_in : not_given,
			new_name, (ulong) count);
	}

	mutex_enter(&fil_system->mutex);

	space = fil_space_get_by_id(id);

	DBUG_EXECUTE_IF("fil_rename_tablespace_failure_1", space = NULL; );

	if (space == NULL) {
		ib_logf(IB_LOG_LEVEL_ERROR,
			"Cannot find space id %lu in the tablespace"
			" memory cache, though the table '%s' in a"
			" rename operation should have that id.",
			(ulong) id, old_name_in ? old_name_in : not_given);
		goto func_exit;
	}

	if (count > 25000) {
		space->stop_ios = false;
		goto func_exit;
	}

	/* We temporarily close the .ibd file because we do not trust that
	operating systems can rename an open file. For the closing we have to
	wait until there are no pending i/o's or flushes on the file. */

	space->stop_ios = true;

	/* The following code must change when InnoDB supports
	multiple datafiles per tablespace. */
	ut_a(UT_LIST_GET_LEN(space->chain) == 1);
	node = UT_LIST_GET_FIRST(space->chain);

	if (node->n_pending > 0
	    || node->n_pending_flushes > 0
	    || node->being_extended) {
		/* There are pending i/o's or flushes or the file is
		currently being extended, sleep for a while and
		retry */
		sleep = true;

	} else if (node->modification_counter > node->flush_counter) {
		/* Flush the space */
		sleep = flush = true;

	} else if (node->is_open) {
		/* Close the file */

		fil_node_close_file(node, fil_system);
	}

	if (sleep) {

		mutex_exit(&fil_system->mutex);

		os_thread_sleep(20000);

		if (flush) {
			fil_flush(id);
		}

		sleep = flush = false;
		goto retry;
	}

	/* Check that the old name in the space is right */

	if (old_name_in) {
		old_name = mem_strdup(old_name_in);
		ut_a(strcmp(space->name, old_name) == 0);
	} else {
		old_name = mem_strdup(space->name);
	}
	old_path = mem_strdup(node->name);

	/* Rename the tablespace and the node in the memory cache */
	new_path = new_path_in ? mem_strdup(new_path_in)
		: fil_make_ibd_name(new_name, false);

	success = fil_rename_tablespace_in_mem(
		space, node, new_name, new_path);

	if (success) {

		DBUG_EXECUTE_IF("fil_rename_tablespace_failure_2",
			goto skip_second_rename; );

		success = os_file_rename(
			innodb_data_file_key, old_path, new_path);

		DBUG_EXECUTE_IF("fil_rename_tablespace_failure_2",
skip_second_rename:
			success = false; );

		if (!success) {
			/* We have to revert the changes we made
			to the tablespace memory cache */

			bool	reverted = fil_rename_tablespace_in_mem(
				space, node, old_name, old_path);

			ut_a(reverted);
		}
	}

	space->stop_ios = false;

func_exit:
	mutex_exit(&fil_system->mutex);

#ifndef UNIV_HOTBACKUP
	if (success && !recv_recovery_on) {
		mtr_t		mtr;

		mtr_start(&mtr);

		fil_op_write_log(MLOG_FILE_RENAME, id, 0, 0, old_name, new_name,
				 &mtr);
		mtr_commit(&mtr);
	}
#endif /* !UNIV_HOTBACKUP */

	if (new_path) {
		ut_free(new_path);
	}
	if (old_path) {
		ut_free(old_path);
	}
	if (old_name) {
		ut_free(old_name);
	}

	return(success);
}

/*******************************************************************//**
Creates a new InnoDB Symbolic Link (ISL) file.  It is always created
under the 'datadir' of MySQL. The datadir is the directory of a
running mysqld program. We can refer to it by simply using the path '.'.
@return DB_SUCCESS or error code */

dberr_t
fil_create_link_file(
/*=================*/
	const char*	tablename,	/*!< in: tablename */
	const char*	filepath)	/*!< in: pathname of tablespace */
{
	os_file_t	file;
	bool		success;
	dberr_t		err = DB_SUCCESS;
	char*		link_filepath;
	char*		prev_filepath = fil_read_link_file(tablename);

	ut_ad(!srv_read_only_mode);

	if (prev_filepath) {
		/* Truncate will call this with an existing
		link file which contains the same filepath. */
		bool same = !strcmp(prev_filepath, filepath);
		ut_free(prev_filepath);
		if (same) {
			return(DB_SUCCESS);
		}
	}

	link_filepath = fil_make_isl_name(tablename);

	file = os_file_create_simple_no_error_handling(
		innodb_data_file_key, link_filepath,
		OS_FILE_CREATE, OS_FILE_READ_WRITE, &success);

	if (!success) {
		/* The following call will print an error message */
		ulint	error = os_file_get_last_error(true);
		ib_logf(IB_LOG_LEVEL_ERROR,
			"Cannot create file %s.", link_filepath);

		if (error == OS_FILE_ALREADY_EXISTS) {
			ib_logf(IB_LOG_LEVEL_ERROR,
				"The link file: %s already exists.",
				filepath);
			err = DB_TABLESPACE_EXISTS;

		} else if (error == OS_FILE_DISK_FULL) {
			err = DB_OUT_OF_FILE_SPACE;

		} else {
			err = DB_ERROR;
		}

		/* file is not open, no need to close it. */
		ut_free(link_filepath);
		return(err);
	}

	if (!os_file_write(link_filepath, file, filepath, 0,
			    strlen(filepath))) {
		err = DB_ERROR;
	}

	/* Close the file, we only need it at startup */
	os_file_close(file);

	ut_free(link_filepath);

	return(err);
}

/*******************************************************************//**
Deletes an InnoDB Symbolic Link (ISL) file. */

void
fil_delete_link_file(
/*=================*/
	const char*	tablename)	/*!< in: name of table */
{
	char* link_filepath = fil_make_isl_name(tablename);

	os_file_delete_if_exists(innodb_data_file_key, link_filepath, NULL);

	ut_free(link_filepath);
}

/*******************************************************************//**
Reads an InnoDB Symbolic Link (ISL) file.
It is always created under the 'datadir' of MySQL.  The name is of the
form {databasename}/{tablename}. and the isl file is expected to be in a
'{databasename}' directory called '{tablename}.isl'. The caller must free
the memory of the null-terminated path returned if it is not null.
@return own: filepath found in link file, NULL if not found. */

char*
fil_read_link_file(
/*===============*/
	const char*	name)		/*!< in: tablespace name */
{
	char*		filepath = NULL;
	char*		link_filepath;
	FILE*		file = NULL;

	/* The .isl file is in the 'normal' tablespace location. */
	link_filepath = fil_make_isl_name(name);

	file = fopen(link_filepath, "r+b");

	ut_free(link_filepath);

	if (file) {
		filepath = static_cast<char*>(ut_malloc(OS_FILE_MAX_PATH));

		os_file_read_string(file, filepath, OS_FILE_MAX_PATH);
		fclose(file);

		if (strlen(filepath)) {
			/* Trim whitespace from end of filepath */
			ulint lastch = strlen(filepath) - 1;
			while (lastch > 4 && filepath[lastch] <= 0x20) {
				filepath[lastch--] = 0x00;
			}
			srv_normalize_path_for_win(filepath);
		}
	}

	return(filepath);
}

/*******************************************************************//**
Opens a handle to the file linked to in an InnoDB Symbolic Link file.
@return true if remote linked tablespace file is found and opened. */

bool
fil_open_linked_file(
/*=================*/
	const char*	tablename,	/*!< in: database/tablename */
	char**		remote_filepath,/*!< out: remote filepath */
	os_file_t*	remote_file)	/*!< out: remote file handle */

{
	bool		success;

	*remote_filepath = fil_read_link_file(tablename);
	if (*remote_filepath == NULL) {
		return(false);
	}

	/* The filepath provided is different from what was
	found in the link file. */
	*remote_file = os_file_create_simple_no_error_handling(
		innodb_data_file_key, *remote_filepath,
		OS_FILE_OPEN, OS_FILE_READ_ONLY,
		&success);

	if (!success) {
		char*	link_filepath = fil_make_isl_name(tablename);

		/* The following call prints an error message */
		os_file_get_last_error(true);

		ib_logf(IB_LOG_LEVEL_ERROR,
			"A link file was found named '%s' but the linked"
			" tablespace '%s' could not be opened.",
			link_filepath, *remote_filepath);

		ut_free(link_filepath);
		ut_free(*remote_filepath);
		*remote_filepath = NULL;
	}

	return(success);
}

/*******************************************************************//**
Creates a new single-table tablespace to a database directory of MySQL.
Database directories are under the 'datadir' of MySQL. The datadir is the
directory of a running mysqld program. We can refer to it by simply the
path '.'. Tables created with CREATE TEMPORARY TABLE we place in the temp
dir of the mysqld server.

@return DB_SUCCESS or error code */

dberr_t
fil_create_new_single_table_tablespace(
/*===================================*/
	ulint		space_id,	/*!< in: space id */
	const char*	tablename,	/*!< in: the table name in the usual
					databasename/tablename format
					of InnoDB */
	const char*	dir_path,	/*!< in: NULL or a dir path */
	ulint		flags,		/*!< in: tablespace flags */
	ulint		flags2,		/*!< in: table flags2 */
	ulint		size)		/*!< in: the initial size of the
					tablespace file in pages,
					must be >= FIL_IBD_FILE_INITIAL_SIZE */
{
	os_file_t	file;
	dberr_t		err;
	byte*		buf2;
	byte*		page;
	char*		path;
	bool		success;
	bool		is_temp = !!(flags2 & DICT_TF2_TEMPORARY);
	bool		has_data_dir = FSP_FLAGS_HAS_DATA_DIR(flags);

	ut_ad(!Tablespace::is_system_tablespace(space_id));
	ut_ad(!srv_read_only_mode);
	ut_a(space_id < SRV_LOG_SPACE_FIRST_ID);
	ut_a(size >= FIL_IBD_FILE_INITIAL_SIZE);
	ut_a(fsp_flags_is_valid(flags));

	if (is_temp) {
		/* Temporary table filepath */
		ut_ad(dir_path);
		path = fil_make_ibd_name(dir_path, true);
	} else if (has_data_dir) {
		ut_ad(dir_path);
		path = os_file_make_remote_pathname(dir_path, tablename, "ibd");

		/* Since this tablespace file will be created in a
		remote directory, let's create the subdirectories
		in the path, if they are not there already. */
		success = os_file_create_subdirs_if_needed(path);
		if (!success) {
			err = DB_ERROR;
			goto error_exit_3;
		}
	} else {
		path = fil_make_ibd_name(tablename, false);
	}

	file = os_file_create(
		innodb_data_file_key, path,
		OS_FILE_CREATE | OS_FILE_ON_ERROR_NO_EXIT,
		OS_FILE_NORMAL,
		OS_DATA_FILE,
		&success);

	if (!success) {
		/* The following call will print an error message */
		ulint	error = os_file_get_last_error(true);

		ib_logf(IB_LOG_LEVEL_ERROR,
			"Cannot create file '%s'", path);

		if (error == OS_FILE_ALREADY_EXISTS) {
			ib_logf(IB_LOG_LEVEL_ERROR,
				"The file '%s' already exists though the"
				" corresponding table did not exist"
				" in the InnoDB data dictionary."
				" Have you moved InnoDB .ibd files"
				" around without using the SQL commands"
				" DISCARD TABLESPACE and IMPORT TABLESPACE,"
				" or did mysqld crash in the middle of"
				" CREATE TABLE?"
				" You can resolve the problem by removing"
				" the file '%s' under the 'datadir' of MySQL.",
				path, path);

			err = DB_TABLESPACE_EXISTS;
			goto error_exit_3;
		}

		if (error == OS_FILE_DISK_FULL) {
			err = DB_OUT_OF_FILE_SPACE;
			goto error_exit_3;
		}

		err = DB_ERROR;
		goto error_exit_3;
	}

	success = os_file_set_size(path, file, size * UNIV_PAGE_SIZE);

	if (!success) {
		err = DB_OUT_OF_FILE_SPACE;
		goto error_exit_2;
	}

	/* printf("Creating tablespace %s id %lu\n", path, space_id); */

	/* We have to write the space id to the file immediately and flush the
	file to disk. This is because in crash recovery we must be aware what
	tablespaces exist and what are their space id's, so that we can apply
	the log records to the right file. It may take quite a while until
	buffer pool flush algorithms write anything to the file and flush it to
	disk. If we would not write here anything, the file would be filled
	with zeros from the call of os_file_set_size(), until a buffer pool
	flush would write to it. */

	buf2 = static_cast<byte*>(ut_malloc(3 * UNIV_PAGE_SIZE));
	/* Align the memory for file i/o if we might have O_DIRECT set */
	page = static_cast<byte*>(ut_align(buf2, UNIV_PAGE_SIZE));

	memset(page, '\0', UNIV_PAGE_SIZE);

	/* Add the UNIV_PAGE_SIZE to the table flags and write them to the
	tablespace header. */
	flags = fsp_flags_set_page_size(flags, UNIV_PAGE_SIZE);
	fsp_header_init_fields(page, space_id, flags);
	mach_write_to_4(page + FIL_PAGE_ARCH_LOG_NO_OR_SPACE_ID, space_id);

	if (!fsp_flags_is_compressed(flags)) {
		buf_flush_init_for_writing(page, NULL, 0);
		success = os_file_write(path, file, page, 0, UNIV_PAGE_SIZE);
	} else {
		page_zip_des_t	page_zip;
		ulint		zip_size;

		zip_size = fsp_flags_get_zip_size(flags);

		page_zip_set_size(&page_zip, zip_size);
		page_zip.data = page + UNIV_PAGE_SIZE;
#ifdef UNIV_DEBUG
		page_zip.m_start =
#endif /* UNIV_DEBUG */
			page_zip.m_end = page_zip.m_nonempty =
			page_zip.n_blobs = 0;
		buf_flush_init_for_writing(page, &page_zip, 0);
		success = os_file_write(path, file, page_zip.data, 0, zip_size);
	}

	ut_free(buf2);

	if (!success) {
		ib_logf(IB_LOG_LEVEL_ERROR,
			"Could not write the first page to tablespace '%s'",
			path);

		err = DB_ERROR;
		goto error_exit_2;
	}

	success = os_file_flush(file);

	if (!success) {
		ib_logf(IB_LOG_LEVEL_ERROR,
			"File flush of tablespace '%s' failed", path);
		err = DB_ERROR;
		goto error_exit_2;
	}

	if (has_data_dir) {
		/* Now that the IBD file is created, make the ISL file. */
		err = fil_create_link_file(tablename, path);
		if (err != DB_SUCCESS) {
			goto error_exit_2;
		}
	}

	success = fil_space_create(tablename, space_id, flags, FIL_TABLESPACE);
	if (!success || !fil_node_create(path, size, space_id, false)) {
		err = DB_ERROR;
		goto error_exit_1;
	}

#ifndef UNIV_HOTBACKUP
	{
		mtr_t		mtr;
		ulint		mlog_file_flag = 0;

		if (is_temp) {
			mlog_file_flag |= MLOG_FILE_FLAG_TEMP;
		}

		mtr_start(&mtr);

		fil_op_write_log(flags
				 ? MLOG_FILE_CREATE2
				 : MLOG_FILE_CREATE,
				 space_id, mlog_file_flag, flags,
				 tablename, NULL, &mtr);

		mtr_commit(&mtr);
	}
#endif
	err = DB_SUCCESS;

	/* Error code is set.  Cleanup the various variables used.
	These labels reflect the order in which variables are assigned or
	actions are done. */
error_exit_1:
	if (has_data_dir && err != DB_SUCCESS) {
		fil_delete_link_file(tablename);
	}
error_exit_2:
	os_file_close(file);
	if (err != DB_SUCCESS) {
		os_file_delete(innodb_data_file_key, path);
	}
error_exit_3:
	ut_free(path);

	return(err);
}

#ifndef UNIV_HOTBACKUP
/********************************************************************//**
Report information about a bad tablespace. */
static
void
fil_report_bad_tablespace(
/*======================*/
	const char*	filepath,	/*!< in: filepath */
	const char*	check_msg,	/*!< in: fil_check_first_page() */
	ulint		found_id,	/*!< in: found space ID */
	ulint		found_flags,	/*!< in: found flags */
	ulint		expected_id,	/*!< in: expected space id */
	ulint		expected_flags)	/*!< in: expected flags */
{
	if (check_msg) {
		ib_logf(IB_LOG_LEVEL_ERROR,
			"Error %s in file '%s',"
			"tablespace id=%lu, flags=%lu."
			" Please refer to"
			" " REFMAN "innodb-troubleshooting-datadict.html"
			" for how to resolve the issue.",
			check_msg, filepath,
			(ulong) expected_id, (ulong) expected_flags);
		return;
	}

	ib_logf(IB_LOG_LEVEL_ERROR,
		"In file '%s', tablespace id and flags are %lu and %lu,"
		" but in the InnoDB data dictionary they are %lu and %lu."
		" Have you moved InnoDB .ibd files around without using the"
		" commands DISCARD TABLESPACE and IMPORT TABLESPACE?"
		" Please refer to"
		" " REFMAN "innodb-troubleshooting-datadict.html"
		" for how to resolve the issue.",
		filepath, (ulong) found_id, (ulong) found_flags,
		(ulong) expected_id, (ulong) expected_flags);
}

struct fsp_open_info {
	bool		success;	/*!< Has the tablespace been opened? */
	const char*	check_msg;	/*!< fil_check_first_page() message */
	bool		valid;		/*!< Is the tablespace valid? */
	os_file_t	file;		/*!< File handle */
	char*		filepath;	/*!< File path to open */
	lsn_t		lsn;		/*!< Flushed LSN from header page */
	ulint		id;		/*!< Space ID */
	ulint		flags;		/*!< Tablespace flags */
};

/********************************************************************//**
Tries to open a single-table tablespace and optionally checks that the
space id in it is correct. If this does not succeed, print an error message
to the .err log. This function is used to open a tablespace when we start
mysqld after the dictionary has been booted, and also in IMPORT TABLESPACE.

NOTE that we assume this operation is used either at the database startup
or under the protection of the dictionary mutex, so that two users cannot
race here. This operation does not leave the file associated with the
tablespace open, but closes it after we have looked at the space id in it.

If the validate boolean is set, we read the first page of the file and
check that the space id in the file is what we expect. We assume that
this function runs much faster if no check is made, since accessing the
file inode probably is much faster (the OS caches them) than accessing
the first page of the file.  This boolean may be initially false, but if
a remote tablespace is found it will be changed to true.

If the fix_dict boolean is set, then it is safe to use an internal SQL
statement to update the dictionary tables if they are incorrect.

@return DB_SUCCESS or error code */

dberr_t
fil_open_single_table_tablespace(
/*=============================*/
	bool		validate,	/*!< in: Do we validate tablespace? */
	bool		fix_dict,	/*!< in: Can we fix the dictionary? */
	ulint		id,		/*!< in: space id */
	ulint		flags,		/*!< in: tablespace flags */
	const char*	tablename,	/*!< in: table name in the
					databasename/tablename format */
	const char*	path_in)	/*!< in: tablespace filepath */
{
	dberr_t		err = DB_SUCCESS;
	bool		dict_filepath_same_as_default = false;
	bool		link_file_found = false;
	bool		link_file_is_bad = false;
	fsp_open_info	def;
	fsp_open_info	dict;
	fsp_open_info	remote;
	ulint		tablespaces_found = 0;
	ulint		valid_tablespaces_found = 0;

#ifdef UNIV_SYNC_DEBUG
	ut_ad(!fix_dict || rw_lock_own(&dict_operation_lock, RW_LOCK_X));
#endif /* UNIV_SYNC_DEBUG */
	ut_ad(!fix_dict || mutex_own(&(dict_sys->mutex)));

	if (!fsp_flags_is_valid(flags)) {
		return(DB_CORRUPTION);
	}

	/* If the tablespace was relocated, we do not
	compare the DATA_DIR flag */
	ulint mod_flags = flags & ~FSP_FLAGS_MASK_DATA_DIR;

	memset(&def, 0, sizeof(def));
	memset(&dict, 0, sizeof(dict));
	memset(&remote, 0, sizeof(remote));

	/* Discover the correct filepath.  We will always look for an ibd
	in the default location. If it is remote, it should not be here. */
	def.filepath = fil_make_ibd_name(tablename, false);

	/* The path_in was read from SYS_DATAFILES. */
	if (path_in) {
		if (strcmp(def.filepath, path_in)) {
			dict.filepath = mem_strdup(path_in);
			/* possibility of multiple files. */
			validate = true;
		} else {
			dict_filepath_same_as_default = true;
		}
	}

	link_file_found = fil_open_linked_file(
		tablename, &remote.filepath, &remote.file);
	remote.success = link_file_found;
	if (remote.success) {
		/* possibility of multiple files. */
		validate = true;
		tablespaces_found++;

		/* A link file was found. MySQL does not allow a DATA
		DIRECTORY to be be the same as the default filepath. */
		ut_a(strcmp(def.filepath, remote.filepath));

		/* If there was a filepath found in SYS_DATAFILES,
		we hope it was the same as this remote.filepath found
		in the ISL file. */
		if (dict.filepath
		    && (0 == strcmp(dict.filepath, remote.filepath))) {
			remote.success = false;
			os_file_close(remote.file);
			ut_free(remote.filepath);
			remote.filepath = NULL;
			tablespaces_found--;
		}
	}

	/* Attempt to open the tablespace at other possible filepaths. */
	if (dict.filepath) {
		dict.file = os_file_create_simple_no_error_handling(
			innodb_data_file_key, dict.filepath, OS_FILE_OPEN,
			OS_FILE_READ_ONLY, &dict.success);
		if (dict.success) {
			/* possibility of multiple files. */
			validate = true;
			tablespaces_found++;
		}
	}

	/* Always look for a file at the default location. */
	ut_a(def.filepath);
	def.file = os_file_create_simple_no_error_handling(
		innodb_data_file_key, def.filepath, OS_FILE_OPEN,
		OS_FILE_READ_ONLY, &def.success);
	if (def.success) {
		tablespaces_found++;
	}

	/*  We have now checked all possible tablespace locations and
	have a count of how many we found.  If things are normal, we
	only found 1. */
	if (!validate && tablespaces_found == 1) {
		goto skip_validate;
	}

	/* Read the first page of the datadir tablespace, if found. */
	if (def.success) {
		def.check_msg = fil_read_first_page(
			def.file, false, &def.flags,
			&def.id, &def.lsn, &def.lsn);
		def.valid = !def.check_msg;

		/* Validate this single-table-tablespace with SYS_TABLES,
		but do not compare the DATA_DIR flag, in case the
		tablespace was relocated. */
		if (def.valid && def.id == id
		    && (def.flags & ~FSP_FLAGS_MASK_DATA_DIR) == mod_flags) {
			valid_tablespaces_found++;
		} else {
			def.valid = false;
			/* Do not use this tablespace. */
			fil_report_bad_tablespace(
				def.filepath, def.check_msg, def.id,
				def.flags, id, flags);
		}
	}

	/* Read the first page of the remote tablespace */
	if (remote.success) {
		remote.check_msg = fil_read_first_page(
			remote.file, false, &remote.flags,
			&remote.id, &remote.lsn, &remote.lsn);
		remote.valid = !remote.check_msg;

		/* Validate this single-table-tablespace with SYS_TABLES,
		but do not compare the DATA_DIR flag, in case the
		tablespace was relocated. */
		if (remote.valid && remote.id == id
		    && (remote.flags & ~FSP_FLAGS_MASK_DATA_DIR) == mod_flags) {
			valid_tablespaces_found++;
		} else {
			remote.valid = false;
			/* Do not use this linked tablespace. */
			fil_report_bad_tablespace(
				remote.filepath, remote.check_msg, remote.id,
				remote.flags, id, flags);
			link_file_is_bad = true;
		}
	}

	/* Read the first page of the datadir tablespace, if found. */
	if (dict.success) {
		dict.check_msg = fil_read_first_page(
			dict.file, false, &dict.flags,
			&dict.id, &dict.lsn, &dict.lsn);
		dict.valid = !dict.check_msg;

		/* Validate this single-table-tablespace with SYS_TABLES,
		but do not compare the DATA_DIR flag, in case the
		tablespace was relocated. */
		if (dict.valid && dict.id == id
		    && (dict.flags & ~FSP_FLAGS_MASK_DATA_DIR) == mod_flags) {
			valid_tablespaces_found++;
		} else {
			dict.valid = false;
			/* Do not use this tablespace. */
			fil_report_bad_tablespace(
				dict.filepath, dict.check_msg, dict.id,
				dict.flags, id, flags);
		}
	}

	/* Make sense of these three possible locations.
	First, bail out if no tablespace files were found. */
	if (valid_tablespaces_found == 0) {
		/* The following call prints an error message */
		os_file_get_last_error(true);

		ib_logf(IB_LOG_LEVEL_ERROR,
			"Could not find a valid tablespace file for '%s'."
			" See " REFMAN "innodb-troubleshooting-datadict.html"
			" for how to resolve the issue.",
			tablename);

		err = DB_CORRUPTION;

		goto cleanup_and_exit;
	}

	/* Do not open any tablespaces if more than one tablespace with
	the correct space ID and flags were found. */
	if (tablespaces_found > 1) {
		ib_logf(IB_LOG_LEVEL_ERROR,
			"A tablespace for %s has been found in"
			" multiple places;", tablename);
		if (def.success) {
			ib_logf(IB_LOG_LEVEL_ERROR,
				"Default location; %s, LSN=" LSN_PF
				", Space ID=%lu, Flags=%lu",
				def.filepath, def.lsn,
				(ulong) def.id, (ulong) def.flags);
		}
		if (remote.success) {
			ib_logf(IB_LOG_LEVEL_ERROR,
				"Remote location; %s, LSN=" LSN_PF
				", Space ID=%lu, Flags=%lu",
				remote.filepath, remote.lsn,
				(ulong) remote.id, (ulong) remote.flags);
		}
		if (dict.success) {
			ib_logf(IB_LOG_LEVEL_ERROR,
				"Dictionary location; %s, LSN=" LSN_PF
				", Space ID=%lu, Flags=%lu",
				dict.filepath, dict.lsn,
				(ulong) dict.id, (ulong) dict.flags);
		}

		/* Force-recovery will allow some tablespaces to be
		skipped by REDO if there was more than one file found.
		Unlike during the REDO phase of recovery, we now know
		if the tablespace is valid according to the dictionary,
		which was not available then. So if we did not force
		recovery and there is only one good tablespace, ignore
		any bad tablespaces. */
		if (valid_tablespaces_found > 1 || srv_force_recovery > 0) {
			ib_logf(IB_LOG_LEVEL_ERROR,
				"Will not open the tablespace for '%s'",
				tablename);

			if (def.success != def.valid
			    || dict.success != dict.valid
			    || remote.success != remote.valid) {
				err = DB_CORRUPTION;
			} else {
				err = DB_ERROR;
			}
			goto cleanup_and_exit;
		}

		/* There is only one valid tablespace found and we did
		not use srv_force_recovery during REDO.  Use this one
		tablespace and clean up invalid tablespace pointers */
		if (def.success && !def.valid) {
			def.success = false;
			os_file_close(def.file);
			tablespaces_found--;
		}
		if (dict.success && !dict.valid) {
			dict.success = false;
			os_file_close(dict.file);
			/* Leave dict.filepath so that SYS_DATAFILES
			can be corrected below. */
			tablespaces_found--;
		}
		if (remote.success && !remote.valid) {
			remote.success = false;
			os_file_close(remote.file);
			ut_free(remote.filepath);
			remote.filepath = NULL;
			tablespaces_found--;
		}
	}

	/* At this point, there should be only one filepath. */
	ut_a(tablespaces_found == 1);
	ut_a(valid_tablespaces_found == 1);

	/* Only fix the dictionary at startup when there is only one thread.
	Calls to dict_load_table() can be done while holding other latches. */
	if (!fix_dict) {
		goto skip_validate;
	}

	/* We may need to change what is stored in SYS_DATAFILES or
	SYS_TABLESPACES or adjust the link file.
	Since a failure to update SYS_TABLESPACES or SYS_DATAFILES does
	not prevent opening and using the single_table_tablespace either
	this time or the next, we do not check the return code or fail
	to open the tablespace. But dict_update_filepath() will issue a
	warning to the log. */
	if (dict.filepath) {
		if (remote.success) {
			dict_update_filepath(id, remote.filepath);
		} else if (def.success) {
			dict_update_filepath(id, def.filepath);
			if (link_file_is_bad) {
				fil_delete_link_file(tablename);
			}
		} else if (!link_file_found || link_file_is_bad) {
			ut_ad(dict.success);
			/* Fix the link file if we got our filepath
			from the dictionary but a link file did not
			exist or it did not point to a valid file. */
			fil_delete_link_file(tablename);
			fil_create_link_file(tablename, dict.filepath);
		}

	} else if (remote.success && dict_filepath_same_as_default) {
		dict_update_filepath(id, remote.filepath);

	} else if (remote.success && path_in == NULL) {
		/* SYS_DATAFILES record for this space ID was not found. */
		dict_insert_tablespace_and_filepath(
			id, tablename, remote.filepath, flags);
	}

skip_validate:
	if (err != DB_SUCCESS) {
		; // Don't load the tablespace into the cache
	} else if (!fil_space_create(tablename, id, flags, FIL_TABLESPACE)) {
		err = DB_ERROR;
	} else {
		/* We do not measure the size of the file, that is why
		we pass the 0 below */

		if (!fil_node_create(remote.success ? remote.filepath :
				     dict.success ? dict.filepath :
				     def.filepath, 0, id, false)) {
			err = DB_ERROR;
		}
	}

cleanup_and_exit:
	if (remote.success) {
		os_file_close(remote.file);
	}
	if (dict.success) {
		os_file_close(dict.file);
	}
	if (def.success) {
		os_file_close(def.file);
	}
	ut_free(remote.filepath);
	ut_free(dict.filepath);
	ut_free(def.filepath);

	return(err);
}
#endif /* !UNIV_HOTBACKUP */

#ifdef UNIV_HOTBACKUP
/*******************************************************************//**
Allocates a file name for an old version of a single-table tablespace.
The string must be freed by caller with ut_free()!
@return own: file name */
static
char*
fil_make_ibbackup_old_name(
/*=======================*/
	const char*	name)		/*!< in: original file name */
{
	static const char suffix[] = "_ibbackup_old_vers_";
	char*	path;
	ulint	len	= strlen(name);

	path = static_cast<char*>(ut_malloc(len + (15 + sizeof suffix)));

	memcpy(path, name, len);
	memcpy(path + len, suffix, (sizeof suffix) - 1);
	ut_sprintf_timestamp_without_extra_chars(
		path + len + ((sizeof suffix) - 1));
	return(path);
}
#endif /* UNIV_HOTBACKUP */


/*******************************************************************//**
Determine the space id of the given file descriptor by reading a few
pages from the beginning of the .ibd file.
@return true if space id was successfully identified, or false. */
static
bool
fil_user_tablespace_find_space_id(
/*==============================*/
	fsp_open_info*	fsp)	/* in/out: contains file descriptor, which is
				used as input.  contains space_id, which is
				the output */
{
	bool st;
	int	ret;
	struct stat statbuf;

	ret = fstat(fsp->file, &statbuf);

	if (ret != 0) {
		ib_logf(IB_LOG_LEVEL_ERROR, "Could not stat file: %s",
			fsp->filepath);
		return(false);
	}

	/* Assuming a page size, read the space_id from each page and store it
	in a map.  Find out which space_id is agreed on by majority of the
	pages.  Choose that space_id. */
	for (ulint page_size = UNIV_ZIP_SIZE_MIN;
	     page_size <= UNIV_PAGE_SIZE_MAX; page_size <<= 1) {

		/* map[space_id] = count of pages */
		std::map<ulint, ulint> verify;

		ulint page_count = 64;
		ulint valid_pages = 0;

		/* Adjust the number of pages to analyze based on file size */
		while ((page_count * page_size) > statbuf.st_size) {
			--page_count;
		}

		ib_logf(IB_LOG_LEVEL_INFO, "Page size:%lu Pages to analyze:"
			"%lu", page_size, page_count);

		byte* buf = static_cast<byte*>(ut_malloc(2*page_size));
		byte* page = static_cast<byte*>(ut_align(buf, page_size));

		for (ulint j = 0; j < page_count; ++j) {

			st = os_file_read(fsp->file, page, (j* page_size), page_size);

			if (!st) {
				ib_logf(IB_LOG_LEVEL_INFO,
					"READ FAIL: page_no:%lu", j);
				continue;
			}

			if (!buf_page_is_corrupted(false, page, 0)
			    || !buf_page_is_corrupted(false, page,
						      page_size)) {

				ulint space_id = mach_read_from_4(page
					+ FIL_PAGE_SPACE_ID);

				if (space_id > 0) {
					ib_logf(IB_LOG_LEVEL_INFO,
						"VALID: space:%lu "
						"page_no:%lu page_size:%lu",
						space_id, j, page_size);
					verify[space_id]++;
					++valid_pages;
				}
			}
		}

		ut_free(buf);

		ib_logf(IB_LOG_LEVEL_INFO, "Page size: %lu, Possible space_id "
			"count:%lu", page_size, verify.size());

		const ulint pages_corrupted = 3;
		for (ulint missed = 0; missed <= pages_corrupted; ++missed) {

			for (std::map<ulint, ulint>::iterator
			     m = verify.begin(); m != verify.end(); ++m ) {

				ib_logf(IB_LOG_LEVEL_INFO, "space_id:%lu, "
					"Number of pages matched: %lu/%lu "
					"(%lu)", m->first, m->second,
					valid_pages, page_size);

				if (m->second == (valid_pages - missed)) {

					ib_logf(IB_LOG_LEVEL_INFO,
						"Chosen space:%lu\n", m->first);

					fsp->id = m->first;
					return(true);
				}
			}

		}
	}

	return(false);
}

/*******************************************************************//**
Finds the page 0 of the given space id from the double write buffer, and
copies it to the corresponding .ibd file.
@return true if copy was successful, or false. */
static
bool
fil_user_tablespace_restore_page0(
/*==============================*/
	fsp_open_info*	fsp)	/* in: contains space id and .ibd file
				information */
{
	bool	err;
	ulint	flags;
	ulint	zip_size;
	ulint	page_no;
	ulint	page_size;
	ulint	buflen;
	off_t	off;
	byte*	page;

	ib_logf(IB_LOG_LEVEL_INFO, "Restoring first page of tablespace %lu",
		fsp->id);

	if (fsp->id == 0) {
		err = false;
		goto out;
	}

	// find if double write buffer has page0 of given space id
	page = recv_sys->dblwr.find_first_page(fsp->id);

	if (!page) {
		err = false;
		goto out;
	}

        flags = mach_read_from_4(FSP_HEADER_OFFSET + FSP_SPACE_FLAGS + page);
	zip_size = fsp_flags_get_zip_size(flags);
	page_no = page_get_page_no(page);
	page_size = fsp_flags_get_page_size(flags);

	ut_ad(page_no == 0);

	buflen = zip_size ? zip_size: page_size;

	ib_logf(IB_LOG_LEVEL_INFO, "Writing %lu bytes into file: %s",
		buflen, fsp->filepath);

	off = lseek(fsp->file, 0, SEEK_SET);
	if (off != 0) {
		ib_logf(IB_LOG_LEVEL_ERROR,
			"lseek() failed for the tablespace file");
	}
	err = os_file_write(fsp->filepath, fsp->file, page, 0, buflen);
	off = lseek(fsp->file, 0, SEEK_SET);
	if (off != 0) {
		ib_logf(IB_LOG_LEVEL_ERROR,
			"lseek() failed for the tablespace file");
	}
out:
	return(err);
}

/********************************************************************//**
Opens an .ibd file and adds the associated single-table tablespace to the
InnoDB fil0fil.cc data structures.
Set fsp->success to true if tablespace is valid, false if not. */
static
void
fil_validate_single_table_tablespace(
/*=================================*/
	const char*	tablename,	/*!< in: database/tablename */
	fsp_open_info*	fsp)		/*!< in/out: tablespace info */
{
	bool restore_attempted = false;

check_first_page:
	fsp->success = TRUE;
	if (const char* check_msg = fil_read_first_page(
		    fsp->file, false, &fsp->flags,
		    &fsp->id, &fsp->lsn, &fsp->lsn)) {
		ib_logf(IB_LOG_LEVEL_ERROR,
			"%s in tablespace %s (table %s)",
			check_msg, fsp->filepath, tablename);
<<<<<<< HEAD
		fsp->success = false;
=======
		fsp->success = FALSE;
	}

	if (!fsp->success) {
		if (!restore_attempted) {
			if (!fil_user_tablespace_find_space_id(fsp)) {
				return;
			}
			restore_attempted = true;
			if (!fil_user_tablespace_restore_page0(fsp)) {
				return;
			}
			goto check_first_page;
		}
>>>>>>> 66ea06c7
		return;
	}

	if (fsp->id == ULINT_UNDEFINED || fsp->id == 0) {
		ib_logf(IB_LOG_LEVEL_ERROR,
			"Tablespace is not sensible;"
			" Table: %s  Space ID: %lu  Filepath: %s",
			tablename, (ulong) fsp->id, fsp->filepath);
		fsp->success = false;
		return;
	}

	mutex_enter(&fil_system->mutex);
	fil_space_t* space = fil_space_get_by_id(fsp->id);
	mutex_exit(&fil_system->mutex);
	if (space != NULL) {
		char* prev_filepath = fil_space_get_first_path(fsp->id);

		ib_logf(IB_LOG_LEVEL_ERROR,
			"Attempted to open a previously opened tablespace."
			" Previous tablespace %s uses space ID: %lu at"
			" filepath: %s. Cannot open tablespace %s which uses"
			" space ID: %lu at filepath: %s",
			space->name, (ulong) space->id, prev_filepath,
			tablename, (ulong) fsp->id, fsp->filepath);

		ut_free(prev_filepath);
		fsp->success = false;
		return;
	}

	fsp->success = true;
}


/********************************************************************//**
Opens an .ibd file and adds the associated single-table tablespace to the
InnoDB fil0fil.cc data structures. */
static
void
fil_load_single_table_tablespace(
/*=============================*/
	const char*	dbname,		/*!< in: database name */
	const char*	filename)	/*!< in: file name (not a path),
					including the .ibd or .isl extension */
{
	char*		tablename;
	ulint		tablename_len;
	ulint		dbname_len = strlen(dbname);
	ulint		filename_len = strlen(filename);
	fsp_open_info	def;
	fsp_open_info	remote;
	os_offset_t	size;
#ifdef UNIV_HOTBACKUP
	fil_space_t*	space;
#endif

	memset(&def, 0, sizeof(def));
	memset(&remote, 0, sizeof(remote));

	/* The caller assured that the extension is ".ibd" or ".isl". */
	ut_ad(0 == memcmp(filename + filename_len - 4, ".ibd", 4)
	      || 0 == memcmp(filename + filename_len - 4, ".isl", 4));

	/* Build up the tablename in the standard form database/table. */
	tablename = static_cast<char*>(
		ut_malloc(dbname_len + filename_len + 2));
	sprintf(tablename, "%s/%s", dbname, filename);
	tablename_len = strlen(tablename) - strlen(".ibd");
	tablename[tablename_len] = '\0';

	/* There may be both .ibd and .isl file in the directory.
	And it is possible that the .isl file refers to a different
	.ibd file.  If so, we open and compare them the first time
	one of them is sent to this function.  So if this table has
	already been loaded, there is nothing to do.*/
	mutex_enter(&fil_system->mutex);
	if (fil_space_get_by_name(tablename)) {
		ut_free(tablename);
		mutex_exit(&fil_system->mutex);
		return;
	}
	mutex_exit(&fil_system->mutex);

	/* Build up the filepath of the .ibd tablespace in the datadir.
	This must be freed independent of def.success. */
	def.filepath = fil_make_ibd_name(tablename, false);

#ifdef _WIN32
# ifndef UNIV_HOTBACKUP
	/* If lower_case_table_names is 0 or 2, then MySQL allows database
	directory names with upper case letters. On Windows, all table and
	database names in InnoDB are internally always in lower case. Put the
	file path to lower case, so that we are consistent with InnoDB's
	internal data dictionary. */

	dict_casedn_str(def.filepath);
# endif /* !UNIV_HOTBACKUP */
#endif

	/* Check for a link file which locates a remote tablespace. */
	remote.success = fil_open_linked_file(
		tablename, &remote.filepath, &remote.file);

	/* Read the first page of the remote tablespace */
	if (remote.success) {
		fil_validate_single_table_tablespace(tablename, &remote);
		if (!remote.success) {
			os_file_close(remote.file);
			ut_free(remote.filepath);
			remote.filepath = NULL;
		}
	}


	/* Try to open the tablespace in the datadir. */
	def.file = os_file_create_simple_no_error_handling(
<<<<<<< HEAD
		innodb_data_file_key, def.filepath, OS_FILE_OPEN,
		OS_FILE_READ_ONLY, &def.success);
=======
		innodb_file_data_key, def.filepath, OS_FILE_OPEN,
		OS_FILE_READ_WRITE, &def.success);
>>>>>>> 66ea06c7

	/* Read the first page of the remote tablespace */
	if (def.success) {
		fil_validate_single_table_tablespace(tablename, &def);
		if (!def.success) {
			os_file_close(def.file);
		}
	}

	if (!def.success && !remote.success) {
		/* The following call prints an error message */
		os_file_get_last_error(true);
		ib_logf(IB_LOG_LEVEL_ERROR,
			"Could not open single-table tablespace file %s",
			def.filepath);

		if (!strncmp(filename,
			     TEMP_FILE_PREFIX, TEMP_FILE_PREFIX_LENGTH)) {
			/* Ignore errors for #sql tablespaces. */
			ut_free(tablename);
			ut_free(remote.filepath);
			ut_free(def.filepath);
			return;
		}
no_good_file:
		ib_logf(IB_LOG_LEVEL_WARN,
			"We do not continue the crash recovery, because"
			" the table may become corrupt if we cannot apply"
			" the log records in the InnoDB log to it."
			" To fix the problem and start mysqld:");
		ib_logf(IB_LOG_LEVEL_INFO,
			"1) If there is a permission problem in the file"
			" and mysqld cannot open the file, you should"
			" modify the permissions.");
		ib_logf(IB_LOG_LEVEL_INFO,
			"2) If the table is not needed, or you can restore"
			" it from a backup, then you can remove the .ibd"
			" file, and InnoDB will do a normal crash recovery"
			" and ignore that table.");
		ib_logf(IB_LOG_LEVEL_INFO,
			"3) If the file system or the disk is broken, and"
			" you cannot remove the .ibd file, you can set"
			" innodb_force_recovery > 0 in my.cnf and force"
			" InnoDB to continue crash recovery here.");

will_not_choose:
		ut_free(tablename);
		ut_free(remote.filepath);
		ut_free(def.filepath);

		if (srv_force_recovery > 0) {
			ib_logf(IB_LOG_LEVEL_INFO,
				"innodb_force_recovery was set to %lu."
				" Continuing crash recovery even though we"
				" cannot access the .ibd file of this table.",
				srv_force_recovery);
			return;
		}

		exit(1);
	}

	if (def.success && remote.success) {
		ib_logf(IB_LOG_LEVEL_ERROR,
			"Tablespaces for %s have been found in two places;"
			" Location 1: SpaceID: %lu  LSN: %lu  File: %s;"
			" Location 2: SpaceID: %lu  LSN: %lu  File: %s;"
			" You must delete one of them.",
			tablename, (ulong) def.id, (ulong) def.lsn,
			def.filepath, (ulong) remote.id, (ulong) remote.lsn,
			remote.filepath);

		def.success = FALSE;
		os_file_close(def.file);
		os_file_close(remote.file);
		goto will_not_choose;
	}

	/* At this point, only one tablespace is open */
	ut_a(def.success == !remote.success);

	fsp_open_info*	fsp = def.success ? &def : &remote;

	/* Get and test the file size. */
	size = os_file_get_size(fsp->file);

	if (size == (os_offset_t) -1) {
		/* The following call prints an error message */
		os_file_get_last_error(true);

		ib_logf(IB_LOG_LEVEL_ERROR,
			"Could not measure the size of single-table"
			" tablespace file %s", fsp->filepath);

		os_file_close(fsp->file);
		goto no_good_file;
	}

	/* Every .ibd file is created >= 4 pages in size. Smaller files
	cannot be ok. */
	ulong minimum_size = FIL_IBD_FILE_INITIAL_SIZE * UNIV_PAGE_SIZE;
	if (size < minimum_size) {
#ifndef UNIV_HOTBACKUP
		ib_logf(IB_LOG_LEVEL_ERROR,
			"The size of single-table tablespace file %s"
			" is only " UINT64PF ", should be at least %lu!",
			fsp->filepath, size, minimum_size);
		os_file_close(fsp->file);
		goto no_good_file;
#else
		fsp->id = ULINT_UNDEFINED;
		fsp->flags = 0;
#endif /* !UNIV_HOTBACKUP */
	}

#ifdef UNIV_HOTBACKUP
	if (fsp->id == ULINT_UNDEFINED || fsp->id == 0) {
		char*	new_path;

		ib_logf(IB_LOG_LEVEL_INFO,
			"Renaming tablespace %s of id %lu, to"
			" %s_ibbackup_old_vers_<timestamp> because its size %"
			" PRId64  is too small (< 4 pages 16 kB each), or the"
			" space id in the file header is not sensible. This can"
			" happen in an ibbackup run, and is not dangerous.",
			fsp->filepath, fsp->id, fsp->filepath, size);
		os_file_close(fsp->file);

		new_path = fil_make_ibbackup_old_name(fsp->filepath);

		bool	success = os_file_rename(
			innodb_data_file_key, fsp->filepath, new_path);

		ut_a(success);

		ut_free(new_path);

		goto func_exit_after_close;
	}

	/* A backup may contain the same space several times, if the space got
	renamed at a sensitive time. Since it is enough to have one version of
	the space, we rename the file if a space with the same space id
	already exists in the tablespace memory cache. We rather rename the
	file than delete it, because if there is a bug, we do not want to
	destroy valuable data. */

	mutex_enter(&fil_system->mutex);

	space = fil_space_get_by_id(fsp->id);

	if (space) {
		char*	new_path;

		ib_logf(IB_LOG_LEVEL_INFO,
			"Renaming tablespace %s of id %lu, to"
			" %s_ibbackup_old_vers_<timestamp>"
			" because space %s with the same id"
			" was scanned earlier. This can happen"
			" if you have renamed tables during an ibbackup run.",
			fsp->filepath, fsp->id, fsp->filepath,
			space->name);
		os_file_close(fsp->file);

		new_path = fil_make_ibbackup_old_name(fsp->filepath);

		mutex_exit(&fil_system->mutex);

		bool	success = os_file_rename(
			innodb_data_file_key, fsp->filepath, new_path);

		ut_a(success);

		ut_free(new_path);

		goto func_exit_after_close;
	}
	mutex_exit(&fil_system->mutex);
#endif /* UNIV_HOTBACKUP */
	bool file_space_create_success = fil_space_create(
		tablename, fsp->id, fsp->flags, FIL_TABLESPACE);

	if (!file_space_create_success) {
		if (srv_force_recovery > 0) {
			ib_logf(IB_LOG_LEVEL_WARN,
				"innodb_force_recovery was set to %lu."
				" Continuing crash recovery even though"
				" the tablespace creation of this table"
				" failed.",
				srv_force_recovery);
			goto func_exit;
		}

		/* Exit here with a core dump, stack, etc. */
		ut_a(file_space_create_success);
	}

	/* We do not use the size information we have about the file, because
	the rounding formula for extents and pages is somewhat complex; we
	let fil_node_open() do that task. */

	if (!fil_node_create(fsp->filepath, 0, fsp->id, false)) {
		ut_error;
	}

func_exit:
	os_file_close(fsp->file);

#ifdef UNIV_HOTBACKUP
func_exit_after_close:
#else
	ut_ad(!mutex_own(&fil_system->mutex));
#endif
	ut_free(tablename);
	if (remote.success) {
		ut_free(remote.filepath);
	}
	ut_free(def.filepath);
}

/***********************************************************************//**
A fault-tolerant function that tries to read the next file name in the
directory. We retry 100 times if os_file_readdir_next_file() returns -1. The
idea is to read as much good data as we can and jump over bad data.
@return 0 if ok, -1 if error even after the retries, 1 if at the end
of the directory */

int
fil_file_readdir_next_file(
/*=======================*/
	dberr_t*	err,	/*!< out: this is set to DB_ERROR if an error
				was encountered, otherwise not changed */
	const char*	dirname,/*!< in: directory name or path */
	os_file_dir_t	dir,	/*!< in: directory stream */
	os_file_stat_t*	info)	/*!< in/out: buffer where the
				info is returned */
{
	for (ulint i = 0; i < 100; i++) {
		int	ret = os_file_readdir_next_file(dirname, dir, info);

		if (ret != -1) {

			return(ret);
		}

		ib_logf(IB_LOG_LEVEL_ERROR,
			"os_file_readdir_next_file() returned -1 in"
			" directory %s, crash recovery may have failed"
			" for some .ibd files!", dirname);

		*err = DB_ERROR;
	}

	return(-1);
}

/********************************************************************//**
At the server startup, if we need crash recovery, scans the database
directories under the MySQL datadir, looking for .ibd files. Those files are
single-table tablespaces. We need to know the space id in each of them so that
we know into which file we should look to check the contents of a page stored
in the doublewrite buffer, also to know where to apply log records where the
space id is != 0.
@return DB_SUCCESS or error number */

dberr_t
fil_load_single_table_tablespaces(void)
/*===================================*/
{
	int		ret;
	char*		dbpath		= NULL;
	ulint		dbpath_len	= 100;
	os_file_dir_t	dir;
	os_file_dir_t	dbdir;
	os_file_stat_t	dbinfo;
	os_file_stat_t	fileinfo;
	dberr_t		err		= DB_SUCCESS;

	/* The datadir of MySQL is always the default directory of mysqld */

	dir = os_file_opendir(fil_path_to_mysql_datadir, true);

	if (dir == NULL) {

		return(DB_ERROR);
	}

	dbpath = static_cast<char*>(ut_malloc(dbpath_len));

	/* Scan all directories under the datadir. They are the database
	directories of MySQL. */

	ret = fil_file_readdir_next_file(&err, fil_path_to_mysql_datadir, dir,
					 &dbinfo);
	while (ret == 0) {
		ulint len;
		/* printf("Looking at %s in datadir\n", dbinfo.name); */

		if (dbinfo.type == OS_FILE_TYPE_FILE
		    || dbinfo.type == OS_FILE_TYPE_UNKNOWN) {

			goto next_datadir_item;
		}

		/* We found a symlink or a directory; try opening it to see
		if a symlink is a directory */

		len = strlen(fil_path_to_mysql_datadir)
			+ strlen (dbinfo.name) + 2;
		if (len > dbpath_len) {
			dbpath_len = len;
			ut_free(dbpath);
			dbpath = static_cast<char*>(ut_malloc(dbpath_len));
		}
		ut_snprintf(dbpath, dbpath_len,
			    "%s/%s", fil_path_to_mysql_datadir, dbinfo.name);
		srv_normalize_path_for_win(dbpath);

		dbdir = os_file_opendir(dbpath, false);

		if (dbdir != NULL) {

			/* We found a database directory; loop through it,
			looking for possible .ibd files in it */

			ret = fil_file_readdir_next_file(&err, dbpath, dbdir,
							 &fileinfo);
			while (ret == 0) {

				if (fileinfo.type == OS_FILE_TYPE_DIR) {

					goto next_file_item;
				}

				/* We found a symlink or a file */
				if (strlen(fileinfo.name) > 4
				    && (0 == strcmp(fileinfo.name
						   + strlen(fileinfo.name) - 4,
						   ".ibd")
					|| 0 == strcmp(fileinfo.name
						   + strlen(fileinfo.name) - 4,
						   ".isl"))) {
					/* The name ends in .ibd or .isl;
					try opening the file */
					fil_load_single_table_tablespace(
						dbinfo.name, fileinfo.name);
				}
next_file_item:
				ret = fil_file_readdir_next_file(&err,
								 dbpath, dbdir,
								 &fileinfo);
			}

			if (0 != os_file_closedir(dbdir)) {
				ib_logf(IB_LOG_LEVEL_WARN,
					"Could not close database directory %s",
					dbpath);

				err = DB_ERROR;
			}
		}

next_datadir_item:
		ret = fil_file_readdir_next_file(&err,
						 fil_path_to_mysql_datadir,
						 dir, &dbinfo);
	}

	ut_free(dbpath);

	if (0 != os_file_closedir(dir)) {
		ib_logf(IB_LOG_LEVEL_ERROR,
			"Could not close MySQL datadir");

		return(DB_ERROR);
	}

	return(err);
}

/*******************************************************************//**
Returns true if a single-table tablespace does not exist in the memory cache,
or is being deleted there.
@return true if does not exist or is being deleted */

bool
fil_tablespace_deleted_or_being_deleted_in_mem(
/*===========================================*/
	ulint		id,	/*!< in: space id */
	ib_int64_t	version)/*!< in: tablespace_version should be this; if
				you pass -1 as the value of this, then this
				parameter is ignored */
{
	bool already_deleted = false;
	bool being_deleted = false;

	fil_space_t*	space;

	ut_ad(fil_system);

	mutex_enter(&fil_system->mutex);

	space = fil_space_get_by_id(id);

	already_deleted = (space == NULL
			   || (space->stop_new_ops
			       && !space->is_being_truncated));

	if (!already_deleted) {
		being_deleted = (version != ib_int64_t(-1)
				 && space->tablespace_version != version);
	}

	mutex_exit(&fil_system->mutex);

	return(already_deleted || being_deleted);
}

/*******************************************************************//**
Returns true if a single-table tablespace exists in the memory cache.
@return true if exists */

bool
fil_tablespace_exists_in_mem(
/*=========================*/
	ulint	id)	/*!< in: space id */
{
	fil_space_t*	space;

	ut_ad(fil_system);

	mutex_enter(&fil_system->mutex);

	space = fil_space_get_by_id(id);

	mutex_exit(&fil_system->mutex);

	return(space != NULL);
}

/*******************************************************************//**
Report that a tablespace for a table was not found. */
static
void
fil_report_missing_tablespace(
/*===========================*/
	const char*	name,			/*!< in: table name */
	ulint		space_id)		/*!< in: table's space id */
{
	char	index_name[MAX_FULL_NAME_LEN + 1];

	innobase_format_name(index_name, sizeof(index_name), name, TRUE);

	ib_logf(IB_LOG_LEVEL_ERROR,
		"Table %s in the InnoDB data dictionary has tablespace id %lu,"
		" but tablespace with that id or name does not exist. Have"
		" you deleted or moved .ibd files? This may also be a table"
		" created with CREATE TEMPORARY TABLE whose .ibd and .frm"
		" files MySQL automatically removed, but the table still"
		" exists in the InnoDB internal data dictionary.",
		name, space_id);
}

/*******************************************************************//**
Returns true if a matching tablespace exists in the InnoDB tablespace memory
cache. Note that if we have not done a crash recovery at the database startup,
there may be many tablespaces which are not yet in the memory cache.
@return true if a matching tablespace exists in the memory cache */

bool
fil_space_for_table_exists_in_mem(
/*==============================*/
	ulint		id,		/*!< in: space id */
	const char*	name,		/*!< in: table name used in
					fil_space_create().  Either the
					standard 'dbname/tablename' format
					or table->dir_path_of_temp_table */
	bool		print_error_if_does_not_exist,
					/*!< in: print detailed error
					information to the .err log if a
					matching tablespace is not found from
					memory */
	bool		adjust_space,	/*!< in: whether to adjust space id
					when find table space mismatch */
	mem_heap_t*	heap,		/*!< in: heap memory */
	table_id_t	table_id)	/*!< in: table id */
{
	fil_space_t*	fnamespace;
	fil_space_t*	space;

	ut_ad(fil_system);

	mutex_enter(&fil_system->mutex);

	/* Look if there is a space with the same id */

	space = fil_space_get_by_id(id);

	/* Look if there is a space with the same name; the name is the
	directory path from the datadir to the file */

	fnamespace = fil_space_get_by_name(name);
	if (space && space == fnamespace) {
		/* Found */

		mutex_exit(&fil_system->mutex);

		return(true);
	}

	/* Info from "fnamespace" comes from the ibd file itself, it can
	be different from data obtained from System tables since it is
	not transactional. If adjust_space is set, and the mismatching
	space are between a user table and its temp table, we shall
	adjust the ibd file name according to system table info */
	if (adjust_space
	    && space != NULL
	    && row_is_mysql_tmp_table_name(space->name)
	    && !row_is_mysql_tmp_table_name(name)) {

		mutex_exit(&fil_system->mutex);

		DBUG_EXECUTE_IF("ib_crash_before_adjust_fil_space",
				DBUG_SUICIDE(););

		if (fnamespace) {
			char*	tmp_name;

			tmp_name = dict_mem_create_temporary_tablename(
				heap, name, table_id);

			fil_rename_tablespace(fnamespace->name, fnamespace->id,
					      tmp_name, NULL);
		}

		DBUG_EXECUTE_IF("ib_crash_after_adjust_one_fil_space",
				DBUG_SUICIDE(););

		fil_rename_tablespace(space->name, id, name, NULL);

		DBUG_EXECUTE_IF("ib_crash_after_adjust_fil_space",
				DBUG_SUICIDE(););

		mutex_enter(&fil_system->mutex);
		fnamespace = fil_space_get_by_name(name);
		ut_ad(space == fnamespace);
		mutex_exit(&fil_system->mutex);

		return(true);
	}

	if (!print_error_if_does_not_exist) {

		mutex_exit(&fil_system->mutex);

		return(false);
	}

	if (space == NULL) {
		if (fnamespace == NULL) {
			if (print_error_if_does_not_exist) {
				fil_report_missing_tablespace(name, id);
			}
		} else {
			ib_logf(IB_LOG_LEVEL_ERROR,
				"Table %s in InnoDB data dictionary has"
				" tablespace id %lu, but a tablespace with"
				" that id does not exist. There is a tablespace"
				" of name %s and id %lu, though. Have you"
				" deleted or moved .ibd files?",
				name, (ulong) id, fnamespace->name,
				(ulong) fnamespace->id);
		}
error_exit:
		ib_logf(IB_LOG_LEVEL_INFO,
			"Please refer to " REFMAN ""
			" innodb-troubleshooting-datadict.html"
			" for how to resolve the issue.");

		mutex_exit(&fil_system->mutex);

		return(false);
	}

	if (0 != strcmp(space->name, name)) {
		ib_logf(IB_LOG_LEVEL_ERROR,
			"Table %s in InnoDB data dictionary has tablespace id"
			" %lu, but the tablespace with that id has name %s."
			" Have you deleted or moved .ibd files?",
			name, (ulong) id, space->name);

		if (fnamespace != NULL) {
			ib_logf(IB_LOG_LEVEL_ERROR,
				"There is a tablespace with the right name:"
				" %s, but its id is %lu.",
				fnamespace->name, (ulong) fnamespace->id);
		}

		goto error_exit;
	}

	mutex_exit(&fil_system->mutex);

	return(false);
}

/*******************************************************************//**
Checks if a single-table tablespace for a given table name exists in the
tablespace memory cache.
@return space id, ULINT_UNDEFINED if not found */

ulint
fil_get_space_id_for_table(
/*=======================*/
	const char*	tablename)	/*!< in: table name in the standard
				'databasename/tablename' format */
{
	fil_space_t*	fnamespace;
	ulint		id		= ULINT_UNDEFINED;

	ut_ad(fil_system);

	mutex_enter(&fil_system->mutex);

	/* Look if there is a space with the same name. */

	fnamespace = fil_space_get_by_name(tablename);

	if (fnamespace) {
		id = fnamespace->id;
	}

	mutex_exit(&fil_system->mutex);

	return(id);
}

/**********************************************************************//**
Tries to extend a data file so that it would accommodate the number of pages
given. The tablespace must be cached in the memory cache. If the space is big
enough already, does nothing.
@return true if success */

bool
fil_extend_space_to_desired_size(
/*=============================*/
	ulint*	actual_size,	/*!< out: size of the space after extension;
				if we ran out of disk space this may be lower
				than the desired size */
	ulint	space_id,	/*!< in: space id */
	ulint	size_after_extend)/*!< in: desired size in pages after the
				extension; if the current space size is bigger
				than this already, the function does nothing */
{
	fil_node_t*	node;
	fil_space_t*	space;
	byte*		buf2;
	byte*		buf;
	ulint		buf_size;
	ulint		start_page_no;
	ulint		file_start_page_no;
	ulint		page_size;
	ulint		pages_added;
	bool		success;

	ut_ad(!srv_read_only_mode);

retry:
	pages_added = 0;
	success = true;

	fil_mutex_enter_and_prepare_for_io(space_id);

	space = fil_space_get_by_id(space_id);
	ut_a(space);

	if (space->size >= size_after_extend) {
		/* Space already big enough */

		*actual_size = space->size;

		mutex_exit(&fil_system->mutex);

		return(true);
	}

	page_size = fsp_flags_get_zip_size(space->flags);
	if (!page_size) {
		page_size = UNIV_PAGE_SIZE;
	}

	node = UT_LIST_GET_LAST(space->chain);

	if (!node->being_extended) {
		/* Mark this node as undergoing extension. This flag
		is used by other threads to wait for the extension
		opereation to finish. */
		node->being_extended = true;
	} else {
		/* Another thread is currently extending the file. Wait
		for it to finish.
		It'd have been better to use event driven mechanism but
		the entire module is peppered with polling stuff. */
		mutex_exit(&fil_system->mutex);
		os_thread_sleep(100000);
		goto retry;
	}

	if (!fil_node_prepare_for_io(node, fil_system, space)) {
		/* The tablespace data file, such as .ibd file, is missing */
		node->being_extended = false;
		mutex_exit(&fil_system->mutex);

		return(false);
	}

	/* At this point it is safe to release fil_system mutex. No
	other thread can rename, delete or close the file because
	we have set the node->being_extended flag. */
	mutex_exit(&fil_system->mutex);

	start_page_no = space->size;
	file_start_page_no = space->size - node->size;

	/* Extend at most 64 pages at a time */
	buf_size = ut_min(64, size_after_extend - start_page_no) * page_size;
	buf2 = static_cast<byte*>(ut_malloc(buf_size + page_size));
	buf = static_cast<byte*>(ut_align(buf2, page_size));

	memset(buf, 0, buf_size);

	while (start_page_no < size_after_extend) {
		ulint		n_pages
			= ut_min(buf_size / page_size,
				 size_after_extend - start_page_no);

		os_offset_t	offset
			= ((os_offset_t) (start_page_no - file_start_page_no))
			* page_size;
#ifdef UNIV_HOTBACKUP
		success = os_file_write(node->name, node->handle, buf,
					offset, page_size * n_pages);
#else
		success = os_aio(OS_FILE_WRITE, OS_AIO_SYNC,
				 node->name, node->handle, buf,
				 offset, page_size * n_pages,
				 NULL, NULL);
#endif /* UNIV_HOTBACKUP */
		if (success) {
			os_has_said_disk_full = false;
		} else {
			/* Let us measure the size of the file to determine
			how much we were able to extend it */
			os_offset_t	size;

			size = os_file_get_size(node->handle);
			ut_a(size != (os_offset_t) -1);

			n_pages = ((ulint) (size / page_size))
				- node->size - pages_added;

			pages_added += n_pages;
			break;
		}

		start_page_no += n_pages;
		pages_added += n_pages;
		DBUG_EXECUTE_IF("ib_crash_during_tablespace_extension",
				DBUG_SUICIDE(););
	}

	ut_free(buf2);

	mutex_enter(&fil_system->mutex);

	ut_a(node->being_extended);

	space->size += pages_added;
	node->size += pages_added;
	node->being_extended = false;

	fil_node_complete_io(node, fil_system, OS_FILE_WRITE);

	*actual_size = space->size;

#ifndef UNIV_HOTBACKUP
	/* Keep the last data file size info up to date, rounded to
	full megabytes */
	ulint pages_per_mb = (1024 * 1024) / page_size;
	ulint size_in_pages = ((node->size / pages_per_mb) * pages_per_mb);

	if (space_id == srv_sys_space.space_id()) {
		srv_sys_space.set_last_file_size(size_in_pages);
	} else if (space_id == srv_tmp_space.space_id()) {
		srv_tmp_space.set_last_file_size(size_in_pages);
	}
#endif /* !UNIV_HOTBACKUP */

	/*
	printf("Extended %s to %lu, actual size %lu pages\n", space->name,
	size_after_extend, *actual_size); */
	mutex_exit(&fil_system->mutex);

	fil_flush(space_id);

	return(success);
}

#ifdef UNIV_HOTBACKUP
/********************************************************************//**
Extends all tablespaces to the size stored in the space header. During the
ibbackup --apply-log phase we extended the spaces on-demand so that log records
could be applied, but that may have left spaces still too small compared to
the size stored in the space header. */

void
fil_extend_tablespaces_to_stored_len(void)
/*======================================*/
{
	fil_space_t*	space;
	byte*		buf;
	ulint		actual_size;
	ulint		size_in_header;
	dberr_t		error;
	bool		success;

	buf = ut_malloc(UNIV_PAGE_SIZE);

	mutex_enter(&fil_system->mutex);

	space = UT_LIST_GET_FIRST(fil_system->space_list);

	while (space) {
		ut_a(space->purpose == FIL_TABLESPACE);

		mutex_exit(&fil_system->mutex); /* no need to protect with a
					      mutex, because this is a
					      single-threaded operation */
		error = fil_read(true, space->id,
				 fsp_flags_get_zip_size(space->flags),
				 0, 0, UNIV_PAGE_SIZE, buf, NULL);
		ut_a(error == DB_SUCCESS);

		size_in_header = fsp_get_size_low(buf);

		success = fil_extend_space_to_desired_size(
			&actual_size, space->id, size_in_header);
		if (!success) {
			ib_logf(IB_LOG_LEVEL_ERROR,
				"Could not extend the tablespace of %s"
				" to the size stored in header, %lu pages;"
				" size after extension %lu pages. Check that"
				" you have free disk space and retry!",
				space->name, size_in_header, actual_size);
			ut_a(success);
		}

		mutex_enter(&fil_system->mutex);

		space = UT_LIST_GET_NEXT(space_list, space);
	}

	mutex_exit(&fil_system->mutex);

	ut_free(buf);
}
#endif

/*========== RESERVE FREE EXTENTS (for a B-tree split, for example) ===*/

/*******************************************************************//**
Tries to reserve free extents in a file space.
@return true if succeed */

bool
fil_space_reserve_free_extents(
/*===========================*/
	ulint	id,		/*!< in: space id */
	ulint	n_free_now,	/*!< in: number of free extents now */
	ulint	n_to_reserve)	/*!< in: how many one wants to reserve */
{
	fil_space_t*	space;
	bool		success;

	ut_ad(fil_system);

	mutex_enter(&fil_system->mutex);

	space = fil_space_get_by_id(id);

	ut_a(space);

	if (space->n_reserved_extents + n_to_reserve > n_free_now) {
		success = false;
	} else {
		space->n_reserved_extents += n_to_reserve;
		success = true;
	}

	mutex_exit(&fil_system->mutex);

	return(success);
}

/*******************************************************************//**
Releases free extents in a file space. */

void
fil_space_release_free_extents(
/*===========================*/
	ulint	id,		/*!< in: space id */
	ulint	n_reserved)	/*!< in: how many one reserved */
{
	fil_space_t*	space;

	ut_ad(fil_system);

	mutex_enter(&fil_system->mutex);

	space = fil_space_get_by_id(id);

	ut_a(space);
	ut_a(space->n_reserved_extents >= n_reserved);

	space->n_reserved_extents -= n_reserved;

	mutex_exit(&fil_system->mutex);
}

/*******************************************************************//**
Gets the number of reserved extents. If the database is silent, this number
should be zero. */

ulint
fil_space_get_n_reserved_extents(
/*=============================*/
	ulint	id)		/*!< in: space id */
{
	fil_space_t*	space;
	ulint		n;

	ut_ad(fil_system);

	mutex_enter(&fil_system->mutex);

	space = fil_space_get_by_id(id);

	ut_a(space);

	n = space->n_reserved_extents;

	mutex_exit(&fil_system->mutex);

	return(n);
}

/*============================ FILE I/O ================================*/

/********************************************************************//**
NOTE: you must call fil_mutex_enter_and_prepare_for_io() first!

Prepares a file node for i/o. Opens the file if it is closed. Updates the
pending i/o's field in the node and the system appropriately. Takes the node
off the LRU list if it is in the LRU list. The caller must hold the fil_sys
mutex.
@return false if the file can't be opened, otherwise true */
static
bool
fil_node_prepare_for_io(
/*====================*/
	fil_node_t*	node,	/*!< in: file node */
	fil_system_t*	system,	/*!< in: tablespace memory cache */
	fil_space_t*	space)	/*!< in: space */
{
	ut_ad(node && system && space);
	ut_ad(mutex_own(&(system->mutex)));

	if (system->n_open > system->max_n_open + 5) {
		ib_logf(IB_LOG_LEVEL_WARN,
			"Open files %lu exceeds the limit %lu",
			(ulong) system->n_open,
			(ulong) system->max_n_open);
	}

	if (!node->is_open) {
		/* File is closed: open it */
		ut_a(node->n_pending == 0);

		if (!fil_node_open_file(node, system, space)) {
			return(false);
		}
	}

	if (node->n_pending == 0 && fil_space_belongs_in_lru(space)) {
		/* The node is in the LRU list, remove it */

		ut_a(UT_LIST_GET_LEN(system->LRU) > 0);

		UT_LIST_REMOVE(system->LRU, node);
	}

	node->n_pending++;

	return(true);
}

/********************************************************************//**
Updates the data structures when an i/o operation finishes. Updates the
pending i/o's field in the node appropriately. */
static
void
fil_node_complete_io(
/*=================*/
	fil_node_t*	node,	/*!< in: file node */
	fil_system_t*	system,	/*!< in: tablespace memory cache */
	ulint		type)	/*!< in: OS_FILE_WRITE or OS_FILE_READ; marks
				the node as modified if
				type == OS_FILE_WRITE */
{
	ut_ad(node);
	ut_ad(system);
	ut_ad(mutex_own(&(system->mutex)));

	ut_a(node->n_pending > 0);

	node->n_pending--;

	if (type == OS_FILE_WRITE) {
		ut_ad(!srv_read_only_mode);
		system->modification_counter++;
		node->modification_counter = system->modification_counter;

		if (fil_buffering_disabled(node->space)) {

			/* We don't need to keep track of unflushed
			changes as user has explicitly disabled
			buffering. */
			ut_ad(!node->space->is_in_unflushed_spaces);
			node->flush_counter = node->modification_counter;

		} else if (!node->space->is_in_unflushed_spaces) {

			node->space->is_in_unflushed_spaces = true;

			UT_LIST_ADD_FIRST(
				system->unflushed_spaces, node->space);
		}
	}

	if (node->n_pending == 0 && fil_space_belongs_in_lru(node->space)) {

		/* The node must be put back to the LRU list */
		UT_LIST_ADD_FIRST(system->LRU, node);
	}
}

/********************************************************************//**
Report information about an invalid page access. */
static
void
fil_report_invalid_page_access(
/*===========================*/
	ulint		block_offset,	/*!< in: block offset */
	ulint		space_id,	/*!< in: space id */
	const char*	space_name,	/*!< in: space name */
	ulint		byte_offset,	/*!< in: byte offset */
	ulint		len,		/*!< in: I/O length */
	ulint		type)		/*!< in: I/O type */
{
	ib_logf(IB_LOG_LEVEL_ERROR,
		"Trying to access page number %lu in space %lu, space name %s,"
		" which is outside the tablespace bounds. Byte offset %lu,"
		" len %lu, i/o type %lu. If you get this error at mysqld"
		" startup, please check that your my.cnf matches the ibdata"
		" files that you have in the MySQL server.",
		(ulong) block_offset, (ulong) space_id, space_name,
		(ulong) byte_offset, (ulong) len, (ulong) type);
}

/********************************************************************//**
Reads or writes data. This operation is asynchronous (aio).
@return DB_SUCCESS, DB_TABLESPACE_DELETED or DB_TABLESPACE_TRUNCATED
if we are trying to do i/o on a tablespace which does not exist */

dberr_t
fil_io(
/*===*/
	ulint	type,		/*!< in: OS_FILE_READ or OS_FILE_WRITE,
				ORed to OS_FILE_LOG, if a log i/o
				and ORed to OS_AIO_SIMULATED_WAKE_LATER
				if simulated aio and we want to post a
				batch of i/os; NOTE that a simulated batch
				may introduce hidden chances of deadlocks,
				because i/os are not actually handled until
				all have been posted: use with great
				caution! */
	bool	sync,		/*!< in: true if synchronous aio is desired */
	ulint	space_id,	/*!< in: space id */
	ulint	zip_size,	/*!< in: compressed page size in bytes;
				0 for uncompressed pages */
	ulint	block_offset,	/*!< in: offset in number of blocks */
	ulint	byte_offset,	/*!< in: remainder of offset in bytes; in
				aio this must be divisible by the OS block
				size */
	ulint	len,		/*!< in: how many bytes to read or write; this
				must not cross a file boundary; in aio this
				must be a block size multiple */
	void*	buf,		/*!< in/out: buffer where to store read data
				or from where to write; in aio this must be
				appropriately aligned */
	void*	message)	/*!< in: message for aio handler if non-sync
				aio used, else ignored */
{
	ulint		mode;
	fil_space_t*	space;
	fil_node_t*	node;
	bool		ret;
	ulint		is_log;
	ulint		wake_later;
	os_offset_t	offset;
	ulint		ignore_nonexistent_pages;

	is_log = type & OS_FILE_LOG;
	type = type & ~OS_FILE_LOG;

	wake_later = type & OS_AIO_SIMULATED_WAKE_LATER;
	type = type & ~OS_AIO_SIMULATED_WAKE_LATER;

	ignore_nonexistent_pages = type & BUF_READ_IGNORE_NONEXISTENT_PAGES;
	type &= ~BUF_READ_IGNORE_NONEXISTENT_PAGES;

	ut_ad(byte_offset < UNIV_PAGE_SIZE);
	ut_ad(!zip_size || !byte_offset);
	ut_ad(ut_is_2pow(zip_size));
	ut_ad(buf);
	ut_ad(len > 0);
	ut_ad(UNIV_PAGE_SIZE == (ulong)(1 << UNIV_PAGE_SIZE_SHIFT));
#if (1 << UNIV_PAGE_SIZE_SHIFT_MAX) != UNIV_PAGE_SIZE_MAX
# error "(1 << UNIV_PAGE_SIZE_SHIFT_MAX) != UNIV_PAGE_SIZE_MAX"
#endif
#if (1 << UNIV_PAGE_SIZE_SHIFT_MIN) != UNIV_PAGE_SIZE_MIN
# error "(1 << UNIV_PAGE_SIZE_SHIFT_MIN) != UNIV_PAGE_SIZE_MIN"
#endif
	ut_ad(fil_validate_skip());
#ifndef UNIV_HOTBACKUP
# ifndef UNIV_LOG_DEBUG
	/* ibuf bitmap pages must be read in the sync aio mode: */
	ut_ad(recv_no_ibuf_operations
	      || type == OS_FILE_WRITE
	      || !ibuf_bitmap_page(zip_size, block_offset)
	      || sync
	      || is_log);
# endif /* UNIV_LOG_DEBUG */
	if (sync) {
		mode = OS_AIO_SYNC;
	} else if (is_log) {
		mode = OS_AIO_LOG;
	} else if (type == OS_FILE_READ
		   && !recv_no_ibuf_operations
		   && ibuf_page(space_id, zip_size, block_offset, NULL)) {
		mode = OS_AIO_IBUF;
	} else {
		mode = OS_AIO_NORMAL;
	}
#else /* !UNIV_HOTBACKUP */
	ut_a(sync);
	mode = OS_AIO_SYNC;
#endif /* !UNIV_HOTBACKUP */

	if (type == OS_FILE_READ) {
		srv_stats.data_read.add(len);
	} else if (type == OS_FILE_WRITE) {
		ut_ad(!srv_read_only_mode);
		srv_stats.data_written.add(len);
	}

	/* Reserve the fil_system mutex and make sure that we can open at
	least one file while holding it, if the file is not already open */

	fil_mutex_enter_and_prepare_for_io(space_id);

	space = fil_space_get_by_id(space_id);

	/* If we are deleting a tablespace we don't allow any read
	operations on that. However, we do allow write operations. */
	if (space == NULL
	    || (type == OS_FILE_READ
		&& space->stop_new_ops && !space->is_being_truncated)) {
		mutex_exit(&fil_system->mutex);

		ib_logf(IB_LOG_LEVEL_ERROR,
			"Trying to do i/o to a tablespace which does"
			" not exist. i/o type %lu, space id %lu,"
			" page no. %lu, i/o length %lu bytes",
			(ulong) type, (ulong) space_id, (ulong) block_offset,
			(ulong) len);

		return(DB_TABLESPACE_DELETED);
	}

	ut_ad(mode != OS_AIO_IBUF || space->purpose == FIL_TABLESPACE);

	node = UT_LIST_GET_FIRST(space->chain);

	for (;;) {
		if (node == NULL) {
			if (ignore_nonexistent_pages != 0) {
				mutex_exit(&fil_system->mutex);
				return(DB_ERROR);
			}

			fil_report_invalid_page_access(
				block_offset, space_id, space->name,
				byte_offset, len, type);

			ut_error;

		} else if (fil_is_user_tablespace_id(space->id)
			   && node->size == 0) {

			/* We do not know the size of a single-table tablespace
			before we open the file */
			break;
		} else if (node->size > block_offset) {
			/* Found! */
			break;
		} else {
			if (space->id != srv_sys_space.space_id()
			    && UT_LIST_GET_LEN(space->chain) == 1
			    && (srv_is_tablespace_truncated(space->id)
				|| space->is_being_truncated)
			    && type == OS_FILE_READ) {
				/* Handle page which is outside the truncated
				tablespace bounds when recovering from a crash
				happened during a truncation */
				mutex_exit(&fil_system->mutex);
				return(DB_TABLESPACE_TRUNCATED);
			}

			block_offset -= node->size;
			node = UT_LIST_GET_NEXT(chain, node);
		}
	}

	/* Open file if closed */
	if (!fil_node_prepare_for_io(node, fil_system, space)) {
		if (space->purpose == FIL_TABLESPACE
		    && fil_is_user_tablespace_id(space->id)) {
			mutex_exit(&fil_system->mutex);

			ib_logf(IB_LOG_LEVEL_ERROR,
				"Trying to do i/o to a tablespace which"
				" exists without .ibd data file."
				" i/o type %lu, space id %lu, page no %lu,"
				" i/o length %lu bytes",
				(ulong) type, (ulong) space_id,
				(ulong) block_offset, (ulong) len);

			return(DB_TABLESPACE_DELETED);
		}

		/* The tablespace is for log. Currently, we just assert here
		to prevent handling errors along the way fil_io returns.
		Also, if the log files are missing, it would be hard to
		promise the server can continue running. */
		ut_a(0);
	}

	/* Check that at least the start offset is within the bounds of a
	single-table tablespace, including rollback tablespaces. */
	if (UNIV_UNLIKELY(node->size <= block_offset)
	    && space->id != 0 && space->purpose == FIL_TABLESPACE) {

		fil_report_invalid_page_access(
			block_offset, space_id, space->name, byte_offset,
			len, type);

		ut_error;
	}

	/* Now we have made the changes in the data structures of fil_system */
	mutex_exit(&fil_system->mutex);

	/* Calculate the low 32 bits and the high 32 bits of the file offset */

	if (!zip_size) {
		offset = ((os_offset_t) block_offset << UNIV_PAGE_SIZE_SHIFT)
			+ byte_offset;

		ut_a(node->size - block_offset
		     >= ((byte_offset + len + (UNIV_PAGE_SIZE - 1))
			 / UNIV_PAGE_SIZE));
	} else {
		ulint	zip_size_shift;
		switch (zip_size) {
		case 1024: zip_size_shift = 10; break;
		case 2048: zip_size_shift = 11; break;
		case 4096: zip_size_shift = 12; break;
		case 8192: zip_size_shift = 13; break;
		case 16384: zip_size_shift = 14; break;
		default: ut_error;
		}
		offset = ((os_offset_t) block_offset << zip_size_shift)
			+ byte_offset;
		ut_a(node->size - block_offset
		     >= (len + (zip_size - 1)) / zip_size);
	}

	/* Do aio */

	ut_a(byte_offset % OS_FILE_LOG_BLOCK_SIZE == 0);
	ut_a((len % OS_FILE_LOG_BLOCK_SIZE) == 0);

#ifdef UNIV_HOTBACKUP
	/* In ibbackup do normal i/o, not aio */
	if (type == OS_FILE_READ) {
		ret = os_file_read(node->handle, buf, offset, len);
	} else {
		ut_ad(!srv_read_only_mode);
		ret = os_file_write(node->name, node->handle, buf,
				    offset, len);
	}
#else
	/* Queue the aio request */
	ret = os_aio(type, mode | wake_later, node->name, node->handle, buf,
		     offset, len, node, message);
#endif /* UNIV_HOTBACKUP */
	ut_a(ret);

	if (mode == OS_AIO_SYNC) {
		/* The i/o operation is already completed when we return from
		os_aio: */

		mutex_enter(&fil_system->mutex);

		fil_node_complete_io(node, fil_system, type);

		mutex_exit(&fil_system->mutex);

		ut_ad(fil_validate_skip());
	}

	return(DB_SUCCESS);
}

#ifndef UNIV_HOTBACKUP
/**********************************************************************//**
Waits for an aio operation to complete. This function is used to write the
handler for completed requests. The aio array of pending requests is divided
into segments (see os0file.cc for more info). The thread specifies which
segment it wants to wait for. */

void
fil_aio_wait(
/*=========*/
	ulint	segment)	/*!< in: the number of the segment in the aio
				array to wait for */
{
	bool		ret;
	fil_node_t*	fil_node;
	void*		message;
	ulint		type;

	ut_ad(fil_validate_skip());

	if (srv_use_native_aio) {
		srv_set_io_thread_op_info(segment, "native aio handle");
#ifdef WIN_ASYNC_IO
		ret = os_aio_windows_handle(
			segment, 0, &fil_node, &message, &type);
#elif defined(LINUX_NATIVE_AIO)
		ret = os_aio_linux_handle(
			segment, &fil_node, &message, &type);
#else
		ut_error;
		ret = 0; /* Eliminate compiler warning */
#endif /* WIN_ASYNC_IO */
	} else {
		srv_set_io_thread_op_info(segment, "simulated aio handle");

		ret = os_aio_simulated_handle(
			segment, &fil_node, &message, &type);
	}

	ut_a(ret);
	if (fil_node == NULL) {
		ut_ad(srv_shutdown_state == SRV_SHUTDOWN_EXIT_THREADS);
		return;
	}

	srv_set_io_thread_op_info(segment, "complete io for fil node");

	mutex_enter(&fil_system->mutex);

	fil_node_complete_io(fil_node, fil_system, type);

	mutex_exit(&fil_system->mutex);

	ut_ad(fil_validate_skip());

	/* Do the i/o handling */
	/* IMPORTANT: since i/o handling for reads will read also the insert
	buffer in tablespace 0, you have to be very careful not to introduce
	deadlocks in the i/o system. We keep tablespace 0 data files always
	open, and use a special i/o thread to serve insert buffer requests. */

	if (fil_node->space->purpose == FIL_TABLESPACE) {
		srv_set_io_thread_op_info(segment, "complete io for buf page");
		buf_page_io_complete(static_cast<buf_page_t*>(message));
	} else {
		srv_set_io_thread_op_info(segment, "complete io for log");
		log_io_complete(static_cast<log_group_t*>(message));
	}
}
#endif /* UNIV_HOTBACKUP */

/**********************************************************************//**
Flushes to disk possible writes cached by the OS. If the space does not exist
or is being dropped, does not do anything. */

void
fil_flush(
/*======*/
	ulint	space_id)	/*!< in: file space id (this can be a group of
				log files or a tablespace of the database) */
{
	fil_space_t*	space;
	fil_node_t*	node;
	os_file_t	file;


	mutex_enter(&fil_system->mutex);

	space = fil_space_get_by_id(space_id);

	if (!space
	    || space->stop_new_ops
	    || space->is_being_truncated) {
		mutex_exit(&fil_system->mutex);

		return;
	}

	if (fil_buffering_disabled(space)) {

		/* No need to flush. User has explicitly disabled
		buffering. */
		ut_ad(!space->is_in_unflushed_spaces);
		ut_ad(fil_space_is_flushed(space));
		ut_ad(space->n_pending_flushes == 0);

#ifdef UNIV_DEBUG
		for (node = UT_LIST_GET_FIRST(space->chain);
		     node != NULL;
		     node = UT_LIST_GET_NEXT(chain, node)) {
			ut_ad(node->modification_counter
			      == node->flush_counter);
			ut_ad(node->n_pending_flushes == 0);
		}
#endif /* UNIV_DEBUG */

		mutex_exit(&fil_system->mutex);
		return;
	}

	space->n_pending_flushes++;	/*!< prevent dropping of the space while
					we are flushing */
	for (node = UT_LIST_GET_FIRST(space->chain);
	     node != NULL;
	     node = UT_LIST_GET_NEXT(chain, node)) {

		ib_int64_t old_mod_counter = node->modification_counter;;

		if (old_mod_counter <= node->flush_counter) {
			continue;
		}

		ut_a(node->is_open);

		if (space->purpose == FIL_TABLESPACE) {
			fil_n_pending_tablespace_flushes++;
		} else {
			fil_n_pending_log_flushes++;
			fil_n_log_flushes++;
		}
#ifdef _WIN32
		if (node->is_raw_disk) {

			goto skip_flush;
		}
#endif /* _WIN32 */
retry:
		if (node->n_pending_flushes > 0) {
			/* We want to avoid calling os_file_flush() on
			the file twice at the same time, because we do
			not know what bugs OS's may contain in file
			i/o */

			ib_int64_t sig_count =
				os_event_reset(node->sync_event);

			mutex_exit(&fil_system->mutex);

			os_event_wait_low(node->sync_event, sig_count);

			mutex_enter(&fil_system->mutex);

			if (node->flush_counter >= old_mod_counter) {

				goto skip_flush;
			}

			goto retry;
		}

		ut_a(node->is_open);
		file = node->handle;
		node->n_pending_flushes++;

		mutex_exit(&fil_system->mutex);

		os_file_flush(file);

		mutex_enter(&fil_system->mutex);

		os_event_set(node->sync_event);

		node->n_pending_flushes--;
skip_flush:
		if (node->flush_counter < old_mod_counter) {
			node->flush_counter = old_mod_counter;

			if (space->is_in_unflushed_spaces
			    && fil_space_is_flushed(space)) {

				space->is_in_unflushed_spaces = false;

				UT_LIST_REMOVE(
					fil_system->unflushed_spaces,
					space);
			}
		}

		if (space->purpose == FIL_TABLESPACE) {
			fil_n_pending_tablespace_flushes--;
		} else {
			fil_n_pending_log_flushes--;
		}
	}

	space->n_pending_flushes--;

	mutex_exit(&fil_system->mutex);
}

/**********************************************************************//**
Flushes to disk the writes in file spaces of the given type possibly cached by
the OS. */

void
fil_flush_file_spaces(
/*==================*/
	ulint	purpose)	/*!< in: FIL_TABLESPACE, FIL_LOG */
{
	fil_space_t*	space;
	ulint*		space_ids;
	ulint		n_space_ids;

	mutex_enter(&fil_system->mutex);

	n_space_ids = UT_LIST_GET_LEN(fil_system->unflushed_spaces);
	if (n_space_ids == 0) {

		mutex_exit(&fil_system->mutex);
		return;
	}

	/* Assemble a list of space ids to flush.  Previously, we
	traversed fil_system->unflushed_spaces and called UT_LIST_GET_NEXT()
	on a space that was just removed from the list by fil_flush().
	Thus, the space could be dropped and the memory overwritten. */
	space_ids = static_cast<ulint*>(
		ut_malloc(n_space_ids * sizeof *space_ids));

	n_space_ids = 0;

	for (space = UT_LIST_GET_FIRST(fil_system->unflushed_spaces);
	     space;
	     space = UT_LIST_GET_NEXT(unflushed_spaces, space)) {

		if (space->purpose == purpose
		    && !space->stop_new_ops
		    && !space->is_being_truncated) {

			space_ids[n_space_ids++] = space->id;
		}
	}

	mutex_exit(&fil_system->mutex);

	/* Flush the spaces.  It will not hurt to call fil_flush() on
	a non-existing space id. */
	for (ulint i = 0; i < n_space_ids; i++) {

		fil_flush(space_ids[i]);
	}

	ut_free(space_ids);
}

/** Functor to validate the space list. */
struct	Check {
	void	operator()(const fil_node_t* elem)
	{
		ut_a(elem->is_open || !elem->n_pending);
	}
};

/******************************************************************//**
Checks the consistency of the tablespace cache.
@return true if ok */

bool
fil_validate(void)
/*==============*/
{
	fil_space_t*	space;
	fil_node_t*	fil_node;
	ulint		n_open		= 0;

	mutex_enter(&fil_system->mutex);

	/* Look for spaces in the hash table */

	for (ulint i = 0; i < hash_get_n_cells(fil_system->spaces); i++) {

		for (space = static_cast<fil_space_t*>(
				HASH_GET_FIRST(fil_system->spaces, i));
		     space != 0;
		     space = static_cast<fil_space_t*>(
				HASH_GET_NEXT(hash, space))) {

			UT_LIST_VALIDATE(space->chain, Check());

			for (fil_node = UT_LIST_GET_FIRST(space->chain);
			     fil_node != 0;
			     fil_node = UT_LIST_GET_NEXT(chain, fil_node)) {

				if (fil_node->n_pending > 0) {
					ut_a(fil_node->is_open);
				}

				if (fil_node->is_open) {
					n_open++;
				}
			}
		}
	}

	ut_a(fil_system->n_open == n_open);

	UT_LIST_CHECK(fil_system->LRU);

	for (fil_node = UT_LIST_GET_FIRST(fil_system->LRU);
	     fil_node != 0;
	     fil_node = UT_LIST_GET_NEXT(LRU, fil_node)) {

		ut_a(fil_node->n_pending == 0);
		ut_a(!fil_node->being_extended);
		ut_a(fil_node->is_open);
		ut_a(fil_space_belongs_in_lru(fil_node->space));
	}

	mutex_exit(&fil_system->mutex);

	return(true);
}

/********************************************************************//**
Returns true if file address is undefined.
@return true if undefined */

bool
fil_addr_is_null(
/*=============*/
	fil_addr_t	addr)	/*!< in: address */
{
	return(addr.page == FIL_NULL);
}

/********************************************************************//**
Get the predecessor of a file page.
@return FIL_PAGE_PREV */

ulint
fil_page_get_prev(
/*==============*/
	const byte*	page)	/*!< in: file page */
{
	return(mach_read_from_4(page + FIL_PAGE_PREV));
}

/********************************************************************//**
Get the successor of a file page.
@return FIL_PAGE_NEXT */

ulint
fil_page_get_next(
/*==============*/
	const byte*	page)	/*!< in: file page */
{
	return(mach_read_from_4(page + FIL_PAGE_NEXT));
}

/*********************************************************************//**
Sets the file page type. */

void
fil_page_set_type(
/*==============*/
	byte*	page,	/*!< in/out: file page */
	ulint	type)	/*!< in: type */
{
	ut_ad(page);

	mach_write_to_2(page + FIL_PAGE_TYPE, type);
}

/*********************************************************************//**
Gets the file page type.
@return type; NOTE that if the type has not been written to page, the
return value not defined */

ulint
fil_page_get_type(
/*==============*/
	const byte*	page)	/*!< in: file page */
{
	ut_ad(page);

	return(mach_read_from_2(page + FIL_PAGE_TYPE));
}

/****************************************************************//**
Closes the tablespace memory cache. */

void
fil_close(void)
/*===========*/
{
	hash_table_free(fil_system->spaces);

	hash_table_free(fil_system->name_hash);

	ut_a(UT_LIST_GET_LEN(fil_system->LRU) == 0);
	ut_a(UT_LIST_GET_LEN(fil_system->unflushed_spaces) == 0);
	ut_a(UT_LIST_GET_LEN(fil_system->space_list) == 0);

	mutex_free(&fil_system->mutex);

	ut_free(fil_system);

	fil_system = NULL;
}

/********************************************************************//**
Initializes a buffer control block when the buf_pool is created. */
static
void
fil_buf_block_init(
/*===============*/
	buf_block_t*	block,		/*!< in: pointer to control block */
	byte*		frame)		/*!< in: pointer to buffer frame */
{
	UNIV_MEM_DESC(frame, UNIV_PAGE_SIZE);

	block->frame = frame;

	block->page.io_fix = BUF_IO_NONE;
	/* There are assertions that check for this. */
	block->page.buf_fix_count = 1;
	block->page.state = BUF_BLOCK_READY_FOR_USE;

	page_zip_des_init(&block->page.zip);
}

struct fil_iterator_t {
	os_file_t	file;			/*!< File handle */
	const char*	filepath;		/*!< File path name */
	os_offset_t	start;			/*!< From where to start */
	os_offset_t	end;			/*!< Where to stop */
	os_offset_t	file_size;		/*!< File size in bytes */
	ulint		page_size;		/*!< Page size */
	ulint		n_io_buffers;		/*!< Number of pages to use
						for IO */
	byte*		io_buffer;		/*!< Buffer to use for IO */
};

/********************************************************************//**
TODO: This can be made parallel trivially by chunking up the file and creating
a callback per thread. . Main benefit will be to use multiple CPUs for
checksums and compressed tables. We have to do compressed tables block by
block right now. Secondly we need to decompress/compress and copy too much
of data. These are CPU intensive.

Iterate over all the pages in the tablespace.
@param iter Tablespace iterator
@param block block to use for IO
@param callback Callback to inspect and update page contents
@retval DB_SUCCESS or error code */
static
dberr_t
fil_iterate(
/*========*/
	const fil_iterator_t&	iter,
	buf_block_t*		block,
	PageCallback&		callback)
{
	os_offset_t		offset;
	ulint			page_no = 0;
	ulint			space_id = callback.get_space_id();
	ulint			n_bytes = iter.n_io_buffers * iter.page_size;

	ut_ad(!srv_read_only_mode);

	/* TODO: For compressed tables we do a lot of useless
	copying for non-index pages. Unfortunately, it is
	required by buf_zip_decompress() */

	for (offset = iter.start; offset < iter.end; offset += n_bytes) {

		byte*		io_buffer = iter.io_buffer;

		block->frame = io_buffer;

		if (callback.get_zip_size() > 0) {
			page_zip_des_init(&block->page.zip);
			page_zip_set_size(&block->page.zip, iter.page_size);
			block->page.zip.data = block->frame + UNIV_PAGE_SIZE;
			ut_d(block->page.zip.m_external = true);
			ut_ad(iter.page_size == callback.get_zip_size());

			/* Zip IO is done in the compressed page buffer. */
			io_buffer = block->page.zip.data;
		} else {
			io_buffer = iter.io_buffer;
		}

		/* We have to read the exact number of bytes. Otherwise the
		InnoDB IO functions croak on failed reads. */

		n_bytes = static_cast<ulint>(
			ut_min(static_cast<os_offset_t>(n_bytes),
			       iter.end - offset));

		ut_ad(n_bytes > 0);
		ut_ad(!(n_bytes % iter.page_size));

		if (!os_file_read(iter.file, io_buffer, offset,
				  (ulint) n_bytes)) {

			ib_logf(IB_LOG_LEVEL_ERROR, "os_file_read() failed");

			return(DB_IO_ERROR);
		}

		bool		updated = false;
		os_offset_t	page_off = offset;
		ulint		n_pages_read = (ulint) n_bytes / iter.page_size;

		for (ulint i = 0; i < n_pages_read; ++i) {

			buf_block_set_file_page(block, space_id, page_no++);

			dberr_t	err;

			if ((err = callback(page_off, block)) != DB_SUCCESS) {

				return(err);

			} else if (!updated) {
				updated = buf_block_get_state(block)
					== BUF_BLOCK_FILE_PAGE;
			}

			buf_block_set_state(block, BUF_BLOCK_NOT_USED);
			buf_block_set_state(block, BUF_BLOCK_READY_FOR_USE);

			page_off += iter.page_size;
			block->frame += iter.page_size;
		}

		/* A page was updated in the set, write back to disk. */
		if (updated
		    && !os_file_write(
				iter.filepath, iter.file, io_buffer,
				offset, (ulint) n_bytes)) {

			ib_logf(IB_LOG_LEVEL_ERROR, "os_file_write() failed");

			return(DB_IO_ERROR);
		}
	}

	return(DB_SUCCESS);
}

/********************************************************************//**
Iterate over all the pages in the tablespace.
@param table the table definiton in the server
@param n_io_buffers number of blocks to read and write together
@param callback functor that will do the page updates
@return DB_SUCCESS or error code */

dberr_t
fil_tablespace_iterate(
/*===================*/
	dict_table_t*	table,
	ulint		n_io_buffers,
	PageCallback&	callback)
{
	dberr_t		err;
	os_file_t	file;
	char*		filepath;

	ut_a(n_io_buffers > 0);
	ut_ad(!srv_read_only_mode);

	DBUG_EXECUTE_IF("ib_import_trigger_corruption_1",
			return(DB_CORRUPTION););

	if (DICT_TF_HAS_DATA_DIR(table->flags)) {
		dict_get_and_save_data_dir_path(table, false);
		ut_a(table->data_dir_path);

		filepath = os_file_make_remote_pathname(
			table->data_dir_path, table->name, "ibd");
	} else {
		filepath = fil_make_ibd_name(table->name, false);
	}

	{
		bool	success;

		file = os_file_create_simple_no_error_handling(
			innodb_data_file_key, filepath,
			OS_FILE_OPEN, OS_FILE_READ_WRITE, &success);

		DBUG_EXECUTE_IF("fil_tablespace_iterate_failure",
		{
			static bool once;

			if (!once || ut_rnd_interval(0, 10) == 5) {
				once = true;
				success = false;
				os_file_close(file);
			}
		});

		if (!success) {
			/* The following call prints an error message */
			os_file_get_last_error(true);

			ib_logf(IB_LOG_LEVEL_ERROR,
				"Trying to import a tablespace, but could not"
				" open the tablespace file %s", filepath);

			ut_free(filepath);

			return(DB_TABLESPACE_NOT_FOUND);

		} else {
			err = DB_SUCCESS;
		}
	}

	callback.set_file(filepath, file);

	os_offset_t	file_size = os_file_get_size(file);
	ut_a(file_size != (os_offset_t) -1);

	/* The block we will use for every physical page */
	buf_block_t*	block;

	block = reinterpret_cast<buf_block_t*>(ut_zalloc(sizeof(*block)));

	mutex_create("buf_block_mutex", &block->mutex);

	/* Allocate a page to read in the tablespace header, so that we
	can determine the page size and zip_size (if it is compressed).
	We allocate an extra page in case it is a compressed table. One
	page is to ensure alignement. */

	void*	page_ptr = ut_malloc(3 * UNIV_PAGE_SIZE);
	byte*	page = static_cast<byte*>(ut_align(page_ptr, UNIV_PAGE_SIZE));

	fil_buf_block_init(block, page);

	/* Read the first page and determine the page and zip size. */

	if (!os_file_read(file, page, 0, UNIV_PAGE_SIZE)) {

		err = DB_IO_ERROR;

	} else if ((err = callback.init(file_size, block)) == DB_SUCCESS) {
		fil_iterator_t	iter;

		iter.file = file;
		iter.start = 0;
		iter.end = file_size;
		iter.filepath = filepath;
		iter.file_size = file_size;
		iter.n_io_buffers = n_io_buffers;
		iter.page_size = callback.get_page_size();

		/* Compressed pages can't be optimised for block IO for now.
		We do the IMPORT page by page. */

		if (callback.get_zip_size() > 0) {
			iter.n_io_buffers = 1;
			ut_a(iter.page_size == callback.get_zip_size());
		}

		/** Add an extra page for compressed page scratch area. */

		void*	io_buffer = ut_malloc(
			(2 + iter.n_io_buffers) * UNIV_PAGE_SIZE);

		iter.io_buffer = static_cast<byte*>(
			ut_align(io_buffer, UNIV_PAGE_SIZE));

		err = fil_iterate(iter, block, callback);

		ut_free(io_buffer);
	}

	if (err == DB_SUCCESS) {

		ib_logf(IB_LOG_LEVEL_INFO, "Sync to disk");

		if (!os_file_flush(file)) {
			ib_logf(IB_LOG_LEVEL_INFO, "os_file_flush() failed!");
			err = DB_IO_ERROR;
		} else {
			ib_logf(IB_LOG_LEVEL_INFO, "Sync to disk - done!");
		}
	}

	os_file_close(file);

	ut_free(page_ptr);
	ut_free(filepath);

	mutex_free(&block->mutex);

	ut_free(block);

	return(err);
}

/**
Set the tablespace compressed table size.
@return DB_SUCCESS if it is valie or DB_CORRUPTION if not */
dberr_t
PageCallback::set_zip_size(const buf_frame_t* page) UNIV_NOTHROW
{
	m_zip_size = fsp_header_get_zip_size(page);

	if (!ut_is_2pow(m_zip_size) || m_zip_size > UNIV_ZIP_SIZE_MAX) {
		return(DB_CORRUPTION);
	}

	return(DB_SUCCESS);
}

/********************************************************************//**
Delete the tablespace file and any related files like .cfg.
This should not be called for temporary tables. */

void
fil_delete_file(
/*============*/
	const char*	ibd_name)	/*!< in: filepath of the ibd
					tablespace */
{
	/* Force a delete of any stale .ibd files that are lying around. */

	ib_logf(IB_LOG_LEVEL_INFO, "Deleting %s", ibd_name);

	os_file_delete_if_exists(innodb_data_file_key, ibd_name, NULL);

	char*	cfg_name = fil_make_cfg_name(ibd_name);

	os_file_delete_if_exists(innodb_data_file_key, cfg_name, NULL);

	ut_free(cfg_name);
}

/**
Iterate over all the spaces in the space list and fetch the
tablespace names. It will return a copy of the name that must be
freed by the caller using: delete[].
@return DB_SUCCESS if all OK. */

dberr_t
fil_get_space_names(
/*================*/
	space_name_list_t&	space_name_list)
				/*!< in/out: List to append to */
{
	fil_space_t*	space;
	dberr_t		err = DB_SUCCESS;

	mutex_enter(&fil_system->mutex);

	for (space = UT_LIST_GET_FIRST(fil_system->space_list);
	     space != NULL;
	     space = UT_LIST_GET_NEXT(space_list, space)) {

		if (space->purpose == FIL_TABLESPACE) {
			ulint	len;
			char*	name;

			len = strlen(space->name);
			name = new(std::nothrow) char[len + 1];

			if (name == 0) {
				/* Caller to free elements allocated so far. */
				err = DB_OUT_OF_MEMORY;
				break;
			}

			memcpy(name, space->name, len);
			name[len] = 0;

			space_name_list.push_back(name);
		}
	}

	mutex_exit(&fil_system->mutex);

	return(err);
}

/****************************************************************//**
Generate redo logs for swapping two .ibd files */

void
fil_mtr_rename_log(
/*===============*/
	ulint		old_space_id,	/*!< in: tablespace id of the old
					table. */
	const char*	old_name,	/*!< in: old table name */
	ulint		new_space_id,	/*!< in: tablespace id of the new
					table */
	const char*	new_name,	/*!< in: new table name */
	const char*	tmp_name,	/*!< in: temp table name used while
					swapping */
	mtr_t*		mtr)		/*!< in/out: mini-transaction */
{
	if (!Tablespace::is_system_tablespace(old_space_id)) {
		fil_op_write_log(MLOG_FILE_RENAME, old_space_id,
				 0, 0, old_name, tmp_name, mtr);
	}

	if (!Tablespace::is_system_tablespace(new_space_id)) {
		fil_op_write_log(MLOG_FILE_RENAME, new_space_id,
				 0, 0, new_name, old_name, mtr);
	}
}

/**
Truncate a single-table tablespace. The tablespace must be cached
in the memory cache.
@param space_id			space id
@param dir_path			directory path
@param tablename		the table name in the usual
				databasename/tablename format of InnoDB
@param flags			tablespace flags
@param trunc_to_default		truncate to default size if tablespace
				is being newly re-initialized.
@return DB_SUCCESS or error */
dberr_t
truncate_t::truncate(
/*=================*/
	ulint		space_id,
	const char*	dir_path,
	const char*	tablename,
	ulint		flags,
	bool		trunc_to_default)
{
	dberr_t		err = DB_SUCCESS;
	char*		path;
	bool		has_data_dir = FSP_FLAGS_HAS_DATA_DIR(flags);

	ut_a(!Tablespace::is_system_tablespace(space_id));

	if (has_data_dir) {
		ut_ad(dir_path != NULL);

		path = os_file_make_remote_pathname(
			dir_path, tablename, "ibd");

	} else {
		path = fil_make_ibd_name(tablename, false);
	}

	mutex_enter(&fil_system->mutex);

	fil_space_t*	space = fil_space_get_by_id(space_id);

	/* The following code must change when InnoDB supports
	multiple datafiles per tablespace. */
	ut_a(UT_LIST_GET_LEN(space->chain) == 1);

	fil_node_t*	node = UT_LIST_GET_FIRST(space->chain);

	if (trunc_to_default) {
		space->size = node->size = FIL_IBD_FILE_INITIAL_SIZE;
	}

	const bool already_open = node->is_open;

	if (!already_open) {

		bool	ret;

		node->handle = os_file_create_simple_no_error_handling(
			innodb_data_file_key, path, OS_FILE_OPEN,
			OS_FILE_READ_WRITE, &ret);

		if (!ret) {

			ib_logf(IB_LOG_LEVEL_ERROR,
				"Failed to open tablespace file %s.", path);

			ut_free(path);

			return(DB_ERROR);
		}

		node->is_open = true;
	}

	os_offset_t	trunc_size = trunc_to_default
		? FIL_IBD_FILE_INITIAL_SIZE
		: space->size;

	const bool success = os_file_truncate(
		path, node->handle, trunc_size * UNIV_PAGE_SIZE);

	if (!success) {

		ib_logf(IB_LOG_LEVEL_ERROR,
			"Cannot truncate file %s in TRUNCATE TABLESPACE.",
			path);

		err = DB_ERROR;
	}

	space->stop_new_ops = false;
	space->is_being_truncated = false;

	mutex_exit(&fil_system->mutex);

	/* If we opened the file in this function, close it. */
	if (!already_open) {
		bool	closed = os_file_close(node->handle);

		if (!closed) {

			ib_logf(IB_LOG_LEVEL_ERROR,
				"Failed to close tablespace file %s.", path);

			err = DB_ERROR;
		} else {
			node->is_open = false;
		}
	}

	ut_free(path);

	return(err);
}<|MERGE_RESOLUTION|>--- conflicted
+++ resolved
@@ -4285,14 +4285,13 @@
 				used as input.  contains space_id, which is
 				the output */
 {
-	bool st;
-	int	ret;
-	struct stat statbuf;
-
-	ret = fstat(fsp->file, &statbuf);
-
-	if (ret != 0) {
-		ib_logf(IB_LOG_LEVEL_ERROR, "Could not stat file: %s",
+	bool		st;
+	os_offset_t	file_size;
+
+	file_size = os_file_get_size(fsp->file);
+
+	if (file_size == (os_offset_t) -1) {
+		ib_logf(IB_LOG_LEVEL_ERROR, "Could not get file size: %s",
 			fsp->filepath);
 		return(false);
 	}
@@ -4310,7 +4309,7 @@
 		ulint valid_pages = 0;
 
 		/* Adjust the number of pages to analyze based on file size */
-		while ((page_count * page_size) > statbuf.st_size) {
+		while ((page_count * page_size) > file_size) {
 			--page_count;
 		}
 
@@ -4397,7 +4396,6 @@
 	ulint	page_no;
 	ulint	page_size;
 	ulint	buflen;
-	off_t	off;
 	byte*	page;
 
 	ib_logf(IB_LOG_LEVEL_INFO, "Restoring first page of tablespace %lu",
@@ -4428,17 +4426,7 @@
 	ib_logf(IB_LOG_LEVEL_INFO, "Writing %lu bytes into file: %s",
 		buflen, fsp->filepath);
 
-	off = lseek(fsp->file, 0, SEEK_SET);
-	if (off != 0) {
-		ib_logf(IB_LOG_LEVEL_ERROR,
-			"lseek() failed for the tablespace file");
-	}
 	err = os_file_write(fsp->filepath, fsp->file, page, 0, buflen);
-	off = lseek(fsp->file, 0, SEEK_SET);
-	if (off != 0) {
-		ib_logf(IB_LOG_LEVEL_ERROR,
-			"lseek() failed for the tablespace file");
-	}
 out:
 	return(err);
 }
@@ -4464,10 +4452,7 @@
 		ib_logf(IB_LOG_LEVEL_ERROR,
 			"%s in tablespace %s (table %s)",
 			check_msg, fsp->filepath, tablename);
-<<<<<<< HEAD
 		fsp->success = false;
-=======
-		fsp->success = FALSE;
 	}
 
 	if (!fsp->success) {
@@ -4481,7 +4466,6 @@
 			}
 			goto check_first_page;
 		}
->>>>>>> 66ea06c7
 		return;
 	}
 
@@ -4599,13 +4583,8 @@
 
 	/* Try to open the tablespace in the datadir. */
 	def.file = os_file_create_simple_no_error_handling(
-<<<<<<< HEAD
 		innodb_data_file_key, def.filepath, OS_FILE_OPEN,
-		OS_FILE_READ_ONLY, &def.success);
-=======
-		innodb_file_data_key, def.filepath, OS_FILE_OPEN,
 		OS_FILE_READ_WRITE, &def.success);
->>>>>>> 66ea06c7
 
 	/* Read the first page of the remote tablespace */
 	if (def.success) {
