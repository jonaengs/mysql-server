/*****************************************************************************

Copyright (c) 1997, 2015, Oracle and/or its affiliates. All Rights Reserved.

This program is free software; you can redistribute it and/or modify it under
the terms of the GNU General Public License as published by the Free Software
Foundation; version 2 of the License.

This program is distributed in the hope that it will be useful, but WITHOUT
ANY WARRANTY; without even the implied warranty of MERCHANTABILITY or FITNESS
FOR A PARTICULAR PURPOSE. See the GNU General Public License for more details.

You should have received a copy of the GNU General Public License along with
this program; if not, write to the Free Software Foundation, Inc.,
51 Franklin Street, Suite 500, Boston, MA 02110-1335 USA

*****************************************************************************/

/**************************************************//**
@file row/row0vers.cc
Row versions

Created 2/6/1997 Heikki Tuuri
*******************************************************/

#include "ha_prototypes.h"

#include "row0vers.h"

#ifdef UNIV_NONINL
#include "row0vers.ic"
#endif

#include "dict0dict.h"
#include "dict0boot.h"
#include "btr0btr.h"
#include "mach0data.h"
#include "trx0rseg.h"
#include "trx0trx.h"
#include "trx0roll.h"
#include "trx0undo.h"
#include "trx0purge.h"
#include "trx0rec.h"
#include "que0que.h"
#include "row0row.h"
#include "row0upd.h"
#include "rem0cmp.h"
#include "read0read.h"
#include "lock0lock.h"
#include "row0mysql.h"

/** Check whether all non-virtual columns in a virtual index match that of in
the cluster index
@param[in]	index		the secondary index
@param[in]	row		the cluster index row in dtuple form
@param[in]	ientry		the secondary index entry
@param[in,out]	n_non_v_col	number of non-virtual columns in the index
@return true if all matches, false otherwise */
static
bool
row_vers_non_vc_match(
	dict_index_t*	index,
	const dtuple_t*	row,
	const dtuple_t* ientry,
	ulint*		n_non_v_col);
/*****************************************************************//**
Finds out if an active transaction has inserted or modified a secondary
index record.
@return 0 if committed, else the active transaction id;
NOTE that this function can return false positives but never false
negatives. The caller must confirm all positive results by calling
trx_is_active() while holding lock_sys->mutex. */
UNIV_INLINE
trx_t*
row_vers_impl_x_locked_low(
/*=======================*/
	const rec_t*	clust_rec,	/*!< in: clustered index record */
	dict_index_t*	clust_index,	/*!< in: the clustered index */
	const rec_t*	rec,		/*!< in: secondary index record */
	dict_index_t*	index,		/*!< in: the secondary index */
	const ulint*	offsets,	/*!< in: rec_get_offsets(rec, index) */
	mtr_t*		mtr)		/*!< in/out: mini-transaction */
{
	trx_id_t	trx_id;
	ibool		corrupt;
	ulint		comp;
	ulint		rec_del;
	const rec_t*	version;
	rec_t*		prev_version = NULL;
	ulint*		clust_offsets;
	mem_heap_t*	heap;
	dtuple_t*	ientry = NULL;

	DBUG_ENTER("row_vers_impl_x_locked_low");

	ut_ad(rec_offs_validate(rec, index, offsets));

	heap = mem_heap_create(1024);

	clust_offsets = rec_get_offsets(
		clust_rec, clust_index, NULL, ULINT_UNDEFINED, &heap);

	trx_id = row_get_rec_trx_id(clust_rec, clust_index, clust_offsets);
	corrupt = FALSE;

	trx_t*	trx = trx_rw_is_active(trx_id, &corrupt, true);

	if (trx == 0) {
		/* The transaction that modified or inserted clust_rec is no
		longer active, or it is corrupt: no implicit lock on rec */
		if (corrupt) {
			lock_report_trx_id_insanity(
				trx_id, clust_rec, clust_index, clust_offsets,
				trx_sys_get_max_trx_id());
		}
		mem_heap_free(heap);
		DBUG_RETURN(0);
	}

	comp = page_rec_is_comp(rec);
	ut_ad(index->table == clust_index->table);
	ut_ad(!!comp == dict_table_is_comp(index->table));
	ut_ad(!comp == !page_rec_is_comp(clust_rec));

	rec_del = rec_get_deleted_flag(rec, comp);

	if (dict_index_has_virtual(index)) {
		ulint	n_ext;
		ientry = row_rec_to_index_entry(rec, index, offsets, &n_ext, heap);
	}

	/* We look up if some earlier version, which was modified by
	the trx_id transaction, of the clustered index record would
	require rec to be in a different state (delete marked or
	unmarked, or have different field values, or not existing). If
	there is such a version, then rec was modified by the trx_id
	transaction, and it has an implicit x-lock on rec. Note that
	if clust_rec itself would require rec to be in a different
	state, then the trx_id transaction has not yet had time to
	modify rec, and does not necessarily have an implicit x-lock
	on rec. */

	for (version = clust_rec;; version = prev_version) {
		row_ext_t*	ext;
		dtuple_t*	row;
		dtuple_t*	entry;
		ulint		vers_del;
		trx_id_t	prev_trx_id;
		mem_heap_t*	old_heap = heap;
		const dtuple_t*	vrow = NULL;
		bool		skip_cmp = false;

		/* We keep the semaphore in mtr on the clust_rec page, so
		that no other transaction can update it and get an
		implicit x-lock on rec until mtr_commit(mtr). */

		heap = mem_heap_create(1024);

		trx_undo_prev_version_build(
			clust_rec, mtr, version, clust_index, clust_offsets,
			heap, &prev_version, NULL,
			dict_index_has_virtual(index) ? &vrow : NULL, NULL);

		/* The oldest visible clustered index version must not be
		delete-marked, because we never start a transaction by
		inserting a delete-marked record. */
		ut_ad(prev_version
		      || !rec_get_deleted_flag(version, comp)
		      || !trx_rw_is_active(trx_id, NULL, false));

		/* Free version and clust_offsets. */
		mem_heap_free(old_heap);

		if (prev_version == NULL) {

			/* We reached the oldest visible version without
			finding an older version of clust_rec that would
			match the secondary index record.  If the secondary
			index record is not delete marked, then clust_rec
			is considered the correct match of the secondary
			index record and hence holds the implicit lock. */

			if (rec_del) {
				/* The secondary index record is del marked.
				So, the implicit lock holder of clust_rec
				did not modify the secondary index record yet,
				and is not holding an implicit lock on it.

				This assumes that whenever a row is inserted
				or updated, the leaf page record always is
				created with a clear delete-mark flag.
				(We never insert a delete-marked record.) */
				trx_release_reference(trx);
				trx = 0;
			}

			break;
		}

		clust_offsets = rec_get_offsets(
			prev_version, clust_index, NULL, ULINT_UNDEFINED,
			&heap);

		vers_del = rec_get_deleted_flag(prev_version, comp);

		prev_trx_id = row_get_rec_trx_id(prev_version, clust_index,
						 clust_offsets);

		/* The stack of versions is locked by mtr.  Thus, it
		is safe to fetch the prefixes for externally stored
		columns. */

		row = row_build(ROW_COPY_POINTERS, clust_index, prev_version,
				clust_offsets,
				NULL, NULL, NULL, &ext, heap);

		if (dict_index_has_virtual(index)) {
			if (!vrow) {
				ulint	n_non_v_col = 0;

				if (!row_vers_non_vc_match(
					index, row, ientry, &n_non_v_col)) {
					if (!rec_del) {
						break;
					}
				}

				/* If the indexed virtual columns has changed,
				there must be log record to generate vrow.
				Otherwise, it is not changed, so no need
				to compare */
				skip_cmp = true;
				if (rec_del != vers_del) {
					break;
				}
				goto result_check;
			} else {
				ut_ad(row->n_v_fields == vrow->n_v_fields);
				dtuple_copy_v_fields(row, vrow);
			}
		}

		entry = row_build_index_entry(row, ext, index, heap);

		/* entry may be NULL if a record was inserted in place
		of a deleted record, and the BLOB pointers of the new
		record were not initialized yet.  But in that case,
		prev_version should be NULL. */

		ut_a(entry != NULL);

		/* If we get here, we know that the trx_id transaction
		modified prev_version. Let us check if prev_version
		would require rec to be in a different state. */

		/* The previous version of clust_rec must be
		accessible, because clust_rec was not a fresh insert.
		There is no guarantee that the transaction is still
		active. */

		/* We check if entry and rec are identified in the alphabetical
		ordering */
		if (!skip_cmp && 0 == cmp_dtuple_rec(entry, rec, offsets)) {
			/* The delete marks of rec and prev_version should be
			equal for rec to be in the state required by
			prev_version */

			if (rec_del != vers_del) {

				break;
			}

			/* It is possible that the row was updated so that the
			secondary index record remained the same in
			alphabetical ordering, but the field values changed
			still. For example, 'abc' -> 'ABC'. Check also that. */

			dtuple_set_types_binary(
				entry, dtuple_get_n_fields(entry));

			if (0 != cmp_dtuple_rec(entry, rec, offsets)) {

				break;
			}

		} else if (!rec_del) {
			/* The delete mark should be set in rec for it to be
			in the state required by prev_version */

			break;
		}

result_check:
		if (trx->id != prev_trx_id) {
			/* prev_version was the first version modified by
			the trx_id transaction: no implicit x-lock */

			trx_release_reference(trx);
			trx = 0;
			break;
		}
	}

	DBUG_PRINT("info", ("Implicit lock is held by trx:" TRX_ID_FMT, trx_id));

	mem_heap_free(heap);
	DBUG_RETURN(trx);
}

/*****************************************************************//**
Finds out if an active transaction has inserted or modified a secondary
index record.
@return 0 if committed, else the active transaction id;
NOTE that this function can return false positives but never false
negatives. The caller must confirm all positive results by calling
trx_is_active() while holding lock_sys->mutex. */
trx_t*
row_vers_impl_x_locked(
/*===================*/
	const rec_t*	rec,	/*!< in: record in a secondary index */
	dict_index_t*	index,	/*!< in: the secondary index */
	const ulint*	offsets)/*!< in: rec_get_offsets(rec, index) */
{
	mtr_t		mtr;
	trx_t*		trx;
	const rec_t*	clust_rec;
	dict_index_t*	clust_index;

	ut_ad(!lock_mutex_own());
	ut_ad(!trx_sys_mutex_own());

	mtr_start(&mtr);

	/* Search for the clustered index record. The latch on the
	page of clust_rec locks the top of the stack of versions. The
	bottom of the version stack is not locked; oldest versions may
	disappear by the fact that transactions may be committed and
	collected by the purge. This is not a problem, because we are
	only interested in active transactions. */

	clust_rec = row_get_clust_rec(
		BTR_SEARCH_LEAF, rec, index, &clust_index, &mtr);

	if (!clust_rec) {
		/* In a rare case it is possible that no clust rec is found
		for a secondary index record: if in row0umod.cc
		row_undo_mod_remove_clust_low() we have already removed the
		clust rec, while purge is still cleaning and removing
		secondary index records associated with earlier versions of
		the clustered index record. In that case there cannot be
		any implicit lock on the secondary index record, because
		an active transaction which has modified the secondary index
		record has also modified the clustered index record. And in
		a rollback we always undo the modifications to secondary index
		records before the clustered index record. */

		trx = 0;
	} else {
		trx = row_vers_impl_x_locked_low(
			clust_rec, clust_index, rec, index, offsets, &mtr);

		ut_ad(trx == 0 || trx_is_referenced(trx));
	}

	mtr_commit(&mtr);

	return(trx);
}

/*****************************************************************//**
Finds out if we must preserve a delete marked earlier version of a clustered
index record, because it is >= the purge view.
@param[in]	trx_id		transaction id in the version
@param[in]	name		table name
@param[in,out]	mtr		mini transaction holding the latch on the
				clustered index record; it will also hold
				the latch on purge_view
@return TRUE if earlier version should be preserved */
ibool
row_vers_must_preserve_del_marked(
/*==============================*/
	trx_id_t		trx_id,
	const table_name_t&	name,
	mtr_t*			mtr)
{
	ut_ad(!rw_lock_own(&(purge_sys->latch), RW_LOCK_S));

	mtr_s_lock(&purge_sys->latch, mtr);

	return(!purge_sys->view.changes_visible(trx_id,	name));
}

/** Check whether all non-virtual columns in a virtual index match that of in
the cluster index
@param[in]	index		the secondary index
@param[in]	row		the cluster index row in dtuple form
@param[in]	ientry		the secondary index entry
@param[in,out]	n_non_v_col	number of non-virtual columns in the index
@return true if all matches, false otherwise */
static
bool
row_vers_non_vc_match(
	dict_index_t*	index,
	const dtuple_t*	row,
	const dtuple_t* ientry,
	ulint*		n_non_v_col)
{
	const dfield_t* field1;
	dfield_t*	field2;
	ulint		n_fields = dtuple_get_n_fields(ientry);
	ulint		ret = true;

	*n_non_v_col = 0;

	for (ulint i = 0; i < n_fields; i++) {
		const dict_field_t*	ind_field = dict_index_get_nth_field(
							index, i);

		const dict_col_t*	col = ind_field->col;

		if (dict_col_is_virtual(col)) {
			continue;
		}

		if (ret) {
			field1  = dtuple_get_nth_field(ientry, i);
			field2  = dtuple_get_nth_field(
				row, dict_col_get_no(col));

			if (cmp_dfield_dfield(field1, field2) != 0) {
				ret = false;
			}
		}

		(*n_non_v_col)++;
	}

	return(ret);
}

/** Check a virtual column value index secondary virtual index matches
that of current cluster index record, which is recreated from information
stored in undo log
@param[in]	rec		record in the clustered index
@param[in]	row		the cluster index row in dtuple form
@param[in]	clust_index	cluster index
@param[in]	clust_offsets	offsets on the cluster record
@param[in]	index		the secondary index
@param[in]	ientry		the secondary index entry
@param[in]	roll_ptr	the rollback pointer for the purging record
@param[in]	trx_id		trx id for the purging record
@param[in]	v_heap		heap used to build virtual dtuple
@param[in,out]	v_row		dtuple holding the virtual rows (if needed)
@param[in]	mtr		mtr holding the latch on rec
@return true if matches, false otherwise */
static
bool
row_vers_vc_matches_cluster(
	const rec_t*	rec,
	const dtuple_t*	row,
	dict_index_t*	clust_index,
	ulint*		clust_offsets,
	dict_index_t*	index,
	const dtuple_t* ientry,
	roll_ptr_t	roll_ptr,
	trx_id_t	trx_id,
	mem_heap_t**	v_heap,
	const dtuple_t*	vrow,
	mtr_t*		mtr)
{
	const rec_t*	version;
	rec_t*          prev_version;
	mem_heap_t*	heap2;
	mem_heap_t*	heap = NULL;
	mem_heap_t*	tuple_heap = mem_heap_create(1024);
	bool		in_purge_view = false;
	ulint		num_v = dict_table_get_n_v_cols(index->table);
	bool		compare[REC_MAX_N_FIELDS];
	ulint		n_fields = dtuple_get_n_fields(ientry);
	ulint		n_non_v_col = 0;
	ulint		n_cmp_v_col = 0;
	const dfield_t* field1;
	dfield_t*	field2;
	ulint		i;

	/* First compare non-virtual columns (primary keys) */
	if (!row_vers_non_vc_match(index, row, ientry, &n_non_v_col)) {
		return(false);
	}

	vrow = dtuple_create_with_vcol(tuple_heap, 0, num_v);
	dtuple_init_v_fld(vrow);

	for (i = 0; i < num_v; i++) {
		dfield_get_type(dtuple_get_nth_v_field(vrow, i))->mtype
			 = DATA_MISSING;
		compare[i] = false;
	}

	version = rec;

	while (n_cmp_v_col < n_fields - n_non_v_col) {
		heap2 = heap;
		heap = mem_heap_create(1024);
		roll_ptr_t	cur_roll_ptr = row_get_rec_roll_ptr(
			version, clust_index, clust_offsets);

		trx_undo_prev_version_build(
			rec, mtr, version, clust_index, clust_offsets,
			heap, &prev_version, NULL, &vrow,
			!in_purge_view ? &in_purge_view : NULL);

		if (heap2) {
			mem_heap_free(heap2);
		}

		if (!prev_version) {
			/* Versions end here */

			mem_heap_free(tuple_heap);
			mem_heap_free(heap);

			return(true);
		}

		clust_offsets = rec_get_offsets(prev_version, clust_index,
						NULL, ULINT_UNDEFINED, &heap);

		ulint	entry_len = dict_index_get_n_fields(index);

		for (i = 0; i < entry_len; i++) {
			const dict_field_t*	ind_field
				 = dict_index_get_nth_field(index, i);
			const dict_col_t*	col = ind_field->col;
			field1 = dtuple_get_nth_field(ientry, i);

			if (!dict_col_is_virtual(col)) {
				continue;
			}

			const dict_v_col_t*     v_col
                                = reinterpret_cast<const dict_v_col_t*>(col);
			field2
				= dtuple_get_nth_v_field(vrow, v_col->v_pos);

			if ((dfield_get_type(field2)->mtype != DATA_MISSING)
			    && (!compare[v_col->v_pos])) {

				if (ind_field->prefix_len != 0
				    && !dfield_is_null(field2)
				    && field2->len > ind_field->prefix_len) {
					field2->len = ind_field->prefix_len;
				}

				/* The index field mismatch */
				if (cmp_dfield_dfield(field2, field1) != 0) {
					if (v_heap) {
						ut_ad(!(*v_heap));
						*v_heap = mem_heap_create(1024);
						vrow = dtuple_copy(vrow, *v_heap);
						dtuple_dup_v_fld(vrow, *v_heap);
					}

					mem_heap_free(tuple_heap);
					mem_heap_free(heap);
					return(false);
				}

				compare[v_col->v_pos] = true;
				n_cmp_v_col++;
			}
		}

		trx_id_t	rec_trx_id = row_get_rec_trx_id(
			prev_version, clust_index, clust_offsets);

		if (rec_trx_id < trx_id || roll_ptr == cur_roll_ptr) {
			if (in_purge_view) {
				break;
			}

			in_purge_view = true;
		}

		version = prev_version;
	}

	mem_heap_free(tuple_heap);
	mem_heap_free(heap);

	/* FIXME: In the case of n_cmp_v_col is not the same as
	n_fields - n_non_v_col, callback is needed to compare the rest
	columns. At the timebeing, we will need to return true */
	return (true);
}

/** build virtual column value from current cluster index record data
@param[in,out]	row		the cluster index row in dtuple form
@param[in]	clust_index	cluster index
@param[in]	index		the secondary index
@param[in]	heap		heap used to build virtual dtuple */
static
void
row_vers_build_clust_v_col(
	dtuple_t*	row,
	dict_index_t*	clust_index,
	dict_index_t*	index,
	mem_heap_t*	heap)
{
	mem_heap_t*	local_heap = NULL;
	for (ulint i = 0; i < dict_index_get_n_fields(index); i++) {
		const dict_field_t* ind_field = dict_index_get_nth_field(
				index, i);

		if (dict_col_is_virtual(ind_field->col)) {
			const dict_v_col_t*       col;

			col = reinterpret_cast<const dict_v_col_t*>(
				ind_field->col);

			innobase_get_computed_value(
				row, col, clust_index, NULL, &local_heap, heap, true);
		}
	}

	if (local_heap) {
		mem_heap_free(local_heap);
	}
}
/*****************************************************************//**
Finds out if a version of the record, where the version >= the current
purge view, should have ientry as its secondary index entry. We check
if there is any not delete marked version of the record where the trx
id >= purge view, and the secondary index entry and ientry are identified in
the alphabetical ordering; exactly in this case we return TRUE.
@return TRUE if earlier version should have */
ibool
row_vers_old_has_index_entry(
/*=========================*/
	ibool		also_curr,/*!< in: TRUE if also rec is included in the
				versions to search; otherwise only versions
				prior to it are searched */
	const rec_t*	rec,	/*!< in: record in the clustered index; the
				caller must have a latch on the page */
	mtr_t*		mtr,	/*!< in: mtr holding the latch on rec; it will
				also hold the latch on purge_view */
	dict_index_t*	index,	/*!< in: the secondary index */
	const dtuple_t*	ientry,	/*!< in: the secondary index entry */
	roll_ptr_t	roll_ptr,/*!< in: roll_ptr for the purge record */
	trx_id_t	trx_id)	/*!< in: transaction ID on the purging record */
{
	const rec_t*	version;
	rec_t*		prev_version;
	dict_index_t*	clust_index;
	ulint*		clust_offsets;
	mem_heap_t*	heap;
	mem_heap_t*	heap2;
	dtuple_t*	row;
	const dtuple_t*	entry;
	ulint		comp;
	const dtuple_t*	vrow = NULL;

	ut_ad(mtr_memo_contains_page(mtr, rec, MTR_MEMO_PAGE_X_FIX)
	      || mtr_memo_contains_page(mtr, rec, MTR_MEMO_PAGE_S_FIX));
	ut_ad(!rw_lock_own(&(purge_sys->latch), RW_LOCK_S));

	clust_index = dict_table_get_first_index(index->table);

	comp = page_rec_is_comp(rec);
	ut_ad(!dict_table_is_comp(index->table) == !comp);
	heap = mem_heap_create(1024);
	clust_offsets = rec_get_offsets(rec, clust_index, NULL,
					ULINT_UNDEFINED, &heap);

<<<<<<< HEAD
=======
	if (dict_index_has_virtual(index)) {
		v_heap = mem_heap_create(100);
	}

	DBUG_EXECUTE_IF("ib_purge_virtual_index_crash",
			DBUG_SUICIDE(););

>>>>>>> 0a3347fa
	if (also_curr && !rec_get_deleted_flag(rec, comp)) {
		row_ext_t*	ext;

		/* The top of the stack of versions is locked by the
		mtr holding a latch on the page containing the
		clustered index record. The bottom of the stack is
		locked by the fact that the purge_sys->view must
		'overtake' any read view of an active transaction.
		Thus, it is safe to fetch the prefixes for
		externally stored columns. */
		row = row_build(ROW_COPY_POINTERS, clust_index,
				rec, clust_offsets,
				NULL, NULL, NULL, &ext, heap);

		if (dict_index_has_virtual(index)) {
#ifdef DBUG_OFF
# define dbug_v_purge false
#else /* DBUG_OFF */
                        bool    dbug_v_purge = false;
#endif /* DBUG_OFF */

			DBUG_EXECUTE_IF(
				"ib_purge_virtual_index_callback",
				dbug_v_purge = true;);

			roll_ptr_t t_roll_ptr = row_get_rec_roll_ptr(
				rec, clust_index, clust_offsets);

			/* if the row is newly inserted, then the virtual
			columns need to be computed */
			if (trx_undo_roll_ptr_is_insert(t_roll_ptr)
			    || dbug_v_purge) {
				row_vers_build_clust_v_col(
					row, clust_index, index, heap);

				entry = row_build_index_entry(
					row, ext, index, heap);
				if (entry && !dtuple_coll_cmp(ientry, entry)) {

					mem_heap_free(heap);

					return(TRUE);
				}
			} else {
				if (row_vers_vc_matches_cluster(
					rec, row, clust_index, clust_offsets,
					index, ientry, roll_ptr,
					trx_id, NULL, vrow, mtr)) {
					mem_heap_free(heap);
					return(TRUE);
				}
			}
			clust_offsets = rec_get_offsets(rec, clust_index, NULL,
							ULINT_UNDEFINED, &heap);
		} else {

			entry = row_build_index_entry(
				row, ext, index, heap);

			/* If entry == NULL, the record contains unset BLOB
			pointers.  This must be a freshly inserted record.  If
			this is called from
			row_purge_remove_sec_if_poss_low(), the thread will
			hold latches on the clustered index and the secondary
			index.  Because the insert works in three steps:

				(1) insert the record to clustered index
				(2) store the BLOBs and update BLOB pointers
				(3) insert records to secondary indexes

			the purge thread can safely ignore freshly inserted
			records and delete the secondary index record.  The
			thread that inserted the new record will be inserting
			the secondary index records. */

			/* NOTE that we cannot do the comparison as binary
			fields because the row is maybe being modified so that
			the clustered index record has already been updated to
			a different binary value in a char field, but the
			collation identifies the old and new value anyway! */
			if (entry && !dtuple_coll_cmp(ientry, entry)) {

				mem_heap_free(heap);

				return(TRUE);
			}
		}
	}

	version = rec;

	for (;;) {
		heap2 = heap;
		heap = mem_heap_create(1024);
		vrow = NULL;

		trx_undo_prev_version_build(rec, mtr, version,
					    clust_index, clust_offsets,
					    heap, &prev_version, NULL,
					    dict_index_has_virtual(index)
						? &vrow : NULL, NULL);
		mem_heap_free(heap2); /* free version and clust_offsets */

		if (!prev_version) {
			/* Versions end here */

			mem_heap_free(heap);

			return(FALSE);
		}

		clust_offsets = rec_get_offsets(prev_version, clust_index,
						NULL, ULINT_UNDEFINED, &heap);

		if (dict_index_has_virtual(index) && !vrow) {
			/* Nothing for this index has changed, continue */
			version = prev_version;
			continue;
		}

		if (!rec_get_deleted_flag(prev_version, comp)) {
			row_ext_t*	ext;

			/* The stack of versions is locked by mtr.
			Thus, it is safe to fetch the prefixes for
			externally stored columns. */
			row = row_build(ROW_COPY_POINTERS, clust_index,
					prev_version, clust_offsets,
					NULL, NULL, NULL, &ext, heap);

			if (dict_index_has_virtual(index)) {

				ut_ad(vrow);
				ut_ad(row->n_v_fields == vrow->n_v_fields);
				dtuple_copy_v_fields(row, vrow);
			}

			entry = row_build_index_entry(row, ext, index, heap);

			/* If entry == NULL, the record contains unset
			BLOB pointers.  This must be a freshly
			inserted record that we can safely ignore.
			For the justification, see the comments after
			the previous row_build_index_entry() call. */

			/* NOTE that we cannot do the comparison as binary
			fields because maybe the secondary index record has
			already been updated to a different binary value in
			a char field, but the collation identifies the old
			and new value anyway! */

			if (entry && !dtuple_coll_cmp(ientry, entry)) {

				mem_heap_free(heap);

				return(TRUE);
			}
		}

		version = prev_version;
	}
}

/*****************************************************************//**
Constructs the version of a clustered index record which a consistent
read should see. We assume that the trx id stored in rec is such that
the consistent read should not see rec in its present version.
@return DB_SUCCESS or DB_MISSING_HISTORY */
dberr_t
row_vers_build_for_consistent_read(
/*===============================*/
	const rec_t*	rec,	/*!< in: record in a clustered index; the
				caller must have a latch on the page; this
				latch locks the top of the stack of versions
				of this records */
	mtr_t*		mtr,	/*!< in: mtr holding the latch on rec */
	dict_index_t*	index,	/*!< in: the clustered index */
	ulint**		offsets,/*!< in/out: offsets returned by
				rec_get_offsets(rec, index) */
	ReadView*	view,	/*!< in: the consistent read view */
	mem_heap_t**	offset_heap,/*!< in/out: memory heap from which
				the offsets are allocated */
	mem_heap_t*	in_heap,/*!< in: memory heap from which the memory for
				*old_vers is allocated; memory for possible
				intermediate versions is allocated and freed
				locally within the function */
	rec_t**		old_vers,/*!< out, own: old version, or NULL
				if the history is missing or the record
				does not exist in the view, that is,
				it was freshly inserted afterwards */
	const dtuple_t**vrow)	/*!< out: virtual row */
{
	const rec_t*	version;
	rec_t*		prev_version;
	trx_id_t	trx_id;
	mem_heap_t*	heap		= NULL;
	byte*		buf;
	dberr_t		err;

	ut_ad(dict_index_is_clust(index));
	ut_ad(mtr_memo_contains_page(mtr, rec, MTR_MEMO_PAGE_X_FIX)
	      || mtr_memo_contains_page(mtr, rec, MTR_MEMO_PAGE_S_FIX));
	ut_ad(!rw_lock_own(&(purge_sys->latch), RW_LOCK_S));

	ut_ad(rec_offs_validate(rec, index, *offsets));

	trx_id = row_get_rec_trx_id(rec, index, *offsets);

	ut_ad(!view->changes_visible(trx_id, index->table->name));

	ut_ad(!vrow || !(*vrow));

	version = rec;

	for (;;) {
		mem_heap_t*	prev_heap = heap;

		heap = mem_heap_create(1024);

		if (vrow) {
			*vrow = NULL;
		}

		/* If purge can't see the record then we can't rely on
		the UNDO log record. */

		bool	purge_sees = trx_undo_prev_version_build(
			rec, mtr, version, index, *offsets, heap,
			&prev_version, NULL, vrow, NULL);

		err  = (purge_sees) ? DB_SUCCESS : DB_MISSING_HISTORY;

		if (prev_heap != NULL) {
			mem_heap_free(prev_heap);
		}

		if (prev_version == NULL) {
			/* It was a freshly inserted version */
			*old_vers = NULL;
			ut_ad(!vrow || !(*vrow));
			break;
		}

		*offsets = rec_get_offsets(
			prev_version, index, *offsets, ULINT_UNDEFINED,
			offset_heap);

#if defined UNIV_DEBUG || defined UNIV_BLOB_LIGHT_DEBUG
		ut_a(!rec_offs_any_null_extern(prev_version, *offsets));
#endif /* UNIV_DEBUG || UNIV_BLOB_LIGHT_DEBUG */

		trx_id = row_get_rec_trx_id(prev_version, index, *offsets);

		if (view->changes_visible(trx_id, index->table->name)) {

			/* The view already sees this version: we can copy
			it to in_heap and return */

			buf = static_cast<byte*>(
				mem_heap_alloc(
					in_heap, rec_offs_size(*offsets)));

			*old_vers = rec_copy(buf, prev_version, *offsets);
			rec_offs_make_valid(*old_vers, index, *offsets);

			if (vrow && *vrow) {
				*vrow = dtuple_copy(*vrow, in_heap);
				dtuple_dup_v_fld(*vrow, in_heap);
			}
			break;
		}

		version = prev_version;
	}

	mem_heap_free(heap);

	return(err);
}

/*****************************************************************//**
Constructs the last committed version of a clustered index record,
which should be seen by a semi-consistent read. */
void
row_vers_build_for_semi_consistent_read(
/*====================================*/
	const rec_t*	rec,	/*!< in: record in a clustered index; the
				caller must have a latch on the page; this
				latch locks the top of the stack of versions
				of this records */
	mtr_t*		mtr,	/*!< in: mtr holding the latch on rec */
	dict_index_t*	index,	/*!< in: the clustered index */
	ulint**		offsets,/*!< in/out: offsets returned by
				rec_get_offsets(rec, index) */
	mem_heap_t**	offset_heap,/*!< in/out: memory heap from which
				the offsets are allocated */
	mem_heap_t*	in_heap,/*!< in: memory heap from which the memory for
				*old_vers is allocated; memory for possible
				intermediate versions is allocated and freed
				locally within the function */
	const rec_t**	old_vers,/*!< out: rec, old version, or NULL if the
				record does not exist in the view, that is,
				it was freshly inserted afterwards */
	const dtuple_t** vrow)	/*!< out: virtual row, old version, or NULL
				if it is not updated in the view */
{
	const rec_t*	version;
	mem_heap_t*	heap		= NULL;
	byte*		buf;
	trx_id_t	rec_trx_id	= 0;

	ut_ad(dict_index_is_clust(index));
	ut_ad(mtr_memo_contains_page(mtr, rec, MTR_MEMO_PAGE_X_FIX)
	      || mtr_memo_contains_page(mtr, rec, MTR_MEMO_PAGE_S_FIX));
	ut_ad(!rw_lock_own(&(purge_sys->latch), RW_LOCK_S));

	ut_ad(rec_offs_validate(rec, index, *offsets));

	version = rec;
	ut_ad(!vrow || !(*vrow));

	for (;;) {
		const trx_t*	version_trx;
		mem_heap_t*	heap2;
		rec_t*		prev_version;
		trx_id_t	version_trx_id;

		version_trx_id = row_get_rec_trx_id(version, index, *offsets);
		if (rec == version) {
			rec_trx_id = version_trx_id;
		}

		trx_sys_mutex_enter();
		version_trx = trx_get_rw_trx_by_id(version_trx_id);
		/* Because version_trx is a read-write transaction,
		its state cannot change from or to NOT_STARTED while
		we are holding the trx_sys->mutex.  It may change from
		ACTIVE to PREPARED or COMMITTED. */
		if (version_trx
		    && trx_state_eq(version_trx,
				    TRX_STATE_COMMITTED_IN_MEMORY)) {
			version_trx = NULL;
		}
		trx_sys_mutex_exit();

		if (!version_trx) {
committed_version_trx:
			/* We found a version that belongs to a
			committed transaction: return it. */

#if defined UNIV_DEBUG || defined UNIV_BLOB_LIGHT_DEBUG
			ut_a(!rec_offs_any_null_extern(version, *offsets));
#endif /* UNIV_DEBUG || UNIV_BLOB_LIGHT_DEBUG */

			if (rec == version) {
				*old_vers = rec;
				if (vrow) {
					*vrow = NULL;
				}
				break;
			}

			/* We assume that a rolled-back transaction stays in
			TRX_STATE_ACTIVE state until all the changes have been
			rolled back and the transaction is removed from
			the global list of transactions. */

			if (rec_trx_id == version_trx_id) {
				/* The transaction was committed while
				we searched for earlier versions.
				Return the current version as a
				semi-consistent read. */

				version = rec;
				*offsets = rec_get_offsets(version,
							   index, *offsets,
							   ULINT_UNDEFINED,
							   offset_heap);
			}

			buf = static_cast<byte*>(
				mem_heap_alloc(
					in_heap, rec_offs_size(*offsets)));

			*old_vers = rec_copy(buf, version, *offsets);
			rec_offs_make_valid(*old_vers, index, *offsets);
			if (vrow && *vrow) {
				*vrow = dtuple_copy(*vrow, in_heap);
				dtuple_dup_v_fld(*vrow, in_heap);
			}
			break;
		}

		DEBUG_SYNC_C("after_row_vers_check_trx_active");

		heap2 = heap;
		heap = mem_heap_create(1024);

		if (!trx_undo_prev_version_build(rec, mtr, version, index,
						 *offsets, heap,
						 &prev_version,
						 in_heap, vrow, NULL)) {
			mem_heap_free(heap);
			heap = heap2;
			heap2 = NULL;
			goto committed_version_trx;
		}

		if (heap2) {
			mem_heap_free(heap2); /* free version */
		}

		if (prev_version == NULL) {
			/* It was a freshly inserted version */
			*old_vers = NULL;
			ut_ad(!vrow || !(*vrow));
			break;
		}

		version = prev_version;
		*offsets = rec_get_offsets(version, index, *offsets,
					   ULINT_UNDEFINED, offset_heap);
#if defined UNIV_DEBUG || defined UNIV_BLOB_LIGHT_DEBUG
		ut_a(!rec_offs_any_null_extern(version, *offsets));
#endif /* UNIV_DEBUG || UNIV_BLOB_LIGHT_DEBUG */
	}/* for (;;) */

	if (heap) {
		mem_heap_free(heap);
	}
}<|MERGE_RESOLUTION|>--- conflicted
+++ resolved
@@ -672,16 +672,9 @@
 	clust_offsets = rec_get_offsets(rec, clust_index, NULL,
 					ULINT_UNDEFINED, &heap);
 
-<<<<<<< HEAD
-=======
-	if (dict_index_has_virtual(index)) {
-		v_heap = mem_heap_create(100);
-	}
-
 	DBUG_EXECUTE_IF("ib_purge_virtual_index_crash",
 			DBUG_SUICIDE(););
 
->>>>>>> 0a3347fa
 	if (also_curr && !rec_get_deleted_flag(rec, comp)) {
 		row_ext_t*	ext;
 
