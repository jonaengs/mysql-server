--- conflicted
+++ resolved
@@ -3642,7 +3642,7 @@
 {
 	trx->op_info = "discarding tablespace";
 
-	trx_set_dict_operation(trx, TRX_DICT_OP_TABLE);
+//	trx_set_dict_operation(trx, TRX_DICT_OP_TABLE);
 
 	trx_start_if_not_started_xa(trx, true);
 
@@ -4187,7 +4187,6 @@
 	dict_foreign_t*	foreign;
 	dict_table_t*	table			= NULL;
 	char*		filepath		= NULL;
-	char*		tablename		= NULL;
 	bool		locked_dictionary	= false;
 	mem_heap_t*	heap			= NULL;
 	bool		is_intrinsic_temp_table	= false;
@@ -4494,7 +4493,6 @@
 	unsigned*	page_nos;
 	heap = mem_heap_create(
 		200 + UT_LIST_GET_LEN(table->indexes) * sizeof *page_nos);
-	tablename = mem_heap_strdup(heap, name);
 
 	page_no = page_nos = static_cast<unsigned*>(
 		mem_heap_alloc(
@@ -4513,51 +4511,25 @@
 		rw_lock_x_unlock(dict_index_get_lock(index));
 	}
 
-	/* As we don't insert entries to SYSTEM TABLES for temp-tables
-	we need to avoid running removal of these entries. */
-	if (!table->is_temporary()) {
-<<<<<<< HEAD
-		err = DB_SUCCESS;
-=======
-		/* Note: do not need to write ddl log when
-		dict_table_is_file_per_table(table)) is true.
-		We have to drop index tree because of adaptive
-		hash index. */
-		page_no = page_nos;
-		for (dict_index_t* index = table->first_index();
-		     index != NULL;
-		     index = index->next()) {
-			dict_drop_index(index, *page_no++);
-		}
->>>>>>> 24331329
-	} else {
+	if (table->is_temporary()) {
 		page_no = page_nos;
 		for (dict_index_t* index = table->first_index();
 		     index != NULL;
 		     index = index->next()) {
 			dict_drop_temporary_table_index(index, *page_no++);
 		}
-	}
-
-<<<<<<< HEAD
-	switch (err) {
-		space_id_t	space_id;
-		bool		is_temp;
-		bool		ibd_file_missing;
-		bool		is_discarded;
-		bool		shared_tablespace;
-		table_id_t	table_id;
-		char*		table_name;
-		bool		is_encrypted;
-=======
+
+		err = DB_SUCCESS;
+	}
+
 	space_id_t	space_id;
 	bool		is_temp;
 	bool		ibd_file_missing;
 	bool		is_discarded;
 	bool		shared_tablespace;
 	table_id_t	table_id;
+	char*		table_name;
 	bool		is_encrypted;
->>>>>>> 24331329
 
 	space_id = table->space;
 	table_id = table->id;
@@ -4567,58 +4539,6 @@
 	shared_tablespace = DICT_TF_HAS_SHARED_SPACE(table->flags);
 	is_encrypted = dict_table_is_encrypted(table);
 
-<<<<<<< HEAD
-		/* Table space file name has been renamed in TRUNCATE. */
-		table_name = table->trunc_name.m_name;
-		if (table_name == nullptr) {
-			table_name = table->name.m_name;
-		} else {
-			table->trunc_name.m_name = nullptr;
-		}
-
-		/* Determine the tablespace filename before we drop
-		dict_table_t.  Free this memory before returning. */
-		if (DICT_TF_HAS_DATA_DIR(table->flags)) {
-			ut_a(table->data_dir_path);
-
-			filepath = fil_make_filepath(
-				table->data_dir_path,
-				table_name, IBD, true);
-		} else if (!shared_tablespace) {
-			filepath = fil_make_filepath(
-				NULL, table_name, IBD, false);
-		}
-
-		/* Drop adaptive hash index entries before
-		dropping table from cache. */
-		btr_drop_ahi_for_table(table);
-
-		/* Free the dict_table_t object. */
-		err = row_drop_table_from_cache(tablename, table, trx);
-		if (err != DB_SUCCESS) {
-			break;
-		}
-
-		/* Do not attempt to drop known-to-be-missing tablespaces,
-		nor system or shared general tablespaces. */
-		if (is_discarded || ibd_file_missing || is_temp || shared_tablespace
-		    || fsp_is_system_or_temp_tablespace(space_id)) {
-			/* For encrypted table, if ibd file can not be decrypt,
-			we also set ibd_file_missing. We still need to try to
-			remove the ibd file for this. */
-			if (is_discarded || !is_encrypted
-			    || !ibd_file_missing) {
-				break;
-			}
-		}
-
-		/* We can now drop the single-table tablespace. */
-		log_ddl->writeDeleteSpaceLog(
-			trx, nullptr, space_id, filepath, true, true);
-
-		if (!is_temp) {
-			log_ddl->writeDropLog(trx, table_id);
-=======
 	/* We do not allow temporary tables with a remote path. */
 	ut_a(!(is_temp && DICT_TF_HAS_DATA_DIR(table->flags)));
 
@@ -4631,8 +4551,16 @@
 		err = row_drop_ancillary_fts_tables(
 			table, &aux_vec, trx);
 		if (err != DB_SUCCESS) {
-			goto next_step;
-		}
+			goto funct_exit;
+		}
+	}
+
+	/* Table space file name has been renamed in TRUNCATE. */
+	table_name = table->trunc_name.m_name;
+	if (table_name == nullptr) {
+		table_name = table->name.m_name;
+	} else {
+		table->trunc_name.m_name = nullptr;
 	}
 
 	/* Determine the tablespace filename before we drop
@@ -4642,16 +4570,20 @@
 
 		filepath = fil_make_filepath(
 			table->data_dir_path,
-			table->name.m_name, IBD, true);
+			table_name, IBD, true);
 	} else if (!shared_tablespace) {
 		filepath = fil_make_filepath(
-			NULL, table->name.m_name, IBD, false);
-	}
+			NULL, table_name, IBD, false);
+	}
+
+	/* Drop adaptive hash index entries before
+	dropping table from cache. */
+	btr_drop_ahi_for_table(table);
 
 	/* Free the dict_table_t object. */
 	err = row_drop_table_from_cache(table, trx);
 	if (err != DB_SUCCESS) {
-		goto next_step;
+		goto funct_exit;
 	}
 
 	/* Do not attempt to drop known-to-be-missing tablespaces,
@@ -4661,78 +4593,19 @@
 		/* For encrypted table, if ibd file can not be decrypt,
 		we also set ibd_file_missing. We still need to try to
 		remove the ibd file for this. */
-		if (is_discarded || !is_encrypted
-		    || !ibd_file_missing) {
-			goto next_step;
->>>>>>> 24331329
-		}
-	}
-
-<<<<<<< HEAD
-		break;
-
-	case DB_OUT_OF_FILE_SPACE:
-		err = DB_MUST_GET_MORE_FILE_SPACE;
-		/* raise error */
-		ut_error;
-		break;
-
-	case DB_TOO_MANY_CONCURRENT_TRXS:
-		/* Cannot even find a free slot for the
-		the undo log. We can directly exit here
-		and return the DB_TOO_MANY_CONCURRENT_TRXS
-		error. */
-
-	default:
-		/* This is some error we do not expect. Print
-		the error number and rollback the transaction */
-		ib::error() << "Unknown error code " << err << " while"
-			" dropping table: "
-			<< ut_get_name(trx, tablename) << ".";
-
-		/* Mark all indexes available in the data dictionary
-		cache again. */
-=======
-	if (is_encrypted) {
-		/* Require the mutex to block key rotation. */
-		mutex_enter(&master_key_id_mutex);
+		if (is_discarded || !is_encrypted || !ibd_file_missing) {
+			goto funct_exit;
+		}
 	}
 
 	/* We can now drop the single-table tablespace. */
-	err = row_drop_single_table_tablespace(
-		space_id, tablename, filepath);
->>>>>>> 24331329
-
-	if (is_encrypted) {
-		mutex_exit(&master_key_id_mutex);
-	}
-
-	/* Finally, if it's not a temporary table,
-	let's try to delete the row in DDTableBuffer if exists */
+	log_ddl->writeDeleteSpaceLog(
+		trx, nullptr, space_id, filepath, true, true);
+
 	if (!is_temp) {
-		mutex_enter(&dict_persist->mutex);
-		err = dict_persist->table_buffer->remove(table_id);
-		ut_ad(err == DB_SUCCESS);
-		mutex_exit(&dict_persist->mutex);
-	}
-
-<<<<<<< HEAD
-=======
-next_step:
-	if (err != DB_SUCCESS && table != NULL) {
-		/* Drop table has failed with error but as drop table is not
-		transaction safe we should mark the table as corrupted to avoid
-		unwarranted follow-up action on this table that can result
-		in more serious issues. */
-
-		for (dict_index_t* index = UT_LIST_GET_FIRST(table->indexes);
-		     index != NULL;
-		     index = UT_LIST_GET_NEXT(indexes, index)) {
-			dict_set_corrupted(index);
-		}
-	}
-
->>>>>>> 24331329
+		log_ddl->writeDropLog(trx, table_id);
+	}
+
 funct_exit:
 	if (heap) {
 		mem_heap_free(heap);
