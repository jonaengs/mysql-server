--- conflicted
+++ resolved
@@ -1789,50 +1789,6 @@
 }
 
 /***********************************************************//**
-<<<<<<< HEAD
-Logs the update or delete of a secondary index record if needed
-while the index is being created. */
-static UNIV_COLD __attribute__((nonnull))
-void
-row_upd_sec_online(
-/*===============*/
-	upd_node_t*	node,	/*!< in: row update node */
-	trx_id_t	trx_id)	/*!< in: transaction ID */
-{
-	mem_heap_t*	heap;
-	dtuple_t*	entry;
-	dict_index_t*	index	= node->index;;
-
-	ut_ad(trx_id > 0);
-	ut_ad(node->state == UPD_NODE_UPDATE_ALL_SEC
-	      || node->state == UPD_NODE_UPDATE_SOME_SEC);
-	ut_ad(!dict_index_is_clust(index));
-	ut_ad(dict_index_get_online_status(index) == ONLINE_INDEX_CREATION);
-#ifdef UNIV_SYNC_DEBUG
-	ut_ad(rw_lock_own(dict_index_get_lock(index), RW_LOCK_SHARED));
-#endif /* UNIV_SYNC_DEBUG */
-	ut_ad(trx_id != 0);
-
-	heap = mem_heap_create(1024);
-	entry = row_build_index_entry(node->row, node->ext, index, heap);
-	ut_a(entry);
-
-	row_log_online_op(index, entry, 0);
-
-	if (!node->is_delete) {
-		mem_heap_empty(heap);
-		entry = row_build_index_entry(node->upd_row, node->upd_ext,
-					      index, heap);
-		ut_a(entry);
-		row_log_online_op(index, entry, trx_id);
-	}
-
-	mem_heap_free(heap);
-}
-
-/***********************************************************//**
-=======
->>>>>>> f2778803
 Updates the secondary index record if it is changed in the row update or
 deletes it if this is a delete.
 @return DB_SUCCESS if operation successfully completed, else error
