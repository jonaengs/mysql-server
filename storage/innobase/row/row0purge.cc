--- conflicted
+++ resolved
@@ -893,14 +893,6 @@
 #endif /* INNODB_DD_VC_SUPPORT */
 
 	/* Cannot call dd_table_open_on_id() before server is fully up */
-<<<<<<< HEAD
-	while (table_id >= INNODB_SYS_TABLE_ID_MAX && !mysqld_server_started) {
-		if (srv_shutdown_state != SRV_SHUTDOWN_NONE) {
-                        return(false);
-                }
-                os_thread_sleep(1000000);
-        }
-=======
 	if (!srv_upgrade_old_undo_found
 	    && !dict_table_is_system(table_id)) {
 		while (!mysqld_server_started) {
@@ -910,19 +902,13 @@
 			os_thread_sleep(1000000);
 		}
 	}
->>>>>>> 7cecc90f
 
 	/* SDI tables are hidden tables and are not registered with global
 	dictionary. Open the table internally. Also acquire dict_operation
 	lock for SDI table to prevent concurrent DROP TABLE and purge */
-<<<<<<< HEAD
-	if (table_id < INNODB_SYS_TABLE_ID_MAX
-	    || dict_table_is_sdi(table_id)) {
-=======
 	if (dict_table_is_system(table_id)
 	    || dict_table_is_sdi(table_id)
 	    || srv_upgrade_old_undo_found) {
->>>>>>> 7cecc90f
 		if (dict_table_is_sdi(table_id)) {
 			rw_lock_s_lock_inline(
 				dict_operation_lock, 0, __FILE__, __LINE__);
@@ -932,19 +918,13 @@
 			table_id, FALSE, DICT_TABLE_OP_NORMAL);
 	} else {
 		for (;;) {
-<<<<<<< HEAD
-			const auto no_mdl = reinterpret_cast<MDL_ticket*>(-1);
-=======
 			const auto no_mdl = nullptr;
->>>>>>> 7cecc90f
 			node->mdl = no_mdl;
 
 			node->table = dd_table_open_on_id(
 				table_id, thd, &node->mdl, false);
 
 			if (node->table != nullptr) {
-<<<<<<< HEAD
-=======
 				if (node->table->is_fts_aux()) {
 					table_id_t	parent_id
 						 = node->table->parent_id;
@@ -968,7 +948,6 @@
 						&node->mdl, false);
 
 				}
->>>>>>> 7cecc90f
 				break;
 			}
 
@@ -979,12 +958,7 @@
 				goto err_exit;
 			}
 		}
-<<<<<<< HEAD
-        }
-
-=======
-	}
->>>>>>> 7cecc90f
+	}
 
 	if (node->table == NULL) {
 		/* The table has been dropped: no need to do purge */
@@ -997,15 +971,6 @@
 		/* Need server fully up for virtual column computation */
 		if (!mysqld_server_started) {
 
-<<<<<<< HEAD
-			if (node->table->id < INNODB_SYS_TABLE_ID_MAX
-			    || dict_table_is_sdi(node->table->id)) {
-				dict_table_close(node->table, FALSE, FALSE);
-				node->table = NULL;
-			} else  {
-				dd_table_close(node->table, thd,
-					       &node->mdl, false);
-=======
 			if (dict_table_is_system(node->table->id)
 			    || dict_table_is_sdi(node->table->id)) {
 				dict_table_close(node->table, FALSE, FALSE);
@@ -1019,7 +984,6 @@
 					dd_table_close(node->parent, thd
 						       &node->parent_mdl, false);
 				}
->>>>>>> 7cecc90f
 			}
 			if (srv_shutdown_state != SRV_SHUTDOWN_NONE) {
 				return(false);
@@ -1042,19 +1006,11 @@
 	if (node->table->ibd_file_missing) {
 		/* We skip purge of missing .ibd files */
 
-<<<<<<< HEAD
-		if (node->table->id < INNODB_SYS_TABLE_ID_MAX
-=======
 		if (dict_table_is_system(node->table->id)
->>>>>>> 7cecc90f
 		    || dict_table_is_sdi(node->table->id)) {
 			dict_table_close(node->table, FALSE, FALSE);
 			node->table = NULL;
 		} else  {
-<<<<<<< HEAD
-	                dd_table_close(node->table, thd, &node->mdl, false);
-                }
-=======
 			bool	is_aux = node->table->is_fts_aux();
 			dd_table_close(node->table, thd, &node->mdl, false);
 			if (is_aux && node->parent) {
@@ -1062,7 +1018,6 @@
 					       &node->parent_mdl, false);
 			}
 		}
->>>>>>> 7cecc90f
 
 		node->table = NULL;
 
@@ -1078,14 +1033,6 @@
 		we do not have an index to call it with. */
 close_exit:
 		/* Purge requires no changes to indexes: we may return */
-<<<<<<< HEAD
-		if (node->table->id < INNODB_SYS_TABLE_ID_MAX
-		    || dict_table_is_sdi(node->table->id)) {
-			dict_table_close(node->table, FALSE, FALSE);
-			node->table = NULL;
-		} else  {
-			dd_table_close(node->table, thd, &node->mdl, false);
-=======
 		if (dict_table_is_system(node->table->id)
 		    || dict_table_is_sdi(node->table->id)
 		    || srv_upgrade_old_undo_found) {
@@ -1098,7 +1045,6 @@
 				dd_table_close(node->parent, thd,
 					       &node->parent_mdl, false);
 			}
->>>>>>> 7cecc90f
 		}
 err_exit:
 		if (*dict_op_lock_acquired) {
@@ -1139,19 +1085,11 @@
 }
 
 /** Purges the parsed record.
-<<<<<<< HEAD
-@param[in,out]  node            row purge node
-@param[in]      undo_rec        undo record to purge
-@param[in,out]  thr             query thread
-@param[in]      updated_extern  whether external columns were updated
-@param[in,out]  thd             current thread
-=======
 @param[in,out]	node		row purge node
 @param[in]	undo_rec	undo record to purge
 @param[in,out]	thr		query thread
 @param[in]	updated_extern	whether external columns were updated
 @param[in,out]	thd		current thread
->>>>>>> 7cecc90f
 @return true if purged, false if skipped */
 static MY_ATTRIBUTE((warn_unused_result))
 bool
@@ -1211,25 +1149,17 @@
                         node->mysql_table = nullptr;
                 }
 
-<<<<<<< HEAD
-		if (node->table->id < INNODB_SYS_TABLE_ID_MAX
-=======
 		if (dict_table_is_system(node->table->id)
->>>>>>> 7cecc90f
 		    || dict_table_is_sdi(node->table->id)) {
 			dict_table_close(node->table, FALSE, FALSE);
 			node->table = NULL;
 		} else  {
-<<<<<<< HEAD
-	                dd_table_close(node->table, thd, &node->mdl, false);
-=======
 			bool	is_aux = node->table->is_fts_aux();
 			dd_table_close(node->table, thd, &node->mdl, false);
 			if (is_aux && node->parent) {
 				dd_table_close(node->parent, thd,
 					       &node->parent_mdl, false);
 			}
->>>>>>> 7cecc90f
                 }
 	}
 
@@ -1258,8 +1188,7 @@
 {
 	bool	updated_extern;
 	THD*	thd = current_thd;
-<<<<<<< HEAD
-	bool 	dict_op_lock_acquired = false;
+	bool	dict_op_lock_acquired = false;
 
 	DBUG_EXECUTE_IF("do_not_meta_lock_in_background",
 			while (srv_shutdown_state == SRV_SHUTDOWN_NONE) {
@@ -1267,16 +1196,6 @@
 			}
 			return;);
 
-=======
-	bool	dict_op_lock_acquired = false;
-
-	DBUG_EXECUTE_IF("do_not_meta_lock_in_background",
-			while (srv_shutdown_state == SRV_SHUTDOWN_NONE) {
-				os_thread_sleep(500000);
-			}
-			return;);
-
->>>>>>> 7cecc90f
 	while (row_purge_parse_undo_rec(
 			node, undo_rec, &updated_extern, thd, thr, &dict_op_lock_acquired)) {
 
