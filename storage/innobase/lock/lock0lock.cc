--- conflicted
+++ resolved
@@ -2602,7 +2602,6 @@
 	trx_mutex_exit(lock->trx);
 }
 
-<<<<<<< HEAD
 /** Checks if a waiting record lock request still has to wait for granted locks.
 @param[in]	wait_lock		Waiting record lock
 @param[in]	granted			Granted record locks
@@ -2771,57 +2770,6 @@
 
 	/* Reorder the record lock wait queue on the VATS priority. */
 	std::sort(waiting.begin(), waiting.end(), VATS_Lock_priority());
-=======
-/** Grant lock to waiting requests that no longer conflicts
-@param[in]	in_lock		record lock object: grant all non-conflicting
-				locks waiting behind this lock object */
-static
-void
-lock_rec_grant(lock_t* in_lock)
-{
-	lock_t*		lock;
-
-	ulint		space = in_lock->space();
-	ulint		page_no = in_lock->page_number();
-	hash_table_t*	lock_hash = in_lock->hash_table();
-
-	/* Check if waiting locks in the queue can now be granted: grant
-	locks if there are no conflicting locks ahead. Stop at the first
-	X lock that is waiting or has been granted. */
-
-	for (lock = lock_rec_get_first_on_page_addr(lock_hash, space, page_no);
-	     lock != NULL;
-	     lock = lock_rec_get_next_on_page(lock)) {
-
-		if (lock_get_wait(lock)
-		    && !lock_rec_has_to_wait_in_queue(lock)) {
-
-			/* Grant the lock */
-			ut_ad(lock->trx != in_lock->trx);
-			lock_grant(lock);
-		}
-	}
-}
-
-/*************************************************************//**
-Removes a record lock request, waiting or granted, from the queue and
-grants locks to other transactions in the queue if they now are entitled
-to a lock. NOTE: all record locks contained in in_lock are removed. */
-void
-lock_rec_dequeue_from_page(
-/*=======================*/
-	lock_t*		in_lock)	/*!< in: record lock object: all
-					record locks which are contained in
-					this lock object are removed;
-					transactions waiting behind will
-					get their lock requests granted,
-					if they are now qualified to it */
-{
-	ulint		space;
-	ulint		page_no;
-	trx_lock_t*	trx_lock;
-	hash_table_t*	lock_hash;
->>>>>>> b063e52a
 
 	int32_t	sub_age = 0;
 	int32_t	add_age = 0;
@@ -2928,6 +2876,51 @@
 
 		if (lock->trx != in_trx) {
 			lock_update_trx_age(trx, add_age + age_compensate);
+		}
+	}
+}
+
+/** Grant lock to waiting requests that no longer conflicts
+@param[in,out]	in_lock		record lock object: grant all non-conflicting
+				locks waiting behind this lock object
+@param[in]	use_fcfs	true -> use first come first served strategy */
+static
+void
+lock_rec_grant(lock_t* in_lock, bool use_fcfs)
+{
+	auto	space = in_lock->space_id();
+	auto	page_no = in_lock->page_no();
+	auto	lock_hash = in_lock->hash_table();
+
+	if (use_fcfs || lock_use_fcfs(in_lock->trx)) {
+
+		/* Check if waiting locks in the queue can now be granted:
+		grant locks if there are no conflicting locks ahead. Stop at
+		the first X lock that is waiting or has been granted. */
+
+		for (auto lock = lock_rec_get_first_on_page_addr(
+			lock_hash, space, page_no);
+		     lock != nullptr;
+		     lock = lock_rec_get_next_on_page(lock)) {
+
+			if (lock->is_waiting()
+			    && !lock_rec_has_to_wait_in_queue(lock)) {
+
+				/* Grant the lock */
+				ut_ad(lock->trx != in_lock->trx);
+				lock_grant(lock);
+			}
+		}
+
+	} else {
+
+		for (ulint heap_no = 0;
+		     heap_no < lock_rec_get_n_bits(in_lock);
+		     ++heap_no) {
+
+			if (lock_rec_get_nth_bit(in_lock, heap_no)) {
+				lock_grant_vats(lock_hash, in_lock, heap_no);
+			}
 		}
 	}
 }
@@ -2967,41 +2960,7 @@
 	MONITOR_INC(MONITOR_RECLOCK_REMOVED);
 	MONITOR_DEC(MONITOR_NUM_RECLOCK);
 
-<<<<<<< HEAD
-	if (use_fcfs || lock_use_fcfs(in_lock->trx)) {
-
-		/* Check if waiting locks in the queue can now be granted:
-		grant locks if there are no conflicting locks ahead. Stop at
-		the first X lock that is waiting or has been granted. */
-
-		for (auto lock = lock_rec_get_first_on_page_addr(
-			lock_hash, space, page_no);
-		     lock != nullptr;
-		     lock = lock_rec_get_next_on_page(lock)) {
-
-			if (lock->is_waiting()
-			    && !lock_rec_has_to_wait_in_queue(lock)) {
-
-				/* Grant the lock */
-				ut_ad(lock->trx != in_lock->trx);
-				lock_grant(lock);
-			}
-		}
-
-	} else {
-
-		for (ulint heap_no = 0;
-		     heap_no < lock_rec_get_n_bits(in_lock);
-		     ++heap_no) {
-
-			if (lock_rec_get_nth_bit(in_lock, heap_no)) {
-				lock_grant_vats(lock_hash, in_lock, heap_no);
-			}
-		}
-	}
-=======
-	lock_rec_grant(in_lock);
->>>>>>> b063e52a
+	lock_rec_grant(in_lock, use_fcfs);
 }
 
 /** Removes a record lock request, waiting or granted, from the queue.
@@ -4919,7 +4878,7 @@
 		/* Release any GAP only lock. */
 		if (lock->is_gap()) {
 
-			lock_rec_dequeue_from_page(lock);
+			lock_rec_dequeue_from_page(lock, false);
 			lock = next_lock;
 			continue;
 		}
@@ -4934,7 +4893,7 @@
 		/* Release Shared Next Key Lock(SH + GAP) if asked for */
 		if (lock->mode() == LOCK_S && !only_gap) {
 
-			lock_rec_dequeue_from_page(lock);
+			lock_rec_dequeue_from_page(lock, false);
 			lock = next_lock;
 			continue;
 		}
@@ -4943,7 +4902,7 @@
 		lock->remove_gap_lock();
 
 		/* Grant locks */
-		lock_rec_grant(lock);
+		lock_rec_grant(lock, false);
 
 		lock = next_lock;
 
