--- conflicted
+++ resolved
@@ -5403,8 +5403,11 @@
 lock_validate()
 /*===========*/
 {
+	typedef	std::pair<ulint, ulint> page_addr_t;
+	typedef std::set<page_addr_t> page_addr_set;
+	page_addr_set pages;
+
 	lock_mutex_enter();
-
 	mutex_enter(&trx_sys->mutex);
 
 	ut_a(lock_validate_table_locks(&trx_sys->rw_trx_list));
@@ -5423,19 +5426,18 @@
 			ulint	space = lock->un_member.rec_lock.space;
 			ulint	page_no = lock->un_member.rec_lock.page_no;
 
-			lock_mutex_exit();
-			mutex_exit(&trx_sys->mutex);
-
-			lock_rec_block_validate(space, page_no);
-
-			lock_mutex_enter();
-			mutex_enter(&trx_sys->mutex);
+			pages.insert(std::make_pair(space, page_no));
 		}
 	}
 
 	mutex_exit(&trx_sys->mutex);
-
 	lock_mutex_exit();
+
+	for (page_addr_set::const_iterator it = pages.begin();
+	     it != pages.end();
+	     ++it) {
+		lock_rec_block_validate((*it).first, (*it).second);
+	}
 
 	return(true);
 }
@@ -6041,16 +6043,7 @@
 /*=========================*/
 	const trx_t*	trx)		/*!< in: transaction */
 {
-<<<<<<< HEAD
 	ut_a(trx->autoinc_locks != NULL);
-=======
-	typedef	std::pair<ulint, ulint> page_addr_t;
-	typedef std::set<page_addr_t> page_addr_set;
-	page_addr_set pages;
-
-	lock_mutex_enter();
-	mutex_enter(&trx_sys->mutex);
->>>>>>> 650f5894
 
 	return(!ib_vector_is_empty(trx->autoinc_locks));
 }
@@ -6070,7 +6063,6 @@
 
 	ut_a(trx->autoinc_locks != NULL);
 
-<<<<<<< HEAD
 	/* We release the locks in the reverse order. This is to
 	avoid searching the vector for the element to delete at
 	the lower level. See (lock_table_remove_low()) for details. */
@@ -6083,27 +6075,6 @@
 
 	/* Should release all locks. */
 	ut_a(ib_vector_is_empty(trx->autoinc_locks));
-=======
-		while ((lock = lock_rec_validate(i, &limit)) != 0) {
-
-			ulint	space = lock->un_member.rec_lock.space;
-			ulint	page_no = lock->un_member.rec_lock.page_no;
-
-			pages.insert(std::make_pair(space, page_no));
-		}
-	}
-
-	mutex_exit(&trx_sys->mutex);
-	lock_mutex_exit();
-
-	for (page_addr_set::const_iterator it = pages.begin();
-	     it != pages.end();
-	     ++it) {
-		lock_rec_block_validate((*it).first, (*it).second);
-	}
-
-	return(true);
->>>>>>> 650f5894
 }
 
 /*******************************************************************//**
