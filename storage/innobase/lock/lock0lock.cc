/*****************************************************************************

Copyright (c) 1996, 2014, Oracle and/or its affiliates. All Rights Reserved.

This program is free software; you can redistribute it and/or modify it under
the terms of the GNU General Public License as published by the Free Software
Foundation; version 2 of the License.

This program is distributed in the hope that it will be useful, but WITHOUT
ANY WARRANTY; without even the implied warranty of MERCHANTABILITY or FITNESS
FOR A PARTICULAR PURPOSE. See the GNU General Public License for more details.

You should have received a copy of the GNU General Public License along with
this program; if not, write to the Free Software Foundation, Inc.,
51 Franklin Street, Suite 500, Boston, MA 02110-1335 USA

*****************************************************************************/

/**************************************************//**
@file lock/lock0lock.cc
The transaction lock system

Created 5/7/1996 Heikki Tuuri
*******************************************************/

#define LOCK_MODULE_IMPLEMENTATION

#include "ha_prototypes.h"

#include "lock0lock.h"
#include "lock0priv.h"

#ifdef UNIV_NONINL
#include "lock0lock.ic"
#include "lock0priv.ic"
#endif

#include "dict0mem.h"
#include "usr0sess.h"
#include "trx0purge.h"
#include "trx0sys.h"
#include "srv0mon.h"
#include "ut0vec.h"
#include "btr0btr.h"
#include "dict0boot.h"

#include <set>

/** Total number of cached record locks */
static const ulint	REC_LOCK_CACHE = 8;

/** Maximum record lock size in bytes */
static const ulint	REC_LOCK_SIZE = sizeof(ib_lock_t) + 256;

/** Total number of cached table locks */
static const ulint	TABLE_LOCK_CACHE = 8;

/** Size in bytes, of the table lock instance */
static const ulint	TABLE_LOCK_SIZE = sizeof(ib_lock_t);

/** Deadlock checker. */
class DeadlockChecker {
public:
	/** Checks if a joining lock request results in a deadlock. If
	a deadlock is found this function will resolve the deadlock
	by choosing a victim transaction and rolling it back. It
	will attempt to resolve all deadlocks. The returned transaction
	id will be the joining transaction id or 0 if some other
	transaction was chosen as a victim and rolled back or no
	deadlock found.

	@param lock lock the transaction is requesting
	@param trx transaction requesting the lock

	@return id of transaction chosen as victim or 0 */
	static const trx_t* check_and_resolve(
		const lock_t*	lock,
		const trx_t*	trx);

private:
	/** Do a shallow copy. Default destructor OK.
	@param trx the start transaction (start node)
	@param wait_lock lock that a transaction wants
	@param mark_start visited node counter */
	DeadlockChecker(
		const trx_t*	trx,
		const lock_t*	wait_lock,
		ib_uint64_t	mark_start)
		:
		m_cost(),
		m_start(trx),
		m_too_deep(),
		m_wait_lock(wait_lock),
		m_mark_start(mark_start),
		m_n_elems()
	{
	}

	/** Check if the search is too deep. */
	bool is_too_deep() const
	{
		return(m_n_elems > LOCK_MAX_DEPTH_IN_DEADLOCK_CHECK
		       || m_cost > LOCK_MAX_N_STEPS_IN_DEADLOCK_CHECK);
	}

	/** Save current state.
	@param lock lock to push on the stack.
	@param heap_no the heap number to push on the stack.
	@return false if stack is full. */
	bool push(const lock_t*	lock, ulint heap_no)
	{
		ut_ad((lock_get_type_low(lock) & LOCK_REC)
		      || (lock_get_type_low(lock) & LOCK_TABLE));

		ut_ad(((lock_get_type_low(lock) & LOCK_TABLE) != 0)
		      == (heap_no == ULINT_UNDEFINED));

		/* Ensure that the stack is bounded. */
		if (m_n_elems >= UT_ARR_SIZE(s_states)) {
			return(false);
		}

		state_t&	state = s_states[m_n_elems++];

		state.m_lock = lock;
		state.m_wait_lock = m_wait_lock;
		state.m_heap_no =heap_no;

		return(true);
	}

	/** Restore state.
	@param[out] lock current lock
	@param[out] heap_no current heap_no */
	void pop(const lock_t*& lock, ulint& heap_no)
	{
		ut_a(m_n_elems > 0);

		const state_t&	state = s_states[--m_n_elems];

		lock = state.m_lock;
		heap_no = state.m_heap_no;
		m_wait_lock = state.m_wait_lock;
	}

	/** Check whether the node has been visited.
	@param lock lock to check
	@return true if the node has been visited */
	bool is_visited(const lock_t* lock) const
	{
		return(lock->trx->lock.deadlock_mark > m_mark_start);
	}

	/** Get the next lock in the queue that is owned by a transaction
	whose sub-tree has not already been searched.
	Note: "next" here means PREV for table locks.
	@param lock Lock in queue
	@param heap_no heap_no if lock is a record lock else ULINT_UNDEFINED
	@return next lock or NULL if at end of queue */
	const lock_t* get_next_lock(const lock_t* lock, ulint heap_no) const;

	/** Get the first lock to search. The search starts from the current
	wait_lock. What we are really interested in is an edge from the
	current wait_lock's owning transaction to another transaction that has
	a lock ahead in the queue. We skip locks where the owning transaction's
	sub-tree has already been searched.

	Note: The record locks are traversed from the oldest lock to the
	latest. For table locks we go from latest to oldest.

	For record locks, we first position the iterator on first lock on
	the page and then reposition on the actual heap_no. This is required
	due to the way the record lock has is implemented.

	@param[out] heap_no if rec lock, else ULINT_UNDEFINED.

	@return first lock or NULL */
	const lock_t* get_first_lock(ulint* heap_no) const;

	/** Notify that a deadlock has been detected and print the conflicting
	transaction info.
	@param lock lock causing deadlock */
	void notify(const lock_t* lock) const;

	/** Select the victim transaction that should be rolledback.
	@return victim transaction */
	const trx_t* select_victim() const;

	/** Rollback transaction selected as the victim. */
	void trx_rollback();

	/** Looks iteratively for a deadlock. Note: the joining transaction
	may have been granted its lock by the deadlock checks.

	@return 0 if no deadlock else the victim transaction.*/
	const trx_t* search();

	/** Print transaction data to the deadlock file and possibly to stderr.
	@param trx transaction
	@param max_query_len max query length to print */
	static void print(const trx_t* trx, ulint max_query_len);

	/** rewind(3) the file used for storing the latest detected deadlock
	and print a heading message to stderr if printing of all deadlocks to
	stderr is enabled. */
	static void start_print();

	/** Print lock data to the deadlock file and possibly to stderr.
	@param lock record or table type lock */
	static void print(const lock_t* lock);

	/** Print a message to the deadlock file and possibly to stderr.
	@param msg message to print */
	static void print(const char* msg);

	/** Print info about transaction that was rolled back.
	@param trx transaction rolled back
	@param lock lock trx wants */
	static void rollback_print(const trx_t* trx, const lock_t* lock);

private:
	/** DFS state information, used during deadlock checking. */
	struct state_t {
		const lock_t*	m_lock;		/*!< Current lock */
		const lock_t*	m_wait_lock;	/*!< Waiting for lock */
		ulint		m_heap_no;	/*!< heap number if rec lock */
	};

	/** Used in deadlock tracking. Protected by lock_sys->mutex. */
	static ib_uint64_t	s_lock_mark_counter;

	/** Calculation steps thus far. It is the count of the nodes visited. */
	ulint			m_cost;

	/** Joining transaction that is requesting a lock in an
	incompatible mode */
	const trx_t*		m_start;

	/** TRUE if search was too deep and was aborted */
	bool			m_too_deep;

	/** Lock that trx wants */
	const lock_t*		m_wait_lock;

	/**  Value of lock_mark_count at the start of the deadlock check. */
	ib_uint64_t		m_mark_start;

	/** Number of states pushed onto the stack */
	size_t			m_n_elems;

	/** This is to avoid malloc/free calls. */
	static state_t		s_states[MAX_STACK_SIZE];
};

/** Counter to mark visited nodes during deadlock search. */
ib_uint64_t	DeadlockChecker::s_lock_mark_counter = 0;

/** The stack used for deadlock searches. */
DeadlockChecker::state_t	DeadlockChecker::s_states[MAX_STACK_SIZE];

#ifdef UNIV_DEBUG
/*********************************************************************//**
Validates the lock system.
@return TRUE if ok */
static
bool
lock_validate();
/*============*/

/*********************************************************************//**
Validates the record lock queues on a page.
@return TRUE if ok */
static
ibool
lock_rec_validate_page(
/*===================*/
	const buf_block_t*	block)	/*!< in: buffer block */
	__attribute__((warn_unused_result));
#endif /* UNIV_DEBUG */

/* The lock system */
lock_sys_t*	lock_sys	= NULL;

/** We store info on the latest deadlock error to this buffer. InnoDB
Monitor will then fetch it and print */
bool	lock_deadlock_found = false;

/** Only created if !srv_read_only_mode */
static FILE*		lock_latest_err_file;

/*********************************************************************//**
Reports that a transaction id is insensible, i.e., in the future. */

void
lock_report_trx_id_insanity(
/*========================*/
	trx_id_t	trx_id,		/*!< in: trx id */
	const rec_t*	rec,		/*!< in: user record */
	dict_index_t*	index,		/*!< in: index */
	const ulint*	offsets,	/*!< in: rec_get_offsets(rec, index) */
	trx_id_t	max_trx_id)	/*!< in: trx_sys_get_max_trx_id() */
{
	ib_logf(IB_LOG_LEVEL_ERROR, "Transaction id associated with record");
	rec_print_new(stderr, rec, offsets);
	fputs("InnoDB: in ", stderr);
	dict_index_name_print(stderr, NULL, index);
	fprintf(stderr, "\n"
		"InnoDB: is " TRX_ID_FMT " which is higher than the"
		" global trx id counter " TRX_ID_FMT "!\n"
		"InnoDB: The table is corrupt. You have to do"
		" dump + drop + reimport.\n",
		trx_id, max_trx_id);
}

/*********************************************************************//**
Checks that a transaction id is sensible, i.e., not in the future.
@return true if ok */
#ifdef UNIV_DEBUG

#else
static __attribute__((warn_unused_result))
#endif
bool
lock_check_trx_id_sanity(
/*=====================*/
	trx_id_t	trx_id,		/*!< in: trx id */
	const rec_t*	rec,		/*!< in: user record */
	dict_index_t*	index,		/*!< in: index */
	const ulint*	offsets)	/*!< in: rec_get_offsets(rec, index) */
{
	ut_ad(rec_offs_validate(rec, index, offsets));

	trx_id_t	max_trx_id = trx_sys_get_max_trx_id();
	bool		is_ok = trx_id < max_trx_id;

	if (!is_ok) {
		lock_report_trx_id_insanity(
			trx_id, rec, index, offsets, max_trx_id);
	}

	return(is_ok);
}

/*********************************************************************//**
Checks that a record is seen in a consistent read.
@return true if sees, or false if an earlier version of the record
should be retrieved */

bool
lock_clust_rec_cons_read_sees(
/*==========================*/
	const rec_t*	rec,	/*!< in: user record which should be read or
				passed over by a read cursor */
	dict_index_t*	index,	/*!< in: clustered index */
	const ulint*	offsets,/*!< in: rec_get_offsets(rec, index) */
	ReadView*	view)	/*!< in: consistent read view */
{
	ut_ad(dict_index_is_clust(index));
	ut_ad(page_rec_is_user_rec(rec));
	ut_ad(rec_offs_validate(rec, index, offsets));

	/* Temp-tables are not shared across connections and multiple
	transactions from different connections cannot simultaneously
	operate on same temp-table and so read of temp-table is
	always consistent read. */
	if (srv_read_only_mode || dict_table_is_temporary(index->table)) {
		ut_ad(view == 0 || dict_table_is_temporary(index->table));
		return(true);
	}

	/* NOTE that we call this function while holding the search
	system latch. */

	trx_id_t	trx_id = row_get_rec_trx_id(rec, index, offsets);

	return(view->changes_visible(trx_id));
}

/*********************************************************************//**
Checks that a non-clustered index record is seen in a consistent read.

NOTE that a non-clustered index page contains so little information on
its modifications that also in the case false, the present version of
rec may be the right, but we must check this from the clustered index
record.

@return true if certainly sees, or false if an earlier version of the
clustered index record might be needed */

bool
lock_sec_rec_cons_read_sees(
/*========================*/
	const rec_t*		rec,	/*!< in: user record which
					should be read or passed over
					by a read cursor */
	const dict_index_t*	index,	/*!< in: index */
	const ReadView*	view)	/*!< in: consistent read view */
{
	ut_ad(page_rec_is_user_rec(rec));

	/* NOTE that we might call this function while holding the search
	system latch. */

	if (recv_recovery_is_on()) {

		return(false);

	} else if (dict_table_is_temporary(index->table)) {

		/* Temp-tables are not shared across connections and multiple
		transactions from different connections cannot simultaneously
		operate on same temp-table and so read of temp-table is
		always consistent read. */

		return(true);
	}

	trx_id_t	max_trx_id = page_get_max_trx_id(page_align(rec));

	ut_ad(max_trx_id > 0);

	return(view->sees(max_trx_id));
}

/*********************************************************************//**
Creates the lock system at database start. */

void
lock_sys_create(
/*============*/
	ulint	n_cells)	/*!< in: number of slots in lock hash table */
{
	ulint	lock_sys_sz;

	lock_sys_sz = sizeof(*lock_sys) + OS_THREAD_MAX_N * sizeof(srv_slot_t);

	lock_sys = static_cast<lock_sys_t*>(ut_zalloc(lock_sys_sz));

	void*	ptr = &lock_sys[1];

	lock_sys->waiting_threads = static_cast<srv_slot_t*>(ptr);

	lock_sys->last_slot = lock_sys->waiting_threads;

	mutex_create("lock_sys", &lock_sys->mutex);

	mutex_create("lock_sys_wait", &lock_sys->wait_mutex);

	lock_sys->timeout_event = os_event_create(0);

	lock_sys->rec_hash = hash_create(n_cells);
	lock_sys->prdt_hash = hash_create(n_cells);
	lock_sys->prdt_page_hash = hash_create(n_cells);

	if (!srv_read_only_mode) {
		lock_latest_err_file = os_file_create_tmpfile();
		ut_a(lock_latest_err_file);
	}
}

/** Calculates the fold value of a lock: used in migrating the hash table.
@param[in]	lock	record lock object
@return	folded value */
static
ulint
lock_rec_lock_fold(
	const lock_t*	lock)
{
	return(lock_rec_fold(lock->un_member.rec_lock.space,
			     lock->un_member.rec_lock.page_no));
}

/** Resize the lock hash tables.
@param[in]	n_cells	number of slots in lock hash table */

void
lock_sys_resize(
	ulint	n_cells)
{
	hash_table_t*	old_hash;

	lock_mutex_enter();

	old_hash = lock_sys->rec_hash;
	lock_sys->rec_hash = hash_create(n_cells);
	HASH_MIGRATE(old_hash, lock_sys->rec_hash, lock_t, hash,
		     lock_rec_lock_fold);
	hash_table_free(old_hash);

	old_hash = lock_sys->prdt_hash;
	lock_sys->prdt_hash = hash_create(n_cells);
	HASH_MIGRATE(old_hash, lock_sys->prdt_hash, lock_t, hash,
		     lock_rec_lock_fold);
	hash_table_free(old_hash);

	old_hash = lock_sys->prdt_page_hash;
	lock_sys->prdt_page_hash = hash_create(n_cells);
	HASH_MIGRATE(old_hash, lock_sys->prdt_page_hash, lock_t, hash,
		     lock_rec_lock_fold);
	hash_table_free(old_hash);

	/* need to update block->lock_hash_val */
	for (ulint i = 0; i < srv_buf_pool_instances; ++i) {
		buf_pool_t*	buf_pool = buf_pool_from_array(i);

		buf_pool_mutex_enter(buf_pool);
		buf_page_t*	bpage;
		bpage = UT_LIST_GET_FIRST(buf_pool->LRU);

		while (bpage != NULL) {
			if (buf_page_get_state(bpage)
			    == BUF_BLOCK_FILE_PAGE) {
				buf_block_t*	block;
				block = reinterpret_cast<buf_block_t*>(
					bpage);

				block->lock_hash_val
					= lock_rec_hash(
						bpage->id.space(),
						bpage->id.page_no());
			}
			bpage = UT_LIST_GET_NEXT(LRU, bpage);
		}
		buf_pool_mutex_exit(buf_pool);
	}

	lock_mutex_exit();
}

/*********************************************************************//**
Closes the lock system at database shutdown. */

void
lock_sys_close(void)
/*================*/
{
	if (lock_latest_err_file != NULL) {
		fclose(lock_latest_err_file);
		lock_latest_err_file = NULL;
	}

	hash_table_free(lock_sys->rec_hash);
	hash_table_free(lock_sys->prdt_hash);
	hash_table_free(lock_sys->prdt_page_hash);

	os_event_destroy(lock_sys->timeout_event);

	mutex_destroy(&lock_sys->mutex);
	mutex_destroy(&lock_sys->wait_mutex);

	srv_slot_t*	slot = lock_sys->waiting_threads;

	for (ulint i = 0; i < OS_THREAD_MAX_N; i++, ++slot) {
		if (slot->event != NULL) {
			os_event_destroy(slot->event);
		}
	}

	ut_free(lock_sys);

	lock_sys = NULL;
}

/*********************************************************************//**
Gets the size of a lock struct.
@return size in bytes */

ulint
lock_get_size(void)
/*===============*/
{
	return((ulint) sizeof(lock_t));
}

/*********************************************************************//**
Gets the source table of an ALTER TABLE transaction.  The table must be
covered by an IX or IS table lock.
@return the source table of transaction, if it is covered by an IX or
IS table lock; dest if there is no source table, and NULL if the
transaction is locking more than two tables or an inconsistency is
found */

dict_table_t*
lock_get_src_table(
/*===============*/
	trx_t*		trx,	/*!< in: transaction */
	dict_table_t*	dest,	/*!< in: destination of ALTER TABLE */
	lock_mode*	mode)	/*!< out: lock mode of the source table */
{
	dict_table_t*	src;
	lock_t*		lock;

	ut_ad(!lock_mutex_own());

	src = NULL;
	*mode = LOCK_NONE;

	/* The trx mutex protects the trx_locks for our purposes.
	Other transactions could want to convert one of our implicit
	record locks to an explicit one. For that, they would need our
	trx mutex. Waiting locks can be removed while only holding
	lock_sys->mutex, but this is a running transaction and cannot
	thus be holding any waiting locks. */
	trx_mutex_enter(trx);

	for (lock = UT_LIST_GET_FIRST(trx->lock.trx_locks);
	     lock != NULL;
	     lock = UT_LIST_GET_NEXT(trx_locks, lock)) {
		lock_table_t*	tab_lock;
		lock_mode	lock_mode;
		if (!(lock_get_type_low(lock) & LOCK_TABLE)) {
			/* We are only interested in table locks. */
			continue;
		}
		tab_lock = &lock->un_member.tab_lock;
		if (dest == tab_lock->table) {
			/* We are not interested in the destination table. */
			continue;
		} else if (!src) {
			/* This presumably is the source table. */
			src = tab_lock->table;
			if (UT_LIST_GET_LEN(src->locks) != 1
			    || UT_LIST_GET_FIRST(src->locks) != lock) {
				/* We only support the case when
				there is only one lock on this table. */
				src = NULL;
				goto func_exit;
			}
		} else if (src != tab_lock->table) {
			/* The transaction is locking more than
			two tables (src and dest): abort */
			src = NULL;
			goto func_exit;
		}

		/* Check that the source table is locked by
		LOCK_IX or LOCK_IS. */
		lock_mode = lock_get_mode(lock);
		if (lock_mode == LOCK_IX || lock_mode == LOCK_IS) {
			if (*mode != LOCK_NONE && *mode != lock_mode) {
				/* There are multiple locks on src. */
				src = NULL;
				goto func_exit;
			}
			*mode = lock_mode;
		}
	}

	if (!src) {
		/* No source table lock found: flag the situation to caller */
		src = dest;
	}

func_exit:
	trx_mutex_exit(trx);
	return(src);
}

/*********************************************************************//**
Determine if the given table is exclusively "owned" by the given
transaction, i.e., transaction holds LOCK_IX and possibly LOCK_AUTO_INC
on the table.
@return TRUE if table is only locked by trx, with LOCK_IX, and
possibly LOCK_AUTO_INC */

ibool
lock_is_table_exclusive(
/*====================*/
	const dict_table_t*	table,	/*!< in: table */
	const trx_t*		trx)	/*!< in: transaction */
{
	const lock_t*	lock;
	ibool		ok	= FALSE;

	ut_ad(table);
	ut_ad(trx);

	lock_mutex_enter();

	for (lock = UT_LIST_GET_FIRST(table->locks);
	     lock != NULL;
	     lock = UT_LIST_GET_NEXT(locks, &lock->un_member.tab_lock)) {
		if (lock->trx != trx) {
			/* A lock on the table is held
			by some other transaction. */
			goto not_ok;
		}

		if (!(lock_get_type_low(lock) & LOCK_TABLE)) {
			/* We are interested in table locks only. */
			continue;
		}

		switch (lock_get_mode(lock)) {
		case LOCK_IX:
			ok = TRUE;
			break;
		case LOCK_AUTO_INC:
			/* It is allowed for trx to hold an
			auto_increment lock. */
			break;
		default:
not_ok:
			/* Other table locks than LOCK_IX are not allowed. */
			ok = FALSE;
			goto func_exit;
		}
	}

func_exit:
	lock_mutex_exit();

	return(ok);
}

/*********************************************************************//**
Sets the wait flag of a lock and the back pointer in trx to lock. */
UNIV_INLINE
void
lock_set_lock_and_trx_wait(
/*=======================*/
	lock_t*	lock,	/*!< in: lock */
	trx_t*	trx)	/*!< in/out: trx */
{
	ut_ad(lock);
	ut_ad(lock->trx == trx);
	ut_ad(trx->lock.wait_lock == NULL);
	ut_ad(lock_mutex_own());
	ut_ad(trx_mutex_own(trx));

	trx->lock.wait_lock = lock;
	lock->type_mode |= LOCK_WAIT;
}

/**********************************************************************//**
The back pointer to a waiting lock request in the transaction is set to NULL
and the wait bit in lock type_mode is reset. */
UNIV_INLINE
void
lock_reset_lock_and_trx_wait(
/*=========================*/
	lock_t*	lock)	/*!< in/out: record lock */
{
	ut_ad(lock->trx->lock.wait_lock == lock);
	ut_ad(lock_get_wait(lock));
	ut_ad(lock_mutex_own());

	lock->trx->lock.wait_lock = NULL;
	lock->type_mode &= ~LOCK_WAIT;
}

/*********************************************************************//**
Gets the gap flag of a record lock.
@return LOCK_GAP or 0 */
UNIV_INLINE
ulint
lock_rec_get_gap(
/*=============*/
	const lock_t*	lock)	/*!< in: record lock */
{
	ut_ad(lock);
	ut_ad(lock_get_type_low(lock) == LOCK_REC);

	return(lock->type_mode & LOCK_GAP);
}

/*********************************************************************//**
Gets the LOCK_REC_NOT_GAP flag of a record lock.
@return LOCK_REC_NOT_GAP or 0 */
UNIV_INLINE
ulint
lock_rec_get_rec_not_gap(
/*=====================*/
	const lock_t*	lock)	/*!< in: record lock */
{
	ut_ad(lock);
	ut_ad(lock_get_type_low(lock) == LOCK_REC);

	return(lock->type_mode & LOCK_REC_NOT_GAP);
}

/*********************************************************************//**
Gets the waiting insert flag of a record lock.
@return LOCK_INSERT_INTENTION or 0 */
UNIV_INLINE
ulint
lock_rec_get_insert_intention(
/*==========================*/
	const lock_t*	lock)	/*!< in: record lock */
{
	ut_ad(lock);
	ut_ad(lock_get_type_low(lock) == LOCK_REC);

	return(lock->type_mode & LOCK_INSERT_INTENTION);
}

/*********************************************************************//**
Checks if a lock request for a new lock has to wait for request lock2.
@return TRUE if new lock has to wait for lock2 to be removed */
UNIV_INLINE
ibool
lock_rec_has_to_wait(
/*=================*/
	const trx_t*	trx,	/*!< in: trx of new lock */
	ulint		type_mode,/*!< in: precise mode of the new lock
				to set: LOCK_S or LOCK_X, possibly
				ORed to LOCK_GAP or LOCK_REC_NOT_GAP,
				LOCK_INSERT_INTENTION */
	const lock_t*	lock2,	/*!< in: another record lock; NOTE that
				it is assumed that this has a lock bit
				set on the same record as in the new
				lock we are setting */
	bool 		lock_is_on_supremum) 
				/*!< in: TRUE if we are setting the
				lock on the 'supremum' record of an
				index page: we know then that the lock
				request is really for a 'gap' type lock */
{
	ut_ad(trx && lock2);
	ut_ad(lock_get_type_low(lock2) == LOCK_REC);

	if (trx != lock2->trx
	    && !lock_mode_compatible(static_cast<lock_mode>(
			             LOCK_MODE_MASK & type_mode),
				     lock_get_mode(lock2))) {

		/* We have somewhat complex rules when gap type record locks
		cause waits */

		if ((lock_is_on_supremum || (type_mode & LOCK_GAP))
		    && !(type_mode & LOCK_INSERT_INTENTION)) {

			/* Gap type locks without LOCK_INSERT_INTENTION flag
			do not need to wait for anything. This is because
			different users can have conflicting lock types
			on gaps. */

			return(FALSE);
		}

		if (!(type_mode & LOCK_INSERT_INTENTION)
		    && lock_rec_get_gap(lock2)) {

			/* Record lock (LOCK_ORDINARY or LOCK_REC_NOT_GAP
			does not need to wait for a gap type lock */

			return(FALSE);
		}

		if ((type_mode & LOCK_GAP)
		    && lock_rec_get_rec_not_gap(lock2)) {

			/* Lock on gap does not need to wait for
			a LOCK_REC_NOT_GAP type lock */

			return(FALSE);
		}

		if (lock_rec_get_insert_intention(lock2)) {

			/* No lock request needs to wait for an insert
			intention lock to be removed. This is ok since our
			rules allow conflicting locks on gaps. This eliminates
			a spurious deadlock caused by a next-key lock waiting
			for an insert intention lock; when the insert
			intention lock was granted, the insert deadlocked on
			the waiting next-key lock.

			Also, insert intention locks do not disturb each
			other. */

			return(FALSE);
		}

		return(TRUE);
	}

	return(FALSE);
}

/*********************************************************************//**
Checks if a lock request lock1 has to wait for request lock2.
@return TRUE if lock1 has to wait for lock2 to be removed */

ibool
lock_has_to_wait(
/*=============*/
	const lock_t*	lock1,	/*!< in: waiting lock */
	const lock_t*	lock2)	/*!< in: another lock; NOTE that it is
				assumed that this has a lock bit set
				on the same record as in lock1 if the
				locks are record locks */
{
	ut_ad(lock1 && lock2);

	if (lock1->trx != lock2->trx
	    && !lock_mode_compatible(lock_get_mode(lock1),
				     lock_get_mode(lock2))) {
		if (lock_get_type_low(lock1) == LOCK_REC) {
			ut_ad(lock_get_type_low(lock2) == LOCK_REC);

			/* If this lock request is for a supremum record
			then the second bit on the lock bitmap is set */

			if (lock1->type_mode
			    & (LOCK_PREDICATE | LOCK_PRDT_PAGE)) {
				return(lock_prdt_has_to_wait(
					lock1->trx, lock1->type_mode,
					lock_get_prdt_from_lock(lock1),
					lock2));
			} else {
				return(lock_rec_has_to_wait(
					lock1->trx, lock1->type_mode, lock2,
					lock_rec_get_nth_bit(lock1, true)));
			}
		}

		return(TRUE);
	}

	return(FALSE);
}

/*============== RECORD LOCK BASIC FUNCTIONS ============================*/

/**********************************************************************//**
Looks for a set bit in a record lock bitmap. Returns ULINT_UNDEFINED,
if none found.
@return bit index == heap number of the record, or ULINT_UNDEFINED if
none found */

ulint
lock_rec_find_set_bit(
/*==================*/
	const lock_t*	lock)	/*!< in: record lock with at least one bit set */
{
	for (ulint i = 0; i < lock_rec_get_n_bits(lock); ++i) {

		if (lock_rec_get_nth_bit(lock, i)) {

			return(i);
		}
	}

	return(ULINT_UNDEFINED);
}

/** Reset the nth bit of a record lock.
@param[in,out] lock record lock
@param[in] i index of the bit that will be reset
@return previous value of the bit */
UNIV_INLINE
byte
lock_rec_reset_nth_bit(
	lock_t*	lock,
	ulint	i)
{
	ut_ad(lock_get_type_low(lock) == LOCK_REC);
	ut_ad(i < lock->un_member.rec_lock.n_bits);

	byte*	b = reinterpret_cast<byte*>(&lock[1]) + (i >> 3);
	byte	mask = 1 << (i & 7);
	byte	bit = *b & mask;
	*b &= ~mask;
	return(bit);
}

/** Reset the nth bit of a record lock.
@param[in,out]	lock record lock
@param[in] i	index of the bit that will be reset
@param[in] type	whether the lock is in wait mode  */

void
lock_rec_trx_wait(
	lock_t*	lock,
	ulint	i,
	ulint	type)
{
	lock_rec_reset_nth_bit(lock, i);

	if (type & LOCK_WAIT) {
		lock_reset_lock_and_trx_wait(lock);
	}
}

/*********************************************************************//**
Determines if there are explicit record locks on a page.
@return an explicit record lock on the page, or NULL if there are none */

lock_t*
lock_rec_expl_exist_on_page(
/*========================*/
	ulint	space,	/*!< in: space id */
	ulint	page_no)/*!< in: page number */
{
	lock_t*	lock;

	lock_mutex_enter();
	/* Only used in ibuf pages, so rec_hash is good enough */
	lock = lock_rec_get_first_on_page_addr(lock_sys->rec_hash,
					       space, page_no);
	lock_mutex_exit();

	return(lock);
}

/*********************************************************************//**
Resets the record lock bitmap to zero. NOTE: does not touch the wait_lock
pointer in the transaction! This function is used in lock object creation
and resetting. */
static
void
lock_rec_bitmap_reset(
/*==================*/
	lock_t*	lock)	/*!< in: record lock */
{
	ulint	n_bytes;

	ut_ad(lock_get_type_low(lock) == LOCK_REC);

	/* Reset to zero the bitmap which resides immediately after the lock
	struct */

	n_bytes = lock_rec_get_n_bits(lock) / 8;

	ut_ad((lock_rec_get_n_bits(lock) % 8) == 0);

	memset(&lock[1], 0, n_bytes);
}

/*********************************************************************//**
Copies a record lock to heap.
@return copy of lock */
static
lock_t*
lock_rec_copy(
/*==========*/
	const lock_t*	lock,	/*!< in: record lock */
	mem_heap_t*	heap)	/*!< in: memory heap */
{
	ulint	size;

	ut_ad(lock_get_type_low(lock) == LOCK_REC);

	size = sizeof(lock_t) + lock_rec_get_n_bits(lock) / 8;

	return(static_cast<lock_t*>(mem_heap_dup(heap, lock, size)));
}

/*********************************************************************//**
Gets the previous record lock set on a record.
@return previous lock on the same record, NULL if none exists */

const lock_t*
lock_rec_get_prev(
/*==============*/
	const lock_t*	in_lock,/*!< in: record lock */
	ulint		heap_no)/*!< in: heap number of the record */
{
	lock_t*		lock;
	ulint		space;
	ulint		page_no;
	lock_t*		found_lock	= NULL;
	hash_table_t*	hash;

	ut_ad(lock_mutex_own());
	ut_ad(lock_get_type_low(in_lock) == LOCK_REC);

	space = in_lock->un_member.rec_lock.space;
	page_no = in_lock->un_member.rec_lock.page_no;

	hash = lock_hash_get(in_lock->type_mode);

	for (lock = lock_rec_get_first_on_page_addr(hash, space, page_no);
	     /* No op */;
	     lock = lock_rec_get_next_on_page(lock)) {

		ut_ad(lock);

		if (lock == in_lock) {

			return(found_lock);
		}

		if (lock_rec_get_nth_bit(lock, heap_no)) {

			found_lock = lock;
		}
	}
}

/*============= FUNCTIONS FOR ANALYZING RECORD LOCK QUEUE ================*/

/*********************************************************************//**
Checks if a transaction has a GRANTED explicit lock on rec stronger or equal
to precise_mode.
@return lock or NULL */
UNIV_INLINE
lock_t*
lock_rec_has_expl(
/*==============*/
	ulint			precise_mode,/*!< in: LOCK_S or LOCK_X
					possibly ORed to LOCK_GAP or
					LOCK_REC_NOT_GAP, for a
					supremum record we regard this
					always a gap type request */
	const buf_block_t*	block,	/*!< in: buffer block containing
					the record */
	ulint			heap_no,/*!< in: heap number of the record */
	const trx_t*		trx)	/*!< in: transaction */
{
	lock_t*	lock;

	ut_ad(lock_mutex_own());
	ut_ad((precise_mode & LOCK_MODE_MASK) == LOCK_S
	      || (precise_mode & LOCK_MODE_MASK) == LOCK_X);
	ut_ad(!(precise_mode & LOCK_INSERT_INTENTION));

	for (lock = lock_rec_get_first(lock_sys->rec_hash, block, heap_no);
	     lock != NULL;
	     lock = lock_rec_get_next(heap_no, lock)) {

		if (lock->trx == trx
		    && !lock_rec_get_insert_intention(lock)
		    && lock_mode_stronger_or_eq(
			    lock_get_mode(lock),
			    static_cast<lock_mode>(
				    precise_mode & LOCK_MODE_MASK))
		    && !lock_get_wait(lock)
		    && (!lock_rec_get_rec_not_gap(lock)
			|| (precise_mode & LOCK_REC_NOT_GAP)
			|| heap_no == PAGE_HEAP_NO_SUPREMUM)
		    && (!lock_rec_get_gap(lock)
			|| (precise_mode & LOCK_GAP)
			|| heap_no == PAGE_HEAP_NO_SUPREMUM)) {

			return(lock);
		}
	}

	return(NULL);
}

#ifdef UNIV_DEBUG
/*********************************************************************//**
Checks if some other transaction has a lock request in the queue.
@return lock or NULL */

const lock_t*
lock_rec_other_has_expl_req(
/*========================*/
	lock_mode		mode,	/*!< in: LOCK_S or LOCK_X */
	const buf_block_t*	block,	/*!< in: buffer block containing
					the record */
	bool			wait,	/*!< in: whether also waiting locks
					are taken into account */
	ulint			heap_no,/*!< in: heap number of the record */
	const trx_t*		trx)	/*!< in: transaction, or NULL if
					requests by all transactions
					are taken into account */
{

	ut_ad(lock_mutex_own());
	ut_ad(mode == LOCK_X || mode == LOCK_S);

	/* Only GAP lock can be on SUPREMUM, and we are not looking for
	GAP lock */
	if (heap_no == PAGE_HEAP_NO_SUPREMUM) {
		return(NULL);
	}

	for (const lock_t* lock = lock_rec_get_first(lock_sys->rec_hash,
						     block, heap_no);
	     lock != NULL;
	     lock = lock_rec_get_next_const(heap_no, lock)) {

		if (lock->trx != trx
		    && !lock_rec_get_gap(lock)
		    && (!wait || !lock_get_wait(lock))
		    && lock_mode_stronger_or_eq(lock_get_mode(lock), mode)) {

			return(lock);
		}
	}

	return(NULL);
}
#endif /* UNIV_DEBUG */

/*********************************************************************//**
Checks if some other transaction has a conflicting explicit lock request
in the queue, so that we have to wait.
@return lock or NULL */
static
const lock_t*
lock_rec_other_has_conflicting(
/*===========================*/
	ulint			mode,	/*!< in: LOCK_S or LOCK_X,
					possibly ORed to LOCK_GAP or
					LOC_REC_NOT_GAP,
					LOCK_INSERT_INTENTION */
	const buf_block_t*	block,	/*!< in: buffer block containing
					the record */
	ulint			heap_no,/*!< in: heap number of the record */
	const trx_t*		trx)	/*!< in: our transaction */
{
	const lock_t*		lock;

	ut_ad(lock_mutex_own());

	bool	is_supremum = (heap_no == PAGE_HEAP_NO_SUPREMUM);

	for (lock = lock_rec_get_first(lock_sys->rec_hash, block, heap_no);
	     lock != NULL;
	     lock = lock_rec_get_next_const(heap_no, lock)) {

		if (lock_rec_has_to_wait(trx, mode, lock, is_supremum)) {
			return(lock);
		}
	}

	return(NULL);
}

/*********************************************************************//**
Checks if some transaction has an implicit x-lock on a record in a secondary
index.
@return transaction id of the transaction which has the x-lock, or 0;
NOTE that this function can return false positives but never false
negatives. The caller must confirm all positive results by calling
trx_is_active(). */
static
trx_t*
lock_sec_rec_some_has_impl(
/*=======================*/
	const rec_t*	rec,	/*!< in: user record */
	dict_index_t*	index,	/*!< in: secondary index */
	const ulint*	offsets)/*!< in: rec_get_offsets(rec, index) */
{
	trx_t*		trx;
	trx_id_t	max_trx_id;
	const page_t*	page = page_align(rec);

	ut_ad(!lock_mutex_own());
	ut_ad(!trx_sys_mutex_own());
	ut_ad(!dict_index_is_clust(index));
	ut_ad(page_rec_is_user_rec(rec));
	ut_ad(rec_offs_validate(rec, index, offsets));

	max_trx_id = page_get_max_trx_id(page);

	/* Some transaction may have an implicit x-lock on the record only
	if the max trx id for the page >= min trx id for the trx list, or
	database recovery is running. We do not write the changes of a page
	max trx id to the log, and therefore during recovery, this value
	for a page may be incorrect. */

	if (max_trx_id < trx_rw_min_trx_id() && !recv_recovery_is_on()) {

		trx = 0;

	} else if (!lock_check_trx_id_sanity(max_trx_id, rec, index, offsets)) {

		buf_page_print(page, univ_page_size, 0);

		/* The page is corrupt: try to avoid a crash by returning 0 */
		trx = 0;

	/* In this case it is possible that some transaction has an implicit
	x-lock. We have to look in the clustered index. */

	} else {
		trx = row_vers_impl_x_locked(rec, index, offsets);
	}

	return(trx);
}

#ifdef UNIV_DEBUG
/*********************************************************************//**
Checks if some transaction, other than given trx_id, has an explicit
lock on the given rec, in the given precise_mode.
@return	the transaction, whose id is not equal to trx_id, that has an
explicit lock on the given rec, in the given precise_mode or NULL.*/
static
trx_t*
lock_rec_other_trx_holds_expl(
/*==========================*/
	ulint			precise_mode,	/*!< in: LOCK_S or LOCK_X
						possibly ORed to LOCK_GAP or
						LOCK_REC_NOT_GAP. */
	trx_t*			trx,		/*!< in: trx holding implicit
						lock on rec */
	const rec_t*		rec,		/*!< in: user record */
	const buf_block_t*	block)		/*!< in: buffer block
						containing the record */
{
	trx_t* holds = NULL;

	lock_mutex_enter();

	if (trx_t* impl_trx = trx_rw_is_active(trx->id, NULL, false)) {
		ulint heap_no = page_rec_get_heap_no(rec);
		mutex_enter(&trx_sys->mutex);

		for (trx_t* t = UT_LIST_GET_FIRST(trx_sys->rw_trx_list);
		     t != NULL;
		     t = UT_LIST_GET_NEXT(trx_list, t)) {

			lock_t* expl_lock = lock_rec_has_expl(
				precise_mode, block, heap_no, t);

			if (expl_lock && expl_lock->trx != impl_trx) {
				/* An explicit lock is held by trx other than
				the trx holding the implicit lock. */
				holds = expl_lock->trx;
				break;
			}
		}

		mutex_exit(&trx_sys->mutex);
        }

	lock_mutex_exit();

	return(holds);
}
#endif /* UNIV_DEBUG */

/*********************************************************************//**
Return approximate number or record locks (bits set in the bitmap) for
this transaction. Since delete-marked records may be removed, the
record count will not be precise.
The caller must be holding lock_sys->mutex. */

ulint
lock_number_of_rows_locked(
/*=======================*/
	const trx_lock_t*	trx_lock)	/*!< in: transaction locks */
{
	const lock_t*	lock;
	ulint		n_records = 0;

	ut_ad(lock_mutex_own());

	for (lock = UT_LIST_GET_FIRST(trx_lock->trx_locks);
	     lock != NULL;
	     lock = UT_LIST_GET_NEXT(trx_locks, lock)) {

		if (lock_get_type_low(lock) == LOCK_REC) {
			ulint	n_bit;
			ulint	n_bits = lock_rec_get_n_bits(lock);

			for (n_bit = 0; n_bit < n_bits; n_bit++) {
				if (lock_rec_get_nth_bit(lock, n_bit)) {
					n_records++;
				}
			}
		}
	}

	return(n_records);
}

/*********************************************************************//**
Return the number of table locks for a transaction.
The caller must be holding lock_sys->mutex. */
ulint
lock_number_of_tables_locked(
/*=========================*/
	const trx_lock_t*	trx_lock)	/*!< in: transaction locks */
{
	const lock_t*	lock;
	ulint		n_tables = 0;

	ut_ad(lock_mutex_own());

	for (lock = UT_LIST_GET_FIRST(trx_lock->trx_locks);
	     lock != NULL;
	     lock = UT_LIST_GET_NEXT(trx_locks, lock)) {

		if (lock_get_type_low(lock) == LOCK_TABLE) {
			n_tables++;
		}
	}

	return(n_tables);
}

/*============== RECORD LOCK CREATION AND QUEUE MANAGEMENT =============*/

/**
Do some checks and prepare for creating a new record lock */
void
RecLock::prepare() const
{
	ut_ad(lock_mutex_own());
	ut_ad(m_trx == thr_get_trx(m_thr));

	/* Test if there already is some other reason to suspend thread:
	we do not enqueue a lock request if the query thread should be
	stopped anyway */

	if (que_thr_stop(m_thr)) {
		ut_error;
	}

	switch (trx_get_dict_operation(m_trx)) {
	case TRX_DICT_OP_NONE:
		break;
	case TRX_DICT_OP_TABLE:
	case TRX_DICT_OP_INDEX:
		ib_logf(IB_LOG_LEVEL_ERROR,
			"A record lock wait happens in a dictionary operation!."
			" index %s of table %s. %s",
			ut_get_name(m_trx, FALSE, m_index->name).c_str(),
			ut_get_name(m_trx, TRUE, m_index->table_name).c_str(),
			BUG_REPORT_MSG);
		ut_ad(0);
	}

	ut_ad(m_index->table->n_ref_count > 0
	      || !m_index->table->can_be_evicted);
}

/**
Create the lock instance
@param[in, out] trx	The transaction requesting the lock
@param[in, out] index	Index on which record lock is required
@param[in] mode		The lock mode desired
@param[in] rec_id	The record id
@param[in] size		Size of the lock + bitmap requested
@return a record lock instance */
lock_t*
RecLock::lock_alloc(
	trx_t*		trx,
	dict_index_t*	index,
	ulint		mode,
	const RecID&	rec_id,
	ulint		size)
{
	ut_ad(lock_mutex_own());

	lock_t*	lock;

	if (trx->lock.rec_cached >= trx->lock.rec_pool.size()
	    || sizeof(*lock) + size > REC_LOCK_SIZE) {

		ulint		n_bytes = size + sizeof(*lock);
		mem_heap_t*	heap = trx->lock.lock_heap;

		lock = reinterpret_cast<lock_t*>(mem_heap_alloc(heap, n_bytes));
	} else {

		lock = trx->lock.rec_pool[trx->lock.rec_cached];
		++trx->lock.rec_cached;
	}

	lock->trx = trx;

	lock->index = index;

	/* Setup the lock attributes */

	lock->type_mode = LOCK_REC | (mode & ~LOCK_TYPE_MASK);

	lock_rec_t&	rec_lock = lock->un_member.rec_lock;

	/* Predicate lock always on INFIMUM (0) */

	if (is_predicate_lock(mode)) {

		rec_lock.n_bits = 8;

		memset(&lock[1], 0x0, 1);

	} else {

		rec_lock.n_bits = 8 * size;

		memset(&lock[1], 0x0, size);
	}

	rec_lock.space = rec_id.m_space;

	rec_lock.page_no = rec_id.m_page_no;

	/* Set the bit corresponding to rec */

	lock_rec_set_nth_bit(lock, rec_id.m_heap_no);

	MONITOR_INC(MONITOR_NUM_RECLOCK);

	MONITOR_INC(MONITOR_RECLOCK_CREATED);

	return(lock);
}

/**
Add the lock to the record lock hash and the transaction's lock list
@param[in,out] lock	Newly created record lock to add to the rec hash */
void
RecLock::lock_add(lock_t* lock, bool add_to_hash)
{
	ut_ad(lock_mutex_own());
	ut_ad(trx_mutex_own(lock->trx));

	++lock->index->table->n_rec_locks;

	ulint	key = m_rec_id.fold();

	if (add_to_hash) {
		HASH_INSERT(lock_t, hash, lock_hash_get(m_mode), key, lock);
	}

	if (m_mode & LOCK_WAIT) {
		lock_set_lock_and_trx_wait(lock, lock->trx);
	}

	UT_LIST_ADD_LAST(lock->trx->lock.trx_locks, lock);
}

/**
Create a new request
@param[in,out] trx		Transaction requesting the lock
@param[in] owns_trx_mutex	true if caller owns the trx_t::mutex
@return a new lock instance */
lock_t*
RecLock::create(trx_t* trx, bool owns_trx_mutex)
{
	ut_ad(lock_mutex_own());
	ut_ad(owns_trx_mutex == trx_mutex_own(trx));

	/* Create the explicit lock instance and initialise it. */

	lock_t*	lock = lock_alloc(trx, m_index, m_mode, m_rec_id, m_size);

	/* Ensure that another transaction doesn't access the trx
	lock state and lock data structures while we are adding the
	lock and changing the transaction state to LOCK_WAIT */

	if (!owns_trx_mutex) {
		trx_mutex_enter(trx);
	}

	lock_add(lock, true);

	if (!owns_trx_mutex) {
		trx_mutex_exit(trx);
	}

	return(lock);
}

/**
Check the outcome of the deadlock check
@param[in,out] victim_trx	Transaction selected for rollback
@param[in,out] lock		Lock being requested
@return DB_LOCK_WAIT, DB_DEADLOCK or DB_SUCCESS_LOCKED_REC */
dberr_t
RecLock::check_deadlock_result(const trx_t* victim_trx, lock_t* lock)
{
	ut_ad(lock_mutex_own());
	ut_ad(m_trx == lock->trx);
	ut_ad(trx_mutex_own(m_trx));

	if (victim_trx != NULL) {

		ut_ad(victim_trx == m_trx);

		lock_reset_lock_and_trx_wait(lock);

		lock_rec_reset_nth_bit(lock, m_rec_id.m_heap_no);

		return(DB_DEADLOCK);

	} else if (m_trx->lock.wait_lock == NULL) {

		/* If there was a deadlock but we chose another
		transaction as a victim, it is possible that we
		already have the lock now granted! */

		return(DB_SUCCESS_LOCKED_REC);
	}

	return(DB_LOCK_WAIT);
}

/**
Do any post lock wait checks here
@return DB_LOCK_WAIT */
dberr_t
RecLock::commit(lock_t* lock)
{
	ut_ad(lock_mutex_own());
	ut_ad(m_trx == lock->trx);
	ut_ad(trx_mutex_own(m_trx));

	DBUG_PRINT("ib_lock", ("wait for trx " TRX_ID_FMT
			       " in index %s of table %s",
			       trx_get_id_for_print(m_trx),
			       m_index->name,
			       m_index->table_name));

	MONITOR_INC(MONITOR_LOCKREC_WAIT);

	return(DB_LOCK_WAIT);
}

/**
Check and resolve any deadlocks
@param[in, out] lock		The lock being acquired
@return DB_LOCK_WAIT, DB_DEADLOCK, or DB_QUE_THR_SUSPENDED, or
	DB_SUCCESS_LOCKED_REC; DB_SUCCESS_LOCKED_REC means that
	there was a deadlock, but another transaction was chosen
	as a victim, and we got the lock immediately: no need to
	wait then */
dberr_t
RecLock::deadlock_check(lock_t* lock)
{
	ut_ad(lock_mutex_own());
	ut_ad(lock->trx == m_trx);
	ut_ad(trx_mutex_own(m_trx));

	/* This is safe, because DeadlockChecker::check_and_resolve()
	is invoked when a lock wait is enqueued for the currently
	running transaction. Because trx is a running transaction
	(it is not currently suspended because of a lock wait),
	its state can only be changed by this thread, which is
	currently associated with the transaction. */

	trx_mutex_exit(m_trx);

	const trx_t*	victim_trx;

	victim_trx = DeadlockChecker::check_and_resolve(lock, m_trx);

	trx_mutex_enter(m_trx);

	/* Check the outcome of the deadlock test. It is possible that
	the transaction that blocked our lock was rolled back and we
	were granted our lock. */

	dberr_t	err = check_deadlock_result(victim_trx, lock);

	if (err == DB_LOCK_WAIT) {

		set_wait_state(lock);

		commit(lock);
	}

	return(err);
}

/**
Rollback the transaction that is blocking the requesting transaction
@param[in, out] lock	The blocking lock */
void
RecLock::rollback_blocking_trx(lock_t* lock) const
{
	ut_ad(lock_mutex_own());
	ut_ad(m_trx != lock->trx);
	ut_ad(!trx_mutex_own(m_trx));
	ut_ad(lock->trx->lock.que_state == TRX_QUE_LOCK_WAIT);

	lock->trx->lock.was_chosen_as_deadlock_victim = true;
 
	lock_cancel_waiting_and_release(lock);
}

/**
Collect the transactions that will need to be rolled back asynchronously
@param[in, out] trx	Transaction to be rolled back */
void
RecLock::mark_trx_for_rollback(trx_t* trx)
{
	trx->abort = true;

	ut_ad(!(trx->in_innodb & TRX_FORCE_ROLLBACK));
	ut_ad(!(trx->in_innodb & TRX_FORCE_ROLLBACK_ASYNC));

	/* Note that we will attempt an async rollback. The _ASYNC
	flag will be cleared if the transaction is rolled back
	synchronously before we get a chance to do it. */

	trx->in_innodb |= TRX_FORCE_ROLLBACK | TRX_FORCE_ROLLBACK_ASYNC;

	ut_ad(trx->killed_by == 0);

	trx->killed_by = os_thread_get_curr_id();

	m_trx->kill.push_back(trx);

	THD*	thd = trx->mysql_thd;

	if (thd != NULL) {

		char	buffer[1024];

		ib_logf(IB_LOG_LEVEL_INFO,
			"Blocking transaction: %s",
			thd_security_context(thd, buffer, sizeof(buffer), 512));
	}
}

/**
Add the lock to the head of the record lock {space, page_no} wait queue and
the transaction's lock list.
@param[in, out] lock		Lock being requested
@param[in, out] wait_for	The blocking lock */
void
RecLock::jump_queue(lock_t* lock, const lock_t* wait_for)
{
	ut_ad(m_trx == lock->trx);
	ut_ad(trx_mutex_own(m_trx));
	ut_ad(wait_for->trx != m_trx);
	ut_ad(trx_is_high_priority(m_trx));
	ut_ad(m_rec_id.m_heap_no != ULINT32_UNDEFINED);

	/* We need to change the hash bucket list pointers only. */
	lock_t*	head = const_cast<lock_t*>(wait_for);

	mark_trx_for_rollback(wait_for->trx);

	lock->hash = head->hash;
	head->hash = lock;

	/* Active S locks ahead in the queue need to be rolled back. */

	for (lock_t* next = lock->hash; next != NULL; next = next->hash) {

		const lock_rec_t&	queued_lock = next->un_member.rec_lock;

		if (!lock_get_wait(next)
		    && queued_lock.space == m_rec_id.m_space
		    && queued_lock.page_no == m_rec_id.m_page_no
		    && lock_rec_get_nth_bit(next, m_rec_id.m_heap_no)) {

			ut_ad(next != wait_for);
			ut_ad(next->trx != wait_for->trx);
			ut_ad(lock_get_mode(next) == LOCK_S);

			trx_mutex_enter(next->trx);

			mark_trx_for_rollback(next->trx);

			trx_mutex_exit(next->trx);
		}
	}
}

/**
Setup the requesting transaction state for lock grant 
@param[in,out] lock		Lock for which to change state */
void
RecLock::set_wait_state(lock_t* lock)
{
	ut_ad(lock_mutex_own());
	ut_ad(m_trx == lock->trx);
	ut_ad(trx_mutex_own(m_trx));
	ut_ad(lock_get_wait(lock));

	m_trx->lock.wait_started = ut_time();

	m_trx->lock.que_state = TRX_QUE_LOCK_WAIT;

	m_trx->lock.was_chosen_as_deadlock_victim = false;

	bool	stopped = que_thr_stop(m_thr);
	ut_a(stopped);
}

/**
Enqueue a lock wait for a high priority transaction, jump the record lock
wait queue and if the transaction at the head of the queue is itself waiting
roll it back.
@param[in, out] wait_for	The lock that the the joining transaction is
				waiting for
@return NULL if the lock was granted */
lock_t*
RecLock::enqueue_priority(const lock_t* wait_for)
{
	/* Create the explicit lock instance and initialise it. */

	lock_t*	lock = lock_alloc(m_trx, m_index, m_mode, m_rec_id, m_size);

	trx_mutex_enter(wait_for->trx);

	/* Move the lock being requested to the head of
	the wait queue so that if the transaction that
	we are waiting for is rolled back we get dibs
	on the row. */

	jump_queue(lock, wait_for);

	/* Only if the blocking transaction is itself waiting, we
	do the rollback here. For active transactions we do the
	rollback before we enter lock wait. */

	if (wait_for->trx->lock.que_state == TRX_QUE_LOCK_WAIT) {

		UT_LIST_ADD_LAST(m_trx->lock.trx_locks, lock);

		/* Prepare the transaction for a wait and
		possible grant when we rollback the transaction
		that is blocking our lock. */

		set_wait_state(lock);

		lock_set_lock_and_trx_wait(lock, m_trx);

		trx_mutex_exit(m_trx);

		/* Rollback the transaction that is blocking us */

		rollback_blocking_trx(wait_for->trx->lock.wait_lock);

		trx_mutex_exit(wait_for->trx);

		/* Lock should be granted, we were the first in the queue. */

		ut_a(!lock_get_wait(lock));

		trx_mutex_enter(m_trx);

		return(NULL);

	} else {

		trx_mutex_exit(wait_for->trx);

		lock_add(lock, false);
	}

	return(lock);
}

/**
Enqueue a lock wait for normal transaction. If it is a high priority transaction
then jump the record lock wait queue and if the transaction at the head of the
queue is itself waiting roll it back, also do a deadlock check and resolve.
@param[in, out] wait_for	The lock that the the joining transaction is
				waiting for
@return DB_LOCK_WAIT, DB_DEADLOCK, or DB_QUE_THR_SUSPENDED, or
	DB_SUCCESS_LOCKED_REC; DB_SUCCESS_LOCKED_REC means that
	there was a deadlock, but another transaction was chosen
	as a victim, and we got the lock immediately: no need to
	wait then */
dberr_t
RecLock::add_to_waitq(const lock_t* wait_for)
{
	ut_ad(lock_mutex_own());
	ut_ad(m_trx == thr_get_trx(m_thr));
	ut_ad(trx_mutex_own(m_trx));

	m_mode |= LOCK_WAIT;

	/* Do the preliminary checks, and set query thread state */

	prepare();

	lock_t*	lock;

	/* Currently, if both are high priority transactions then the
	requesting transaction will be rolled back. */

	const trx_t*	victim_trx = trx_arbitrate(m_trx, wait_for->trx);

	if (victim_trx == m_trx || victim_trx == NULL) {

		/* Ensure that the wait flag is not set. */
		lock = create(m_trx, true);

		/* If a high priority transaction has been selected as
		a victim there is nothing we can do. */

	       	if (trx_is_high_priority(m_trx) && victim_trx != NULL) {

			lock_reset_lock_and_trx_wait(lock);

			lock_rec_reset_nth_bit(lock, m_rec_id.m_heap_no);

			if (victim_trx->mysql_thd != NULL) {
				char	buffer[1024];
				THD*	thd = victim_trx->mysql_thd;

				ib_logf(IB_LOG_LEVEL_INFO,
					"High priority transaction selected"
					" for rollback : %s",
					thd_security_context(
						thd, buffer, sizeof(buffer),
				   		512));
			}

			return(DB_DEADLOCK);
		}

	} else if ((lock = enqueue_priority(wait_for)) == NULL) {

		/* Lock was granted */
		return(DB_SUCCESS);
	}

	ut_ad(lock_get_wait(lock));

	dberr_t	err = deadlock_check(lock);

	ut_ad(trx_mutex_own(m_trx));

	return(err);
}

/*********************************************************************//**
Adds a record lock request in the record queue. The request is normally
added as the last in the queue, but if there are no waiting lock requests
on the record, and the request to be added is not a waiting request, we
can reuse a suitable record lock object already existing on the same page,
just setting the appropriate bit in its bitmap. This is a low-level function
which does NOT check for deadlocks or lock compatibility!
@return lock where the bit was set */
static
void
lock_rec_add_to_queue(
/*==================*/
	ulint			type_mode,/*!< in: lock mode, wait, gap
					etc. flags; type is ignored
					and replaced by LOCK_REC */
	const buf_block_t*	block,	/*!< in: buffer block containing
					the record */
	ulint			heap_no,/*!< in: heap number of the record */
	dict_index_t*		index,	/*!< in: index of record */
	trx_t*			trx,	/*!< in/out: transaction */
	bool			caller_owns_trx_mutex)
					/*!< in: TRUE if caller owns the
					transaction mutex */
{
#ifdef UNIV_DEBUG
	ut_ad(lock_mutex_own());
	ut_ad(caller_owns_trx_mutex == trx_mutex_own(trx));
	ut_ad(dict_index_is_clust(index) || !dict_index_is_online_ddl(index));

	switch (type_mode & LOCK_MODE_MASK) {
	case LOCK_X:
	case LOCK_S:
		break;
	default:
		ut_error;
	}

	if (!(type_mode & (LOCK_WAIT | LOCK_GAP))) {
		lock_mode	mode = (type_mode & LOCK_MODE_MASK) == LOCK_S
			? LOCK_X
			: LOCK_S;
		const lock_t*	other_lock
			= lock_rec_other_has_expl_req(
				mode, block, false, heap_no, trx);
		ut_a(!other_lock);
	}
#endif /* UNIV_DEBUG */

	type_mode |= LOCK_REC;

	/* If rec is the supremum record, then we can reset the gap bit, as
	all locks on the supremum are automatically of the gap type, and we
	try to avoid unnecessary memory consumption of a new record lock
	struct for a gap type lock */

	if (heap_no == PAGE_HEAP_NO_SUPREMUM) {
		ut_ad(!(type_mode & LOCK_REC_NOT_GAP));

		/* There should never be LOCK_REC_NOT_GAP on a supremum
		record, but let us play safe */

		type_mode &= ~(LOCK_GAP | LOCK_REC_NOT_GAP);
	}

	lock_t*		lock;
	lock_t*		first_lock;
	hash_table_t*	hash = lock_hash_get(type_mode);

	/* Look for a waiting lock request on the same record or on a gap */

	for (first_lock = lock = lock_rec_get_first_on_page(hash, block);
	     lock != NULL;
	     lock = lock_rec_get_next_on_page(lock)) {

		if (lock_get_wait(lock)
		    && lock_rec_get_nth_bit(lock, heap_no)) {

			break;
		}
	}

	if (lock == NULL && !(type_mode & LOCK_WAIT)) {

		/* Look for a similar record lock on the same page:
		if one is found and there are no waiting lock requests,
		we can just set the bit */

		lock = lock_rec_find_similar_on_page(
			type_mode, heap_no, first_lock, trx);

		if (lock != NULL) {

			lock_rec_set_nth_bit(lock, heap_no);

			return;
		}
	}

	RecLock		rec_lock(index, block, heap_no, type_mode);

	rec_lock.create(trx, caller_owns_trx_mutex);
}

/*********************************************************************//**
This is a fast routine for locking a record in the most common cases:
there are no explicit locks on the page, or there is just one lock, owned
by this transaction, and of the right type_mode. This is a low-level function
which does NOT look at implicit locks! Checks lock compatibility within
explicit locks. This function sets a normal next-key lock, or in the case of
a page supremum record, a gap type lock.
@return whether the locking succeeded */
UNIV_INLINE
lock_rec_req_status
lock_rec_lock_fast(
/*===============*/
	bool			impl,	/*!< in: if TRUE, no lock is set
					if no wait is necessary: we
					assume that the caller will
					set an implicit lock */
	ulint			mode,	/*!< in: lock mode: LOCK_X or
					LOCK_S possibly ORed to either
					LOCK_GAP or LOCK_REC_NOT_GAP */
	const buf_block_t*	block,	/*!< in: buffer block containing
					the record */
	ulint			heap_no,/*!< in: heap number of record */
	dict_index_t*		index,	/*!< in: index of record */
	que_thr_t*		thr)	/*!< in: query thread */
{
	ut_ad(lock_mutex_own());
	ut_ad(!srv_read_only_mode);
	ut_ad((LOCK_MODE_MASK & mode) != LOCK_S
	      || lock_table_has(thr_get_trx(thr), index->table, LOCK_IS));
	ut_ad((LOCK_MODE_MASK & mode) != LOCK_X
	      || lock_table_has(thr_get_trx(thr), index->table, LOCK_IX)
	      || srv_read_only_mode);
	ut_ad((LOCK_MODE_MASK & mode) == LOCK_S
	      || (LOCK_MODE_MASK & mode) == LOCK_X);
	ut_ad(mode - (LOCK_MODE_MASK & mode) == LOCK_GAP
	      || mode - (LOCK_MODE_MASK & mode) == 0
	      || mode - (LOCK_MODE_MASK & mode) == LOCK_REC_NOT_GAP);
	ut_ad(dict_index_is_clust(index) || !dict_index_is_online_ddl(index));

	DBUG_EXECUTE_IF("innodb_report_deadlock", return(LOCK_REC_FAIL););

	lock_t*	lock = lock_rec_get_first_on_page(lock_sys->rec_hash, block);

	trx_t*	trx = thr_get_trx(thr);

	lock_rec_req_status	status = LOCK_REC_SUCCESS;

	if (lock == NULL) {

		if (!impl) {
			RecLock	rec_lock(index, block, heap_no, mode);

			/* Note that we don't own the trx mutex. */
			rec_lock.create(trx, false);
		}

		status = LOCK_REC_SUCCESS_CREATED;
	} else {
		trx_mutex_enter(trx);

		if (lock_rec_get_next_on_page(lock)
		     || lock->trx != trx
		     || lock->type_mode != (mode | LOCK_REC)
		     || lock_rec_get_n_bits(lock) <= heap_no) {

			status = LOCK_REC_FAIL;
		} else if (!impl) {
			/* If the nth bit of the record lock is already set
			then we do not set a new lock bit, otherwise we do
			set */
			if (!lock_rec_get_nth_bit(lock, heap_no)) {
				lock_rec_set_nth_bit(lock, heap_no);
				status = LOCK_REC_SUCCESS_CREATED;
			}
		}

		trx_mutex_exit(trx);
	}

	return(status);
}

/*********************************************************************//**
This is the general, and slower, routine for locking a record. This is a
low-level function which does NOT look at implicit locks! Checks lock
compatibility within explicit locks. This function sets a normal next-key
lock, or in the case of a page supremum record, a gap type lock.
@return DB_SUCCESS, DB_SUCCESS_LOCKED_REC, DB_LOCK_WAIT, DB_DEADLOCK,
or DB_QUE_THR_SUSPENDED */
static
dberr_t
lock_rec_lock_slow(
/*===============*/
	ibool			impl,	/*!< in: if TRUE, no lock is set
					if no wait is necessary: we
					assume that the caller will
					set an implicit lock */
	ulint			mode,	/*!< in: lock mode: LOCK_X or
					LOCK_S possibly ORed to either
					LOCK_GAP or LOCK_REC_NOT_GAP */
	const buf_block_t*	block,	/*!< in: buffer block containing
					the record */
	ulint			heap_no,/*!< in: heap number of record */
	dict_index_t*		index,	/*!< in: index of record */
	que_thr_t*		thr)	/*!< in: query thread */
{
	ut_ad(lock_mutex_own());
	ut_ad(!srv_read_only_mode);
	ut_ad((LOCK_MODE_MASK & mode) != LOCK_S
	      || lock_table_has(thr_get_trx(thr), index->table, LOCK_IS));
	ut_ad((LOCK_MODE_MASK & mode) != LOCK_X
	      || lock_table_has(thr_get_trx(thr), index->table, LOCK_IX));
	ut_ad((LOCK_MODE_MASK & mode) == LOCK_S
	      || (LOCK_MODE_MASK & mode) == LOCK_X);
	ut_ad(mode - (LOCK_MODE_MASK & mode) == LOCK_GAP
	      || mode - (LOCK_MODE_MASK & mode) == 0
	      || mode - (LOCK_MODE_MASK & mode) == LOCK_REC_NOT_GAP);
	ut_ad(dict_index_is_clust(index) || !dict_index_is_online_ddl(index));

	DBUG_EXECUTE_IF("innodb_report_deadlock", return(DB_DEADLOCK););

	dberr_t	err;
	trx_t*	trx = thr_get_trx(thr);

	trx_mutex_enter(trx);

	if (lock_rec_has_expl(mode, block, heap_no, trx)) {

		/* The trx already has a strong enough lock on rec:
		do nothing */

		err = DB_SUCCESS;

	} else {
		
		const lock_t* wait_for = lock_rec_other_has_conflicting(
			mode, block, heap_no, trx);

		if (wait_for != NULL) {

			/* If another transaction has a non-gap conflicting
			request in the queue, as this transaction does not
			have a lock strong enough already granted on the
			record, we may have to wait. */

			RecLock	rec_lock(thr, index, block, heap_no, mode);

			err = rec_lock.add_to_waitq(wait_for);

		} else if (!impl) {

			/* Set the requested lock on the record, note that
			we already own the transaction mutex. */

			lock_rec_add_to_queue(
				LOCK_REC | mode, block, heap_no, index, trx,
				true);

			err = DB_SUCCESS_LOCKED_REC;
		} else {
			err = DB_SUCCESS;
		}
	}

	trx_mutex_exit(trx);

	return(err);
}

/*********************************************************************//**
Tries to lock the specified record in the mode requested. If not immediately
possible, enqueues a waiting lock request. This is a low-level function
which does NOT look at implicit locks! Checks lock compatibility within
explicit locks. This function sets a normal next-key lock, or in the case
of a page supremum record, a gap type lock.
@return DB_SUCCESS, DB_SUCCESS_LOCKED_REC, DB_LOCK_WAIT, DB_DEADLOCK,
or DB_QUE_THR_SUSPENDED */
static
dberr_t
lock_rec_lock(
/*==========*/
	bool			impl,	/*!< in: if true, no lock is set
					if no wait is necessary: we
					assume that the caller will
					set an implicit lock */
	ulint			mode,	/*!< in: lock mode: LOCK_X or
					LOCK_S possibly ORed to either
					LOCK_GAP or LOCK_REC_NOT_GAP */
	const buf_block_t*	block,	/*!< in: buffer block containing
					the record */
	ulint			heap_no,/*!< in: heap number of record */
	dict_index_t*		index,	/*!< in: index of record */
	que_thr_t*		thr)	/*!< in: query thread */
{
	ut_ad(lock_mutex_own());
	ut_ad(!srv_read_only_mode);
	ut_ad((LOCK_MODE_MASK & mode) != LOCK_S
	      || lock_table_has(thr_get_trx(thr), index->table, LOCK_IS));
	ut_ad((LOCK_MODE_MASK & mode) != LOCK_X
	      || lock_table_has(thr_get_trx(thr), index->table, LOCK_IX));
	ut_ad((LOCK_MODE_MASK & mode) == LOCK_S
	      || (LOCK_MODE_MASK & mode) == LOCK_X);
	ut_ad(mode - (LOCK_MODE_MASK & mode) == LOCK_GAP
	      || mode - (LOCK_MODE_MASK & mode) == LOCK_REC_NOT_GAP
	      || mode - (LOCK_MODE_MASK & mode) == 0);
	ut_ad(dict_index_is_clust(index) || !dict_index_is_online_ddl(index));

	/* We try a simplified and faster subroutine for the most
	common cases */
	switch (lock_rec_lock_fast(impl, mode, block, heap_no, index, thr)) {
	case LOCK_REC_SUCCESS:
		return(DB_SUCCESS);
	case LOCK_REC_SUCCESS_CREATED:
		return(DB_SUCCESS_LOCKED_REC);
	case LOCK_REC_FAIL:
		return(lock_rec_lock_slow(impl, mode, block,
					  heap_no, index, thr));
	}

	ut_error;
	return(DB_ERROR);
}

/*********************************************************************//**
Checks if a waiting record lock request still has to wait in a queue.
@return lock that is causing the wait */
static
const lock_t*
lock_rec_has_to_wait_in_queue(
/*==========================*/
	const lock_t*	wait_lock)	/*!< in: waiting record lock */
{
	const lock_t*	lock;
	ulint		space;
	ulint		page_no;
	ulint		heap_no;
	ulint		bit_mask;
	ulint		bit_offset;
	hash_table_t*	hash;

	ut_ad(lock_mutex_own());
	ut_ad(lock_get_wait(wait_lock));
	ut_ad(lock_get_type_low(wait_lock) == LOCK_REC);

	space = wait_lock->un_member.rec_lock.space;
	page_no = wait_lock->un_member.rec_lock.page_no;
	heap_no = lock_rec_find_set_bit(wait_lock);

	bit_offset = heap_no / 8;
	bit_mask = static_cast<ulint>(1 << (heap_no % 8));

	hash = lock_hash_get(wait_lock->type_mode);

	for (lock = lock_rec_get_first_on_page_addr(hash, space, page_no);
	     lock != wait_lock;
	     lock = lock_rec_get_next_on_page_const(lock)) {

		const byte*	p = (const byte*) &lock[1];

		if (heap_no < lock_rec_get_n_bits(lock)
		    && (p[bit_offset] & bit_mask)
		    && lock_has_to_wait(wait_lock, lock)) {

			return(lock);
		}
	}

	return(NULL);
}

/*************************************************************//**
Grants a lock to a waiting lock request and releases the waiting transaction.
The caller must hold lock_sys->mutex but not lock->trx->mutex. */
static
void
lock_grant(
/*=======*/
	lock_t*	lock)	/*!< in/out: waiting lock request */
{
	ut_ad(lock_mutex_own());

	lock_reset_lock_and_trx_wait(lock);

	trx_mutex_enter(lock->trx);

	if (lock_get_mode(lock) == LOCK_AUTO_INC) {
		dict_table_t*	table = lock->un_member.tab_lock.table;

		if (table->autoinc_trx == lock->trx) {
			ib_logf(IB_LOG_LEVEL_ERROR,
				"Transaction already had an AUTO-INC lock!");
		} else {
			table->autoinc_trx = lock->trx;

			ib_vector_push(lock->trx->autoinc_locks, &lock);
		}
	}

	DBUG_PRINT("ib_lock", ("wait for trx " TRX_ID_FMT " ends",
			       trx_get_id_for_print(lock->trx)));

	/* If we are resolving a deadlock by choosing another transaction
	as a victim, then our original transaction may not be in the
	TRX_QUE_LOCK_WAIT state, and there is no need to end the lock wait
	for it */

	if (lock->trx->lock.que_state == TRX_QUE_LOCK_WAIT) {
		que_thr_t*	thr;

		thr = que_thr_end_lock_wait(lock->trx);

		if (thr != NULL) {
			lock_wait_release_thread_if_suspended(thr);
		}
	}

	trx_mutex_exit(lock->trx);
}

/*************************************************************//**
Cancels a waiting record lock request and releases the waiting transaction
that requested it. NOTE: does NOT check if waiting lock requests behind this
one can now be granted! */
static
void
lock_rec_cancel(
/*============*/
	lock_t*	lock)	/*!< in: waiting record lock request */
{
	que_thr_t*	thr;

	ut_ad(lock_mutex_own());
	ut_ad(lock_get_type_low(lock) == LOCK_REC);

	/* Reset the bit (there can be only one set bit) in the lock bitmap */
	lock_rec_reset_nth_bit(lock, lock_rec_find_set_bit(lock));

	/* Reset the wait flag and the back pointer to lock in trx */

	lock_reset_lock_and_trx_wait(lock);

	/* The following function releases the trx from lock wait */

	trx_mutex_enter(lock->trx);

	thr = que_thr_end_lock_wait(lock->trx);

	if (thr != NULL) {
		lock_wait_release_thread_if_suspended(thr);
	}

	trx_mutex_exit(lock->trx);
}

/*************************************************************//**
Removes a record lock request, waiting or granted, from the queue and
grants locks to other transactions in the queue if they now are entitled
to a lock. NOTE: all record locks contained in in_lock are removed. */

void
lock_rec_dequeue_from_page(
/*=======================*/
	lock_t*		in_lock)	/*!< in: record lock object: all
					record locks which are contained in
					this lock object are removed;
					transactions waiting behind will
					get their lock requests granted,
					if they are now qualified to it */
{
	ulint		space;
	ulint		page_no;
	lock_t*		lock;
	trx_lock_t*	trx_lock;
	hash_table_t*	lock_hash;

	ut_ad(lock_mutex_own());
	ut_ad(lock_get_type_low(in_lock) == LOCK_REC);
	/* We may or may not be holding in_lock->trx->mutex here. */

	trx_lock = &in_lock->trx->lock;

	space = in_lock->un_member.rec_lock.space;
	page_no = in_lock->un_member.rec_lock.page_no;

	in_lock->index->table->n_rec_locks--;

	lock_hash = lock_hash_get(in_lock->type_mode);

	HASH_DELETE(lock_t, hash, lock_hash,
		    lock_rec_fold(space, page_no), in_lock);

	UT_LIST_REMOVE(trx_lock->trx_locks, in_lock);

	MONITOR_INC(MONITOR_RECLOCK_REMOVED);
	MONITOR_DEC(MONITOR_NUM_RECLOCK);

	/* Check if waiting locks in the queue can now be granted: grant
	locks if there are no conflicting locks ahead. Stop at the first
	X lock that is waiting or has been granted. */

	for (lock = lock_rec_get_first_on_page_addr(lock_hash, space, page_no);
	     lock != NULL;
	     lock = lock_rec_get_next_on_page(lock)) {

		if (lock_get_wait(lock)
		    && !lock_rec_has_to_wait_in_queue(lock)) {

			/* Grant the lock */
			ut_ad(lock->trx != in_lock->trx);
			lock_grant(lock);
		}
	}
}

/*************************************************************//**
Removes a record lock request, waiting or granted, from the queue. */

void
lock_rec_discard(
/*=============*/
	lock_t*		in_lock)	/*!< in: record lock object: all
					record locks which are contained
					in this lock object are removed */
{
	ulint		space;
	ulint		page_no;
	trx_lock_t*	trx_lock;

	ut_ad(lock_mutex_own());
	ut_ad(lock_get_type_low(in_lock) == LOCK_REC);

	trx_lock = &in_lock->trx->lock;

	space = in_lock->un_member.rec_lock.space;
	page_no = in_lock->un_member.rec_lock.page_no;

	in_lock->index->table->n_rec_locks--;

	HASH_DELETE(lock_t, hash, lock_hash_get(in_lock->type_mode),
			    lock_rec_fold(space, page_no), in_lock);

	UT_LIST_REMOVE(trx_lock->trx_locks, in_lock);

	MONITOR_INC(MONITOR_RECLOCK_REMOVED);
	MONITOR_DEC(MONITOR_NUM_RECLOCK);
}

/*************************************************************//**
Removes record lock objects set on an index page which is discarded. This
function does not move locks, or check for waiting locks, therefore the
lock bitmaps must already be reset when this function is called. */
static
void
lock_rec_free_all_from_discard_page_low(
/*====================================*/
	ulint		space,
	ulint		page_no,
	hash_table_t*	lock_hash)
{
	lock_t*	lock;
	lock_t*	next_lock;

	lock = lock_rec_get_first_on_page_addr(lock_hash, space, page_no);

	while (lock != NULL) {
		ut_ad(lock_rec_find_set_bit(lock) == ULINT_UNDEFINED);
		ut_ad(!lock_get_wait(lock));

		next_lock = lock_rec_get_next_on_page(lock);

		lock_rec_discard(lock);

		lock = next_lock;
	}
}

/*************************************************************//**
Removes record lock objects set on an index page which is discarded. This
function does not move locks, or check for waiting locks, therefore the
lock bitmaps must already be reset when this function is called. */

void
lock_rec_free_all_from_discard_page(
/*================================*/
	const buf_block_t*	block)	/*!< in: page to be discarded */
{
	ulint	space;
	ulint	page_no;

	ut_ad(lock_mutex_own());

	space = block->page.id.space();
	page_no = block->page.id.page_no();

	lock_rec_free_all_from_discard_page_low(
		space, page_no, lock_sys->rec_hash);
	lock_rec_free_all_from_discard_page_low(
		space, page_no, lock_sys->prdt_hash);
	lock_rec_free_all_from_discard_page_low(
		space, page_no, lock_sys->prdt_page_hash);
}

/*============= RECORD LOCK MOVING AND INHERITING ===================*/

/*************************************************************//**
Resets the lock bits for a single record. Releases transactions waiting for
lock requests here. */
static
void
lock_rec_reset_and_release_wait_low(
/*================================*/
	hash_table_t*		hash,	/*!< in: hash table */
	const buf_block_t*	block,	/*!< in: buffer block containing
					the record */
	ulint			heap_no)/*!< in: heap number of record */
{
	lock_t*	lock;

	ut_ad(lock_mutex_own());

	for (lock = lock_rec_get_first(hash, block, heap_no);
	     lock != NULL;
	     lock = lock_rec_get_next(heap_no, lock)) {

		if (lock_get_wait(lock)) {
			lock_rec_cancel(lock);
		} else {
			lock_rec_reset_nth_bit(lock, heap_no);
		}
	}
}

/*************************************************************//**
Resets the lock bits for a single record. Releases transactions waiting for
lock requests here. */
static
void
lock_rec_reset_and_release_wait(
/*============================*/
	const buf_block_t*	block,	/*!< in: buffer block containing
					the record */
	ulint			heap_no)/*!< in: heap number of record */
{
	lock_rec_reset_and_release_wait_low(
		lock_sys->rec_hash, block, heap_no);

	lock_rec_reset_and_release_wait_low(
		lock_sys->prdt_hash, block, PAGE_HEAP_NO_INFIMUM);
	lock_rec_reset_and_release_wait_low(
		lock_sys->prdt_page_hash, block, PAGE_HEAP_NO_INFIMUM);
}

/*************************************************************//**
Makes a record to inherit the locks (except LOCK_INSERT_INTENTION type)
of another record as gap type locks, but does not reset the lock bits of
the other record. Also waiting lock requests on rec are inherited as
GRANTED gap locks. */
static
void
lock_rec_inherit_to_gap(
/*====================*/
	const buf_block_t*	heir_block,	/*!< in: block containing the
						record which inherits */
	const buf_block_t*	block,		/*!< in: block containing the
						record from which inherited;
						does NOT reset the locks on
						this record */
	ulint			heir_heap_no,	/*!< in: heap_no of the
						inheriting record */
	ulint			heap_no)	/*!< in: heap_no of the
						donating record */
{
	lock_t*	lock;

	ut_ad(lock_mutex_own());

	/* If srv_locks_unsafe_for_binlog is TRUE or session is using
	READ COMMITTED isolation level, we do not want locks set
	by an UPDATE or a DELETE to be inherited as gap type locks. But we
	DO want S-locks set by a consistency constraint to be inherited also
	then. */

	for (lock = lock_rec_get_first(lock_sys->rec_hash, block, heap_no);
	     lock != NULL;
	     lock = lock_rec_get_next(heap_no, lock)) {

		if (!lock_rec_get_insert_intention(lock)
		    && !((srv_locks_unsafe_for_binlog
			  || lock->trx->isolation_level
			  <= TRX_ISO_READ_COMMITTED)
			 && lock_get_mode(lock) == LOCK_X)) {

			lock_rec_add_to_queue(
				LOCK_REC | LOCK_GAP | lock_get_mode(lock),
				heir_block, heir_heap_no, lock->index,
				lock->trx, FALSE);
		}
	}
}

/*************************************************************//**
Makes a record to inherit the gap locks (except LOCK_INSERT_INTENTION type)
of another record as gap type locks, but does not reset the lock bits of the
other record. Also waiting lock requests are inherited as GRANTED gap locks. */
static
void
lock_rec_inherit_to_gap_if_gap_lock(
/*================================*/
	const buf_block_t*	block,		/*!< in: buffer block */
	ulint			heir_heap_no,	/*!< in: heap_no of
						record which inherits */
	ulint			heap_no)	/*!< in: heap_no of record
						from which inherited;
						does NOT reset the locks
						on this record */
{
	lock_t*	lock;

	lock_mutex_enter();

	for (lock = lock_rec_get_first(lock_sys->rec_hash, block, heap_no);
	     lock != NULL;
	     lock = lock_rec_get_next(heap_no, lock)) {

		if (!lock_rec_get_insert_intention(lock)
		    && (heap_no == PAGE_HEAP_NO_SUPREMUM
			|| !lock_rec_get_rec_not_gap(lock))) {

			lock_rec_add_to_queue(
				LOCK_REC | LOCK_GAP | lock_get_mode(lock),
				block, heir_heap_no, lock->index,
				lock->trx, FALSE);
		}
	}

	lock_mutex_exit();
}

/*************************************************************//**
Moves the locks of a record to another record and resets the lock bits of
the donating record. */

void
lock_rec_move_low(
/*==============*/
	hash_table_t*		lock_hash,	/*!< in: hash table to use */
	const buf_block_t*	receiver,	/*!< in: buffer block containing
						the receiving record */
	const buf_block_t*	donator,	/*!< in: buffer block containing
						the donating record */
	ulint			receiver_heap_no,/*!< in: heap_no of the record
						which gets the locks; there
						must be no lock requests
						on it! */
	ulint			donator_heap_no)/*!< in: heap_no of the record
						which gives the locks */
{
	lock_t*	lock;

	ut_ad(lock_mutex_own());

	/* If the lock is predicate lock, it resides on INFIMUM record */
	ut_ad(lock_rec_get_first(
		lock_hash, receiver, receiver_heap_no) == NULL
	      || lock_hash == lock_sys->prdt_hash
	      || lock_hash == lock_sys->prdt_page_hash);

	for (lock = lock_rec_get_first(lock_hash,
				       donator, donator_heap_no);
	     lock != NULL;
	     lock = lock_rec_get_next(donator_heap_no, lock)) {

		const ulint	type_mode = lock->type_mode;

		lock_rec_reset_nth_bit(lock, donator_heap_no);

		if (type_mode & LOCK_WAIT) {
			lock_reset_lock_and_trx_wait(lock);
		}

		/* Note that we FIRST reset the bit, and then set the lock:
		the function works also if donator == receiver */

		lock_rec_add_to_queue(
			type_mode, receiver, receiver_heap_no,
			lock->index, lock->trx, FALSE);
	}

	ut_ad(lock_rec_get_first(lock_sys->rec_hash,
				 donator, donator_heap_no) == NULL);
}

/*************************************************************//**
Updates the lock table when we have reorganized a page. NOTE: we copy
also the locks set on the infimum of the page; the infimum may carry
locks if an update of a record is occurring on the page, and its locks
were temporarily stored on the infimum. */

void
lock_move_reorganize_page(
/*======================*/
	const buf_block_t*	block,	/*!< in: old index page, now
					reorganized */
	const buf_block_t*	oblock)	/*!< in: copy of the old, not
					reorganized page */
{
	lock_t*		lock;
	UT_LIST_BASE_NODE_T(lock_t)	old_locks;
	mem_heap_t*	heap		= NULL;
	ulint		comp;

	lock_mutex_enter();

	/* FIXME: This needs to deal with predicate lock too */
	lock = lock_rec_get_first_on_page(lock_sys->rec_hash, block);

	if (lock == NULL) {
		lock_mutex_exit();

		return;
	}

	heap = mem_heap_create(256);

	/* Copy first all the locks on the page to heap and reset the
	bitmaps in the original locks; chain the copies of the locks
	using the trx_locks field in them. */

	UT_LIST_INIT(old_locks, &lock_t::trx_locks);

	do {
		/* Make a copy of the lock */
		lock_t*	old_lock = lock_rec_copy(lock, heap);

		UT_LIST_ADD_LAST(old_locks, old_lock);

		/* Reset bitmap of lock */
		lock_rec_bitmap_reset(lock);

		if (lock_get_wait(lock)) {

			lock_reset_lock_and_trx_wait(lock);
		}

		lock = lock_rec_get_next_on_page(lock);
	} while (lock != NULL);

	comp = page_is_comp(block->frame);
	ut_ad(comp == page_is_comp(oblock->frame));

	for (lock = UT_LIST_GET_FIRST(old_locks); lock;
	     lock = UT_LIST_GET_NEXT(trx_locks, lock)) {
		/* NOTE: we copy also the locks set on the infimum and
		supremum of the page; the infimum may carry locks if an
		update of a record is occurring on the page, and its locks
		were temporarily stored on the infimum */
		const rec_t*	rec1 = page_get_infimum_rec(
			buf_block_get_frame(block));
		const rec_t*	rec2 = page_get_infimum_rec(
			buf_block_get_frame(oblock));

		/* Set locks according to old locks */
		for (;;) {
			ulint	old_heap_no;
			ulint	new_heap_no;

			if (comp) {
				old_heap_no = rec_get_heap_no_new(rec2);
				new_heap_no = rec_get_heap_no_new(rec1);

				rec1 = page_rec_get_next_low(rec1, TRUE);
				rec2 = page_rec_get_next_low(rec2, TRUE);
			} else {
				old_heap_no = rec_get_heap_no_old(rec2);
				new_heap_no = rec_get_heap_no_old(rec1);
				ut_ad(!memcmp(rec1, rec2,
					      rec_get_data_size_old(rec2)));

				rec1 = page_rec_get_next_low(rec1, FALSE);
				rec2 = page_rec_get_next_low(rec2, FALSE);
			}

			/* Clear the bit in old_lock. */
			if (old_heap_no < lock->un_member.rec_lock.n_bits
			    && lock_rec_reset_nth_bit(lock, old_heap_no)) {
				/* NOTE that the old lock bitmap could be too
				small for the new heap number! */

				lock_rec_add_to_queue(
					lock->type_mode, block, new_heap_no,
					lock->index, lock->trx, FALSE);
			}

			if (new_heap_no == PAGE_HEAP_NO_SUPREMUM) {
				ut_ad(old_heap_no == PAGE_HEAP_NO_SUPREMUM);
				break;
			}
		}

#ifdef UNIV_DEBUG
		{
			ulint	i = lock_rec_find_set_bit(lock);

			/* Check that all locks were moved. */
			if (i != ULINT_UNDEFINED) {
				ib_logf(IB_LOG_LEVEL_FATAL,
					"lock_move_reorganize_page():"
					" %lu not moved in %p",
					(ulong) i, (void*) lock);
			}
		}
#endif /* UNIV_DEBUG */
	}

	lock_mutex_exit();

	mem_heap_free(heap);

#ifdef UNIV_DEBUG_LOCK_VALIDATE
	ut_ad(lock_rec_validate_page(block));
#endif
}

/*************************************************************//**
Moves the explicit locks on user records to another page if a record
list end is moved to another page. */

void
lock_move_rec_list_end(
/*===================*/
	const buf_block_t*	new_block,	/*!< in: index page to move to */
	const buf_block_t*	block,		/*!< in: index page */
	const rec_t*		rec)		/*!< in: record on page: this
						is the first record moved */
{
	lock_t*		lock;
	const ulint	comp	= page_rec_is_comp(rec);

	ut_ad(buf_block_get_frame(block) == page_align(rec));
	ut_ad(comp == page_is_comp(buf_block_get_frame(new_block)));

	lock_mutex_enter();

	/* Note: when we move locks from record to record, waiting locks
	and possible granted gap type locks behind them are enqueued in
	the original order, because new elements are inserted to a hash
	table to the end of the hash chain, and lock_rec_add_to_queue
	does not reuse locks if there are waiters in the queue. */

	for (lock = lock_rec_get_first_on_page(lock_sys->rec_hash, block); lock;
	     lock = lock_rec_get_next_on_page(lock)) {
		const rec_t*	rec1	= rec;
		const rec_t*	rec2;
		const ulint	type_mode = lock->type_mode;

		if (comp) {
			if (page_offset(rec1) == PAGE_NEW_INFIMUM) {
				rec1 = page_rec_get_next_low(rec1, TRUE);
			}

			rec2 = page_rec_get_next_low(
				buf_block_get_frame(new_block)
				+ PAGE_NEW_INFIMUM, TRUE);
		} else {
			if (page_offset(rec1) == PAGE_OLD_INFIMUM) {
				rec1 = page_rec_get_next_low(rec1, FALSE);
			}

			rec2 = page_rec_get_next_low(
				buf_block_get_frame(new_block)
				+ PAGE_OLD_INFIMUM, FALSE);
		}

		/* Copy lock requests on user records to new page and
		reset the lock bits on the old */

		for (;;) {
			ulint	rec1_heap_no;
			ulint	rec2_heap_no;

			if (comp) {
				rec1_heap_no = rec_get_heap_no_new(rec1);

				if (rec1_heap_no == PAGE_HEAP_NO_SUPREMUM) {
					break;
				}

				rec2_heap_no = rec_get_heap_no_new(rec2);
				rec1 = page_rec_get_next_low(rec1, TRUE);
				rec2 = page_rec_get_next_low(rec2, TRUE);
			} else {
				rec1_heap_no = rec_get_heap_no_old(rec1);

				if (rec1_heap_no == PAGE_HEAP_NO_SUPREMUM) {
					break;
				}

				rec2_heap_no = rec_get_heap_no_old(rec2);

				ut_ad(!memcmp(rec1, rec2,
					      rec_get_data_size_old(rec2)));

				rec1 = page_rec_get_next_low(rec1, FALSE);
				rec2 = page_rec_get_next_low(rec2, FALSE);
			}

			if (rec1_heap_no < lock->un_member.rec_lock.n_bits
			    && lock_rec_reset_nth_bit(lock, rec1_heap_no)) {
				if (type_mode & LOCK_WAIT) {
					lock_reset_lock_and_trx_wait(lock);
				}

				lock_rec_add_to_queue(
					type_mode, new_block, rec2_heap_no,
					lock->index, lock->trx, FALSE);
			}
		}
	}

	lock_mutex_exit();

#ifdef UNIV_DEBUG_LOCK_VALIDATE
	ut_ad(lock_rec_validate_page(block));
	ut_ad(lock_rec_validate_page(new_block));
#endif
}

/*************************************************************//**
Moves the explicit locks on user records to another page if a record
list start is moved to another page. */

void
lock_move_rec_list_start(
/*=====================*/
	const buf_block_t*	new_block,	/*!< in: index page to
						move to */
	const buf_block_t*	block,		/*!< in: index page */
	const rec_t*		rec,		/*!< in: record on page:
						this is the first
						record NOT copied */
	const rec_t*		old_end)	/*!< in: old
						previous-to-last
						record on new_page
						before the records
						were copied */
{
	lock_t*		lock;
	const ulint	comp	= page_rec_is_comp(rec);

	ut_ad(block->frame == page_align(rec));
	ut_ad(new_block->frame == page_align(old_end));
	ut_ad(comp == page_rec_is_comp(old_end));

	lock_mutex_enter();

	for (lock = lock_rec_get_first_on_page(lock_sys->rec_hash, block); lock;
	     lock = lock_rec_get_next_on_page(lock)) {
		const rec_t*	rec1;
		const rec_t*	rec2;
		const ulint	type_mode = lock->type_mode;

		if (comp) {
			rec1 = page_rec_get_next_low(
				buf_block_get_frame(block)
				+ PAGE_NEW_INFIMUM, TRUE);
			rec2 = page_rec_get_next_low(old_end, TRUE);
		} else {
			rec1 = page_rec_get_next_low(
				buf_block_get_frame(block)
				+ PAGE_OLD_INFIMUM, FALSE);
			rec2 = page_rec_get_next_low(old_end, FALSE);
		}

		/* Copy lock requests on user records to new page and
		reset the lock bits on the old */

		while (rec1 != rec) {
			ulint	rec1_heap_no;
			ulint	rec2_heap_no;

			if (comp) {
				rec1_heap_no = rec_get_heap_no_new(rec1);
				rec2_heap_no = rec_get_heap_no_new(rec2);

				rec1 = page_rec_get_next_low(rec1, TRUE);
				rec2 = page_rec_get_next_low(rec2, TRUE);
			} else {
				rec1_heap_no = rec_get_heap_no_old(rec1);
				rec2_heap_no = rec_get_heap_no_old(rec2);

				ut_ad(!memcmp(rec1, rec2,
					      rec_get_data_size_old(rec2)));

				rec1 = page_rec_get_next_low(rec1, FALSE);
				rec2 = page_rec_get_next_low(rec2, FALSE);
			}

			if (rec1_heap_no < lock->un_member.rec_lock.n_bits
			    && lock_rec_reset_nth_bit(lock, rec1_heap_no)) {
				if (type_mode & LOCK_WAIT) {
					lock_reset_lock_and_trx_wait(lock);
				}

				lock_rec_add_to_queue(
					type_mode, new_block, rec2_heap_no,
					lock->index, lock->trx, FALSE);
			}
		}

#ifdef UNIV_DEBUG
		if (page_rec_is_supremum(rec)) {
			ulint	i;

			for (i = PAGE_HEAP_NO_USER_LOW;
			     i < lock_rec_get_n_bits(lock); i++) {
				if (lock_rec_get_nth_bit(lock, i)) {

					ib_logf(IB_LOG_LEVEL_FATAL,
						"lock_move_rec_list_start():"
						" %lu not moved in %p",
						(ulong) i, (void*) lock);
				}
			}
		}
#endif /* UNIV_DEBUG */
	}

	lock_mutex_exit();

#ifdef UNIV_DEBUG_LOCK_VALIDATE
	ut_ad(lock_rec_validate_page(block));
#endif
}

/*************************************************************//**
Moves the explicit locks on user records to another page if a record
list start is moved to another page. */

void
lock_rtr_move_rec_list(
/*===================*/
	const buf_block_t*	new_block,	/*!< in: index page to
						move to */
	const buf_block_t*	block,		/*!< in: index page */
	rtr_rec_move_t*		rec_move,       /*!< in: recording records
						moved */
	ulint			num_move)       /*!< in: num of rec to move */
{
	lock_t*		lock;
	ulint		comp;

	if (!num_move) {
		return;
	}

	comp = page_rec_is_comp(rec_move[0].old_rec);

	ut_ad(block->frame == page_align(rec_move[0].old_rec));
	ut_ad(new_block->frame == page_align(rec_move[0].new_rec));
	ut_ad(comp == page_rec_is_comp(rec_move[0].new_rec));

	lock_mutex_enter();

	for (lock = lock_rec_get_first_on_page(lock_sys->rec_hash, block); lock;
	     lock = lock_rec_get_next_on_page(lock)) {
		ulint		moved = 0;
		const rec_t*	rec1;
		const rec_t*	rec2;
		const ulint	type_mode = lock->type_mode;

		/* Copy lock requests on user records to new page and
		reset the lock bits on the old */

		while (moved < num_move) {
			ulint	rec1_heap_no;
			ulint	rec2_heap_no;

			rec1 = rec_move[moved].old_rec;
			rec2 = rec_move[moved].new_rec;

			if (comp) {
				rec1_heap_no = rec_get_heap_no_new(rec1);
				rec2_heap_no = rec_get_heap_no_new(rec2);

			} else {
				rec1_heap_no = rec_get_heap_no_old(rec1);
				rec2_heap_no = rec_get_heap_no_old(rec2);

				ut_ad(!memcmp(rec1, rec2,
					      rec_get_data_size_old(rec2)));
			}

			if (rec1_heap_no < lock->un_member.rec_lock.n_bits
			    && lock_rec_reset_nth_bit(lock, rec1_heap_no)) {
				if (type_mode & LOCK_WAIT) {
					lock_reset_lock_and_trx_wait(lock);
				}

				lock_rec_add_to_queue(
					type_mode, new_block, rec2_heap_no,
					lock->index, lock->trx, FALSE);

				rec_move[moved].moved = true;
			}

			moved++;
		}
	}

	lock_mutex_exit();

#ifdef UNIV_DEBUG_LOCK_VALIDATE
	ut_ad(lock_rec_validate_page(block));
#endif
}
/*************************************************************//**
Updates the lock table when a page is split to the right. */

void
lock_update_split_right(
/*====================*/
	const buf_block_t*	right_block,	/*!< in: right page */
	const buf_block_t*	left_block)	/*!< in: left page */
{
	ulint	heap_no = lock_get_min_heap_no(right_block);

	lock_mutex_enter();

	/* Move the locks on the supremum of the left page to the supremum
	of the right page */

	lock_rec_move(right_block, left_block,
		      PAGE_HEAP_NO_SUPREMUM, PAGE_HEAP_NO_SUPREMUM);

	/* Inherit the locks to the supremum of left page from the successor
	of the infimum on right page */

	lock_rec_inherit_to_gap(left_block, right_block,
				PAGE_HEAP_NO_SUPREMUM, heap_no);

	lock_mutex_exit();
}

/*************************************************************//**
Updates the lock table when a page is merged to the right. */

void
lock_update_merge_right(
/*====================*/
	const buf_block_t*	right_block,	/*!< in: right page to
						which merged */
	const rec_t*		orig_succ,	/*!< in: original
						successor of infimum
						on the right page
						before merge */
	const buf_block_t*	left_block)	/*!< in: merged index
						page which will be
						discarded */
{
	lock_mutex_enter();

	/* Inherit the locks from the supremum of the left page to the
	original successor of infimum on the right page, to which the left
	page was merged */

	lock_rec_inherit_to_gap(right_block, left_block,
				page_rec_get_heap_no(orig_succ),
				PAGE_HEAP_NO_SUPREMUM);

	/* Reset the locks on the supremum of the left page, releasing
	waiting transactions */

	lock_rec_reset_and_release_wait_low(
		lock_sys->rec_hash, left_block, PAGE_HEAP_NO_SUPREMUM);

#ifdef UNIV_DEBUG
	/* there should exist no page lock on the left page,
	otherwise, it will be blocked from merge */
	ulint   space = left_block->page.id.space();
	ulint   page_no = left_block->page.id.page_no();
	ut_ad(lock_rec_get_first_on_page_addr(
                lock_sys->prdt_page_hash, space, page_no) == NULL);
#endif /* UNIV_DEBUG */

	lock_rec_free_all_from_discard_page(left_block);

	lock_mutex_exit();

}

/*************************************************************//**
Updates the lock table when the root page is copied to another in
btr_root_raise_and_insert. Note that we leave lock structs on the
root page, even though they do not make sense on other than leaf
pages: the reason is that in a pessimistic update the infimum record
of the root page will act as a dummy carrier of the locks of the record
to be updated. */

void
lock_update_root_raise(
/*===================*/
	const buf_block_t*	block,	/*!< in: index page to which copied */
	const buf_block_t*	root)	/*!< in: root page */
{
	lock_mutex_enter();

	/* Move the locks on the supremum of the root to the supremum
	of block */

	lock_rec_move(block, root,
		      PAGE_HEAP_NO_SUPREMUM, PAGE_HEAP_NO_SUPREMUM);
	lock_mutex_exit();
}

/*************************************************************//**
Updates the lock table when a page is copied to another and the original page
is removed from the chain of leaf pages, except if page is the root! */

void
lock_update_copy_and_discard(
/*=========================*/
	const buf_block_t*	new_block,	/*!< in: index page to
						which copied */
	const buf_block_t*	block)		/*!< in: index page;
						NOT the root! */
{
	lock_mutex_enter();

	/* Move the locks on the supremum of the old page to the supremum
	of new_page */

	lock_rec_move(new_block, block,
		      PAGE_HEAP_NO_SUPREMUM, PAGE_HEAP_NO_SUPREMUM);
	lock_rec_free_all_from_discard_page(block);

	lock_mutex_exit();
}

/*************************************************************//**
Updates the lock table when a page is split to the left. */

void
lock_update_split_left(
/*===================*/
	const buf_block_t*	right_block,	/*!< in: right page */
	const buf_block_t*	left_block)	/*!< in: left page */
{
	ulint	heap_no = lock_get_min_heap_no(right_block);

	lock_mutex_enter();

	/* Inherit the locks to the supremum of the left page from the
	successor of the infimum on the right page */

	lock_rec_inherit_to_gap(left_block, right_block,
				PAGE_HEAP_NO_SUPREMUM, heap_no);

	lock_mutex_exit();
}

/*************************************************************//**
Updates the lock table when a page is merged to the left. */

void
lock_update_merge_left(
/*===================*/
	const buf_block_t*	left_block,	/*!< in: left page to
						which merged */
	const rec_t*		orig_pred,	/*!< in: original predecessor
						of supremum on the left page
						before merge */
	const buf_block_t*	right_block)	/*!< in: merged index page
						which will be discarded */
{
	const rec_t*	left_next_rec;

	ut_ad(left_block->frame == page_align(orig_pred));

	lock_mutex_enter();

	left_next_rec = page_rec_get_next_const(orig_pred);

	if (!page_rec_is_supremum(left_next_rec)) {

		/* Inherit the locks on the supremum of the left page to the
		first record which was moved from the right page */

		lock_rec_inherit_to_gap(left_block, left_block,
					page_rec_get_heap_no(left_next_rec),
					PAGE_HEAP_NO_SUPREMUM);

		/* Reset the locks on the supremum of the left page,
		releasing waiting transactions */

		lock_rec_reset_and_release_wait_low(
			lock_sys->rec_hash, left_block, PAGE_HEAP_NO_SUPREMUM);
	}

	/* Move the locks from the supremum of right page to the supremum
	of the left page */

	lock_rec_move(left_block, right_block,
		      PAGE_HEAP_NO_SUPREMUM, PAGE_HEAP_NO_SUPREMUM);

#ifdef UNIV_DEBUG
	/* there should exist no page lock on the right page,
	otherwise, it will be blocked from merge */
	ulint	space = right_block->page.id.space();
	ulint	page_no = right_block->page.id.page_no();
	lock_t*	lock_test = lock_rec_get_first_on_page_addr(
                lock_sys->prdt_page_hash, space, page_no);
	ut_ad(!lock_test);
#endif /* UNIV_DEBUG */

	lock_rec_free_all_from_discard_page(right_block);

	lock_mutex_exit();
}

/*************************************************************//**
Resets the original locks on heir and replaces them with gap type locks
inherited from rec. */

void
lock_rec_reset_and_inherit_gap_locks(
/*=================================*/
	const buf_block_t*	heir_block,	/*!< in: block containing the
						record which inherits */
	const buf_block_t*	block,		/*!< in: block containing the
						record from which inherited;
						does NOT reset the locks on
						this record */
	ulint			heir_heap_no,	/*!< in: heap_no of the
						inheriting record */
	ulint			heap_no)	/*!< in: heap_no of the
						donating record */
{
	lock_mutex_enter();

	lock_rec_reset_and_release_wait(heir_block, heir_heap_no);

	lock_rec_inherit_to_gap(heir_block, block, heir_heap_no, heap_no);

	lock_mutex_exit();
}

/*************************************************************//**
Updates the lock table when a page is discarded. */

void
lock_update_discard(
/*================*/
	const buf_block_t*	heir_block,	/*!< in: index page
						which will inherit the locks */
	ulint			heir_heap_no,	/*!< in: heap_no of the record
						which will inherit the locks */
	const buf_block_t*	block)		/*!< in: index page
						which will be discarded */
{
	const page_t*	page = block->frame;
	const rec_t*	rec;
	ulint		heap_no;

	lock_mutex_enter();

	if (!lock_rec_get_first_on_page(lock_sys->rec_hash, block)
	    && (!lock_rec_get_first_on_page(lock_sys->prdt_hash, block))) {
		/* No locks exist on page, nothing to do */

		lock_mutex_exit();

		return;
	}

	/* Inherit all the locks on the page to the record and reset all
	the locks on the page */

	if (page_is_comp(page)) {
		rec = page + PAGE_NEW_INFIMUM;

		do {
			heap_no = rec_get_heap_no_new(rec);

			lock_rec_inherit_to_gap(heir_block, block,
						heir_heap_no, heap_no);

			lock_rec_reset_and_release_wait(block, heap_no);

			rec = page + rec_get_next_offs(rec, TRUE);
		} while (heap_no != PAGE_HEAP_NO_SUPREMUM);
	} else {
		rec = page + PAGE_OLD_INFIMUM;

		do {
			heap_no = rec_get_heap_no_old(rec);

			lock_rec_inherit_to_gap(heir_block, block,
						heir_heap_no, heap_no);

			lock_rec_reset_and_release_wait(block, heap_no);

			rec = page + rec_get_next_offs(rec, FALSE);
		} while (heap_no != PAGE_HEAP_NO_SUPREMUM);
	}

	lock_rec_free_all_from_discard_page(block);

	lock_mutex_exit();
}

/*************************************************************//**
Updates the lock table when a new user record is inserted. */

void
lock_update_insert(
/*===============*/
	const buf_block_t*	block,	/*!< in: buffer block containing rec */
	const rec_t*		rec)	/*!< in: the inserted record */
{
	ulint	receiver_heap_no;
	ulint	donator_heap_no;

	ut_ad(block->frame == page_align(rec));

	/* Inherit the gap-locking locks for rec, in gap mode, from the next
	record */

	if (page_rec_is_comp(rec)) {
		receiver_heap_no = rec_get_heap_no_new(rec);
		donator_heap_no = rec_get_heap_no_new(
			page_rec_get_next_low(rec, TRUE));
	} else {
		receiver_heap_no = rec_get_heap_no_old(rec);
		donator_heap_no = rec_get_heap_no_old(
			page_rec_get_next_low(rec, FALSE));
	}

	lock_rec_inherit_to_gap_if_gap_lock(
		block, receiver_heap_no, donator_heap_no);
}

/*************************************************************//**
Updates the lock table when a record is removed. */

void
lock_update_delete(
/*===============*/
	const buf_block_t*	block,	/*!< in: buffer block containing rec */
	const rec_t*		rec)	/*!< in: the record to be removed */
{
	const page_t*	page = block->frame;
	ulint		heap_no;
	ulint		next_heap_no;

	ut_ad(page == page_align(rec));

	if (page_is_comp(page)) {
		heap_no = rec_get_heap_no_new(rec);
		next_heap_no = rec_get_heap_no_new(page
						   + rec_get_next_offs(rec,
								       TRUE));
	} else {
		heap_no = rec_get_heap_no_old(rec);
		next_heap_no = rec_get_heap_no_old(page
						   + rec_get_next_offs(rec,
								       FALSE));
	}

	lock_mutex_enter();

	/* Let the next record inherit the locks from rec, in gap mode */

	lock_rec_inherit_to_gap(block, block, next_heap_no, heap_no);

	/* Reset the lock bits on rec and release waiting transactions */

	lock_rec_reset_and_release_wait(block, heap_no);

	lock_mutex_exit();
}

/*********************************************************************//**
Stores on the page infimum record the explicit locks of another record.
This function is used to store the lock state of a record when it is
updated and the size of the record changes in the update. The record
is moved in such an update, perhaps to another page. The infimum record
acts as a dummy carrier record, taking care of lock releases while the
actual record is being moved. */

void
lock_rec_store_on_page_infimum(
/*===========================*/
	const buf_block_t*	block,	/*!< in: buffer block containing rec */
	const rec_t*		rec)	/*!< in: record whose lock state
					is stored on the infimum
					record of the same page; lock
					bits are reset on the
					record */
{
	ulint	heap_no = page_rec_get_heap_no(rec);

	ut_ad(block->frame == page_align(rec));

	lock_mutex_enter();

	lock_rec_move(block, block, PAGE_HEAP_NO_INFIMUM, heap_no);

	lock_mutex_exit();
}

/*********************************************************************//**
Restores the state of explicit lock requests on a single record, where the
state was stored on the infimum of the page. */

void
lock_rec_restore_from_page_infimum(
/*===============================*/
	const buf_block_t*	block,	/*!< in: buffer block containing rec */
	const rec_t*		rec,	/*!< in: record whose lock state
					is restored */
	const buf_block_t*	donator)/*!< in: page (rec is not
					necessarily on this page)
					whose infimum stored the lock
					state; lock bits are reset on
					the infimum */
{
	ulint	heap_no = page_rec_get_heap_no(rec);

	lock_mutex_enter();

	lock_rec_move(block, donator, heap_no, PAGE_HEAP_NO_INFIMUM);

	lock_mutex_exit();
}

/*========================= TABLE LOCKS ==============================*/

/** Functor for accessing the embedded node within a table lock. */
struct TableLockGetNode {
	ut_list_node<lock_t>& operator() (lock_t& elem)
	{
		return(elem.un_member.tab_lock.locks);
	}
};

/*********************************************************************//**
Creates a table lock object and adds it as the last in the lock queue
of the table. Does NOT check for deadlocks or lock compatibility.
@return own: new lock object */
UNIV_INLINE
lock_t*
lock_table_create(
/*==============*/
	dict_table_t*	table,	/*!< in/out: database table
				in dictionary cache */
	ulint		type_mode,/*!< in: lock mode possibly ORed with
				LOCK_WAIT */
	trx_t*		trx)	/*!< in: trx */
{
	lock_t*		lock;

	ut_ad(table && trx);
	ut_ad(lock_mutex_own());
	ut_ad(trx_mutex_own(trx));

	check_trx_state(trx);

	if ((type_mode & LOCK_MODE_MASK) == LOCK_AUTO_INC) {
		++table->n_waiting_or_granted_auto_inc_locks;
	}

	/* For AUTOINC locking we reuse the lock instance only if
	there is no wait involved else we allocate the waiting lock
	from the transaction lock heap. */
	if (type_mode == LOCK_AUTO_INC) {

		lock = table->autoinc_lock;

		table->autoinc_trx = trx;

		ib_vector_push(trx->autoinc_locks, &lock);

	} else if (trx->lock.table_cached < trx->lock.table_pool.size()) {
		lock = trx->lock.table_pool[trx->lock.table_cached++];
	} else {

		lock = static_cast<lock_t*>(
			mem_heap_alloc(trx->lock.lock_heap, sizeof(*lock)));

	}

	lock->type_mode = ib_uint32_t(type_mode | LOCK_TABLE);
	lock->trx = trx;

	lock->un_member.tab_lock.table = table;

	ut_ad(table->n_ref_count > 0 || !table->can_be_evicted);

	UT_LIST_ADD_LAST(trx->lock.trx_locks, lock);

	ut_list_append(table->locks, lock, TableLockGetNode());

	if (type_mode & LOCK_WAIT) {

		lock_set_lock_and_trx_wait(lock, trx);
	}

	lock->trx->lock.table_locks.push_back(lock);

	MONITOR_INC(MONITOR_TABLELOCK_CREATED);
	MONITOR_INC(MONITOR_NUM_TABLELOCK);

	return(lock);
}

/*************************************************************//**
Pops autoinc lock requests from the transaction's autoinc_locks. We
handle the case where there are gaps in the array and they need to
be popped off the stack. */
UNIV_INLINE
void
lock_table_pop_autoinc_locks(
/*=========================*/
	trx_t*	trx)	/*!< in/out: transaction that owns the AUTOINC locks */
{
	ut_ad(lock_mutex_own());
	ut_ad(!ib_vector_is_empty(trx->autoinc_locks));

	/* Skip any gaps, gaps are NULL lock entries in the
	trx->autoinc_locks vector. */

	do {
		ib_vector_pop(trx->autoinc_locks);

		if (ib_vector_is_empty(trx->autoinc_locks)) {
			return;
		}

	} while (*(lock_t**) ib_vector_get_last(trx->autoinc_locks) == NULL);
}

/*************************************************************//**
Removes an autoinc lock request from the transaction's autoinc_locks. */
UNIV_INLINE
void
lock_table_remove_autoinc_lock(
/*===========================*/
	lock_t*	lock,	/*!< in: table lock */
	trx_t*	trx)	/*!< in/out: transaction that owns the lock */
{
	lock_t*	autoinc_lock;
	lint	i = ib_vector_size(trx->autoinc_locks) - 1;

	ut_ad(lock_mutex_own());
	ut_ad(lock_get_mode(lock) == LOCK_AUTO_INC);
	ut_ad(lock_get_type_low(lock) & LOCK_TABLE);
	ut_ad(!ib_vector_is_empty(trx->autoinc_locks));

	/* With stored functions and procedures the user may drop
	a table within the same "statement". This special case has
	to be handled by deleting only those AUTOINC locks that were
	held by the table being dropped. */

	autoinc_lock = *static_cast<lock_t**>(
		ib_vector_get(trx->autoinc_locks, i));

	/* This is the default fast case. */

	if (autoinc_lock == lock) {
		lock_table_pop_autoinc_locks(trx);
	} else {
		/* The last element should never be NULL */
		ut_a(autoinc_lock != NULL);

		/* Handle freeing the locks from within the stack. */

		while (--i >= 0) {
			autoinc_lock = *static_cast<lock_t**>(
				ib_vector_get(trx->autoinc_locks, i));

			if (autoinc_lock == lock) {
				void*	null_var = NULL;
				ib_vector_set(trx->autoinc_locks, i, &null_var);
				return;
			}
		}

		/* Must find the autoinc lock. */
		ut_error;
	}
}

/*************************************************************//**
Removes a table lock request from the queue and the trx list of locks;
this is a low-level function which does NOT check if waiting requests
can now be granted. */
UNIV_INLINE
void
lock_table_remove_low(
/*==================*/
	lock_t*	lock)	/*!< in/out: table lock */
{
	trx_t*		trx;
	dict_table_t*	table;

	ut_ad(lock_mutex_own());

	trx = lock->trx;
	table = lock->un_member.tab_lock.table;

	/* Remove the table from the transaction's AUTOINC vector, if
	the lock that is being released is an AUTOINC lock. */
	if (lock_get_mode(lock) == LOCK_AUTO_INC) {

		/* The table's AUTOINC lock can get transferred to
		another transaction before we get here. */
		if (table->autoinc_trx == trx) {
			table->autoinc_trx = NULL;
		}

		/* The locks must be freed in the reverse order from
		the one in which they were acquired. This is to avoid
		traversing the AUTOINC lock vector unnecessarily.

		We only store locks that were granted in the
		trx->autoinc_locks vector (see lock_table_create()
		and lock_grant()). Therefore it can be empty and we
		need to check for that. */

		if (!lock_get_wait(lock)
		    && !ib_vector_is_empty(trx->autoinc_locks)) {

			lock_table_remove_autoinc_lock(lock, trx);
		}

		ut_a(table->n_waiting_or_granted_auto_inc_locks > 0);
		table->n_waiting_or_granted_auto_inc_locks--;
	}

	UT_LIST_REMOVE(trx->lock.trx_locks, lock);
	ut_list_remove(table->locks, lock, TableLockGetNode());

	MONITOR_INC(MONITOR_TABLELOCK_REMOVED);
	MONITOR_DEC(MONITOR_NUM_TABLELOCK);
}

/*********************************************************************//**
Enqueues a waiting request for a table lock which cannot be granted
immediately. Checks for deadlocks.
@return DB_LOCK_WAIT, DB_DEADLOCK, or DB_QUE_THR_SUSPENDED, or
DB_SUCCESS; DB_SUCCESS means that there was a deadlock, but another
transaction was chosen as a victim, and we got the lock immediately:
no need to wait then */
static
dberr_t
lock_table_enqueue_waiting(
/*=======================*/
	ulint		mode,	/*!< in: lock mode this transaction is
				requesting */
	dict_table_t*	table,	/*!< in/out: table */
	que_thr_t*	thr)	/*!< in: query thread */
{
	trx_t*		trx;
	lock_t*		lock;

	ut_ad(lock_mutex_own());
	ut_ad(!srv_read_only_mode);

	trx = thr_get_trx(thr);
	ut_ad(trx_mutex_own(trx));

	/* Test if there already is some other reason to suspend thread:
	we do not enqueue a lock request if the query thread should be
	stopped anyway */

	if (que_thr_stop(thr)) {
		ut_error;

		return(DB_QUE_THR_SUSPENDED);
	}

	switch (trx_get_dict_operation(trx)) {
	case TRX_DICT_OP_NONE:
		break;
	case TRX_DICT_OP_TABLE:
	case TRX_DICT_OP_INDEX:
		ib_logf(IB_LOG_LEVEL_ERROR,
			"A table lock wait happens in a dictionary operation!."
			" Table name %s. %s",
			ut_get_name(trx, TRUE, table->name).c_str(),
			BUG_REPORT_MSG);
		ut_ad(0);
	}

	/* Enqueue the lock request that will wait to be granted */

	lock = lock_table_create(table, mode | LOCK_WAIT, trx);

	/* Release the mutex to obey the latching order.
	This is safe, because DeadlockChecker::check_and_resolve()
	is invoked when a lock wait is enqueued for the currently
	running transaction. Because trx is a running transaction
	(it is not currently suspended because of a lock wait),
	its state can only be changed by this thread, which is
	currently associated with the transaction. */

	trx_mutex_exit(trx);

	const trx_t*	victim_trx;

	victim_trx = DeadlockChecker::check_and_resolve(lock, trx);

	trx_mutex_enter(trx);

	if (victim_trx != 0) {
		ut_ad(victim_trx == trx);

		/* The order here is important, we don't want to
		lose the state of the lock before calling remove. */
		lock_table_remove_low(lock);
		lock_reset_lock_and_trx_wait(lock);

		return(DB_DEADLOCK);

	} else if (trx->lock.wait_lock == NULL) {
		/* Deadlock resolution chose another transaction as a victim,
		and we accidentally got our lock granted! */

		return(DB_SUCCESS);
	}

	trx->lock.que_state = TRX_QUE_LOCK_WAIT;

	trx->lock.wait_started = ut_time();
	trx->lock.was_chosen_as_deadlock_victim = false;

	ut_a(que_thr_stop(thr));

	MONITOR_INC(MONITOR_TABLELOCK_WAIT);

	return(DB_LOCK_WAIT);
}

/*********************************************************************//**
Checks if other transactions have an incompatible mode lock request in
the lock queue.
@return lock or NULL */
UNIV_INLINE
const lock_t*
lock_table_other_has_incompatible(
/*==============================*/
	const trx_t*		trx,	/*!< in: transaction, or NULL if all
					transactions should be included */
	ulint			wait,	/*!< in: LOCK_WAIT if also
					waiting locks are taken into
					account, or 0 if not */
	const dict_table_t*	table,	/*!< in: table */
	lock_mode		mode)	/*!< in: lock mode */
{
	const lock_t*	lock;

	ut_ad(lock_mutex_own());

	for (lock = UT_LIST_GET_LAST(table->locks);
	     lock != NULL;
	     lock = UT_LIST_GET_PREV(un_member.tab_lock.locks, lock)) {

		if (lock->trx != trx
		    && !lock_mode_compatible(lock_get_mode(lock), mode)
		    && (wait || !lock_get_wait(lock))) {

			return(lock);
		}
	}

	return(NULL);
}

/*********************************************************************//**
Locks the specified database table in the mode given. If the lock cannot
be granted immediately, the query thread is put to wait.
@return DB_SUCCESS, DB_LOCK_WAIT, DB_DEADLOCK, or DB_QUE_THR_SUSPENDED */

dberr_t
lock_table(
/*=======*/
	ulint		flags,	/*!< in: if BTR_NO_LOCKING_FLAG bit is set,
				does nothing */
	dict_table_t*	table,	/*!< in/out: database table
				in dictionary cache */
	lock_mode	mode,	/*!< in: lock mode */
	que_thr_t*	thr)	/*!< in: query thread */
{
	trx_t*		trx;
	dberr_t		err;
	const lock_t*	wait_for;

	ut_ad(table && thr);

	/* Given limited visibility of temp-table we can avoid
	locking overhead */
	if ((flags & BTR_NO_LOCKING_FLAG)
	    || srv_read_only_mode
	    || dict_table_is_temporary(table)) {

		return(DB_SUCCESS);
	}

	ut_a(flags == 0);

	trx = thr_get_trx(thr);

	/* Look for equal or stronger locks the same trx already
	has on the table. No need to acquire the lock mutex here
	because only this transacton can add/access table locks
	to/from trx_t::table_locks. */

	if (lock_table_has(trx, table, mode)) {

		return(DB_SUCCESS);
	}

	/* Read only transactions can write to temp tables, we don't want
	to promote them to RW transactions. Their updates cannot be visible
	to other transactions. Therefore we can keep them out
	of the read views. */

	if ((mode == LOCK_IX || mode == LOCK_X)
	    && !trx->read_only
	    && trx->rsegs.m_redo.rseg == 0) {

		trx_set_rw_mode(trx);
	}

	lock_mutex_enter();

	/* We have to check if the new lock is compatible with any locks
	other transactions have in the table lock queue. */

	wait_for = lock_table_other_has_incompatible(
		trx, LOCK_WAIT, table, mode);

	trx_mutex_enter(trx);

	/* Another trx has a request on the table in an incompatible
	mode: this trx may have to wait */

	if (wait_for != NULL) {
		err = lock_table_enqueue_waiting(mode | flags, table, thr);
	} else {
		lock_table_create(table, mode | flags, trx);

		ut_a(!flags || mode == LOCK_S || mode == LOCK_X);

		err = DB_SUCCESS;
	}

	lock_mutex_exit();

	trx_mutex_exit(trx);

	return(err);
}

/*********************************************************************//**
Creates a table IX lock object for a resurrected transaction. */

void
lock_table_ix_resurrect(
/*====================*/
	dict_table_t*	table,	/*!< in/out: table */
	trx_t*		trx)	/*!< in/out: transaction */
{
	ut_ad(trx->is_recovered);

	if (lock_table_has(trx, table, LOCK_IX)) {
		return;
	}

	lock_mutex_enter();

	/* We have to check if the new lock is compatible with any locks
	other transactions have in the table lock queue. */

	ut_ad(!lock_table_other_has_incompatible(
		      trx, LOCK_WAIT, table, LOCK_IX));

	trx_mutex_enter(trx);
	lock_table_create(table, LOCK_IX, trx);
	lock_mutex_exit();
	trx_mutex_exit(trx);
}

/*********************************************************************//**
Checks if a waiting table lock request still has to wait in a queue.
@return TRUE if still has to wait */
static
bool
lock_table_has_to_wait_in_queue(
/*============================*/
	const lock_t*	wait_lock)	/*!< in: waiting table lock */
{
	const dict_table_t*	table;
	const lock_t*		lock;

	ut_ad(lock_mutex_own());
	ut_ad(lock_get_wait(wait_lock));

	table = wait_lock->un_member.tab_lock.table;

	for (lock = UT_LIST_GET_FIRST(table->locks);
	     lock != wait_lock;
	     lock = UT_LIST_GET_NEXT(un_member.tab_lock.locks, lock)) {

		if (lock_has_to_wait(wait_lock, lock)) {

			return(true);
		}
	}

	return(false);
}

/*************************************************************//**
Removes a table lock request, waiting or granted, from the queue and grants
locks to other transactions in the queue, if they now are entitled to a
lock. */
static
void
lock_table_dequeue(
/*===============*/
	lock_t*	in_lock)/*!< in/out: table lock object; transactions waiting
			behind will get their lock requests granted, if
			they are now qualified to it */
{
	ut_ad(lock_mutex_own());
	ut_a(lock_get_type_low(in_lock) == LOCK_TABLE);

	lock_t*	lock = UT_LIST_GET_NEXT(un_member.tab_lock.locks, in_lock);

	lock_table_remove_low(in_lock);

	/* Check if waiting locks in the queue can now be granted: grant
	locks if there are no conflicting locks ahead. */

	for (/* No op */;
	     lock != NULL;
	     lock = UT_LIST_GET_NEXT(un_member.tab_lock.locks, lock)) {

		if (lock_get_wait(lock)
		    && !lock_table_has_to_wait_in_queue(lock)) {

			/* Grant the lock */
			ut_ad(in_lock->trx != lock->trx);
			lock_grant(lock);
		}
	}
}

/*=========================== LOCK RELEASE ==============================*/

/*************************************************************//**
Removes a granted record lock of a transaction from the queue and grants
locks to other transactions waiting in the queue if they now are entitled
to a lock. */

void
lock_rec_unlock(
/*============*/
	trx_t*			trx,	/*!< in/out: transaction that has
					set a record lock */
	const buf_block_t*	block,	/*!< in: buffer block containing rec */
	const rec_t*		rec,	/*!< in: record */
	lock_mode		lock_mode)/*!< in: LOCK_S or LOCK_X */
{
	lock_t*		first_lock;
	lock_t*		lock;
	ulint		heap_no;
	const char*	stmt;
	size_t		stmt_len;

	ut_ad(trx);
	ut_ad(rec);
	ut_ad(block->frame == page_align(rec));
	ut_ad(!trx->lock.wait_lock);
	ut_ad(trx_state_eq(trx, TRX_STATE_ACTIVE));

	heap_no = page_rec_get_heap_no(rec);

	lock_mutex_enter();
	trx_mutex_enter(trx);

	first_lock = lock_rec_get_first(lock_sys->rec_hash, block, heap_no);

	/* Find the last lock with the same lock_mode and transaction
	on the record. */

	for (lock = first_lock; lock != NULL;
	     lock = lock_rec_get_next(heap_no, lock)) {
		if (lock->trx == trx && lock_get_mode(lock) == lock_mode) {
			goto released;
		}
	}

	lock_mutex_exit();
	trx_mutex_exit(trx);

	stmt = innobase_get_stmt_unsafe(trx->mysql_thd, &stmt_len);
	ib_logf(IB_LOG_LEVEL_ERROR,
		"Unlock row could not find a %lu mode lock on the record",
		(ulong) lock_mode);
	ib_logf(IB_LOG_LEVEL_ERROR, "Current statement: %.*s",
		(int) stmt_len, stmt);

	return;

released:
	ut_a(!lock_get_wait(lock));
	lock_rec_reset_nth_bit(lock, heap_no);

	/* Check if we can now grant waiting lock requests */

	for (lock = first_lock; lock != NULL;
	     lock = lock_rec_get_next(heap_no, lock)) {
		if (lock_get_wait(lock)
		    && !lock_rec_has_to_wait_in_queue(lock)) {

			/* Grant the lock */
			ut_ad(trx != lock->trx);
			lock_grant(lock);
		}
	}

	lock_mutex_exit();
	trx_mutex_exit(trx);
}

#ifdef UNIV_DEBUG
/*********************************************************************//**
Check if a transaction that has X or IX locks has set the dict_op
code correctly. */
static
void
lock_check_dict_lock(
/*==================*/
	const lock_t*	lock)	/*!< in: lock to check */
{
	if (lock_get_type_low(lock) == LOCK_REC) {

		/* Check if the transcation locked a record
		in a system table in X mode. It should have set
		the dict_op code correctly if it did. */
		if (lock->index->table->id < DICT_HDR_FIRST_ID
		    && lock_get_mode(lock) == LOCK_X) {

			ut_ad(lock_get_mode(lock) != LOCK_IX);
			ut_ad(lock->trx->dict_operation != TRX_DICT_OP_NONE);
		}
	} else {
		ut_ad(lock_get_type_low(lock) & LOCK_TABLE);

		const dict_table_t*	table;

		table = lock->un_member.tab_lock.table;

		/* Check if the transcation locked a system table
		in IX mode. It should have set the dict_op code
		correctly if it did. */
		if (table->id < DICT_HDR_FIRST_ID
		    && (lock_get_mode(lock) == LOCK_X
			|| lock_get_mode(lock) == LOCK_IX)) {

			ut_ad(lock->trx->dict_operation != TRX_DICT_OP_NONE);
		}
	}
}
#endif /* UNIV_DEBUG */

/*********************************************************************//**
Releases transaction locks, and releases possible other transactions waiting
because of these locks. */
static
void
lock_release(
/*=========*/
	trx_t*	trx)	/*!< in/out: transaction */
{
	lock_t*		lock;
	ulint		count = 0;
	trx_id_t	max_trx_id = trx_sys_get_max_trx_id();

	ut_ad(lock_mutex_own());
	ut_ad(!trx_mutex_own(trx));

	for (lock = UT_LIST_GET_LAST(trx->lock.trx_locks);
	     lock != NULL;
	     lock = UT_LIST_GET_LAST(trx->lock.trx_locks)) {

		ut_d(lock_check_dict_lock(lock));

		if (lock_get_type_low(lock) == LOCK_REC) {

			lock_rec_dequeue_from_page(lock);
		} else {
			dict_table_t*	table;

			table = lock->un_member.tab_lock.table;

			if (lock_get_mode(lock) != LOCK_IS
			    && trx->undo_no != 0) {

				/* The trx may have modified the table. We
				block the use of the MySQL query cache for
				all currently active transactions. */

				table->query_cache_inv_id = max_trx_id;
			}

			lock_table_dequeue(lock);
		}

		if (count == LOCK_RELEASE_INTERVAL) {
			/* Release the  mutex for a while, so that we
			do not monopolize it */

			lock_mutex_exit();

			lock_mutex_enter();

			count = 0;
		}

		++count;
	}
}

/* True if a lock mode is S or X */
#define IS_LOCK_S_OR_X(lock) \
	(lock_get_mode(lock) == LOCK_S \
	 || lock_get_mode(lock) == LOCK_X)

/*********************************************************************//**
Removes table locks of the transaction on a table to be dropped. */
static
void
lock_trx_table_locks_remove(
/*========================*/
	const lock_t*	lock_to_remove)		/*!< in: lock to remove */
{
	trx_t*		trx = lock_to_remove->trx;

	ut_ad(lock_mutex_own());

	/* It is safe to read this because we are holding the lock mutex */
	if (!trx->lock.cancel) {
		trx_mutex_enter(trx);
	} else {
		ut_ad(trx_mutex_own(trx));
	}

	typedef lock_pool_t::reverse_iterator iterator;

	iterator	end = trx->lock.table_locks.rend();

	for (iterator it = trx->lock.table_locks.rbegin(); it != end; ++it) {

		const lock_t*	lock = *it;

		if (lock == NULL) {
			continue;
		}

		ut_a(trx == lock->trx);
		ut_a(lock_get_type_low(lock) & LOCK_TABLE);
		ut_a(lock->un_member.tab_lock.table != NULL);

		if (lock == lock_to_remove) {

			*it = NULL;

			if (!trx->lock.cancel) {
				trx_mutex_exit(trx);
			}

			return;
		}
	}

	if (!trx->lock.cancel) {
		trx_mutex_exit(trx);
	}

	/* Lock must exist in the vector. */
	ut_error;
}

/*********************************************************************//**
Removes locks of a transaction on a table to be dropped.
If remove_also_table_sx_locks is TRUE then table-level S and X locks are
also removed in addition to other table-level and record-level locks.
No lock that is going to be removed is allowed to be a wait lock. */
static
void
lock_remove_all_on_table_for_trx(
/*=============================*/
	dict_table_t*	table,			/*!< in: table to be dropped */
	trx_t*		trx,			/*!< in: a transaction */
	ibool		remove_also_table_sx_locks)/*!< in: also removes
						table S and X locks */
{
	lock_t*		lock;
	lock_t*		prev_lock;

	ut_ad(lock_mutex_own());

	for (lock = UT_LIST_GET_LAST(trx->lock.trx_locks);
	     lock != NULL;
	     lock = prev_lock) {

		prev_lock = UT_LIST_GET_PREV(trx_locks, lock);

		if (lock_get_type_low(lock) == LOCK_REC
		    && lock->index->table == table) {
			ut_a(!lock_get_wait(lock));

			lock_rec_discard(lock);
		} else if (lock_get_type_low(lock) & LOCK_TABLE
			   && lock->un_member.tab_lock.table == table
			   && (remove_also_table_sx_locks
			       || !IS_LOCK_S_OR_X(lock))) {

			ut_a(!lock_get_wait(lock));

			lock_trx_table_locks_remove(lock);
			lock_table_remove_low(lock);
		}
	}
}

/*******************************************************************//**
Remove any explicit record locks held by recovering transactions on
the table.
@return number of recovered transactions examined */
static
ulint
lock_remove_recovered_trx_record_locks(
/*===================================*/
	dict_table_t*	table)	/*!< in: check if there are any locks
				held on records in this table or on the
				table itself */
{
	ut_a(table != NULL);
	ut_ad(lock_mutex_own());

	ulint		n_recovered_trx = 0;

	mutex_enter(&trx_sys->mutex);

	for (trx_t* trx = UT_LIST_GET_FIRST(trx_sys->rw_trx_list);
	     trx != NULL;
	     trx = UT_LIST_GET_NEXT(trx_list, trx)) {

		assert_trx_in_rw_list(trx);

		if (!trx->is_recovered) {
			continue;
		}

		/* Because we are holding the lock_sys->mutex,
		implicit locks cannot be converted to explicit ones
		while we are scanning the explicit locks. */

		lock_t*	next_lock;

		for (lock_t* lock = UT_LIST_GET_FIRST(trx->lock.trx_locks);
		     lock != NULL;
		     lock = next_lock) {

			ut_a(lock->trx == trx);

			/* Recovered transactions can't wait on a lock. */

			ut_a(!lock_get_wait(lock));

			next_lock = UT_LIST_GET_NEXT(trx_locks, lock);

			switch (lock_get_type_low(lock)) {
			default:
				ut_error;
			case LOCK_TABLE:
				if (lock->un_member.tab_lock.table == table) {
					lock_trx_table_locks_remove(lock);
					lock_table_remove_low(lock);
				}
				break;
			case LOCK_REC:
				if (lock->index->table == table) {
					lock_rec_discard(lock);
				}
			}
		}

		++n_recovered_trx;
	}

	mutex_exit(&trx_sys->mutex);

	return(n_recovered_trx);
}

/*********************************************************************//**
Removes locks on a table to be dropped or truncated.
If remove_also_table_sx_locks is TRUE then table-level S and X locks are
also removed in addition to other table-level and record-level locks.
No lock, that is going to be removed, is allowed to be a wait lock. */

void
lock_remove_all_on_table(
/*=====================*/
	dict_table_t*	table,			/*!< in: table to be dropped
						or truncated */
	ibool		remove_also_table_sx_locks)/*!< in: also removes
						table S and X locks */
{
	lock_t*		lock;

	lock_mutex_enter();

	for (lock = UT_LIST_GET_FIRST(table->locks);
	     lock != NULL;
	     /* No op */) {

		lock_t*	prev_lock;

		prev_lock = UT_LIST_GET_PREV(un_member.tab_lock.locks, lock);

		/* If we should remove all locks (remove_also_table_sx_locks
		is TRUE), or if the lock is not table-level S or X lock,
		then check we are not going to remove a wait lock. */
		if (remove_also_table_sx_locks
		    || !(lock_get_type(lock) == LOCK_TABLE
			 && IS_LOCK_S_OR_X(lock))) {

			ut_a(!lock_get_wait(lock));
		}

		lock_remove_all_on_table_for_trx(
			table, lock->trx, remove_also_table_sx_locks);

		if (prev_lock == NULL) {
			if (lock == UT_LIST_GET_FIRST(table->locks)) {
				/* lock was not removed, pick its successor */
				lock = UT_LIST_GET_NEXT(
					un_member.tab_lock.locks, lock);
			} else {
				/* lock was removed, pick the first one */
				lock = UT_LIST_GET_FIRST(table->locks);
			}
		} else if (UT_LIST_GET_NEXT(un_member.tab_lock.locks,
					    prev_lock) != lock) {
			/* If lock was removed by
			lock_remove_all_on_table_for_trx() then pick the
			successor of prev_lock ... */
			lock = UT_LIST_GET_NEXT(
				un_member.tab_lock.locks, prev_lock);
		} else {
			/* ... otherwise pick the successor of lock. */
			lock = UT_LIST_GET_NEXT(
				un_member.tab_lock.locks, lock);
		}
	}

	/* Note: Recovered transactions don't have table level IX or IS locks
	but can have implicit record locks that have been converted to explicit
	record locks. Such record locks cannot be freed by traversing the
	transaction lock list in dict_table_t (as above). */

	if (!lock_sys->rollback_complete
	    && lock_remove_recovered_trx_record_locks(table) == 0) {

		lock_sys->rollback_complete = TRUE;
	}

	lock_mutex_exit();
}

/*===================== VALIDATION AND DEBUGGING  ====================*/

/*********************************************************************//**
Prints info of a table lock. */

void
lock_table_print(
/*=============*/
	FILE*		file,	/*!< in: file where to print */
	const lock_t*	lock)	/*!< in: table type lock */
{
	ut_ad(lock_mutex_own());
	ut_a(lock_get_type_low(lock) == LOCK_TABLE);

	fputs("TABLE LOCK table ", file);
	ut_print_name(file, lock->trx, TRUE,
		      lock->un_member.tab_lock.table->name);
	fprintf(file, " trx id " TRX_ID_FMT, trx_get_id_for_print(lock->trx));

	if (lock_get_mode(lock) == LOCK_S) {
		fputs(" lock mode S", file);
	} else if (lock_get_mode(lock) == LOCK_X) {
		ut_ad(lock->trx->id != 0);
		fputs(" lock mode X", file);
	} else if (lock_get_mode(lock) == LOCK_IS) {
		fputs(" lock mode IS", file);
	} else if (lock_get_mode(lock) == LOCK_IX) {
		ut_ad(lock->trx->id != 0);
		fputs(" lock mode IX", file);
	} else if (lock_get_mode(lock) == LOCK_AUTO_INC) {
		fputs(" lock mode AUTO-INC", file);
	} else {
		fprintf(file, " unknown lock mode %lu",
			(ulong) lock_get_mode(lock));
	}

	if (lock_get_wait(lock)) {
		fputs(" waiting", file);
	}

	putc('\n', file);
}

/*********************************************************************//**
Prints info of a record lock. */

void
lock_rec_print(
/*===========*/
	FILE*		file,	/*!< in: file where to print */
	const lock_t*	lock)	/*!< in: record type lock */
{
	ulint			space;
	ulint			page_no;
	mtr_t			mtr;
	mem_heap_t*		heap		= NULL;
	ulint			offsets_[REC_OFFS_NORMAL_SIZE];
	ulint*			offsets		= offsets_;
	rec_offs_init(offsets_);

	ut_ad(lock_mutex_own());
	ut_a(lock_get_type_low(lock) == LOCK_REC);

	space = lock->un_member.rec_lock.space;
	page_no = lock->un_member.rec_lock.page_no;

	fprintf(file, "RECORD LOCKS space id %lu page no %lu n bits %lu ",
		(ulong) space, (ulong) page_no,
		(ulong) lock_rec_get_n_bits(lock));
	dict_index_name_print(file, lock->trx, lock->index);
	fprintf(file, " trx id " TRX_ID_FMT, trx_get_id_for_print(lock->trx));

	if (lock_get_mode(lock) == LOCK_S) {
		fputs(" lock mode S", file);
	} else if (lock_get_mode(lock) == LOCK_X) {
		fputs(" lock_mode X", file);
	} else {
		ut_error;
	}

	if (lock_rec_get_gap(lock)) {
		fputs(" locks gap before rec", file);
	}

	if (lock_rec_get_rec_not_gap(lock)) {
		fputs(" locks rec but not gap", file);
	}

	if (lock_rec_get_insert_intention(lock)) {
		fputs(" insert intention", file);
	}

	if (lock_get_wait(lock)) {
		fputs(" waiting", file);
	}

	mtr_start(&mtr);

	putc('\n', file);

	const buf_block_t*	block;

	block = buf_page_try_get(page_id_t(space, page_no), &mtr);

	for (ulint i = 0; i < lock_rec_get_n_bits(lock); ++i) {

		if (!lock_rec_get_nth_bit(lock, i)) {
			continue;
		}

		fprintf(file, "Record lock, heap no %lu", (ulong) i);

		if (block) {
			const rec_t*	rec;

			rec = page_find_rec_with_heap_no(
				buf_block_get_frame(block), i);

			offsets = rec_get_offsets(
				rec, lock->index, offsets,
				ULINT_UNDEFINED, &heap);

			putc(' ', file);
			rec_print_new(file, rec, offsets);
		}

		putc('\n', file);
	}

	mtr_commit(&mtr);

	if (heap) {
		mem_heap_free(heap);
	}
}

#ifdef UNIV_DEBUG
/* Print the number of lock structs from lock_print_info_summary() only
in non-production builds for performance reasons, see
http://bugs.mysql.com/36942 */
#define PRINT_NUM_OF_LOCK_STRUCTS
#endif /* UNIV_DEBUG */

#ifdef PRINT_NUM_OF_LOCK_STRUCTS
/*********************************************************************//**
Calculates the number of record lock structs in the record lock hash table.
@return number of record locks */
static
ulint
lock_get_n_rec_locks(void)
/*======================*/
{
	ulint	n_locks	= 0;
	ulint	i;

	ut_ad(lock_mutex_own());

	for (i = 0; i < hash_get_n_cells(lock_sys->rec_hash); i++) {
		const lock_t*	lock;

		for (lock = static_cast<const lock_t*>(
				HASH_GET_FIRST(lock_sys->rec_hash, i));
		     lock != 0;
		     lock = static_cast<const lock_t*>(
				HASH_GET_NEXT(hash, lock))) {

			n_locks++;
		}
	}

	return(n_locks);
}
#endif /* PRINT_NUM_OF_LOCK_STRUCTS */

/*********************************************************************//**
Prints info of locks for all transactions.
@return FALSE if not able to obtain lock mutex
and exits without printing info */

ibool
lock_print_info_summary(
/*====================*/
	FILE*	file,	/*!< in: file where to print */
	ibool   nowait)	/*!< in: whether to wait for the lock mutex */
{
	/* if nowait is FALSE, wait on the lock mutex,
	otherwise return immediately if fail to obtain the
	mutex. */
	if (!nowait) {
		lock_mutex_enter();
	} else if (lock_mutex_enter_nowait()) {
		fputs("FAIL TO OBTAIN LOCK MUTEX,"
		      " SKIP LOCK INFO PRINTING\n", file);
		return(FALSE);
	}

	if (lock_deadlock_found) {
		fputs("------------------------\n"
		      "LATEST DETECTED DEADLOCK\n"
		      "------------------------\n", file);

		if (!srv_read_only_mode) {
			ut_copy_file(file, lock_latest_err_file);
		}
	}

	fputs("------------\n"
	      "TRANSACTIONS\n"
	      "------------\n", file);

	fprintf(file, "Trx id counter " TRX_ID_FMT "\n",
		trx_sys_get_max_trx_id());

	fprintf(file,
		"Purge done for trx's n:o < " TRX_ID_FMT
		" undo n:o < " TRX_ID_FMT " state: ",
		purge_sys->iter.trx_no,
		purge_sys->iter.undo_no);

	/* Note: We are reading the state without the latch. One because it
	will violate the latching order and two because we are merely querying
	the state of the variable for display. */

	switch (purge_sys->state){
	case PURGE_STATE_INIT:
		/* Should never be in this state while the system is running. */
		ut_error;

	case PURGE_STATE_EXIT:
		fprintf(file, "exited");
		break;

	case PURGE_STATE_DISABLED:
		fprintf(file, "disabled");
		break;

	case PURGE_STATE_RUN:
		fprintf(file, "running");
		/* Check if it is waiting for more data to arrive. */
		if (!purge_sys->running) {
			fprintf(file, " but idle");
		}
		break;

	case PURGE_STATE_STOP:
		fprintf(file, "stopped");
		break;
	}

	fprintf(file, "\n");

	fprintf(file,
		"History list length %lu\n",
		(ulong) trx_sys->rseg_history_len);

#ifdef PRINT_NUM_OF_LOCK_STRUCTS
	fprintf(file,
		"Total number of lock structs in row lock hash table %lu\n",
		(ulong) lock_get_n_rec_locks());
#endif /* PRINT_NUM_OF_LOCK_STRUCTS */
	return(TRUE);
}

/** Functor to print not-started transaction from the mysql_trx_list. */

struct	PrintNotStarted {

	PrintNotStarted(FILE* file) : m_file(file) { }

	void	operator()(const trx_t* trx)
	{
		ut_ad(trx->in_mysql_trx_list);
		ut_ad(mutex_own(&trx_sys->mutex));

		/* See state transitions and locking rules in trx0trx.h */

		if (trx_state_eq(trx, TRX_STATE_NOT_STARTED)) {

			fputs("---", m_file);
			trx_print_latched(m_file, trx, 600);
		}
	}

	FILE*		m_file;
};

/** Iterate over a transaction's locks. Keeping track of the
iterator using an ordinal value. */

class TrxLockIterator {
public:
	TrxLockIterator() { rewind(); }

	/** Get the m_index(th) lock  of a transaction.
	@return current lock or 0 */
	const lock_t* current(const trx_t* trx) const
	{
		lock_t*	lock;
		ulint	i = 0;

		for (lock = UT_LIST_GET_FIRST(trx->lock.trx_locks);
		     lock != NULL && i < m_index;
		     lock = UT_LIST_GET_NEXT(trx_locks, lock), ++i) {

			/* No op */
		}

		return(lock);
	}

	/** Set the ordinal value to 0 */
	void rewind()
	{
		m_index = 0;
	}

	/** Increment the ordinal value.
	@retun the current index value */
	ulint next()
	{
		return(++m_index);
	}

private:
	/** Current iterator position */
	ulint		m_index;
};

/** This iterates over both the RW and RO trx_sys lists. We need to keep
track where the iterator was up to and we do that using an ordinal value. */

class TrxListIterator {
public:
	TrxListIterator() : m_index()
	{
		/* We iterate over the RW trx list first. */

		m_trx_list = &trx_sys->rw_trx_list;
	}

	/** Get the current transaction whose ordinality is m_index.
	@return current transaction or 0 */

	const trx_t* current()
	{
		return(reposition());
	}

	/** Advance the transaction current ordinal value and reset the
	transaction lock ordinal value */

	void next()
	{
		++m_index;
		m_lock_iter.rewind();
	}

	TrxLockIterator& lock_iter()
	{
		return(m_lock_iter);
	}

private:
	/** Reposition the "cursor" on the current transaction. If it
	is the first time then the "cursor" will be positioned on the
	first transaction.

	@return transaction instance or 0 */
	const trx_t* reposition() const
	{
		ulint	i;
		trx_t*	trx;

		/* Make the transaction at the ordinal value of m_index
		the current transaction. ie. reposition/restore */

		for (i = 0, trx = UT_LIST_GET_FIRST(*m_trx_list);
		     trx != NULL && (i < m_index);
		     trx = UT_LIST_GET_NEXT(trx_list, trx), ++i) {

			check_trx_state(trx);
		}

		return(trx);
	}

	/** Ordinal value of the transaction in the current transaction list */
	ulint			m_index;

	/** Current transaction list */
	trx_ut_list_t*		m_trx_list;

	/** For iterating over a transaction's locks */
	TrxLockIterator		m_lock_iter;
};

/** Prints transaction lock wait and MVCC state.
@param[in,out]	file	file where to print
@param[in]	trx	transaction */

void
lock_trx_print_wait_and_mvcc_state(
	FILE*		file,
	const trx_t*	trx)
{
	fprintf(file, "---");

	trx_print_latched(file, trx, 600);

	const ReadView*	read_view = trx_get_read_view(trx);

	if (read_view != NULL) {
		read_view->print_limits(file);
	}

	if (trx->lock.que_state == TRX_QUE_LOCK_WAIT) {

		fprintf(file,
			"------- TRX HAS BEEN WAITING %lu SEC"
			" FOR THIS LOCK TO BE GRANTED:\n",
			(ulong) difftime(ut_time(), trx->lock.wait_started));

		if (lock_get_type_low(trx->lock.wait_lock) == LOCK_REC) {
			lock_rec_print(file, trx->lock.wait_lock);
		} else {
			lock_table_print(file, trx->lock.wait_lock);
		}

		fprintf(file, "------------------\n");
	}
}

/*********************************************************************//**
Prints info of locks for a transaction. This function will release the
lock mutex and the trx_sys_t::mutex if the page was read from disk.
@return true if page was read from the tablespace */
static
bool
lock_rec_fetch_page(
/*================*/
	const lock_t*	lock)	/*!< in: record lock */
{
	ut_ad(lock_get_type_low(lock) == LOCK_REC);

	ulint			space = lock->un_member.rec_lock.space;
	bool			found;
	const page_size_t&	page_size = fil_space_get_page_size(space,
								    &found);
	ulint			page_no = lock->un_member.rec_lock.page_no;

	/* Check if the .ibd file exists. */
	if (found) {
		mtr_t	mtr;

		lock_mutex_exit();

		mutex_exit(&trx_sys->mutex);

		mtr_start(&mtr);

		buf_page_get_with_no_latch(
			page_id_t(space, page_no), page_size, &mtr);

		mtr_commit(&mtr);

		lock_mutex_enter();

		mutex_enter(&trx_sys->mutex);

		return(true);
	}

	return(false);
}

/*********************************************************************//**
Prints info of locks for a transaction.
@return true if all printed, false if latches were released. */
static
bool
lock_trx_print_locks(
/*=================*/
	FILE*		file,		/*!< in/out: File to write */
	const trx_t*	trx,		/*!< in: current transaction */
	TrxLockIterator&iter,		/*!< in: transaction lock iterator */
	bool		load_block)	/*!< in: if true then read block
					from disk */
{
	const lock_t* lock;

	/* Iterate over the transaction's locks. */
	while ((lock = iter.current(trx)) != 0) {

		if (lock_get_type_low(lock) == LOCK_REC) {

			if (load_block) {

				/* Note: lock_rec_fetch_page() will
				release both the lock mutex and the
				trx_sys_t::mutex if it does a read
				from disk. */

				if (lock_rec_fetch_page(lock)) {
					/* We need to resync the
					current transaction. */
					return(false);
				}

				/* It is a single table tablespace
				and the .ibd file is missing
				(TRUNCATE TABLE probably stole the
				locks): just print the lock without
				attempting to load the page in the
				buffer pool. */

				fprintf(file,
					"RECORD LOCKS on non-existing"
					" space %u\n",
					lock->un_member.rec_lock.space);
			}

			/* Print all the record locks on the page from
			the record lock bitmap */

			lock_rec_print(file, lock);

			load_block = true;

		} else {
			ut_ad(lock_get_type_low(lock) & LOCK_TABLE);

			lock_table_print(file, lock);
		}

		if (iter.next() >= 10) {

			fprintf(file,
				"10 LOCKS PRINTED FOR THIS TRX:"
				" SUPPRESSING FURTHER PRINTS\n");

			break;
		}
	}

	return(true);
}

/*********************************************************************//**
Prints info of locks for each transaction. This function assumes that the
caller holds the lock mutex and more importantly it will release the lock
mutex on behalf of the caller. (This should be fixed in the future). */

void
lock_print_info_all_transactions(
/*=============================*/
	FILE*		file)	/*!< in/out: file where to print */
{
	ut_ad(lock_mutex_own());

	fprintf(file, "LIST OF TRANSACTIONS FOR EACH SESSION:\n");

	mutex_enter(&trx_sys->mutex);

	/* First print info on non-active transactions */

	/* NOTE: information of auto-commit non-locking read-only
	transactions will be omitted here. The information will be
	available from INFORMATION_SCHEMA.INNODB_TRX. */

	PrintNotStarted	print_not_started(file);
	ut_list_map(trx_sys->mysql_trx_list, print_not_started);

	const trx_t*	trx;
	TrxListIterator	trx_iter;
	const trx_t*	prev_trx = 0;

	/* Control whether a block should be fetched from the buffer pool. */
	bool		load_block = true;
	bool		monitor = srv_print_innodb_lock_monitor;

	while ((trx = trx_iter.current()) != 0) {

		check_trx_state(trx);

		if (trx != prev_trx) {
			lock_trx_print_wait_and_mvcc_state(file, trx);
			prev_trx = trx;

			/* The transaction that read in the page is no
			longer the one that read the page in. We need to
			force a page read. */
			load_block = true;
		}

		/* If we need to print the locked record contents then we
		need to fetch the containing block from the buffer pool. */
		if (monitor) {

			/* Print the locks owned by the current transaction. */
			TrxLockIterator& lock_iter = trx_iter.lock_iter();

			if (!lock_trx_print_locks(
					file, trx, lock_iter, load_block)) {

				/* Resync trx_iter, the trx_sys->mutex and
				the lock mutex were released. A page was
				successfully read in.  We need to print its
				contents on the next call to
				lock_trx_print_locks(). On the next call to
				lock_trx_print_locks() we should simply print
				the contents of the page just read in.*/
				load_block = false;

				continue;
			}
		}

		load_block = true;

		/* All record lock details were printed without fetching
		a page from disk, or we didn't need to print the detail. */
		trx_iter.next();
	}

	lock_mutex_exit();
	mutex_exit(&trx_sys->mutex);

	ut_ad(lock_validate());
}

#ifdef UNIV_DEBUG
/*********************************************************************//**
Find the the lock in the trx_t::trx_lock_t::table_locks vector.
@return true if found */
static
bool
lock_trx_table_locks_find(
/*======================*/
	trx_t*		trx,		/*!< in: trx to validate */
	const lock_t*	find_lock)	/*!< in: lock to find */
{
	bool		found = false;

	trx_mutex_enter(trx);

	typedef lock_pool_t::const_reverse_iterator iterator;

	iterator	end = trx->lock.table_locks.rend();

	for (iterator it = trx->lock.table_locks.rbegin(); it != end; ++it) {

		const lock_t*	lock = *it;

		if (lock == NULL) {

			continue;

		} else if (lock == find_lock) {

			/* Can't be duplicates. */
			ut_a(!found);
			found = true;
		}

		ut_a(trx == lock->trx);
		ut_a(lock_get_type_low(lock) & LOCK_TABLE);
		ut_a(lock->un_member.tab_lock.table != NULL);
	}

	trx_mutex_exit(trx);

	return(found);
}

/*********************************************************************//**
Validates the lock queue on a table.
@return TRUE if ok */
static
ibool
lock_table_queue_validate(
/*======================*/
	const dict_table_t*	table)	/*!< in: table */
{
	const lock_t*	lock;

	ut_ad(lock_mutex_own());
	ut_ad(trx_sys_mutex_own());

	for (lock = UT_LIST_GET_FIRST(table->locks);
	     lock != NULL;
	     lock = UT_LIST_GET_NEXT(un_member.tab_lock.locks, lock)) {

		/* lock->trx->state cannot change from or to NOT_STARTED
		while we are holding the trx_sys->mutex. It may change
		from ACTIVE to PREPARED, but it may not change to
		COMMITTED, because we are holding the lock_sys->mutex. */
		ut_ad(trx_assert_started(lock->trx));

		if (!lock_get_wait(lock)) {

			ut_a(!lock_table_other_has_incompatible(
				     lock->trx, 0, table,
				     lock_get_mode(lock)));
		} else {

			ut_a(lock_table_has_to_wait_in_queue(lock));
		}

		ut_a(lock_trx_table_locks_find(lock->trx, lock));
	}

	return(TRUE);
}

/*********************************************************************//**
Validates the lock queue on a single record.
@return TRUE if ok */
static
ibool
lock_rec_queue_validate(
/*====================*/
	ibool			locked_lock_trx_sys,
					/*!< in: if the caller holds
					both the lock mutex and
					trx_sys_t->lock. */
	const buf_block_t*	block,	/*!< in: buffer block containing rec */
	const rec_t*		rec,	/*!< in: record to look at */
	const dict_index_t*	index,	/*!< in: index, or NULL if not known */
	const ulint*		offsets)/*!< in: rec_get_offsets(rec, index) */
{
	const trx_t*	impl_trx;
	const lock_t*	lock;
	ulint		heap_no;

	ut_a(rec);
	ut_a(block->frame == page_align(rec));
	ut_ad(rec_offs_validate(rec, index, offsets));
	ut_ad(!page_rec_is_comp(rec) == !rec_offs_comp(offsets));
	ut_ad(lock_mutex_own() == locked_lock_trx_sys);
	ut_ad(!index || dict_index_is_clust(index)
	      || !dict_index_is_online_ddl(index));

	heap_no = page_rec_get_heap_no(rec);

	if (!locked_lock_trx_sys) {
		lock_mutex_enter();
		mutex_enter(&trx_sys->mutex);
	}

	if (!page_rec_is_user_rec(rec)) {

		for (lock = lock_rec_get_first(lock_sys->rec_hash, block, heap_no);
		     lock != NULL;
		     lock = lock_rec_get_next_const(heap_no, lock)) {

			ut_ad(!trx_is_ac_nl_ro(lock->trx));

			if (lock_get_wait(lock)) {
				ut_a(lock_rec_has_to_wait_in_queue(lock));
			}

			if (index) {
				ut_a(lock->index == index);
			}
		}

		goto func_exit;
	}

	if (!index);
	else if (dict_index_is_clust(index)) {
		trx_id_t	trx_id;

		/* Unlike the non-debug code, this invariant can only succeed
		if the check and assertion are covered by the lock mutex. */

		trx_id = lock_clust_rec_some_has_impl(rec, index, offsets);
		impl_trx = trx_rw_is_active_low(trx_id, NULL);

		ut_ad(lock_mutex_own());
		/* impl_trx cannot be committed until lock_mutex_exit()
		because lock_trx_release_locks() acquires lock_sys->mutex */

		if (impl_trx != NULL
		    && lock_rec_other_has_expl_req(
			    LOCK_S, block, false, heap_no, impl_trx)) {

			ut_a(lock_rec_has_expl(LOCK_X | LOCK_REC_NOT_GAP,
					       block, heap_no, impl_trx));
		}
	}

	for (lock = lock_rec_get_first(lock_sys->rec_hash, block, heap_no);
	     lock != NULL;
	     lock = lock_rec_get_next_const(heap_no, lock)) {

		ut_ad(!trx_is_ac_nl_ro(lock->trx));

		if (index) {
			ut_a(lock->index == index);
		}

		if (!lock_rec_get_gap(lock) && !lock_get_wait(lock)) {

			lock_mode	mode;

			if (lock_get_mode(lock) == LOCK_S) {
				mode = LOCK_X;
			} else {
				mode = LOCK_S;
			}
			ut_a(!lock_rec_other_has_expl_req(
				     mode, block, true, heap_no, lock->trx));

		} else if (lock_get_wait(lock) && !lock_rec_get_gap(lock)) {

			ut_a(lock_rec_has_to_wait_in_queue(lock));
		}
	}

func_exit:
	if (!locked_lock_trx_sys) {
		lock_mutex_exit();
		mutex_exit(&trx_sys->mutex);
	}

	return(TRUE);
}

/*********************************************************************//**
Validates the record lock queues on a page.
@return TRUE if ok */
static
ibool
lock_rec_validate_page(
/*===================*/
	const buf_block_t*	block)	/*!< in: buffer block */
{
	const lock_t*	lock;
	const rec_t*	rec;
	ulint		nth_lock	= 0;
	ulint		nth_bit		= 0;
	ulint		i;
	mem_heap_t*	heap		= NULL;
	ulint		offsets_[REC_OFFS_NORMAL_SIZE];
	ulint*		offsets		= offsets_;
	rec_offs_init(offsets_);

	ut_ad(!lock_mutex_own());

	lock_mutex_enter();
	mutex_enter(&trx_sys->mutex);
loop:
	lock = lock_rec_get_first_on_page_addr(
		lock_sys->rec_hash,
		block->page.id.space(), block->page.id.page_no());

	if (!lock) {
		goto function_exit;
	}

#if defined UNIV_DEBUG_FILE_ACCESSES || defined UNIV_DEBUG
	ut_a(!block->page.file_page_was_freed);
#endif

	for (i = 0; i < nth_lock; i++) {

		lock = lock_rec_get_next_on_page_const(lock);

		if (!lock) {
			goto function_exit;
		}
	}

	ut_ad(!trx_is_ac_nl_ro(lock->trx));

# ifdef UNIV_SYNC_DEBUG
	/* Only validate the record queues when this thread is not
	holding a space->latch.  Deadlocks are possible due to
	latching order violation when UNIV_DEBUG is defined while
	UNIV_SYNC_DEBUG is not. */
	if (!sync_check_find(SYNC_FSP))
# endif /* UNIV_SYNC_DEBUG */
	for (i = nth_bit; i < lock_rec_get_n_bits(lock); i++) {

		if (i == 1 || lock_rec_get_nth_bit(lock, i)) {

			rec = page_find_rec_with_heap_no(block->frame, i);
			ut_a(rec);
			offsets = rec_get_offsets(rec, lock->index, offsets,
						  ULINT_UNDEFINED, &heap);

			/* If this thread is holding the file space
			latch (fil_space_t::latch), the following
			check WILL break the latching order and may
			cause a deadlock of threads. */

			lock_rec_queue_validate(
				TRUE, block, rec, lock->index, offsets);

			nth_bit = i + 1;

			goto loop;
		}
	}

	nth_bit = 0;
	nth_lock++;

	goto loop;

function_exit:
	lock_mutex_exit();
	mutex_exit(&trx_sys->mutex);

	if (heap != NULL) {
		mem_heap_free(heap);
	}
	return(TRUE);
}

/*********************************************************************//**
Validates the table locks.
@return TRUE if ok */
static
ibool
lock_validate_table_locks(
/*======================*/
	const trx_ut_list_t*	trx_list)	/*!< in: trx list */
{
	const trx_t*	trx;

	ut_ad(lock_mutex_own());
	ut_ad(trx_sys_mutex_own());

	ut_ad(trx_list == &trx_sys->rw_trx_list);

	for (trx = UT_LIST_GET_FIRST(*trx_list);
	     trx != NULL;
	     trx = UT_LIST_GET_NEXT(trx_list, trx)) {

		const lock_t*	lock;

		check_trx_state(trx);

		for (lock = UT_LIST_GET_FIRST(trx->lock.trx_locks);
		     lock != NULL;
		     lock = UT_LIST_GET_NEXT(trx_locks, lock)) {

			if (lock_get_type_low(lock) & LOCK_TABLE) {

				lock_table_queue_validate(
					lock->un_member.tab_lock.table);
			}
		}
	}

	return(TRUE);
}

/*********************************************************************//**
Validate record locks up to a limit.
@return lock at limit or NULL if no more locks in the hash bucket */
static __attribute__((warn_unused_result))
const lock_t*
lock_rec_validate(
/*==============*/
	ulint		start,		/*!< in: lock_sys->rec_hash
					bucket */
	ib_uint64_t*	limit)		/*!< in/out: upper limit of
					(space, page_no) */
{
	ut_ad(lock_mutex_own());
	ut_ad(trx_sys_mutex_own());

	for (const lock_t* lock = static_cast<const lock_t*>(
			HASH_GET_FIRST(lock_sys->rec_hash, start));
	     lock != NULL;
	     lock = static_cast<const lock_t*>(HASH_GET_NEXT(hash, lock))) {

		ib_uint64_t	current;

		ut_ad(!trx_is_ac_nl_ro(lock->trx));
		ut_ad(lock_get_type(lock) == LOCK_REC);

		current = ut_ull_create(
			lock->un_member.rec_lock.space,
			lock->un_member.rec_lock.page_no);

		if (current > *limit) {
			*limit = current + 1;
			return(lock);
		}
	}

	return(0);
}

/*********************************************************************//**
Validate a record lock's block */
static
void
lock_rec_block_validate(
/*====================*/
	ulint		space,
	ulint		page_no)
{
	/* The lock and the block that it is referring to may be freed at
	this point. We pass BUF_GET_POSSIBLY_FREED to skip a debug check.
	If the lock exists in lock_rec_validate_page() we assert
	!block->page.file_page_was_freed. */

	buf_block_t*	block;
	mtr_t		mtr;

	/* Make sure that the tablespace is not deleted while we are
	trying to access the page. */
	if (!fil_inc_pending_ops(space)) {
		mtr_start(&mtr);

		bool			found;
		const page_size_t&	page_size
			= fil_space_get_page_size(space, &found);

		ut_ad(found);

		block = buf_page_get_gen(
			page_id_t(space, page_no), page_size,
			RW_X_LATCH, NULL,
			BUF_GET_POSSIBLY_FREED,
			__FILE__, __LINE__, &mtr);

		buf_block_dbg_add_level(block, SYNC_NO_ORDER_CHECK);

		ut_ad(lock_rec_validate_page(block));
		mtr_commit(&mtr);

		fil_decr_pending_ops(space);
	}
}

/*********************************************************************//**
Validates the lock system.
@return TRUE if ok */
static
bool
lock_validate()
/*===========*/
{
	typedef	std::pair<ulint, ulint> page_addr_t;
	typedef std::set<page_addr_t> page_addr_set;
	page_addr_set pages;

	lock_mutex_enter();
	mutex_enter(&trx_sys->mutex);

	ut_a(lock_validate_table_locks(&trx_sys->rw_trx_list));

	/* Iterate over all the record locks and validate the locks. We
	don't want to hog the lock_sys_t::mutex and the trx_sys_t::mutex.
	Release both mutexes during the validation check. */

	for (ulint i = 0; i < hash_get_n_cells(lock_sys->rec_hash); i++) {
		const lock_t*	lock;
		ib_uint64_t	limit = 0;

		while ((lock = lock_rec_validate(i, &limit)) != 0) {

			ulint	space = lock->un_member.rec_lock.space;
			ulint	page_no = lock->un_member.rec_lock.page_no;

			pages.insert(std::make_pair(space, page_no));
		}
	}

	mutex_exit(&trx_sys->mutex);
	lock_mutex_exit();

	for (page_addr_set::const_iterator it = pages.begin();
	     it != pages.end();
	     ++it) {
		lock_rec_block_validate((*it).first, (*it).second);
	}

	return(true);
}
#endif /* UNIV_DEBUG */
/*============ RECORD LOCK CHECKS FOR ROW OPERATIONS ====================*/

/*********************************************************************//**
Checks if locks of other transactions prevent an immediate insert of
a record. If they do, first tests if the query thread should anyway
be suspended for some reason; if not, then puts the transaction and
the query thread to the lock wait state and inserts a waiting request
for a gap x-lock to the lock queue.
@return DB_SUCCESS, DB_LOCK_WAIT, DB_DEADLOCK, or DB_QUE_THR_SUSPENDED */

dberr_t
lock_rec_insert_check_and_lock(
/*===========================*/
	ulint		flags,	/*!< in: if BTR_NO_LOCKING_FLAG bit is
				set, does nothing */
	const rec_t*	rec,	/*!< in: record after which to insert */
	buf_block_t*	block,	/*!< in/out: buffer block of rec */
	dict_index_t*	index,	/*!< in: index */
	que_thr_t*	thr,	/*!< in: query thread */
	mtr_t*		mtr,	/*!< in/out: mini-transaction */
	ibool*		inherit)/*!< out: set to TRUE if the new
				inserted record maybe should inherit
				LOCK_GAP type locks from the successor
				record */
{
<<<<<<< HEAD
=======
	const rec_t*	next_rec;
	trx_t*		trx;
	lock_t*		lock;
	dberr_t		err;
	ulint		next_rec_heap_no;
	ibool		inherit_in = *inherit;

>>>>>>> 71e35c72
	ut_ad(block->frame == page_align(rec));
	ut_ad(!dict_index_is_online_ddl(index)
	      || dict_index_is_clust(index)
	      || (flags & BTR_CREATE_FLAG));
	ut_ad(mtr->is_named_space(index->space));

	if (flags & BTR_NO_LOCKING_FLAG) {

		return(DB_SUCCESS);
	}

	ut_ad(!dict_table_is_temporary(index->table));

	dberr_t		err;
	lock_t*		lock;
	trx_t*		trx = thr_get_trx(thr);
	const rec_t*	next_rec = page_rec_get_next_const(rec);
	ulint		heap_no = page_rec_get_heap_no(next_rec);

	lock_mutex_enter();
	/* Because this code is invoked for a running transaction by
	the thread that is serving the transaction, it is not necessary
	to hold trx->mutex here. */

	/* When inserting a record into an index, the table must be at
	least IX-locked. When we are building an index, we would pass
	BTR_NO_LOCKING_FLAG and skip the locking altogether. */
	ut_ad(lock_table_has(trx, index->table, LOCK_IX));

	lock = lock_rec_get_first(lock_sys->rec_hash, block, heap_no);

	if (lock == NULL) {
		/* We optimize CPU time usage in the simplest case */

		lock_mutex_exit();

		if (inherit_in && !dict_index_is_clust(index)) {
			/* Update the page max trx id field */
			page_update_max_trx_id(block,
					       buf_block_get_page_zip(block),
					       trx->id, mtr);
		}

		*inherit = FALSE;

		return(DB_SUCCESS);
	}

	/* Spatial index does not use GAP lock protection. It uses
	"predicate lock" to protect the "range" */
	if (dict_index_is_spatial(index)) {
		return(DB_SUCCESS);
	}

	*inherit = TRUE;

	/* If another transaction has an explicit lock request which locks
	the gap, waiting or granted, on the successor, the insert has to wait.

	An exception is the case where the lock by the another transaction
	is a gap type lock which it placed to wait for its turn to insert. We
	do not consider that kind of a lock conflicting with our insert. This
	eliminates an unnecessary deadlock which resulted when 2 transactions
	had to wait for their insert. Both had waiting gap type lock requests
	on the successor, which produced an unnecessary deadlock. */

	const ulint	type_mode = LOCK_X | LOCK_GAP | LOCK_INSERT_INTENTION;

	const lock_t*	wait_for = lock_rec_other_has_conflicting(
				type_mode, block, heap_no, trx);

	if (wait_for != NULL) {

		RecLock	rec_lock(thr, index, block, heap_no, type_mode);

		trx_mutex_enter(trx);

		err = rec_lock.add_to_waitq(wait_for);

		trx_mutex_exit(trx);

	} else {
		err = DB_SUCCESS;
	}

	lock_mutex_exit();

	switch (err) {
	case DB_SUCCESS_LOCKED_REC:
		err = DB_SUCCESS;
		/* fall through */
	case DB_SUCCESS:
		if (!inherit_in || dict_index_is_clust(index)) {
			break;
		}

		/* Update the page max trx id field */
		page_update_max_trx_id(
			block, buf_block_get_page_zip(block), trx->id, mtr);
	default:
		/* We only care about the two return values. */
		break;
	}

#ifdef UNIV_DEBUG
	{
		mem_heap_t*	heap		= NULL;
		ulint		offsets_[REC_OFFS_NORMAL_SIZE];
		const ulint*	offsets;
		rec_offs_init(offsets_);

		offsets = rec_get_offsets(next_rec, index, offsets_,
					  ULINT_UNDEFINED, &heap);

		ut_ad(lock_rec_queue_validate(
				FALSE, block, next_rec, index, offsets));

		if (heap != NULL) {
			mem_heap_free(heap);
		}
	}
#endif /* UNIV_DEBUG */

	return(err);
}

/*********************************************************************//**
Creates an explicit record lock for a running transaction that currently only
has an implicit lock on the record. The transaction instance must have a
reference count > 0 so that it can't be committed and freed before this
function has completed. */
static
void
lock_rec_convert_impl_to_expl_for_trx(
/*==================================*/
	const buf_block_t*	block,	/*!< in: buffer block of rec */
	const rec_t*		rec,	/*!< in: user record on page */
	dict_index_t*		index,	/*!< in: index of record */
	const ulint*		offsets,/*!< in: rec_get_offsets(rec, index) */
	trx_t*			trx,	/*!< in/out: active transaction */
	ulint			heap_no)/*!< in: rec heap number to lock */
{
	ut_ad(trx_is_referenced(trx));

	DEBUG_SYNC_C("before_lock_rec_convert_impl_to_expl_for_trx");

	lock_mutex_enter();

	ut_ad(!trx_state_eq(trx, TRX_STATE_NOT_STARTED));

	if (!trx_state_eq(trx, TRX_STATE_COMMITTED_IN_MEMORY)
	    && !lock_rec_has_expl(LOCK_X | LOCK_REC_NOT_GAP,
				  block, heap_no, trx)) {

		ulint	type_mode;

		type_mode = (LOCK_REC | LOCK_X | LOCK_REC_NOT_GAP);

		lock_rec_add_to_queue(
			type_mode, block, heap_no, index, trx, FALSE);
	}

	lock_mutex_exit();

	trx_release_reference(trx);

	DEBUG_SYNC_C("after_lock_rec_convert_impl_to_expl_for_trx");
}

/*********************************************************************//**
If a transaction has an implicit x-lock on a record, but no explicit x-lock
set on the record, sets one for it. */
static
void
lock_rec_convert_impl_to_expl(
/*==========================*/
	const buf_block_t*	block,	/*!< in: buffer block of rec */
	const rec_t*		rec,	/*!< in: user record on page */
	dict_index_t*		index,	/*!< in: index of record */
	const ulint*		offsets)/*!< in: rec_get_offsets(rec, index) */
{
	trx_t*		trx;

	ut_ad(!lock_mutex_own());
	ut_ad(page_rec_is_user_rec(rec));
	ut_ad(rec_offs_validate(rec, index, offsets));
	ut_ad(!page_rec_is_comp(rec) == !rec_offs_comp(offsets));

	if (dict_index_is_clust(index)) {
		trx_id_t	trx_id;

		trx_id = lock_clust_rec_some_has_impl(rec, index, offsets);

		trx = trx_rw_is_active(trx_id, NULL, true);
	} else {
		ut_ad(!dict_index_is_online_ddl(index));

		trx = lock_sec_rec_some_has_impl(rec, index, offsets);

		ut_ad(!trx || !lock_rec_other_trx_holds_expl(
				LOCK_S | LOCK_REC_NOT_GAP, trx, rec, block));
	}

	if (trx != 0) {
		ulint	heap_no = page_rec_get_heap_no(rec);

		ut_ad(trx_is_referenced(trx));

		/* If the transaction is still active and has no
		explicit x-lock set on the record, set one for it.
		trx cannot be committed until the ref count is zero. */

		lock_rec_convert_impl_to_expl_for_trx(
			block, rec, index, offsets, trx, heap_no);
	}
}

/*********************************************************************//**
Checks if locks of other transactions prevent an immediate modify (update,
delete mark, or delete unmark) of a clustered index record. If they do,
first tests if the query thread should anyway be suspended for some
reason; if not, then puts the transaction and the query thread to the
lock wait state and inserts a waiting request for a record x-lock to the
lock queue.
@return DB_SUCCESS, DB_LOCK_WAIT, DB_DEADLOCK, or DB_QUE_THR_SUSPENDED */

dberr_t
lock_clust_rec_modify_check_and_lock(
/*=================================*/
	ulint			flags,	/*!< in: if BTR_NO_LOCKING_FLAG
					bit is set, does nothing */
	const buf_block_t*	block,	/*!< in: buffer block of rec */
	const rec_t*		rec,	/*!< in: record which should be
					modified */
	dict_index_t*		index,	/*!< in: clustered index */
	const ulint*		offsets,/*!< in: rec_get_offsets(rec, index) */
	que_thr_t*		thr)	/*!< in: query thread */
{
	dberr_t	err;
	ulint	heap_no;

	ut_ad(rec_offs_validate(rec, index, offsets));
	ut_ad(dict_index_is_clust(index));
	ut_ad(block->frame == page_align(rec));

	if (flags & BTR_NO_LOCKING_FLAG) {

		return(DB_SUCCESS);
	}
	ut_ad(!dict_table_is_temporary(index->table));

	heap_no = rec_offs_comp(offsets)
		? rec_get_heap_no_new(rec)
		: rec_get_heap_no_old(rec);

	/* If a transaction has no explicit x-lock set on the record, set one
	for it */

	lock_rec_convert_impl_to_expl(block, rec, index, offsets);

	lock_mutex_enter();

	ut_ad(lock_table_has(thr_get_trx(thr), index->table, LOCK_IX));

	err = lock_rec_lock(TRUE, LOCK_X | LOCK_REC_NOT_GAP,
			    block, heap_no, index, thr);

	MONITOR_INC(MONITOR_NUM_RECLOCK_REQ);

	lock_mutex_exit();

	ut_ad(lock_rec_queue_validate(FALSE, block, rec, index, offsets));

	if (err == DB_SUCCESS_LOCKED_REC) {
		err = DB_SUCCESS;
	}

	return(err);
}

/*********************************************************************//**
Checks if locks of other transactions prevent an immediate modify (delete
mark or delete unmark) of a secondary index record.
@return DB_SUCCESS, DB_LOCK_WAIT, DB_DEADLOCK, or DB_QUE_THR_SUSPENDED */

dberr_t
lock_sec_rec_modify_check_and_lock(
/*===============================*/
	ulint		flags,	/*!< in: if BTR_NO_LOCKING_FLAG
				bit is set, does nothing */
	buf_block_t*	block,	/*!< in/out: buffer block of rec */
	const rec_t*	rec,	/*!< in: record which should be
				modified; NOTE: as this is a secondary
				index, we always have to modify the
				clustered index record first: see the
				comment below */
	dict_index_t*	index,	/*!< in: secondary index */
	que_thr_t*	thr,	/*!< in: query thread
				(can be NULL if BTR_NO_LOCKING_FLAG) */
	mtr_t*		mtr)	/*!< in/out: mini-transaction */
{
	dberr_t	err;
	ulint	heap_no;

	ut_ad(!dict_index_is_clust(index));
	ut_ad(!dict_index_is_online_ddl(index) || (flags & BTR_CREATE_FLAG));
	ut_ad(block->frame == page_align(rec));
	ut_ad(mtr->is_named_space(index->space));

	if (flags & BTR_NO_LOCKING_FLAG) {

		return(DB_SUCCESS);
	}
	ut_ad(!dict_table_is_temporary(index->table));

	heap_no = page_rec_get_heap_no(rec);

	/* Another transaction cannot have an implicit lock on the record,
	because when we come here, we already have modified the clustered
	index record, and this would not have been possible if another active
	transaction had modified this secondary index record. */

	lock_mutex_enter();

	ut_ad(lock_table_has(thr_get_trx(thr), index->table, LOCK_IX));

	err = lock_rec_lock(TRUE, LOCK_X | LOCK_REC_NOT_GAP,
			    block, heap_no, index, thr);

	MONITOR_INC(MONITOR_NUM_RECLOCK_REQ);

	lock_mutex_exit();

#ifdef UNIV_DEBUG
	{
		mem_heap_t*	heap		= NULL;
		ulint		offsets_[REC_OFFS_NORMAL_SIZE];
		const ulint*	offsets;
		rec_offs_init(offsets_);

		offsets = rec_get_offsets(rec, index, offsets_,
					  ULINT_UNDEFINED, &heap);

		ut_ad(lock_rec_queue_validate(
			FALSE, block, rec, index, offsets));

		if (heap != NULL) {
			mem_heap_free(heap);
		}
	}
#endif /* UNIV_DEBUG */

	if (err == DB_SUCCESS || err == DB_SUCCESS_LOCKED_REC) {
		/* Update the page max trx id field */
		/* It might not be necessary to do this if
		err == DB_SUCCESS (no new lock created),
		but it should not cost too much performance. */
		page_update_max_trx_id(block,
				       buf_block_get_page_zip(block),
				       thr_get_trx(thr)->id, mtr);
		err = DB_SUCCESS;
	}

	return(err);
}

/*********************************************************************//**
Like lock_clust_rec_read_check_and_lock(), but reads a
secondary index record.
@return DB_SUCCESS, DB_SUCCESS_LOCKED_REC, DB_LOCK_WAIT, DB_DEADLOCK,
or DB_QUE_THR_SUSPENDED */

dberr_t
lock_sec_rec_read_check_and_lock(
/*=============================*/
	ulint			flags,	/*!< in: if BTR_NO_LOCKING_FLAG
					bit is set, does nothing */
	const buf_block_t*	block,	/*!< in: buffer block of rec */
	const rec_t*		rec,	/*!< in: user record or page
					supremum record which should
					be read or passed over by a
					read cursor */
	dict_index_t*		index,	/*!< in: secondary index */
	const ulint*		offsets,/*!< in: rec_get_offsets(rec, index) */
	lock_mode		mode,	/*!< in: mode of the lock which
					the read cursor should set on
					records: LOCK_S or LOCK_X; the
					latter is possible in
					SELECT FOR UPDATE */
	ulint			gap_mode,/*!< in: LOCK_ORDINARY, LOCK_GAP, or
					LOCK_REC_NOT_GAP */
	que_thr_t*		thr)	/*!< in: query thread */
{
	dberr_t	err;
	ulint	heap_no;

	ut_ad(!dict_index_is_clust(index));
	ut_ad(!dict_index_is_online_ddl(index));
	ut_ad(block->frame == page_align(rec));
	ut_ad(page_rec_is_user_rec(rec) || page_rec_is_supremum(rec));
	ut_ad(rec_offs_validate(rec, index, offsets));
	ut_ad(mode == LOCK_X || mode == LOCK_S);

	if ((flags & BTR_NO_LOCKING_FLAG)
	    || srv_read_only_mode
	    || dict_table_is_temporary(index->table)) {

		return(DB_SUCCESS);
	}

	heap_no = page_rec_get_heap_no(rec);

	/* Some transaction may have an implicit x-lock on the record only
	if the max trx id for the page >= min trx id for the trx list or a
	database recovery is running. */

	if ((page_get_max_trx_id(block->frame) >= trx_rw_min_trx_id()
	     || recv_recovery_is_on())
	    && !page_rec_is_supremum(rec)) {

		lock_rec_convert_impl_to_expl(block, rec, index, offsets);
	}

	lock_mutex_enter();

	ut_ad(mode != LOCK_X
	      || lock_table_has(thr_get_trx(thr), index->table, LOCK_IX));
	ut_ad(mode != LOCK_S
	      || lock_table_has(thr_get_trx(thr), index->table, LOCK_IS));

	err = lock_rec_lock(FALSE, mode | gap_mode,
			    block, heap_no, index, thr);

	MONITOR_INC(MONITOR_NUM_RECLOCK_REQ);

	lock_mutex_exit();

	ut_ad(lock_rec_queue_validate(FALSE, block, rec, index, offsets));

	return(err);
}

/*********************************************************************//**
Checks if locks of other transactions prevent an immediate read, or passing
over by a read cursor, of a clustered index record. If they do, first tests
if the query thread should anyway be suspended for some reason; if not, then
puts the transaction and the query thread to the lock wait state and inserts a
waiting request for a record lock to the lock queue. Sets the requested mode
lock on the record.
@return DB_SUCCESS, DB_SUCCESS_LOCKED_REC, DB_LOCK_WAIT, DB_DEADLOCK,
or DB_QUE_THR_SUSPENDED */

dberr_t
lock_clust_rec_read_check_and_lock(
/*===============================*/
	ulint			flags,	/*!< in: if BTR_NO_LOCKING_FLAG
					bit is set, does nothing */
	const buf_block_t*	block,	/*!< in: buffer block of rec */
	const rec_t*		rec,	/*!< in: user record or page
					supremum record which should
					be read or passed over by a
					read cursor */
	dict_index_t*		index,	/*!< in: clustered index */
	const ulint*		offsets,/*!< in: rec_get_offsets(rec, index) */
	lock_mode		mode,	/*!< in: mode of the lock which
					the read cursor should set on
					records: LOCK_S or LOCK_X; the
					latter is possible in
					SELECT FOR UPDATE */
	ulint			gap_mode,/*!< in: LOCK_ORDINARY, LOCK_GAP, or
					LOCK_REC_NOT_GAP */
	que_thr_t*		thr)	/*!< in: query thread */
{
	dberr_t	err;
	ulint	heap_no;

	ut_ad(dict_index_is_clust(index));
	ut_ad(block->frame == page_align(rec));
	ut_ad(page_rec_is_user_rec(rec) || page_rec_is_supremum(rec));
	ut_ad(gap_mode == LOCK_ORDINARY || gap_mode == LOCK_GAP
	      || gap_mode == LOCK_REC_NOT_GAP);
	ut_ad(rec_offs_validate(rec, index, offsets));

	if ((flags & BTR_NO_LOCKING_FLAG)
	    || srv_read_only_mode
	    || dict_table_is_temporary(index->table)) {

		return(DB_SUCCESS);
	}

	heap_no = page_rec_get_heap_no(rec);

	if (heap_no != PAGE_HEAP_NO_SUPREMUM) {

		lock_rec_convert_impl_to_expl(block, rec, index, offsets);
	}

	lock_mutex_enter();

	ut_ad(mode != LOCK_X
	      || lock_table_has(thr_get_trx(thr), index->table, LOCK_IX));
	ut_ad(mode != LOCK_S
	      || lock_table_has(thr_get_trx(thr), index->table, LOCK_IS));

	err = lock_rec_lock(FALSE, mode | gap_mode, block, heap_no, index, thr);

	MONITOR_INC(MONITOR_NUM_RECLOCK_REQ);

	lock_mutex_exit();

	ut_ad(lock_rec_queue_validate(FALSE, block, rec, index, offsets));

	DEBUG_SYNC_C("after_lock_clust_rec_read_check_and_lock");

	return(err);
}
/*********************************************************************//**
Checks if locks of other transactions prevent an immediate read, or passing
over by a read cursor, of a clustered index record. If they do, first tests
if the query thread should anyway be suspended for some reason; if not, then
puts the transaction and the query thread to the lock wait state and inserts a
waiting request for a record lock to the lock queue. Sets the requested mode
lock on the record. This is an alternative version of
lock_clust_rec_read_check_and_lock() that does not require the parameter
"offsets".
@return DB_SUCCESS, DB_LOCK_WAIT, DB_DEADLOCK, or DB_QUE_THR_SUSPENDED */

dberr_t
lock_clust_rec_read_check_and_lock_alt(
/*===================================*/
	ulint			flags,	/*!< in: if BTR_NO_LOCKING_FLAG
					bit is set, does nothing */
	const buf_block_t*	block,	/*!< in: buffer block of rec */
	const rec_t*		rec,	/*!< in: user record or page
					supremum record which should
					be read or passed over by a
					read cursor */
	dict_index_t*		index,	/*!< in: clustered index */
	lock_mode		mode,	/*!< in: mode of the lock which
					the read cursor should set on
					records: LOCK_S or LOCK_X; the
					latter is possible in
					SELECT FOR UPDATE */
	ulint			gap_mode,/*!< in: LOCK_ORDINARY, LOCK_GAP, or
					LOCK_REC_NOT_GAP */
	que_thr_t*		thr)	/*!< in: query thread */
{
	mem_heap_t*	tmp_heap	= NULL;
	ulint		offsets_[REC_OFFS_NORMAL_SIZE];
	ulint*		offsets		= offsets_;
	dberr_t		err;
	rec_offs_init(offsets_);

	offsets = rec_get_offsets(rec, index, offsets,
				  ULINT_UNDEFINED, &tmp_heap);
	err = lock_clust_rec_read_check_and_lock(flags, block, rec, index,
						 offsets, mode, gap_mode, thr);
	if (tmp_heap) {
		mem_heap_free(tmp_heap);
	}

	if (err == DB_SUCCESS_LOCKED_REC) {
		err = DB_SUCCESS;
	}

	return(err);
}

/*******************************************************************//**
Release the last lock from the transaction's autoinc locks. */
UNIV_INLINE
void
lock_release_autoinc_last_lock(
/*===========================*/
	ib_vector_t*	autoinc_locks)	/*!< in/out: vector of AUTOINC locks */
{
	ulint		last;
	lock_t*		lock;

	ut_ad(lock_mutex_own());
	ut_a(!ib_vector_is_empty(autoinc_locks));

	/* The lock to be release must be the last lock acquired. */
	last = ib_vector_size(autoinc_locks) - 1;
	lock = *static_cast<lock_t**>(ib_vector_get(autoinc_locks, last));

	/* Should have only AUTOINC locks in the vector. */
	ut_a(lock_get_mode(lock) == LOCK_AUTO_INC);
	ut_a(lock_get_type(lock) == LOCK_TABLE);

	ut_a(lock->un_member.tab_lock.table != NULL);

	/* This will remove the lock from the trx autoinc_locks too. */
	lock_table_dequeue(lock);

	/* Remove from the table vector too. */
	lock_trx_table_locks_remove(lock);
}

/*******************************************************************//**
Check if a transaction holds any autoinc locks.
@return TRUE if the transaction holds any AUTOINC locks. */
static
ibool
lock_trx_holds_autoinc_locks(
/*=========================*/
	const trx_t*	trx)		/*!< in: transaction */
{
	ut_a(trx->autoinc_locks != NULL);

	return(!ib_vector_is_empty(trx->autoinc_locks));
}

/*******************************************************************//**
Release all the transaction's autoinc locks. */
static
void
lock_release_autoinc_locks(
/*=======================*/
	trx_t*		trx)		/*!< in/out: transaction */
{
	ut_ad(lock_mutex_own());
	/* If this is invoked for a running transaction by the thread
	that is serving the transaction, then it is not necessary to
	hold trx->mutex here. */

	ut_a(trx->autoinc_locks != NULL);

	/* We release the locks in the reverse order. This is to
	avoid searching the vector for the element to delete at
	the lower level. See (lock_table_remove_low()) for details. */
	while (!ib_vector_is_empty(trx->autoinc_locks)) {

		/* lock_table_remove_low() will also remove the lock from
		the transaction's autoinc_locks vector. */
		lock_release_autoinc_last_lock(trx->autoinc_locks);
	}

	/* Should release all locks. */
	ut_a(ib_vector_is_empty(trx->autoinc_locks));
}

/*******************************************************************//**
Gets the type of a lock. Non-inline version for using outside of the
lock module.
@return LOCK_TABLE or LOCK_REC */

ulint
lock_get_type(
/*==========*/
	const lock_t*	lock)	/*!< in: lock */
{
	return(lock_get_type_low(lock));
}

/*******************************************************************//**
Gets the id of the transaction owning a lock.
@return transaction id */

trx_id_t
lock_get_trx_id(
/*============*/
	const lock_t*	lock)	/*!< in: lock */
{
	return(trx_get_id_for_print(lock->trx));
}

/*******************************************************************//**
Gets the mode of a lock in a human readable string.
The string should not be free()'d or modified.
@return lock mode */

const char*
lock_get_mode_str(
/*==============*/
	const lock_t*	lock)	/*!< in: lock */
{
	ibool	is_gap_lock;

	is_gap_lock = lock_get_type_low(lock) == LOCK_REC
		&& lock_rec_get_gap(lock);

	switch (lock_get_mode(lock)) {
	case LOCK_S:
		if (is_gap_lock) {
			return("S,GAP");
		} else {
			return("S");
		}
	case LOCK_X:
		if (is_gap_lock) {
			return("X,GAP");
		} else {
			return("X");
		}
	case LOCK_IS:
		if (is_gap_lock) {
			return("IS,GAP");
		} else {
			return("IS");
		}
	case LOCK_IX:
		if (is_gap_lock) {
			return("IX,GAP");
		} else {
			return("IX");
		}
	case LOCK_AUTO_INC:
		return("AUTO_INC");
	default:
		return("UNKNOWN");
	}
}

/*******************************************************************//**
Gets the type of a lock in a human readable string.
The string should not be free()'d or modified.
@return lock type */

const char*
lock_get_type_str(
/*==============*/
	const lock_t*	lock)	/*!< in: lock */
{
	switch (lock_get_type_low(lock)) {
	case LOCK_REC:
		return("RECORD");
	case LOCK_TABLE:
		return("TABLE");
	default:
		return("UNKNOWN");
	}
}

/*******************************************************************//**
Gets the table on which the lock is.
@return table */
UNIV_INLINE
dict_table_t*
lock_get_table(
/*===========*/
	const lock_t*	lock)	/*!< in: lock */
{
	switch (lock_get_type_low(lock)) {
	case LOCK_REC:
		ut_ad(dict_index_is_clust(lock->index)
		      || !dict_index_is_online_ddl(lock->index));
		return(lock->index->table);
	case LOCK_TABLE:
		return(lock->un_member.tab_lock.table);
	default:
		ut_error;
		return(NULL);
	}
}

/*******************************************************************//**
Gets the id of the table on which the lock is.
@return id of the table */

table_id_t
lock_get_table_id(
/*==============*/
	const lock_t*	lock)	/*!< in: lock */
{
	dict_table_t*	table;

	table = lock_get_table(lock);

	return(table->id);
}

/*******************************************************************//**
Gets the name of the table on which the lock is.
The string should not be free()'d or modified.
@return name of the table */

const char*
lock_get_table_name(
/*================*/
	const lock_t*	lock)	/*!< in: lock */
{
	dict_table_t*	table;

	table = lock_get_table(lock);

	return(table->name);
}

/*******************************************************************//**
For a record lock, gets the index on which the lock is.
@return index */

const dict_index_t*
lock_rec_get_index(
/*===============*/
	const lock_t*	lock)	/*!< in: lock */
{
	ut_a(lock_get_type_low(lock) == LOCK_REC);
	ut_ad(dict_index_is_clust(lock->index)
	      || !dict_index_is_online_ddl(lock->index));

	return(lock->index);
}

/*******************************************************************//**
For a record lock, gets the name of the index on which the lock is.
The string should not be free()'d or modified.
@return name of the index */

const char*
lock_rec_get_index_name(
/*====================*/
	const lock_t*	lock)	/*!< in: lock */
{
	ut_a(lock_get_type_low(lock) == LOCK_REC);
	ut_ad(dict_index_is_clust(lock->index)
	      || !dict_index_is_online_ddl(lock->index));

	return(lock->index->name);
}

/*******************************************************************//**
For a record lock, gets the tablespace number on which the lock is.
@return tablespace number */

ulint
lock_rec_get_space_id(
/*==================*/
	const lock_t*	lock)	/*!< in: lock */
{
	ut_a(lock_get_type_low(lock) == LOCK_REC);

	return(lock->un_member.rec_lock.space);
}

/*******************************************************************//**
For a record lock, gets the page number on which the lock is.
@return page number */

ulint
lock_rec_get_page_no(
/*=================*/
	const lock_t*	lock)	/*!< in: lock */
{
	ut_a(lock_get_type_low(lock) == LOCK_REC);

	return(lock->un_member.rec_lock.page_no);
}

/*********************************************************************//**
Cancels a waiting lock request and releases possible other transactions
waiting behind it. */

void
lock_cancel_waiting_and_release(
/*============================*/
	lock_t*	lock)	/*!< in/out: waiting lock request */
{
	que_thr_t*	thr;

	ut_ad(lock_mutex_own());
	ut_ad(trx_mutex_own(lock->trx));

	lock->trx->lock.cancel = true;

	if (lock_get_type_low(lock) == LOCK_REC) {

		lock_rec_dequeue_from_page(lock);
	} else {
		ut_ad(lock_get_type_low(lock) & LOCK_TABLE);

		if (lock->trx->autoinc_locks != NULL) {
			/* Release the transaction's AUTOINC locks. */
			lock_release_autoinc_locks(lock->trx);
		}

		lock_table_dequeue(lock);
	}

	/* Reset the wait flag and the back pointer to lock in trx. */

	lock_reset_lock_and_trx_wait(lock);

	/* The following function releases the trx from lock wait. */

	thr = que_thr_end_lock_wait(lock->trx);

	if (thr != NULL) {
		lock_wait_release_thread_if_suspended(thr);
	}

	lock->trx->lock.cancel = false;
}

/*********************************************************************//**
Unlocks AUTO_INC type locks that were possibly reserved by a trx. This
function should be called at the the end of an SQL statement, by the
connection thread that owns the transaction (trx->mysql_thd). */

void
lock_unlock_table_autoinc(
/*======================*/
	trx_t*	trx)	/*!< in/out: transaction */
{
	ut_ad(!lock_mutex_own());
	ut_ad(!trx_mutex_own(trx));
	ut_ad(!trx->lock.wait_lock);

	/* This can be invoked on NOT_STARTED, ACTIVE, PREPARED,
	but not COMMITTED transactions. */

	ut_ad(trx_state_eq(trx, TRX_STATE_NOT_STARTED)
	      || !trx_state_eq(trx, TRX_STATE_COMMITTED_IN_MEMORY));

	/* This function is invoked for a running transaction by the
	thread that is serving the transaction. Therefore it is not
	necessary to hold trx->mutex here. */

	if (lock_trx_holds_autoinc_locks(trx)) {
		lock_mutex_enter();

		lock_release_autoinc_locks(trx);

		lock_mutex_exit();
	}
}

/*********************************************************************//**
Releases a transaction's locks, and releases possible other transactions
waiting because of these locks. Change the state of the transaction to
TRX_STATE_COMMITTED_IN_MEMORY. */

void
lock_trx_release_locks(
/*===================*/
	trx_t*	trx)	/*!< in/out: transaction */
{
	check_trx_state(trx);

	if (trx_state_eq(trx, TRX_STATE_PREPARED)) {

		mutex_enter(&trx_sys->mutex);

		ut_a(trx_sys->n_prepared_trx > 0);
		--trx_sys->n_prepared_trx;

		if (trx->is_recovered) {
			ut_a(trx_sys->n_prepared_recovered_trx > 0);
			trx_sys->n_prepared_recovered_trx--;
		}

		mutex_exit(&trx_sys->mutex);
	} else {
		ut_ad(trx_state_eq(trx, TRX_STATE_ACTIVE));
	}

	/* The transition of trx->state to TRX_STATE_COMMITTED_IN_MEMORY
	is protected by both the lock_sys->mutex and the trx->mutex. */
	lock_mutex_enter();

	trx_mutex_enter(trx);

	/* The following assignment makes the transaction committed in memory
	and makes its changes to data visible to other transactions.
	NOTE that there is a small discrepancy from the strict formal
	visibility rules here: a human user of the database can see
	modifications made by another transaction T even before the necessary
	log segment has been flushed to the disk. If the database happens to
	crash before the flush, the user has seen modifications from T which
	will never be a committed transaction. However, any transaction T2
	which sees the modifications of the committing transaction T, and
	which also itself makes modifications to the database, will get an lsn
	larger than the committing transaction T. In the case where the log
	flush fails, and T never gets committed, also T2 will never get
	committed. */

	/*--------------------------------------*/
	trx->state = TRX_STATE_COMMITTED_IN_MEMORY;
	/*--------------------------------------*/

	if (trx_is_referenced(trx)) {

		lock_mutex_exit();

		while (trx_is_referenced(trx)) {

			trx_mutex_exit(trx);

			DEBUG_SYNC_C("waiting_trx_is_not_referenced");

			/** Doing an implicit to explicit conversion
			should not be expensive. */
			ut_delay(ut_rnd_interval(0, srv_spin_wait_delay));

			trx_mutex_enter(trx);
		}

		trx_mutex_exit(trx);

		lock_mutex_enter();

		trx_mutex_enter(trx);
	}

	ut_ad(!trx_is_referenced(trx));

	/* If the background thread trx_rollback_or_clean_recovered()
	is still active then there is a chance that the rollback
	thread may see this trx as COMMITTED_IN_MEMORY and goes ahead
	to clean it up calling trx_cleanup_at_db_startup(). This can
	happen in the case we are committing a trx here that is left
	in PREPARED state during the crash. Note that commit of the
	rollback of a PREPARED trx happens in the recovery thread
	while the rollback of other transactions happen in the
	background thread. To avoid this race we unconditionally unset
	the is_recovered flag. */

	trx->is_recovered = false;

	trx_mutex_exit(trx);

	lock_release(trx);

	lock_mutex_exit();

	/* We don't remove the locks one by one from the vector for
	efficiency reasons. We simply reset it because we would have
	released all the locks anyway. */

	trx->lock.table_locks.clear();

	ut_a(UT_LIST_GET_LEN(trx->lock.trx_locks) == 0);
	ut_a(ib_vector_is_empty(trx->autoinc_locks));
	ut_a(trx->lock.table_locks.empty());

	mem_heap_empty(trx->lock.lock_heap);
}

/*********************************************************************//**
Check whether the transaction has already been rolled back because it
was selected as a deadlock victim, or if it has to wait then cancel
the wait lock.
@return DB_DEADLOCK, DB_LOCK_WAIT or DB_SUCCESS */

dberr_t
lock_trx_handle_wait(
/*=================*/
	trx_t*	trx)	/*!< in/out: trx lock state */
{
	dberr_t	err;

	lock_mutex_enter();

	trx_mutex_enter(trx);

	if (trx->lock.was_chosen_as_deadlock_victim) {
		err = DB_DEADLOCK;
	} else if (trx->lock.wait_lock != NULL) {
		lock_cancel_waiting_and_release(trx->lock.wait_lock);
		err = DB_LOCK_WAIT;
	} else {
		/* The lock was probably granted before we got here. */
		err = DB_SUCCESS;
	}

	lock_mutex_exit();

	trx_mutex_exit(trx);

	return(err);
}

/*********************************************************************//**
Get the number of locks on a table.
@return number of locks */

ulint
lock_table_get_n_locks(
/*===================*/
	const dict_table_t*	table)	/*!< in: table */
{
	ulint		n_table_locks;

	lock_mutex_enter();

	n_table_locks = UT_LIST_GET_LEN(table->locks);

	lock_mutex_exit();

	return(n_table_locks);
}

#ifdef UNIV_DEBUG
/*******************************************************************//**
Do an exhaustive check for any locks (table or rec) against the table.
@return lock if found */
static
const lock_t*
lock_table_locks_lookup(
/*====================*/
	const dict_table_t*	table,		/*!< in: check if there are
						any locks held on records in
						this table or on the table
						itself */
	const trx_ut_list_t*	trx_list)	/*!< in: trx list to check */
{
	trx_t*			trx;

	ut_a(table != NULL);
	ut_ad(lock_mutex_own());
	ut_ad(trx_sys_mutex_own());

	for (trx = UT_LIST_GET_FIRST(*trx_list);
	     trx != NULL;
	     trx = UT_LIST_GET_NEXT(trx_list, trx)) {

		const lock_t*	lock;

		check_trx_state(trx);

		for (lock = UT_LIST_GET_FIRST(trx->lock.trx_locks);
		     lock != NULL;
		     lock = UT_LIST_GET_NEXT(trx_locks, lock)) {

			ut_a(lock->trx == trx);

			if (lock_get_type_low(lock) == LOCK_REC) {
				ut_ad(!dict_index_is_online_ddl(lock->index)
				      || dict_index_is_clust(lock->index));
				if (lock->index->table == table) {
					return(lock);
				}
			} else if (lock->un_member.tab_lock.table == table) {
				return(lock);
			}
		}
	}

	return(NULL);
}
#endif /* UNIV_DEBUG */

/*******************************************************************//**
Check if there are any locks (table or rec) against table.
@return true if table has either table or record locks. */

bool
lock_table_has_locks(
/*=================*/
	const dict_table_t*	table)	/*!< in: check if there are any locks
					held on records in this table or on the
					table itself */
{
	ibool			has_locks;

	lock_mutex_enter();

	has_locks = UT_LIST_GET_LEN(table->locks) > 0 || table->n_rec_locks > 0;

#ifdef UNIV_DEBUG
	if (!has_locks) {
		mutex_enter(&trx_sys->mutex);

		ut_ad(!lock_table_locks_lookup(table, &trx_sys->rw_trx_list));

		mutex_exit(&trx_sys->mutex);
	}
#endif /* UNIV_DEBUG */

	lock_mutex_exit();

	return(has_locks);
}

/*******************************************************************//**
Initialise the table lock list. */

void
lock_table_lock_list_init(
/*======================*/
	table_lock_list_t*	lock_list)	/*!< List to initialise */
{
	UT_LIST_INIT(*lock_list, &lock_table_t::locks);
}

/*******************************************************************//**
Initialise the trx lock list. */

void
lock_trx_lock_list_init(
/*====================*/
	trx_lock_list_t*	lock_list)	/*!< List to initialise */
{
	UT_LIST_INIT(*lock_list, &lock_t::trx_locks);
}

/*******************************************************************//**
Set the lock system timeout event. */

void
lock_set_timeout_event()
/*====================*/
{
	os_event_set(lock_sys->timeout_event);
}

#ifdef UNIV_DEBUG
/*******************************************************************//**
Check if the transaction holds any locks on the sys tables
or its records.
@return the strongest lock found on any sys table or 0 for none */

const lock_t*
lock_trx_has_sys_table_locks(
/*=========================*/
	const trx_t*	trx)	/*!< in: transaction to check */
{
	const lock_t*	strongest_lock = 0;
	lock_mode	strongest = LOCK_NONE;

	lock_mutex_enter();

	typedef lock_pool_t::const_reverse_iterator iterator;

	iterator	end = trx->lock.table_locks.rend();
	iterator	it = trx->lock.table_locks.rbegin();

	/* Find a valid mode. Note: ib_vector_size() can be 0. */

	for (/* No op */; it != end; ++it) {
		const lock_t*	lock = *it;

		if (lock != NULL
		    && dict_is_sys_table(lock->un_member.tab_lock.table->id)) {

			strongest = lock_get_mode(lock);
			ut_ad(strongest != LOCK_NONE);
			strongest_lock = lock;
			break;
		}
	}

	if (strongest == LOCK_NONE) {
		lock_mutex_exit();
		return(NULL);
	}

	for (/* No op */; it != end; ++it) {
		const lock_t*	lock = *it;

		if (lock == NULL) {
			continue;
		}

		ut_ad(trx == lock->trx);
		ut_ad(lock_get_type_low(lock) & LOCK_TABLE);
		ut_ad(lock->un_member.tab_lock.table != NULL);

		lock_mode	mode = lock_get_mode(lock);

		if (dict_is_sys_table(lock->un_member.tab_lock.table->id)
		    && lock_mode_stronger_or_eq(mode, strongest)) {

			strongest = mode;
			strongest_lock = lock;
		}
	}

	lock_mutex_exit();

	return(strongest_lock);
}

/*******************************************************************//**
Check if the transaction holds an exclusive lock on a record.
@return whether the locks are held */

bool
lock_trx_has_rec_x_lock(
/*====================*/
	const trx_t*		trx,	/*!< in: transaction to check */
	const dict_table_t*	table,	/*!< in: table to check */
	const buf_block_t*	block,	/*!< in: buffer block of the record */
	ulint			heap_no)/*!< in: record heap number */
{
	ut_ad(heap_no > PAGE_HEAP_NO_SUPREMUM);

	lock_mutex_enter();
	ut_a(lock_table_has(trx, table, LOCK_IX)
	     || dict_table_is_temporary(table));
	ut_a(lock_rec_has_expl(LOCK_X | LOCK_REC_NOT_GAP,
			       block, heap_no, trx)
	     || dict_table_is_temporary(table));
	lock_mutex_exit();
	return(true);
}
#endif /* UNIV_DEBUG */

/** rewind(3) the file used for storing the latest detected deadlock and
print a heading message to stderr if printing of all deadlocks to stderr
is enabled. */
void
DeadlockChecker::start_print()
{
	ut_ad(lock_mutex_own());

	rewind(lock_latest_err_file);
	ut_print_timestamp(lock_latest_err_file);

	if (srv_print_all_deadlocks) {
		ib_logf(IB_LOG_LEVEL_INFO,
			"Transactions deadlock detected, dumping detailed"
			" information.");
	}
}

/** Print a message to the deadlock file and possibly to stderr.
@param msg message to print */
void
DeadlockChecker::print(const char* msg)
{
	fputs(msg, lock_latest_err_file);

	if (srv_print_all_deadlocks) {
		ib_logf(IB_LOG_LEVEL_INFO, "%s", msg);
	}
}

/** Print transaction data to the deadlock file and possibly to stderr.
@param trx transaction
@param max_query_len max query length to print */
void
DeadlockChecker::print(const trx_t* trx, ulint max_query_len)
{
	ut_ad(lock_mutex_own());

	ulint	n_rec_locks = lock_number_of_rows_locked(&trx->lock);
	ulint	n_trx_locks = UT_LIST_GET_LEN(trx->lock.trx_locks);
	ulint	heap_size = mem_heap_get_size(trx->lock.lock_heap);

	mutex_enter(&trx_sys->mutex);

	trx_print_low(lock_latest_err_file, trx, max_query_len,
		      n_rec_locks, n_trx_locks, heap_size);

	if (srv_print_all_deadlocks) {
		trx_print_low(stderr, trx, max_query_len,
			      n_rec_locks, n_trx_locks, heap_size);
	}

	mutex_exit(&trx_sys->mutex);
}

/** Print lock data to the deadlock file and possibly to stderr.
@param lock record or table type lock */
void
DeadlockChecker::print(const lock_t* lock)
{
	ut_ad(lock_mutex_own());

	if (lock_get_type_low(lock) == LOCK_REC) {
		lock_rec_print(lock_latest_err_file, lock);

		if (srv_print_all_deadlocks) {
			lock_rec_print(stderr, lock);
		}
	} else {
		lock_table_print(lock_latest_err_file, lock);

		if (srv_print_all_deadlocks) {
			lock_table_print(stderr, lock);
		}
	}
}

/** Get the next lock in the queue that is owned by a transaction whose
sub-tree has not already been searched.
Note: "next" here means PREV for table locks.

@param lock Lock in queue
@param heap_no heap_no if lock is a record lock else ULINT_UNDEFINED

@return next lock or NULL if at end of queue */
const lock_t*
DeadlockChecker::get_next_lock(const lock_t* lock, ulint heap_no) const
{
	ut_ad(lock_mutex_own());

	do {
		if (lock_get_type_low(lock) == LOCK_REC) {
			ut_ad(heap_no != ULINT_UNDEFINED);
			lock = lock_rec_get_next_const(heap_no, lock);
		} else {
			ut_ad(heap_no == ULINT_UNDEFINED);
			ut_ad(lock_get_type_low(lock) == LOCK_TABLE);

			lock = UT_LIST_GET_PREV(
				un_member.tab_lock.locks, lock);
		}

	} while (lock != NULL && is_visited(lock));

	ut_ad(lock == NULL
	      || lock_get_type_low(lock) == lock_get_type_low(m_wait_lock));

	return(lock);
}

/** Get the first lock to search. The search starts from the current
wait_lock. What we are really interested in is an edge from the
current wait_lock's owning transaction to another transaction that has
a lock ahead in the queue. We skip locks where the owning transaction's
sub-tree has already been searched.

Note: The record locks are traversed from the oldest lock to the
latest. For table locks we go from latest to oldest.

For record locks, we first position the "iterator" on the first lock on
the page and then reposition on the actual heap_no. This is required
due to the way the record lock has is implemented.

@param[out] heap_no if rec lock, else ULINT_UNDEFINED.
@return first lock or NULL */
const lock_t*
DeadlockChecker::get_first_lock(ulint* heap_no) const
{
	ut_ad(lock_mutex_own());

	const lock_t*	lock = m_wait_lock;

	if (lock_get_type_low(lock) == LOCK_REC) {
		hash_table_t*	lock_hash;

		lock_hash = lock->type_mode & LOCK_PREDICATE
			? lock_sys->prdt_hash
			: lock_sys->rec_hash;

		/* We are only interested in records that match the heap_no. */
		*heap_no = lock_rec_find_set_bit(lock);

		ut_ad(*heap_no <= 0xffff);
		ut_ad(*heap_no != ULINT_UNDEFINED);

		/* Find the locks on the page. */
		lock = lock_rec_get_first_on_page_addr(
			lock_hash,
			lock->un_member.rec_lock.space,
			lock->un_member.rec_lock.page_no);

		/* Position on the first lock on the physical record.*/
		if (!lock_rec_get_nth_bit(lock, *heap_no)) {
			lock = lock_rec_get_next_const(*heap_no, lock);
		}

		ut_a(!lock_get_wait(lock));
	} else {
		/* Table locks don't care about the heap_no. */
		*heap_no = ULINT_UNDEFINED;
		ut_ad(lock_get_type_low(lock) == LOCK_TABLE);
		lock = UT_LIST_GET_PREV(un_member.tab_lock.locks, lock);
	}

	/* Must find at least two locks, otherwise there cannot be a
	waiting lock, secondly the first lock cannot be the wait_lock. */
	ut_a(lock != NULL);
	ut_a(lock != m_wait_lock);

	/* Check that the lock type doesn't change. */
	ut_ad(lock_get_type_low(lock) == lock_get_type_low(m_wait_lock));

	return(lock);
}

/** Notify that a deadlock has been detected and print the conflicting
transaction info.
@param lock lock causing deadlock */
void
DeadlockChecker::notify(const lock_t* lock) const
{
	ut_ad(lock_mutex_own());

	start_print();

	print("\n*** (1) TRANSACTION:\n");

	print(m_wait_lock->trx, 3000);

	print("*** (1) WAITING FOR THIS LOCK TO BE GRANTED:\n");

	print(m_wait_lock);

	print("*** (2) TRANSACTION:\n");

	print(lock->trx, 3000);

	print("*** (2) HOLDS THE LOCK(S):\n");

	print(lock);

	/* It is possible that the joining transaction was granted its
	lock when we rolled back some other waiting transaction. */

	if (m_start->lock.wait_lock != 0) {
		print("*** (2) WAITING FOR THIS LOCK TO BE GRANTED:\n");

		print(m_start->lock.wait_lock);
	}

	DBUG_PRINT("ib_lock", ("deadlock detected"));
}

/** Select the victim transaction that should be rolledback.
@return victim transaction */
const trx_t*
DeadlockChecker::select_victim() const
{
	ut_ad(lock_mutex_own());
	ut_ad(m_start->lock.wait_lock != 0);
	ut_ad(m_wait_lock->trx != m_start);

	if (thd_trx_priority(m_start->mysql_thd) > 0
	    || thd_trx_priority(m_wait_lock->trx->mysql_thd) > 0) {

		const trx_t*	victim;

		victim = trx_arbitrate(m_start, m_wait_lock->trx);

		if (victim != NULL) {

			return(victim);
		}
	}

	if (trx_weight_ge(m_wait_lock->trx, m_start)) {

		/* The joining  transaction is 'smaller',
		choose it as the victim and roll it back. */

		return(m_start);
	}

	return(m_wait_lock->trx);
}

/** Looks iteratively for a deadlock. Note: the joining transaction may
have been granted its lock by the deadlock checks.
@return 0 if no deadlock else the victim transaction instance.*/
const trx_t*
DeadlockChecker::search()
{
	ut_ad(lock_mutex_own());
	ut_ad(!trx_mutex_own(m_start));

	ut_ad(m_start != NULL);
	ut_ad(m_wait_lock != NULL);
	check_trx_state(m_wait_lock->trx);
	ut_ad(m_mark_start <= s_lock_mark_counter);

	/* Look at the locks ahead of wait_lock in the lock queue. */
	ulint		heap_no;
	const lock_t*	lock = get_first_lock(&heap_no);

	for (;;) {

		/* We should never visit the same sub-tree more than once. */
		ut_ad(lock == NULL || !is_visited(lock));

		while (m_n_elems > 0 && lock == NULL) {

			/* Restore previous search state. */

			pop(lock, heap_no);

			lock = get_next_lock(lock, heap_no);
		}

		if (lock == NULL) {
			break;
		} else if (lock == m_wait_lock) {

			/* We can mark this subtree as searched */
			ut_ad(lock->trx->lock.deadlock_mark <= m_mark_start);

			lock->trx->lock.deadlock_mark = ++s_lock_mark_counter;

			/* We are not prepared for an overflow. This 64-bit
			counter should never wrap around. At 10^9 increments
			per second, it would take 10^3 years of uptime. */

			ut_ad(s_lock_mark_counter > 0);

			/* Backtrack */
			lock = NULL;

		} else if (!lock_has_to_wait(m_wait_lock, lock)) {

			/* No conflict, next lock */
			lock = get_next_lock(lock, heap_no);

		} else if (lock->trx == m_start) {

			/* Found a cycle. */

			notify(lock);

			return(select_victim());

		} else if (is_too_deep()) {

			const trx_t*	victim_trx;

			/* Search too deep to continue. */

			m_too_deep = true;

			/* Select the transaction to rollback */

			victim_trx = trx_arbitrate(m_start, m_wait_lock->trx);

			if (victim_trx == NULL || victim_trx == m_start) {

				return(m_start);
			}

			return(m_wait_lock->trx);

		} else if (lock->trx->lock.que_state == TRX_QUE_LOCK_WAIT) {

			/* Another trx ahead has requested a lock in an
			incompatible mode, and is itself waiting for a lock. */

			++m_cost;

			if (!push(lock, heap_no)) {
				m_too_deep = true;
				return(m_start);
			}


			m_wait_lock = lock->trx->lock.wait_lock;

			lock = get_first_lock(&heap_no);

			if (is_visited(lock)) {
				lock = get_next_lock(lock, heap_no);
			}

		} else {
			lock = get_next_lock(lock, heap_no);
		}
	}

	ut_a(lock == NULL && m_n_elems == 0);

	/* No deadlock found. */
	return(0);
}

/** Print info about transaction that was rolled back.
@param trx transaction rolled back
@param lock lock trx wants */
void
DeadlockChecker::rollback_print(const trx_t*	trx, const lock_t* lock)
{
	ut_ad(lock_mutex_own());

	/* If the lock search exceeds the max step
	or the max depth, the current trx will be
	the victim. Print its information. */
	start_print();

	print("TOO DEEP OR LONG SEARCH IN THE LOCK TABLE"
	      " WAITS-FOR GRAPH, WE WILL ROLL BACK"
	      " FOLLOWING TRANSACTION \n\n"
	      "*** TRANSACTION:\n");

	print(trx, 3000);

	print("*** WAITING FOR THIS LOCK TO BE GRANTED:\n");

	print(lock);
}

/** Rollback transaction selected as the victim. */
void
DeadlockChecker::trx_rollback()
{
	ut_ad(lock_mutex_own());

	trx_t*	trx = m_wait_lock->trx;

	print("*** WE ROLL BACK TRANSACTION (1)\n");

	trx_mutex_enter(trx);

	trx->lock.was_chosen_as_deadlock_victim = true;

	lock_cancel_waiting_and_release(trx->lock.wait_lock);

	trx_mutex_exit(trx);
}

/** Checks if a joining lock request results in a deadlock. If a deadlock is
found this function will resolve the deadlock by choosing a victim transaction
and rolling it back. It will attempt to resolve all deadlocks. The returned
transaction id will be the joining transaction instance or NULL if some other
transaction was chosen as a victim and rolled back or no deadlock found.

@param lock lock the transaction is requesting
@param trx transaction requesting the lock

@return transaction instanace chosen as victim or 0 */
const trx_t*
DeadlockChecker::check_and_resolve(const lock_t* lock, const trx_t* trx)
{
	ut_ad(lock_mutex_own());
	check_trx_state(trx);
	ut_ad(!srv_read_only_mode);

	const trx_t*	victim_trx;

	/* Try and resolve as many deadlocks as possible. */
	do {
		DeadlockChecker	checker(trx, lock, s_lock_mark_counter);

		victim_trx = checker.search();

		/* Search too deep, we rollback the joining transaction only
		if it is possible to rollback. Otherwise we rollback the
		transaction that is holding the lock that the joining
		transaction wants. */
		if (checker.is_too_deep()) {

			ut_ad(trx == checker.m_start);

			victim_trx = trx_arbitrate(
				trx, checker.m_wait_lock->trx);

			if (victim_trx == NULL) {
				victim_trx = trx;
			}

			rollback_print(victim_trx, lock);

			MONITOR_INC(MONITOR_DEADLOCK);

			break;

		} else if (victim_trx != 0 && victim_trx != trx) {

			ut_ad(victim_trx == checker.m_wait_lock->trx);

			checker.trx_rollback();

			lock_deadlock_found = true;

			MONITOR_INC(MONITOR_DEADLOCK);
		}

	} while (victim_trx != NULL && victim_trx != trx);

	/* If the joining transaction was selected as the victim. */
	if (victim_trx != NULL) {

		print("*** WE ROLL BACK TRANSACTION (2)\n");

		lock_deadlock_found = true;
	}

	return(victim_trx);
}

/**
Allocate cached locks for the transaction.
@param trx		allocate cached record locks for this transaction */

void
lock_trx_alloc_locks(trx_t* trx)
{
	ulint	sz = REC_LOCK_SIZE * REC_LOCK_CACHE;
	byte*	ptr = reinterpret_cast<byte*>(ut_malloc(sz));

	/* We allocate one big chunk and then distribute it among
	the rest of the elements. The allocated chunk pointer is always
	at index 0. */

	for (ulint i = 0; i < REC_LOCK_CACHE; ++i, ptr += REC_LOCK_SIZE) {
		trx->lock.rec_pool.push_back(
			reinterpret_cast<ib_lock_t*>(ptr));
	}

	sz = TABLE_LOCK_SIZE * TABLE_LOCK_CACHE;
	ptr = reinterpret_cast<byte*>(ut_malloc(sz));

	for (ulint i = 0; i < TABLE_LOCK_CACHE; ++i, ptr += TABLE_LOCK_SIZE) {
		trx->lock.table_pool.push_back(
			reinterpret_cast<ib_lock_t*>(ptr));
	}

}<|MERGE_RESOLUTION|>--- conflicted
+++ resolved
@@ -5612,16 +5612,6 @@
 				LOCK_GAP type locks from the successor
 				record */
 {
-<<<<<<< HEAD
-=======
-	const rec_t*	next_rec;
-	trx_t*		trx;
-	lock_t*		lock;
-	dberr_t		err;
-	ulint		next_rec_heap_no;
-	ibool		inherit_in = *inherit;
-
->>>>>>> 71e35c72
 	ut_ad(block->frame == page_align(rec));
 	ut_ad(!dict_index_is_online_ddl(index)
 	      || dict_index_is_clust(index)
@@ -5637,6 +5627,7 @@
 
 	dberr_t		err;
 	lock_t*		lock;
+	ibool		inherit_in = *inherit;
 	trx_t*		trx = thr_get_trx(thr);
 	const rec_t*	next_rec = page_rec_get_next_const(rec);
 	ulint		heap_no = page_rec_get_heap_no(next_rec);
