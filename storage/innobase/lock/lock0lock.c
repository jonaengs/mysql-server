/*****************************************************************************

Copyright (c) 1996, 2010, Oracle and/or its affiliates. All Rights Reserved.

This program is free software; you can redistribute it and/or modify it under
the terms of the GNU General Public License as published by the Free Software
Foundation; version 2 of the License.

This program is distributed in the hope that it will be useful, but WITHOUT
ANY WARRANTY; without even the implied warranty of MERCHANTABILITY or FITNESS
FOR A PARTICULAR PURPOSE. See the GNU General Public License for more details.

You should have received a copy of the GNU General Public License along with
this program; if not, write to the Free Software Foundation, Inc., 59 Temple
Place, Suite 330, Boston, MA 02111-1307 USA

*****************************************************************************/

/**************************************************//**
@file lock/lock0lock.c
The transaction lock system

Created 5/7/1996 Heikki Tuuri
*******************************************************/

#define LOCK_MODULE_IMPLEMENTATION

#include "lock0lock.h"
#include "lock0priv.h"

#ifdef UNIV_NONINL
#include "lock0lock.ic"
#include "lock0priv.ic"
#endif

#include "ha_prototypes.h"
#include "usr0sess.h"
#include "trx0purge.h"
#include "dict0mem.h"
#include "trx0sys.h"
#include "srv0mon.h"

/* Restricts the length of search we will do in the waits-for
graph of transactions */
#define LOCK_MAX_N_STEPS_IN_DEADLOCK_CHECK 1000000

/* Restricts the recursion depth of the search we will do in the waits-for
graph of transactions */
#define LOCK_MAX_DEPTH_IN_DEADLOCK_CHECK 200

/* When releasing transaction locks, this specifies how often we release
the lock mutex for a moment to give also others access to it */

#define LOCK_RELEASE_INTERVAL		1000

/* Safety margin when creating a new record lock: this many extra records
can be inserted to the page without need to create a lock with a bigger
bitmap */

#define LOCK_PAGE_BITMAP_MARGIN		64

/* An explicit record lock affects both the record and the gap before it.
An implicit x-lock does not affect the gap, it only locks the index
record from read or update.

If a transaction has modified or inserted an index record, then
it owns an implicit x-lock on the record. On a secondary index record,
a transaction has an implicit x-lock also if it has modified the
clustered index record, the max trx id of the page where the secondary
index record resides is >= trx id of the transaction (or database recovery
is running), and there are no explicit non-gap lock requests on the
secondary index record.

This complicated definition for a secondary index comes from the
implementation: we want to be able to determine if a secondary index
record has an implicit x-lock, just by looking at the present clustered
index record, not at the historical versions of the record. The
complicated definition can be explained to the user so that there is
nondeterminism in the access path when a query is answered: we may,
or may not, access the clustered index record and thus may, or may not,
bump into an x-lock set there.

Different transaction can have conflicting locks set on the gap at the
same time. The locks on the gap are purely inhibitive: an insert cannot
be made, or a select cursor may have to wait if a different transaction
has a conflicting lock on the gap. An x-lock on the gap does not give
the right to insert into the gap.

An explicit lock can be placed on a user record or the supremum record of
a page. The locks on the supremum record are always thought to be of the gap
type, though the gap bit is not set. When we perform an update of a record
where the size of the record changes, we may temporarily store its explicit
locks on the infimum record of the page, though the infimum otherwise never
carries locks.

A waiting record lock can also be of the gap type. A waiting lock request
can be granted when there is no conflicting mode lock request by another
transaction ahead of it in the explicit lock queue.

In version 4.0.5 we added yet another explicit lock type: LOCK_REC_NOT_GAP.
It only locks the record it is placed on, not the gap before the record.
This lock type is necessary to emulate an Oracle-like READ COMMITTED isolation
level.

-------------------------------------------------------------------------
RULE 1: If there is an implicit x-lock on a record, and there are non-gap
-------
lock requests waiting in the queue, then the transaction holding the implicit
x-lock also has an explicit non-gap record x-lock. Therefore, as locks are
released, we can grant locks to waiting lock requests purely by looking at
the explicit lock requests in the queue.

RULE 3: Different transactions cannot have conflicting granted non-gap locks
-------
on a record at the same time. However, they can have conflicting granted gap
locks.
RULE 4: If a there is a waiting lock request in a queue, no lock request,
-------
gap or not, can be inserted ahead of it in the queue. In record deletes
and page splits new gap type locks can be created by the database manager
for a transaction, and without rule 4, the waits-for graph of transactions
might become cyclic without the database noticing it, as the deadlock check
is only performed when a transaction itself requests a lock!
-------------------------------------------------------------------------

An insert is allowed to a gap if there are no explicit lock requests by
other transactions on the next record. It does not matter if these lock
requests are granted or waiting, gap bit set or not, with the exception
that a gap type request set by another transaction to wait for
its turn to do an insert is ignored. On the other hand, an
implicit x-lock by another transaction does not prevent an insert, which
allows for more concurrency when using an Oracle-style sequence number
generator for the primary key with many transactions doing inserts
concurrently.

A modify of a record is allowed if the transaction has an x-lock on the
record, or if other transactions do not have any non-gap lock requests on the
record.

A read of a single user record with a cursor is allowed if the transaction
has a non-gap explicit, or an implicit lock on the record, or if the other
transactions have no x-lock requests on the record. At a page supremum a
read is always allowed.

In summary, an implicit lock is seen as a granted x-lock only on the
record, not on the gap. An explicit lock with no gap bit set is a lock
both on the record and the gap. If the gap bit is set, the lock is only
on the gap. Different transaction cannot own conflicting locks on the
record at the same time, but they may own conflicting locks on the gap.
Granted locks on a record give an access right to the record, but gap type
locks just inhibit operations.

NOTE: Finding out if some transaction has an implicit x-lock on a secondary
index record can be cumbersome. We may have to look at previous versions of
the corresponding clustered index record to find out if a delete marked
secondary index record was delete marked by an active transaction, not by
a committed one.

FACT A: If a transaction has inserted a row, it can delete it any time
without need to wait for locks.

PROOF: The transaction has an implicit x-lock on every index record inserted
for the row, and can thus modify each record without the need to wait. Q.E.D.

FACT B: If a transaction has read some result set with a cursor, it can read
it again, and retrieves the same result set, if it has not modified the
result set in the meantime. Hence, there is no phantom problem. If the
biggest record, in the alphabetical order, touched by the cursor is removed,
a lock wait may occur, otherwise not.

PROOF: When a read cursor proceeds, it sets an s-lock on each user record
it passes, and a gap type s-lock on each page supremum. The cursor must
wait until it has these locks granted. Then no other transaction can
have a granted x-lock on any of the user records, and therefore cannot
modify the user records. Neither can any other transaction insert into
the gaps which were passed over by the cursor. Page splits and merges,
and removal of obsolete versions of records do not affect this, because
when a user record or a page supremum is removed, the next record inherits
its locks as gap type locks, and therefore blocks inserts to the same gap.
Also, if a page supremum is inserted, it inherits its locks from the successor
record. When the cursor is positioned again at the start of the result set,
the records it will touch on its course are either records it touched
during the last pass or new inserted page supremums. It can immediately
access all these records, and when it arrives at the biggest record, it
notices that the result set is complete. If the biggest record was removed,
lock wait can occur because the next record only inherits a gap type lock,
and a wait may be needed. Q.E.D. */

/* If an index record should be changed or a new inserted, we must check
the lock on the record or the next. When a read cursor starts reading,
we will set a record level s-lock on each record it passes, except on the
initial record on which the cursor is positioned before we start to fetch
records. Our index tree search has the convention that the B-tree
cursor is positioned BEFORE the first possibly matching record in
the search. Optimizations are possible here: if the record is searched
on an equality condition to a unique key, we could actually set a special
lock on the record, a lock which would not prevent any insert before
this record. In the next key locking an x-lock set on a record also
prevents inserts just before that record.
	There are special infimum and supremum records on each page.
A supremum record can be locked by a read cursor. This records cannot be
updated but the lock prevents insert of a user record to the end of
the page.
	Next key locks will prevent the phantom problem where new rows
could appear to SELECT result sets after the select operation has been
performed. Prevention of phantoms ensures the serilizability of
transactions.
	What should we check if an insert of a new record is wanted?
Only the lock on the next record on the same page, because also the
supremum record can carry a lock. An s-lock prevents insertion, but
what about an x-lock? If it was set by a searched update, then there
is implicitly an s-lock, too, and the insert should be prevented.
What if our transaction owns an x-lock to the next record, but there is
a waiting s-lock request on the next record? If this s-lock was placed
by a read cursor moving in the ascending order in the index, we cannot
do the insert immediately, because when we finally commit our transaction,
the read cursor should see also the new inserted record. So we should
move the read cursor backward from the next record for it to pass over
the new inserted record. This move backward may be too cumbersome to
implement. If we in this situation just enqueue a second x-lock request
for our transaction on the next record, then the deadlock mechanism
notices a deadlock between our transaction and the s-lock request
transaction. This seems to be an ok solution.
	We could have the convention that granted explicit record locks,
lock the corresponding records from changing, and also lock the gaps
before them from inserting. A waiting explicit lock request locks the gap
before from inserting. Implicit record x-locks, which we derive from the
transaction id in the clustered index record, only lock the record itself
from modification, not the gap before it from inserting.
	How should we store update locks? If the search is done by a unique
key, we could just modify the record trx id. Otherwise, we could put a record
x-lock on the record. If the update changes ordering fields of the
clustered index record, the inserted new record needs no record lock in
lock table, the trx id is enough. The same holds for a secondary index
record. Searched delete is similar to update.

PROBLEM:
What about waiting lock requests? If a transaction is waiting to make an
update to a record which another modified, how does the other transaction
know to send the end-lock-wait signal to the waiting transaction? If we have
the convention that a transaction may wait for just one lock at a time, how
do we preserve it if lock wait ends?

PROBLEM:
Checking the trx id label of a secondary index record. In the case of a
modification, not an insert, is this necessary? A secondary index record
is modified only by setting or resetting its deleted flag. A secondary index
record contains fields to uniquely determine the corresponding clustered
index record. A secondary index record is therefore only modified if we
also modify the clustered index record, and the trx id checking is done
on the clustered index record, before we come to modify the secondary index
record. So, in the case of delete marking or unmarking a secondary index
record, we do not have to care about trx ids, only the locks in the lock
table must be checked. In the case of a select from a secondary index, the
trx id is relevant, and in this case we may have to search the clustered
index record.

PROBLEM: How to update record locks when page is split or merged, or
--------------------------------------------------------------------
a record is deleted or updated?
If the size of fields in a record changes, we perform the update by
a delete followed by an insert. How can we retain the locks set or
waiting on the record? Because a record lock is indexed in the bitmap
by the heap number of the record, when we remove the record from the
record list, it is possible still to keep the lock bits. If the page
is reorganized, we could make a table of old and new heap numbers,
and permute the bitmaps in the locks accordingly. We can add to the
table a row telling where the updated record ended. If the update does
not require a reorganization of the page, we can simply move the lock
bits for the updated record to the position determined by its new heap
number (we may have to allocate a new lock, if we run out of the bitmap
in the old one).
	A more complicated case is the one where the reinsertion of the
updated record is done pessimistically, because the structure of the
tree may change.

PROBLEM: If a supremum record is removed in a page merge, or a record
---------------------------------------------------------------------
removed in a purge, what to do to the waiting lock requests? In a split to
the right, we just move the lock requests to the new supremum. If a record
is removed, we could move the waiting lock request to its inheritor, the
next record in the index. But, the next record may already have lock
requests on its own queue. A new deadlock check should be made then. Maybe
it is easier just to release the waiting transactions. They can then enqueue
new lock requests on appropriate records.

PROBLEM: When a record is inserted, what locks should it inherit from the
-------------------------------------------------------------------------
upper neighbor? An insert of a new supremum record in a page split is
always possible, but an insert of a new user record requires that the upper
neighbor does not have any lock requests by other transactions, granted or
waiting, in its lock queue. Solution: We can copy the locks as gap type
locks, so that also the waiting locks are transformed to granted gap type
locks on the inserted record. */

/* LOCK COMPATIBILITY MATRIX
 *    IS IX S  X  AI
 * IS +	 +  +  -  +
 * IX +	 +  -  -  +
 * S  +	 -  +  -  -
 * X  -	 -  -  -  -
 * AI +	 +  -  -  -
 *
 * Note that for rows, InnoDB only acquires S or X locks.
 * For tables, InnoDB normally acquires IS or IX locks.
 * S or X table locks are only acquired for LOCK TABLES.
 * Auto-increment (AI) locks are needed because of
 * statement-level MySQL binlog.
 * See also lock_mode_compatible().
 */
static const byte lock_compatibility_matrix[5][5] = {
 /**         IS     IX       S     X       AI */
 /* IS */ {  TRUE,  TRUE,  TRUE,  FALSE,  TRUE},
 /* IX */ {  TRUE,  TRUE,  FALSE, FALSE,  TRUE},
 /* S  */ {  TRUE,  FALSE, TRUE,  FALSE,  FALSE},
 /* X  */ {  FALSE, FALSE, FALSE, FALSE,  FALSE},
 /* AI */ {  TRUE,  TRUE,  FALSE, FALSE,  FALSE}
};

/* STRONGER-OR-EQUAL RELATION (mode1=row, mode2=column)
 *    IS IX S  X  AI
 * IS +  -  -  -  -
 * IX +  +  -  -  -
 * S  +  -  +  -  -
 * X  +  +  +  +  +
 * AI -  -  -  -  +
 * See lock_mode_stronger_or_eq().
 */
static const byte lock_strength_matrix[5][5] = {
 /**         IS     IX       S     X       AI */
 /* IS */ {  TRUE,  FALSE, FALSE,  FALSE, FALSE},
 /* IX */ {  TRUE,  TRUE,  FALSE, FALSE,  FALSE},
 /* S  */ {  TRUE,  FALSE, TRUE,  FALSE,  FALSE},
 /* X  */ {  TRUE,  TRUE,  TRUE,  TRUE,   TRUE},
 /* AI */ {  FALSE, FALSE, FALSE, FALSE,  TRUE}
};

/** The count of the types of locks */
static const ulint lock_types = UT_ARR_SIZE(lock_compatibility_matrix);

#ifdef UNIV_PFS_MUTEX
/* Key to register mutex with performance schema */
UNIV_INTERN mysql_pfs_key_t	lock_sys_mutex_key;
/* Key to register mutex with performance schema */
UNIV_INTERN mysql_pfs_key_t	lock_sys_wait_mutex_key;
#endif /* UNIV_PFS_MUTEX */

#ifdef UNIV_DEBUG
UNIV_INTERN ibool	lock_print_waits	= FALSE;

/*********************************************************************//**
Validates the lock system.
@return	TRUE if ok */
static
ibool
lock_validate(void);
/*===============*/

/*********************************************************************//**
Validates the record lock queues on a page.
@return	TRUE if ok */
static
ibool
lock_rec_validate_page(
/*===================*/
	ibool	have_lock_trx_sys_mutex,	/*!< in: if the caller holds
						both the lock and trx sys
						mutexes. */
	ulint	space,				/*!< in: space id */
	ulint	zip_size,			/*!< in: compressed page size
					       	in bytes or 0 for uncompressed
					       	pages */
	ulint	page_no);			/*!< in: page number */
#endif /* UNIV_DEBUG */

/* The lock system */
UNIV_INTERN lock_sys_t*	lock_sys	= NULL;

/* We store info on the latest deadlock error to this buffer. InnoDB
Monitor will then fetch it and print */
UNIV_INTERN ibool	lock_deadlock_found = FALSE;
UNIV_INTERN FILE*	lock_latest_err_file;

/* Flags for recursive deadlock search */
enum lock_victim_enum {
	LOCK_VICTIM_NONE,
	LOCK_VICTIM_IS_START,
	LOCK_VICTIM_IS_OTHER,
	LOCK_VICTIM_EXCEED_MAX_DEPTH
};

typedef enum lock_victim_enum lock_victim_t;

/********************************************************************//**
Checks if a lock request results in a deadlock.
@return TRUE if a deadlock was detected and we chose trx as a victim;
FALSE if no deadlock, or there was a deadlock, but we chose other
transaction(s) as victim(s) */
static
ibool
lock_deadlock_occurs(
/*=================*/
	lock_t*	lock,	/*!< in: lock the transaction is requesting */
	trx_t*	trx);	/*!< in: transaction */
/********************************************************************//**
Looks recursively for a deadlock.
@return LOCK_VICTIM_NONE if no deadlock found, LOCK_VICTIM_IS_START
if there was a deadlock and we chose 'start' as the victim,
LOCK_VICTIM_IS_OTHER if a deadlock was found and we chose some other
trx as a victim: we must do the search again in this last case because
there may be another deadlock!  LOCK_EXCEED_MAX_DEPTH if the lock search
exceeds max steps or max depth. */
static
lock_victim_t
lock_deadlock_recursive(
/*====================*/
	trx_t*	start,		/*!< in: recursion starting point */
	trx_t*	trx,		/*!< in: a transaction waiting for a lock */
	lock_t*	wait_lock,	/*!< in:  lock that is waiting to be granted */
	ulint*	cost,		/*!< in/out: number of calculation steps thus
				far: if this exceeds LOCK_MAX_N_STEPS_...
				we return LOCK_VICTIM_EXCEED_MAX_DEPTH */
	ulint	depth);		/*!< in: recursion depth: if this exceeds
				LOCK_MAX_DEPTH_IN_DEADLOCK_CHECK, we
				return LOCK_VICTIM_EXCEED_MAX_DEPTH */

/*********************************************************************//**
Gets the nth bit of a record lock.
@return	TRUE if bit set also if i == ULINT_UNDEFINED return FALSE*/
UNIV_INLINE
ibool
lock_rec_get_nth_bit(
/*=================*/
	const lock_t*	lock,	/*!< in: record lock */
	ulint		i)	/*!< in: index of the bit */
{
	const byte*	b;

	ut_ad(lock);
	ut_ad(lock_get_type_low(lock) == LOCK_REC);

	if (i >= lock->un_member.rec_lock.n_bits) {

		return(FALSE);
	}

	b = ((const byte*) &lock[1]) + (i / 8);

	return(1 & *b >> (i % 8));
}

/*********************************************************************//**
Checks that a transaction id is sensible, i.e., not in the future.
@return	TRUE if ok */
UNIV_INTERN
ibool
lock_check_trx_id_sanity(
/*=====================*/
	trx_id_t	trx_id,		/*!< in: trx id */
	const rec_t*	rec,		/*!< in: user record */
	dict_index_t*	index,		/*!< in: index */
	const ulint*	offsets)	/*!< in: rec_get_offsets(rec, index) */
{
	ibool	is_ok		= TRUE;

	ut_ad(rec_offs_validate(rec, index, offsets));

	trx_sys_mutex_enter();

	/* A sanity check: the trx_id in rec must be smaller than the global
	trx id counter */

	if (UNIV_UNLIKELY(trx_id >= trx_sys->max_trx_id)) {
		ut_print_timestamp(stderr);
		fputs("  InnoDB: Error: transaction id associated"
		      " with record\n",
		      stderr);
		rec_print_new(stderr, rec, offsets);
		fputs("InnoDB: in ", stderr);
		dict_index_name_print(stderr, NULL, index);
		fprintf(stderr, "\n"
			"InnoDB: is " TRX_ID_FMT " which is higher than the"
			" global trx id counter " TRX_ID_FMT "!\n"
			"InnoDB: The table is corrupt. You have to do"
			" dump + drop + reimport.\n",
			(ullint) trx_id, (ullint) trx_sys->max_trx_id);

		is_ok = FALSE;
	}

	trx_sys_mutex_exit();

	return(is_ok);
}

/*********************************************************************//**
Checks that a record is seen in a consistent read.
@return TRUE if sees, or FALSE if an earlier version of the record
should be retrieved */
UNIV_INTERN
ibool
lock_clust_rec_cons_read_sees(
/*==========================*/
	const rec_t*	rec,	/*!< in: user record which should be read or
				passed over by a read cursor */
	dict_index_t*	index,	/*!< in: clustered index */
	const ulint*	offsets,/*!< in: rec_get_offsets(rec, index) */
	read_view_t*	view)	/*!< in: consistent read view */
{
	trx_id_t	trx_id;

	ut_ad(dict_index_is_clust(index));
	ut_ad(page_rec_is_user_rec(rec));
	ut_ad(rec_offs_validate(rec, index, offsets));

	/* NOTE that we call this function while holding the search
	system latch. */

	trx_id = row_get_rec_trx_id(rec, index, offsets);

	return(read_view_sees_trx_id(view, trx_id));
}

/*********************************************************************//**
Checks that a non-clustered index record is seen in a consistent read.

NOTE that a non-clustered index page contains so little information on
its modifications that also in the case FALSE, the present version of
rec may be the right, but we must check this from the clustered index
record.

@return TRUE if certainly sees, or FALSE if an earlier version of the
clustered index record might be needed */
UNIV_INTERN
ulint
lock_sec_rec_cons_read_sees(
/*========================*/
	const rec_t*		rec,	/*!< in: user record which
					should be read or passed over
					by a read cursor */
	const read_view_t*	view)	/*!< in: consistent read view */
{
	trx_id_t	max_trx_id;

	ut_ad(page_rec_is_user_rec(rec));

	/* NOTE that we might call this function while holding the search
	system latch. */

	if (recv_recovery_is_on()) {

		return(FALSE);
	}

	max_trx_id = page_get_max_trx_id(page_align(rec));
	ut_ad(max_trx_id);

	return(max_trx_id < view->up_limit_id);
}

/*********************************************************************//**
Creates the lock system at database start. */
UNIV_INTERN
void
lock_sys_create(
/*============*/
	ulint	n_cells)	/*!< in: number of slots in lock hash table */
{
	ulint	lock_sys_sz;

	lock_sys_sz = sizeof(*lock_sys) + (OS_THREAD_MAX_N * sizeof(srv_slot_t));

	lock_sys = mem_zalloc(lock_sys_sz);

	lock_sys->waiting_threads = (srv_slot_t*) &lock_sys[1];

	lock_sys->last_slot = lock_sys->waiting_threads;

	mutex_create(lock_sys_mutex_key, &lock_sys->mutex, SYNC_LOCK_SYS);

	mutex_create(lock_sys_wait_mutex_key,
		     &lock_sys->wait_mutex, SYNC_LOCK_WAIT_SYS);

	lock_sys->rec_hash = hash_create(n_cells);

	/* hash_create_mutexes(lock_sys->rec_hash, 2, SYNC_REC_LOCK); */

	lock_latest_err_file = os_file_create_tmpfile();
	ut_a(lock_latest_err_file);

	srv_lock_timeout_thread_event = os_event_create(NULL);
}

/*********************************************************************//**
Closes the lock system at database shutdown. */
UNIV_INTERN
void
lock_sys_close(void)
/*================*/
{
	if (lock_latest_err_file != NULL) {
		fclose(lock_latest_err_file);
		lock_latest_err_file = NULL;
	}

	hash_table_free(lock_sys->rec_hash);

	mutex_free(&lock_sys->mutex);
	mutex_free(&lock_sys->wait_mutex);

	mem_free(lock_sys);

	lock_sys = NULL;
}

/*********************************************************************//**
Gets the size of a lock struct.
@return	size in bytes */
UNIV_INTERN
ulint
lock_get_size(void)
/*===============*/
{
	return((ulint)sizeof(lock_t));
}

/*********************************************************************//**
Gets the mode of a lock.
@return	mode */
UNIV_INLINE
enum lock_mode
lock_get_mode(
/*==========*/
	const lock_t*	lock)	/*!< in: lock */
{
	ut_ad(lock);

	return(lock->type_mode & LOCK_MODE_MASK);
}

/*********************************************************************//**
Gets the wait flag of a lock.
@return	TRUE if waiting */
UNIV_INLINE
ibool
lock_get_wait(
/*==========*/
	const lock_t*	lock)	/*!< in: lock */
{
	ut_ad(lock);

	return(lock->type_mode & LOCK_WAIT) ? TRUE : FALSE;
}

/*********************************************************************//**
Gets the source table of an ALTER TABLE transaction.  The table must be
covered by an IX or IS table lock.
@return the source table of transaction, if it is covered by an IX or
IS table lock; dest if there is no source table, and NULL if the
transaction is locking more than two tables or an inconsistency is
found */
UNIV_INTERN
dict_table_t*
lock_get_src_table(
/*===============*/
	trx_t*		trx,	/*!< in: transaction */
	dict_table_t*	dest,	/*!< in: destination of ALTER TABLE */
	enum lock_mode*	mode)	/*!< out: lock mode of the source table */
{
	dict_table_t*	src;
	lock_t*		lock;

	src = NULL;
	*mode = LOCK_NONE;

	for (lock = UT_LIST_GET_FIRST(trx->lock.trx_locks);
	     lock != NULL;
	     lock = UT_LIST_GET_NEXT(trx_locks, lock)) {
		lock_table_t*	tab_lock;
		enum lock_mode	lock_mode;
		if (!(lock_get_type_low(lock) & LOCK_TABLE)) {
			/* We are only interested in table locks. */
			continue;
		}
		tab_lock = &lock->un_member.tab_lock;
		if (dest == tab_lock->table) {
			/* We are not interested in the destination table. */
			continue;
		} else if (!src) {
			/* This presumably is the source table. */
			src = tab_lock->table;
			if (UT_LIST_GET_LEN(src->locks) != 1
			    || UT_LIST_GET_FIRST(src->locks) != lock) {
				/* We only support the case when
				there is only one lock on this table. */
				return(NULL);
			}
		} else if (src != tab_lock->table) {
			/* The transaction is locking more than
			two tables (src and dest): abort */
			return(NULL);
		}

		/* Check that the source table is locked by
		LOCK_IX or LOCK_IS. */
		lock_mode = lock_get_mode(lock);
		if (lock_mode == LOCK_IX || lock_mode == LOCK_IS) {
			if (*mode != LOCK_NONE && *mode != lock_mode) {
				/* There are multiple locks on src. */
				return(NULL);
			}
			*mode = lock_mode;
		}
	}

	if (!src) {
		/* No source table lock found: flag the situation to caller */
		src = dest;
	}

	return(src);
}

/*********************************************************************//**
Determine if the given table is exclusively "owned" by the given
transaction, i.e., transaction holds LOCK_IX and possibly LOCK_AUTO_INC
on the table.
@return TRUE if table is only locked by trx, with LOCK_IX, and
possibly LOCK_AUTO_INC */
UNIV_INTERN
ibool
lock_is_table_exclusive(
/*====================*/
	dict_table_t*	table,	/*!< in: table */
	trx_t*		trx)	/*!< in: transaction */
{
	const lock_t*	lock;
	ibool		ok	= FALSE;

	ut_ad(table);
	ut_ad(trx);

	lock_mutex_enter();

	for (lock = UT_LIST_GET_FIRST(table->locks);
	     lock != NULL;
	     lock = UT_LIST_GET_NEXT(locks, &lock->un_member.tab_lock)) {
		if (lock->trx != trx) {
			/* A lock on the table is held
			by some other transaction. */
			goto not_ok;
		}

		if (!(lock_get_type_low(lock) & LOCK_TABLE)) {
			/* We are interested in table locks only. */
			continue;
		}

		switch (lock_get_mode(lock)) {
		case LOCK_IX:
			ok = TRUE;
			break;
		case LOCK_AUTO_INC:
			/* It is allowed for trx to hold an
			auto_increment lock. */
			break;
		default:
not_ok:
			/* Other table locks than LOCK_IX are not allowed. */
			ok = FALSE;
			goto func_exit;
		}
	}

func_exit:
	lock_mutex_exit();

	return(ok);
}

/*********************************************************************//**
Sets the wait flag of a lock and the back pointer in trx to lock. */
UNIV_INLINE
void
lock_set_lock_and_trx_wait(
/*=======================*/
	lock_t*	lock,	/*!< in: lock */
	trx_t*	trx)	/*!< in: trx */
{
	ut_ad(lock);
	ut_ad(trx->lock.wait_lock == NULL);

	trx->lock.wait_lock = lock;
	lock->type_mode |= LOCK_WAIT;
}

/**********************************************************************//**
The back pointer to a waiting lock request in the transaction is set to NULL
and the wait bit in lock type_mode is reset. */
UNIV_INLINE
void
lock_reset_lock_and_trx_wait(
/*=========================*/
	lock_t*	lock)	/*!< in: record lock */
{
	ut_ad(lock->trx->lock.wait_lock == lock);
	ut_ad(lock_get_wait(lock));

	/* Reset the back pointer in trx to this waiting lock request */

	lock->trx->lock.wait_lock = NULL;
	lock->type_mode &= ~LOCK_WAIT;
}

/*********************************************************************//**
Gets the gap flag of a record lock.
@return	TRUE if gap flag set */
UNIV_INLINE
ibool
lock_rec_get_gap(
/*=============*/
	const lock_t*	lock)	/*!< in: record lock */
{
	ut_ad(lock);
	ut_ad(lock_get_type_low(lock) == LOCK_REC);

	return((lock->type_mode & LOCK_GAP) ? TRUE : FALSE);
}

/*********************************************************************//**
Gets the LOCK_REC_NOT_GAP flag of a record lock.
@return	TRUE if LOCK_REC_NOT_GAP flag set */
UNIV_INLINE
ibool
lock_rec_get_rec_not_gap(
/*=====================*/
	const lock_t*	lock)	/*!< in: record lock */
{
	ut_ad(lock);
	ut_ad(lock_get_type_low(lock) == LOCK_REC);

	return((lock->type_mode & LOCK_REC_NOT_GAP) ? TRUE : FALSE);
}

/*********************************************************************//**
Gets the waiting insert flag of a record lock.
@return	TRUE if gap flag set */
UNIV_INLINE
ibool
lock_rec_get_insert_intention(
/*==========================*/
	const lock_t*	lock)	/*!< in: record lock */
{
	ut_ad(lock);
	ut_ad(lock_get_type_low(lock) == LOCK_REC);

	return((lock->type_mode & LOCK_INSERT_INTENTION) ? TRUE : FALSE);
}

/*********************************************************************//**
Calculates if lock mode 1 is stronger or equal to lock mode 2.
@return	nonzero if mode1 stronger or equal to mode2 */
UNIV_INLINE
ulint
lock_mode_stronger_or_eq(
/*=====================*/
	enum lock_mode	mode1,	/*!< in: lock mode */
	enum lock_mode	mode2)	/*!< in: lock mode */
{
	ut_a(mode1 < lock_types);
	ut_a(mode2 < lock_types);

	return(lock_strength_matrix[mode1][mode2]);
}

/*********************************************************************//**
Calculates if lock mode 1 is compatible with lock mode 2.
@return	nonzero if mode1 compatible with mode2 */
UNIV_INLINE
ulint
lock_mode_compatible(
/*=================*/
	enum lock_mode	mode1,	/*!< in: lock mode */
	enum lock_mode	mode2)	/*!< in: lock mode */
{
	ut_a(mode1 < lock_types);
	ut_a(mode2 < lock_types);

	return(lock_compatibility_matrix[mode1][mode2]);
}

/*********************************************************************//**
Checks if a lock request for a new lock has to wait for request lock2.
@return	TRUE if new lock has to wait for lock2 to be removed */
UNIV_INLINE
ibool
lock_rec_has_to_wait(
/*=================*/
	const trx_t*	trx,	/*!< in: trx of new lock */
	ulint		type_mode,/*!< in: precise mode of the new lock
				to set: LOCK_S or LOCK_X, possibly
				ORed to LOCK_GAP or LOCK_REC_NOT_GAP,
				LOCK_INSERT_INTENTION */
	const lock_t*	lock2,	/*!< in: another record lock; NOTE that
				it is assumed that this has a lock bit
				set on the same record as in the new
				lock we are setting */
	ibool lock_is_on_supremum)  /*!< in: TRUE if we are setting the
				lock on the 'supremum' record of an
				index page: we know then that the lock
				request is really for a 'gap' type lock */
{
	ut_ad(trx && lock2);
	ut_ad(lock_get_type_low(lock2) == LOCK_REC);

	if (trx != lock2->trx
	    && !lock_mode_compatible(LOCK_MODE_MASK & type_mode,
				     lock_get_mode(lock2))) {

		/* We have somewhat complex rules when gap type record locks
		cause waits */

		if ((lock_is_on_supremum || (type_mode & LOCK_GAP))
		    && !(type_mode & LOCK_INSERT_INTENTION)) {

			/* Gap type locks without LOCK_INSERT_INTENTION flag
			do not need to wait for anything. This is because
			different users can have conflicting lock types
			on gaps. */

			return(FALSE);
		}

		if (!(type_mode & LOCK_INSERT_INTENTION)
		    && lock_rec_get_gap(lock2)) {

			/* Record lock (LOCK_ORDINARY or LOCK_REC_NOT_GAP
			does not need to wait for a gap type lock */

			return(FALSE);
		}

		if ((type_mode & LOCK_GAP)
		    && lock_rec_get_rec_not_gap(lock2)) {

			/* Lock on gap does not need to wait for
			a LOCK_REC_NOT_GAP type lock */

			return(FALSE);
		}

		if (lock_rec_get_insert_intention(lock2)) {

			/* No lock request needs to wait for an insert
			intention lock to be removed. This is ok since our
			rules allow conflicting locks on gaps. This eliminates
			a spurious deadlock caused by a next-key lock waiting
			for an insert intention lock; when the insert
			intention lock was granted, the insert deadlocked on
			the waiting next-key lock.

			Also, insert intention locks do not disturb each
			other. */

			return(FALSE);
		}

		return(TRUE);
	}

	return(FALSE);
}

/*********************************************************************//**
Checks if a lock request lock1 has to wait for request lock2.
@return	TRUE if lock1 has to wait for lock2 to be removed */
UNIV_INTERN
ibool
lock_has_to_wait(
/*=============*/
	const lock_t*	lock1,	/*!< in: waiting lock */
	const lock_t*	lock2)	/*!< in: another lock; NOTE that it is
				assumed that this has a lock bit set
				on the same record as in lock1 if the
				locks are record locks */
{
	ut_ad(lock1 && lock2);

	if (lock1->trx != lock2->trx
	    && !lock_mode_compatible(lock_get_mode(lock1),
				     lock_get_mode(lock2))) {
		if (lock_get_type_low(lock1) == LOCK_REC) {
			ut_ad(lock_get_type_low(lock2) == LOCK_REC);

			/* If this lock request is for a supremum record
			then the second bit on the lock bitmap is set */

			return(lock_rec_has_to_wait(lock1->trx,
						    lock1->type_mode, lock2,
						    lock_rec_get_nth_bit(
							    lock1, 1)));
		}

		return(TRUE);
	}

	return(FALSE);
}

/*============== RECORD LOCK BASIC FUNCTIONS ============================*/

/*********************************************************************//**
Gets the number of bits in a record lock bitmap.
@return	number of bits */
UNIV_INLINE
ulint
lock_rec_get_n_bits(
/*================*/
	const lock_t*	lock)	/*!< in: record lock */
{
	return(lock->un_member.rec_lock.n_bits);
}

/**********************************************************************//**
Sets the nth bit of a record lock to TRUE. */
UNIV_INLINE
void
lock_rec_set_nth_bit(
/*=================*/
	lock_t*	lock,	/*!< in: record lock */
	ulint	i)	/*!< in: index of the bit */
{
	ulint	byte_index;
	ulint	bit_index;

	ut_ad(lock);
	ut_ad(lock_get_type_low(lock) == LOCK_REC);
	ut_ad(i < lock->un_member.rec_lock.n_bits);

	byte_index = i / 8;
	bit_index = i % 8;

	((byte*) &lock[1])[byte_index] |= 1 << bit_index;
}

/**********************************************************************//**
Looks for a set bit in a record lock bitmap. Returns ULINT_UNDEFINED,
if none found.
@return bit index == heap number of the record, or ULINT_UNDEFINED if
none found */
UNIV_INTERN
ulint
lock_rec_find_set_bit(
/*==================*/
	const lock_t*	lock)	/*!< in: record lock with at least one bit set */
{
	ulint	i;

	for (i = 0; i < lock_rec_get_n_bits(lock); i++) {

		if (lock_rec_get_nth_bit(lock, i)) {

			return(i);
		}
	}

	return(ULINT_UNDEFINED);
}

/**********************************************************************//**
Resets the nth bit of a record lock. */
UNIV_INLINE
void
lock_rec_reset_nth_bit(
/*===================*/
	lock_t*	lock,	/*!< in: record lock */
	ulint	i)	/*!< in: index of the bit which must be set to TRUE
			when this function is called */
{
	ulint	byte_index;
	ulint	bit_index;

	ut_ad(lock);
	ut_ad(lock_get_type_low(lock) == LOCK_REC);
	ut_ad(i < lock->un_member.rec_lock.n_bits);

	byte_index = i / 8;
	bit_index = i % 8;

	((byte*) &lock[1])[byte_index] &= ~(1 << bit_index);
}

/*********************************************************************//**
Gets the first or next record lock on a page.
@return	next lock, NULL if none exists */
UNIV_INLINE
lock_t*
lock_rec_get_next_on_page(
/*======================*/
	lock_t*	lock)	/*!< in: a record lock */
{
	ulint	space;
	ulint	page_no;

	ut_ad(lock_mutex_own());
	ut_ad(lock_get_type_low(lock) == LOCK_REC);

	space = lock->un_member.rec_lock.space;
	page_no = lock->un_member.rec_lock.page_no;

	for (;;) {
		lock = HASH_GET_NEXT(hash, lock);

		if (!lock) {

			break;
		}

		if ((lock->un_member.rec_lock.space == space)
		    && (lock->un_member.rec_lock.page_no == page_no)) {

			break;
		}
	}

	return(lock);
}

/*********************************************************************//**
Gets the first record lock on a page, where the page is identified by its
file address.
@return	first lock, NULL if none exists */
UNIV_INLINE
lock_t*
lock_rec_get_first_on_page_addr(
/*============================*/
	ulint	space,	/*!< in: space */
	ulint	page_no)/*!< in: page number */
{
	lock_t*	lock;

	ut_ad(lock_mutex_own());

	lock = HASH_GET_FIRST(lock_sys->rec_hash,
			      lock_rec_hash(space, page_no));
	while (lock) {
		if ((lock->un_member.rec_lock.space == space)
		    && (lock->un_member.rec_lock.page_no == page_no)) {

			break;
		}

		lock = HASH_GET_NEXT(hash, lock);
	}

	return(lock);
}

/*********************************************************************//**
Returns TRUE if there are explicit record locks on a page.
@return	TRUE if there are explicit record locks on the page */
UNIV_INTERN
ibool
lock_rec_expl_exist_on_page(
/*========================*/
	ulint	space,	/*!< in: space id */
	ulint	page_no)/*!< in: page number */
{
	ibool	ret;

	lock_mutex_enter();

	if (lock_rec_get_first_on_page_addr(space, page_no)) {
		ret = TRUE;
	} else {
		ret = FALSE;
	}

	lock_mutex_exit();

	return(ret);
}

/*********************************************************************//**
Gets the first record lock on a page, where the page is identified by a
pointer to it.
@return	first lock, NULL if none exists */
UNIV_INLINE
lock_t*
lock_rec_get_first_on_page(
/*=======================*/
	const buf_block_t*	block)	/*!< in: buffer block */
{
	ulint	hash;
	lock_t*	lock;
	ulint	space	= buf_block_get_space(block);
	ulint	page_no	= buf_block_get_page_no(block);

	ut_ad(lock_mutex_own());

	hash = buf_block_get_lock_hash_val(block);

	lock = HASH_GET_FIRST(lock_sys->rec_hash, hash);

	while (lock) {
		if ((lock->un_member.rec_lock.space == space)
		    && (lock->un_member.rec_lock.page_no == page_no)) {

			break;
		}

		lock = HASH_GET_NEXT(hash, lock);
	}

	return(lock);
}

/*********************************************************************//**
Gets the next explicit lock request on a record.
@return	next lock, NULL if none exists or if heap_no == ULINT_UNDEFINED */
UNIV_INLINE
lock_t*
lock_rec_get_next(
/*==============*/
	ulint	heap_no,/*!< in: heap number of the record */
	lock_t*	lock)	/*!< in: lock */
{
	ut_ad(lock_mutex_own());

	do {
		ut_ad(lock_get_type_low(lock) == LOCK_REC);
		lock = lock_rec_get_next_on_page(lock);
	} while (lock && !lock_rec_get_nth_bit(lock, heap_no));

	return(lock);
}

/*********************************************************************//**
Gets the first explicit lock request on a record.
@return	first lock, NULL if none exists */
UNIV_INLINE
lock_t*
lock_rec_get_first(
/*===============*/
	const buf_block_t*	block,	/*!< in: block containing the record */
	ulint			heap_no)/*!< in: heap number of the record */
{
	lock_t*	lock;

	ut_ad(lock_mutex_own());

	for (lock = lock_rec_get_first_on_page(block); lock;
	     lock = lock_rec_get_next_on_page(lock)) {
		if (lock_rec_get_nth_bit(lock, heap_no)) {
			break;
		}
	}

	return(lock);
}

/*********************************************************************//**
Resets the record lock bitmap to zero. NOTE: does not touch the wait_lock
pointer in the transaction! This function is used in lock object creation
and resetting. */
static
void
lock_rec_bitmap_reset(
/*==================*/
	lock_t*	lock)	/*!< in: record lock */
{
	ulint	n_bytes;

	ut_ad(lock_get_type_low(lock) == LOCK_REC);

	/* Reset to zero the bitmap which resides immediately after the lock
	struct */

	n_bytes = lock_rec_get_n_bits(lock) / 8;

	ut_ad((lock_rec_get_n_bits(lock) % 8) == 0);

	memset(&lock[1], 0, n_bytes);
}

/*********************************************************************//**
Copies a record lock to heap.
@return	copy of lock */
static
lock_t*
lock_rec_copy(
/*==========*/
	const lock_t*	lock,	/*!< in: record lock */
	mem_heap_t*	heap)	/*!< in: memory heap */
{
	ulint	size;

	ut_ad(lock_get_type_low(lock) == LOCK_REC);

	size = sizeof(lock_t) + lock_rec_get_n_bits(lock) / 8;

	return(mem_heap_dup(heap, lock, size));
}

/*********************************************************************//**
Gets the previous record lock set on a record.
@return	previous lock on the same record, NULL if none exists */
UNIV_INTERN
const lock_t*
lock_rec_get_prev(
/*==============*/
	const lock_t*	in_lock,/*!< in: record lock */
	ulint		heap_no)/*!< in: heap number of the record */
{
	lock_t*	lock;
	ulint	space;
	ulint	page_no;
	lock_t*	found_lock	= NULL;

	ut_ad(lock_mutex_own());
	ut_ad(lock_get_type_low(in_lock) == LOCK_REC);

	space = in_lock->un_member.rec_lock.space;
	page_no = in_lock->un_member.rec_lock.page_no;

	lock = lock_rec_get_first_on_page_addr(space, page_no);

	for (;;) {
		ut_ad(lock);

		if (lock == in_lock) {

			return(found_lock);
		}

		if (lock_rec_get_nth_bit(lock, heap_no)) {

			found_lock = lock;
		}

		lock = lock_rec_get_next_on_page(lock);
	}
}

/*============= FUNCTIONS FOR ANALYZING TABLE LOCK QUEUE ================*/

/*********************************************************************//**
Checks if a transaction has the specified table lock, or stronger.
@return	lock or NULL */
UNIV_INLINE
lock_t*
lock_table_has(
/*===========*/
	trx_t*		trx,	/*!< in: transaction */
	dict_table_t*	table,	/*!< in: table */
	enum lock_mode	mode)	/*!< in: lock mode */
{
	lock_t*	lock;

	ut_ad(lock_mutex_own());

	/* Look for stronger locks the same trx already has on the table */

	lock = UT_LIST_GET_LAST(table->locks);

	while (lock != NULL) {

		if (lock->trx == trx
		    && lock_mode_stronger_or_eq(lock_get_mode(lock), mode)) {

			/* The same trx already has locked the table in
			a mode stronger or equal to the mode given */

			ut_ad(!lock_get_wait(lock));

			return(lock);
		}

		lock = UT_LIST_GET_PREV(un_member.tab_lock.locks, lock);
	}

	return(NULL);
}

/*============= FUNCTIONS FOR ANALYZING RECORD LOCK QUEUE ================*/

/*********************************************************************//**
Checks if a transaction has a GRANTED explicit lock on rec stronger or equal
to precise_mode.
@return	lock or NULL */
UNIV_INLINE
lock_t*
lock_rec_has_expl(
/*==============*/
	ulint			precise_mode,/*!< in: LOCK_S or LOCK_X
					possibly ORed to LOCK_GAP or
					LOCK_REC_NOT_GAP, for a
					supremum record we regard this
					always a gap type request */
	const buf_block_t*	block,	/*!< in: buffer block containing
					the record */
	ulint			heap_no,/*!< in: heap number of the record */
	trx_t*			trx)	/*!< in: transaction */
{
	lock_t*	lock;

	ut_ad(lock_mutex_own());
	ut_ad((precise_mode & LOCK_MODE_MASK) == LOCK_S
	      || (precise_mode & LOCK_MODE_MASK) == LOCK_X);
	ut_ad(!(precise_mode & LOCK_INSERT_INTENTION));

	lock = lock_rec_get_first(block, heap_no);

	while (lock) {
		if (lock->trx == trx
		    && lock_mode_stronger_or_eq(lock_get_mode(lock),
						precise_mode & LOCK_MODE_MASK)
		    && !lock_get_wait(lock)
		    && (!lock_rec_get_rec_not_gap(lock)
			|| (precise_mode & LOCK_REC_NOT_GAP)
			|| heap_no == PAGE_HEAP_NO_SUPREMUM)
		    && (!lock_rec_get_gap(lock)
			|| (precise_mode & LOCK_GAP)
			|| heap_no == PAGE_HEAP_NO_SUPREMUM)
		    && (!lock_rec_get_insert_intention(lock))) {

			return(lock);
		}

		lock = lock_rec_get_next(heap_no, lock);
	}

	return(NULL);
}

#ifdef UNIV_DEBUG
/*********************************************************************//**
Checks if some other transaction has a lock request in the queue.
@return	lock or NULL */
static
lock_t*
lock_rec_other_has_expl_req(
/*========================*/
	enum lock_mode		mode,	/*!< in: LOCK_S or LOCK_X */
	ulint			gap,	/*!< in: LOCK_GAP if also gap
					locks are taken into account,
					or 0 if not */
	ulint			wait,	/*!< in: LOCK_WAIT if also
					waiting locks are taken into
					account, or 0 if not */
	const buf_block_t*	block,	/*!< in: buffer block containing
					the record */
	ulint			heap_no,/*!< in: heap number of the record */
	const trx_t*		trx)	/*!< in: transaction, or NULL if
					requests by all transactions
					are taken into account */
{
	lock_t*	lock;

	ut_ad(lock_mutex_own());
	ut_ad(mode == LOCK_X || mode == LOCK_S);
	ut_ad(gap == 0 || gap == LOCK_GAP);
	ut_ad(wait == 0 || wait == LOCK_WAIT);

	lock = lock_rec_get_first(block, heap_no);

	while (lock) {
		if (lock->trx != trx
		    && (gap
			|| !(lock_rec_get_gap(lock)
			     || heap_no == PAGE_HEAP_NO_SUPREMUM))
		    && (wait || !lock_get_wait(lock))
		    && lock_mode_stronger_or_eq(lock_get_mode(lock), mode)) {

			return(lock);
		}

		lock = lock_rec_get_next(heap_no, lock);
	}

	return(NULL);
}
#endif /* UNIV_DEBUG */

/*********************************************************************//**
Checks if some other transaction has a conflicting explicit lock request
in the queue, so that we have to wait.
@return	lock or NULL */
static
lock_t*
lock_rec_other_has_conflicting(
/*===========================*/
	enum lock_mode		mode,	/*!< in: LOCK_S or LOCK_X,
					possibly ORed to LOCK_GAP or
					LOC_REC_NOT_GAP,
					LOCK_INSERT_INTENTION */
	const buf_block_t*	block,	/*!< in: buffer block containing
					the record */
	ulint			heap_no,/*!< in: heap number of the record */
	trx_t*			trx)	/*!< in: our transaction */
{
	lock_t*	lock;

	ut_ad(lock_mutex_own());

	lock = lock_rec_get_first(block, heap_no);

	if (UNIV_LIKELY_NULL(lock)) {
		if (UNIV_UNLIKELY(heap_no == PAGE_HEAP_NO_SUPREMUM)) {

			do {
				if (lock_rec_has_to_wait(trx, mode, lock,
							 TRUE)) {
					return(lock);
				}

				lock = lock_rec_get_next(heap_no, lock);
			} while (lock);
		} else {

			do {
				if (lock_rec_has_to_wait(trx, mode, lock,
							 FALSE)) {
					return(lock);
				}

				lock = lock_rec_get_next(heap_no, lock);
			} while (lock);
		}
	}

	return(NULL);
}

/*********************************************************************//**
Looks for a suitable type record lock struct by the same trx on the same page.
This can be used to save space when a new record lock should be set on a page:
no new struct is needed, if a suitable old is found.
@return	lock or NULL */
UNIV_INLINE
lock_t*
lock_rec_find_similar_on_page(
/*==========================*/
	ulint		type_mode,	/*!< in: lock type_mode field */
	ulint		heap_no,	/*!< in: heap number of the record */
	lock_t*		lock,		/*!< in: lock_rec_get_first_on_page() */
	const trx_t*	trx)		/*!< in: transaction */
{
	ut_ad(lock_mutex_own());

	while (lock != NULL) {
		if (lock->trx == trx
		    && lock->type_mode == type_mode
		    && lock_rec_get_n_bits(lock) > heap_no) {

			return(lock);
		}

		lock = lock_rec_get_next_on_page(lock);
	}

	return(NULL);
}

/*********************************************************************//**
Checks if some transaction has an implicit x-lock on a record in a secondary
index.
@return	transaction which has the x-lock, or NULL */
static
trx_t*
lock_sec_rec_some_has_impl(
/*=======================*/
	const rec_t*	rec,	/*!< in: user record */
	dict_index_t*	index,	/*!< in: secondary index */
	const ulint*	offsets)/*!< in: rec_get_offsets(rec, index) */
{
	const page_t*	page = page_align(rec);

	ut_ad(!dict_index_is_clust(index));
	ut_ad(page_rec_is_user_rec(rec));
	ut_ad(rec_offs_validate(rec, index, offsets));

	/* Some transaction may have an implicit x-lock on the record only
	if the max trx id for the page >= min trx id for the trx list, or
	database recovery is running. We do not write the changes of a page
	max trx id to the log, and therefore during recovery, this value
	for a page may be incorrect. */

	if (page_get_max_trx_id(page) < trx_list_get_min_trx_id()
	    && !recv_recovery_is_on()) {

		return(NULL);
	}

	/* Ok, in this case it is possible that some transaction has an
	implicit x-lock. We have to look in the clustered index. */

	if (!lock_check_trx_id_sanity(page_get_max_trx_id(page),
				      rec, index, offsets)) {
		buf_page_print(page, 0);

		/* The page is corrupt: try to avoid a crash by returning
		NULL */
		return(NULL);
	}

	return(row_vers_impl_x_locked(rec, index, offsets));
}

/*********************************************************************//**
Return approximate number or record locks (bits set in the bitmap) for
this transaction. Since delete-marked records may be removed, the
record count will not be precise. */
UNIV_INTERN
ulint
lock_number_of_rows_locked(
/*=======================*/
	const trx_t*	trx)	/*!< in: transaction */
{
	lock_t*	lock;
	ulint   n_records = 0;
	ulint	n_bits;
	ulint	n_bit;

	lock = UT_LIST_GET_FIRST(trx->lock.trx_locks);

	while (lock) {
		if (lock_get_type_low(lock) == LOCK_REC) {
			n_bits = lock_rec_get_n_bits(lock);

			for (n_bit = 0; n_bit < n_bits; n_bit++) {
				if (lock_rec_get_nth_bit(lock, n_bit)) {
					n_records++;
				}
			}
		}

		lock = UT_LIST_GET_NEXT(trx_locks, lock);
	}

	return (n_records);
}

/*============== RECORD LOCK CREATION AND QUEUE MANAGEMENT =============*/

/*********************************************************************//**
Creates a new record lock and inserts it to the lock queue. Does NOT check
for deadlocks or lock compatibility!
@return	created lock */
static
lock_t*
lock_rec_create(
/*============*/
	ulint			type_mode,/*!< in: lock mode and wait
					flag, type is ignored and
					replaced by LOCK_REC */
	const buf_block_t*	block,	/*!< in: buffer block containing
					the record */
	ulint			heap_no,/*!< in: heap number of the record */
	dict_index_t*		index,	/*!< in: index of record */
	trx_t*			trx,	/*!< in: transaction */
	ibool			append)	/*!< in: if TRUE add to wait_locks */
{
	lock_t*		lock;
	ulint		page_no;
	ulint		space;
	ulint		n_bits;
	ulint		n_bytes;
	const page_t*	page;

	ut_ad(lock_mutex_own());

	space = buf_block_get_space(block);
	page_no	= buf_block_get_page_no(block);
	page = block->frame;

	ut_ad(!!page_is_comp(page) == dict_table_is_comp(index->table));

	/* If rec is the supremum record, then we reset the gap and
	LOCK_REC_NOT_GAP bits, as all locks on the supremum are
	automatically of the gap type */

	if (UNIV_UNLIKELY(heap_no == PAGE_HEAP_NO_SUPREMUM)) {
		ut_ad(!(type_mode & LOCK_REC_NOT_GAP));

		type_mode = type_mode & ~(LOCK_GAP | LOCK_REC_NOT_GAP);
	}

	/* Make lock bitmap bigger by a safety margin */
	n_bits = page_dir_get_n_heap(page) + LOCK_PAGE_BITMAP_MARGIN;
	n_bytes = 1 + n_bits / 8;

	lock = mem_heap_alloc(trx->lock.lock_heap, sizeof(lock_t) + n_bytes);

	lock->trx = trx;

	lock->type_mode = (type_mode & ~LOCK_TYPE_MASK) | LOCK_REC;
	lock->index = index;

	lock->un_member.rec_lock.space = space;
	lock->un_member.rec_lock.page_no = page_no;
	lock->un_member.rec_lock.n_bits = n_bytes * 8;

	/* Reset to zero the bitmap which resides immediately after the
	lock struct */

	lock_rec_bitmap_reset(lock);

	/* Set the bit corresponding to rec */
	lock_rec_set_nth_bit(lock, heap_no);

	HASH_INSERT(lock_t, hash, lock_sys->rec_hash,
		    lock_rec_fold(space, page_no), lock);
	if (UNIV_UNLIKELY(type_mode & LOCK_WAIT)) {

		lock_set_lock_and_trx_wait(lock, trx);
	}

	if (append) {
		UT_LIST_ADD_LAST(trx_locks, trx->lock.trx_locks, lock);
	}

	MONITOR_INC(MONITOR_RECLOCK_CREATED);
	MONITOR_INC(MONITOR_NUM_RECLOCK);

	return(lock);
}

/*********************************************************************//**
Enqueues a waiting request for a lock which cannot be granted immediately.
Checks for deadlocks.
@return DB_LOCK_WAIT, DB_DEADLOCK, or DB_QUE_THR_SUSPENDED, or
DB_SUCCESS_LOCKED_REC; DB_SUCCESS_LOCKED_REC means that
there was a deadlock, but another transaction was chosen as a victim,
and we got the lock immediately: no need to wait then */
static
enum db_err
lock_rec_enqueue_waiting(
/*=====================*/
	ulint			type_mode,/*!< in: lock mode this
					transaction is requesting:
					LOCK_S or LOCK_X, possibly
					ORed with LOCK_GAP or
					LOCK_REC_NOT_GAP, ORed with
					LOCK_INSERT_INTENTION if this
					waiting lock request is set
					when performing an insert of
					an index record */
	const buf_block_t*	block,	/*!< in: buffer block containing
					the record */
	ulint			heap_no,/*!< in: heap number of the record */
	dict_index_t*		index,	/*!< in: index of record */
	que_thr_t*		thr)	/*!< in: query thread */
{
	lock_t*	lock;
	trx_t*	trx;

	ut_ad(lock_mutex_own());

	trx = thr_get_trx(thr);

	ut_ad(trx_mutex_own(trx));

	/* Test if there already is some other reason to suspend thread:
	we do not enqueue a lock request if the query thread should be
	stopped anyway */

	if (que_thr_stop(thr)) {
		ut_error;

		return(DB_QUE_THR_SUSPENDED);
	}

	switch (trx_get_dict_operation(trx)) {
	case TRX_DICT_OP_NONE:
		break;
	case TRX_DICT_OP_TABLE:
	case TRX_DICT_OP_INDEX:
		ut_print_timestamp(stderr);
		fputs("  InnoDB: Error: a record lock wait happens"
		      " in a dictionary operation!\n"
		      "InnoDB: ", stderr);
		dict_index_name_print(stderr, trx, index);
		fputs(".\n"
		      "InnoDB: Submit a detailed bug report"
		      " to http://bugs.mysql.com\n",
		      stderr);
	}

	/* Enqueue the lock request that will wait to be granted */
	lock = lock_rec_create(
		type_mode | LOCK_WAIT, block, heap_no, index, trx, TRUE);

	/* Check if a deadlock occurs: if yes, remove the lock request and
	return an error code */
	if (UNIV_UNLIKELY(lock_deadlock_occurs(lock, trx))) {

		lock_reset_lock_and_trx_wait(lock);
		lock_rec_reset_nth_bit(lock, heap_no);

		return(DB_DEADLOCK);
	}

	/* If there was a deadlock but we chose another transaction as a
	victim, it is possible that we already have the lock now granted! */

	if (trx->lock.wait_lock == NULL) {

		return(DB_SUCCESS_LOCKED_REC);
	}

	trx->lock.que_state = TRX_QUE_LOCK_WAIT;

	trx->lock.was_chosen_as_deadlock_victim = FALSE;
	trx->lock.wait_started = ut_time();

	ut_a(que_thr_stop(thr));

#ifdef UNIV_DEBUG
	if (lock_print_waits) {
		fprintf(stderr, "Lock wait for trx " TRX_ID_FMT " in index ",
			(ullint) trx->id);
		ut_print_name(stderr, trx, FALSE, index->name);
	}
#endif /* UNIV_DEBUG */

	MONITOR_INC(MONITOR_LOCKREC_WAIT);

	return(DB_LOCK_WAIT);
}

/*********************************************************************//**
Adds a record lock request in the record queue. The request is normally
added as the last in the queue, but if there are no waiting lock requests
on the record, and the request to be added is not a waiting request, we
can reuse a suitable record lock object already existing on the same page,
just setting the appropriate bit in its bitmap. This is a low-level function
which does NOT check for deadlocks or lock compatibility!
@return	lock where the bit was set */
static
lock_t*
lock_rec_add_to_queue(
/*==================*/
	ulint			type_mode,/*!< in: lock mode, wait, gap
					etc. flags; type is ignored
					and replaced by LOCK_REC */
	const buf_block_t*	block,	/*!< in: buffer block containing
					the record */
	ulint			heap_no,/*!< in: heap number of the record */
	dict_index_t*		index,	/*!< in: index of record */
	trx_t*			trx)	/*!< in: transaction */
{
	lock_t*	lock;
	lock_t*	first_lock;

	ut_ad(lock_mutex_own());
#ifdef UNIV_DEBUG
	switch (type_mode & LOCK_MODE_MASK) {
	case LOCK_X:
	case LOCK_S:
		break;
	default:
		ut_error;
	}

	if (!(type_mode & (LOCK_WAIT | LOCK_GAP))) {
		enum lock_mode	mode = (type_mode & LOCK_MODE_MASK) == LOCK_S
			? LOCK_X
			: LOCK_S;
		lock_t*		other_lock
			= lock_rec_other_has_expl_req(mode, 0, LOCK_WAIT,
						      block, heap_no, trx);
		ut_a(!other_lock);
	}
#endif /* UNIV_DEBUG */

	type_mode |= LOCK_REC;

	/* If rec is the supremum record, then we can reset the gap bit, as
	all locks on the supremum are automatically of the gap type, and we
	try to avoid unnecessary memory consumption of a new record lock
	struct for a gap type lock */

	if (UNIV_UNLIKELY(heap_no == PAGE_HEAP_NO_SUPREMUM)) {
		ut_ad(!(type_mode & LOCK_REC_NOT_GAP));

		/* There should never be LOCK_REC_NOT_GAP on a supremum
		record, but let us play safe */

		type_mode = type_mode & ~(LOCK_GAP | LOCK_REC_NOT_GAP);
	}

	/* Look for a waiting lock request on the same record or on a gap */

	first_lock = lock = lock_rec_get_first_on_page(block);

	while (lock != NULL) {
		if (lock_get_wait(lock)
		    && (lock_rec_get_nth_bit(lock, heap_no))) {

			goto somebody_waits;
		}

		lock = lock_rec_get_next_on_page(lock);
	}

	if (UNIV_LIKELY(!(type_mode & LOCK_WAIT))) {

		/* Look for a similar record lock on the same page:
		if one is found and there are no waiting lock requests,
		we can just set the bit */

		lock = lock_rec_find_similar_on_page(
			type_mode, heap_no, first_lock, trx);

		if (lock) {

			lock_rec_set_nth_bit(lock, heap_no);

			return(lock);
		}
	}

somebody_waits:
	return(lock_rec_create(type_mode, block, heap_no, index, trx, TRUE));
}

/** Record locking request status */
enum lock_rec_req_status {
	/** Failed to acquire a lock */
	LOCK_REC_FAIL,
	/** Succeeded in acquiring a lock (implicit or already acquired) */
	LOCK_REC_SUCCESS,
	/** Explicitly created a new lock */
	LOCK_REC_SUCCESS_CREATED
};

/*********************************************************************//**
This is a fast routine for locking a record in the most common cases:
there are no explicit locks on the page, or there is just one lock, owned
by this transaction, and of the right type_mode. This is a low-level function
which does NOT look at implicit locks! Checks lock compatibility within
explicit locks. This function sets a normal next-key lock, or in the case of
a page supremum record, a gap type lock.
@return whether the locking succeeded */
UNIV_INLINE
enum lock_rec_req_status
lock_rec_lock_fast(
/*===============*/
	ibool			impl,	/*!< in: if TRUE, no lock is set
					if no wait is necessary: we
					assume that the caller will
					set an implicit lock */
	ulint			mode,	/*!< in: lock mode: LOCK_X or
					LOCK_S possibly ORed to either
					LOCK_GAP or LOCK_REC_NOT_GAP */
	const buf_block_t*	block,	/*!< in: buffer block containing
					the record */
	ulint			heap_no,/*!< in: heap number of record */
	dict_index_t*		index,	/*!< in: index of record */
	que_thr_t*		thr)	/*!< in: query thread */
{
	lock_t*			lock;
	trx_t*			trx;
	enum lock_rec_req_status status = LOCK_REC_SUCCESS;

	ut_ad(lock_mutex_own());
	ut_ad((LOCK_MODE_MASK & mode) != LOCK_S
	      || lock_table_has(thr_get_trx(thr), index->table, LOCK_IS));
	ut_ad((LOCK_MODE_MASK & mode) != LOCK_X
	      || lock_table_has(thr_get_trx(thr), index->table, LOCK_IX));
	ut_ad((LOCK_MODE_MASK & mode) == LOCK_S
	      || (LOCK_MODE_MASK & mode) == LOCK_X);
	ut_ad(mode - (LOCK_MODE_MASK & mode) == LOCK_GAP
	      || mode - (LOCK_MODE_MASK & mode) == 0
	      || mode - (LOCK_MODE_MASK & mode) == LOCK_REC_NOT_GAP);

	lock = lock_rec_get_first_on_page(block);

	trx = thr_get_trx(thr);

	if (lock == NULL) {
		if (!impl) {
			lock = lock_rec_create(
				mode, block, heap_no, index, trx, FALSE);

			trx_mutex_enter(trx);

			UT_LIST_ADD_LAST(trx_locks, trx->lock.trx_locks, lock);

			trx_mutex_exit(trx);

			status = LOCK_REC_SUCCESS_CREATED;
		}
	} else {
		trx_mutex_enter(trx);

		if (lock_rec_get_next_on_page(lock)
		     || lock->trx != trx
		     || lock->type_mode != (mode | LOCK_REC)
		     || lock_rec_get_n_bits(lock) <= heap_no) {

			status = LOCK_REC_FAIL;
		} else if (!impl) {
			/* If the nth bit of the record lock is already
		       	set then we do not set a new lock bit, otherwise
		       	we do set */

			if (!lock_rec_get_nth_bit(lock, heap_no)) {
				lock_rec_set_nth_bit(lock, heap_no);
			}

			status = LOCK_REC_SUCCESS_CREATED;
		}

		trx_mutex_exit(trx);
	}

	return(status);
}

/*********************************************************************//**
This is the general, and slower, routine for locking a record. This is a
low-level function which does NOT look at implicit locks! Checks lock
compatibility within explicit locks. This function sets a normal next-key
lock, or in the case of a page supremum record, a gap type lock.
@return	DB_SUCCESS, DB_SUCCESS_LOCKED_REC, DB_LOCK_WAIT, DB_DEADLOCK,
or DB_QUE_THR_SUSPENDED */
static
enum db_err
lock_rec_lock_slow(
/*===============*/
	ibool			impl,	/*!< in: if TRUE, no lock is set
					if no wait is necessary: we
					assume that the caller will
					set an implicit lock */
	ulint			mode,	/*!< in: lock mode: LOCK_X or
					LOCK_S possibly ORed to either
					LOCK_GAP or LOCK_REC_NOT_GAP */
	const buf_block_t*	block,	/*!< in: buffer block containing
					the record */
	ulint			heap_no,/*!< in: heap number of record */
	dict_index_t*		index,	/*!< in: index of record */
	que_thr_t*		thr)	/*!< in: query thread */
{
	trx_t*			trx;
	enum db_err		err = DB_SUCCESS;

	ut_ad(lock_mutex_own());
	ut_ad((LOCK_MODE_MASK & mode) != LOCK_S
	      || lock_table_has(thr_get_trx(thr), index->table, LOCK_IS));
	ut_ad((LOCK_MODE_MASK & mode) != LOCK_X
	      || lock_table_has(thr_get_trx(thr), index->table, LOCK_IX));
	ut_ad((LOCK_MODE_MASK & mode) == LOCK_S
	      || (LOCK_MODE_MASK & mode) == LOCK_X);
	ut_ad(mode - (LOCK_MODE_MASK & mode) == LOCK_GAP
	      || mode - (LOCK_MODE_MASK & mode) == 0
	      || mode - (LOCK_MODE_MASK & mode) == LOCK_REC_NOT_GAP);

	trx = thr_get_trx(thr);

	trx_mutex_enter(trx);

	if (lock_rec_has_expl(mode, block, heap_no, trx)) {
		/* The trx already has a strong enough lock on rec: do
		nothing */

	} else if (lock_rec_other_has_conflicting(mode, block, heap_no, trx)) {

		/* If another transaction has a non-gap conflicting request in
		the queue, as this transaction does not have a lock strong
		enough already granted on the record, we have to wait. */

		err = lock_rec_enqueue_waiting(mode, block, heap_no,
						index, thr);
	} else if (!impl) {
		/* Set the requested lock on the record */

		lock_rec_add_to_queue(LOCK_REC | mode, block,
				      heap_no, index, trx);
		err = DB_SUCCESS_LOCKED_REC;
	}

	trx_mutex_exit(trx);

	return(err);
}

/*********************************************************************//**
Tries to lock the specified record in the mode requested. If not immediately
possible, enqueues a waiting lock request. This is a low-level function
which does NOT look at implicit locks! Checks lock compatibility within
explicit locks. This function sets a normal next-key lock, or in the case
of a page supremum record, a gap type lock.
@return	DB_SUCCESS, DB_SUCCESS_LOCKED_REC, DB_LOCK_WAIT, DB_DEADLOCK,
or DB_QUE_THR_SUSPENDED */
static
enum db_err
lock_rec_lock(
/*==========*/
	ibool			impl,	/*!< in: if TRUE, no lock is set
					if no wait is necessary: we
					assume that the caller will
					set an implicit lock */
	ulint			mode,	/*!< in: lock mode: LOCK_X or
					LOCK_S possibly ORed to either
					LOCK_GAP or LOCK_REC_NOT_GAP */
	const buf_block_t*	block,	/*!< in: buffer block containing
					the record */
	ulint			heap_no,/*!< in: heap number of record */
	dict_index_t*		index,	/*!< in: index of record */
	que_thr_t*		thr)	/*!< in: query thread */
{
	ut_ad(lock_mutex_own());
	ut_ad((LOCK_MODE_MASK & mode) != LOCK_S
	      || lock_table_has(thr_get_trx(thr), index->table, LOCK_IS));
	ut_ad((LOCK_MODE_MASK & mode) != LOCK_X
	      || lock_table_has(thr_get_trx(thr), index->table, LOCK_IX));
	ut_ad((LOCK_MODE_MASK & mode) == LOCK_S
	      || (LOCK_MODE_MASK & mode) == LOCK_X);
	ut_ad(mode - (LOCK_MODE_MASK & mode) == LOCK_GAP
	      || mode - (LOCK_MODE_MASK & mode) == LOCK_REC_NOT_GAP
	      || mode - (LOCK_MODE_MASK & mode) == 0);

	/* We try a simplified and faster subroutine for the most
	common cases */
	switch (lock_rec_lock_fast(impl, mode, block, heap_no, index, thr)) {
	case LOCK_REC_SUCCESS:
		return(DB_SUCCESS);
	case LOCK_REC_SUCCESS_CREATED:
		return(DB_SUCCESS_LOCKED_REC);
	case LOCK_REC_FAIL:
		return(lock_rec_lock_slow(impl, mode, block,
					  heap_no, index, thr));
	}

	ut_error;
	return(DB_ERROR);
}

/*********************************************************************//**
Checks if a waiting record lock request still has to wait in a queue.
@return	TRUE if still has to wait */
static
ibool
lock_rec_has_to_wait_in_queue(
/*==========================*/
	lock_t*	wait_lock)	/*!< in: waiting record lock */
{
	lock_t*	lock;
	ulint	space;
	ulint	page_no;
	ulint	heap_no;

	ut_ad(lock_mutex_own());
	ut_ad(lock_get_wait(wait_lock));
	ut_ad(lock_get_type_low(wait_lock) == LOCK_REC);

	space = wait_lock->un_member.rec_lock.space;
	page_no = wait_lock->un_member.rec_lock.page_no;
	heap_no = lock_rec_find_set_bit(wait_lock);

	lock = lock_rec_get_first_on_page_addr(space, page_no);

	while (lock != wait_lock) {

		if (lock_rec_get_nth_bit(lock, heap_no)
		    && lock_has_to_wait(wait_lock, lock)) {

			return(TRUE);
		}

		lock = lock_rec_get_next_on_page(lock);
	}

	return(FALSE);
}

/*************************************************************//**
Grants a lock to a waiting lock request and releases the waiting
transaction. */
static
void
lock_grant(
/*=======*/
	lock_t*	lock)	/*!< in/out: waiting lock request */
{
	ut_ad(lock_mutex_own());

	trx_mutex_enter(lock->trx);

	lock_reset_lock_and_trx_wait(lock);

	if (lock_get_mode(lock) == LOCK_AUTO_INC) {
		dict_table_t*	table = lock->un_member.tab_lock.table;

		if (table->autoinc_trx == lock->trx) {
			fprintf(stderr,
				"InnoDB: Error: trx already had"
				" an AUTO-INC lock!\n");
		} else {
			table->autoinc_trx = lock->trx;

			ib_vector_push(lock->trx->autoinc_locks, lock);
		}
	}

#ifdef UNIV_DEBUG
	if (lock_print_waits) {
		fprintf(stderr, "Lock wait for trx " TRX_ID_FMT " ends\n",
			(ullint) lock->trx->id);
	}
#endif /* UNIV_DEBUG */

	/* If we are resolving a deadlock by choosing another transaction
	as a victim, then our original transaction may not be in the
	TRX_QUE_LOCK_WAIT state, and there is no need to end the lock wait
	for it */

	if (lock->trx->lock.que_state == TRX_QUE_LOCK_WAIT) {
		que_thr_t*	thr;

		thr = que_thr_end_lock_wait(lock->trx);

		if (thr != NULL) {
			lock_wait_release_thread_if_suspended(thr);
		}
	}

	trx_mutex_exit(lock->trx);
}

/*************************************************************//**
Cancels a waiting record lock request and releases the waiting transaction
that requested it. NOTE: does NOT check if waiting lock requests behind this
one can now be granted! */
static
void
lock_rec_cancel(
/*============*/
	lock_t*	lock)	/*!< in: waiting record lock request */
{
	que_thr_t*	thr;

	ut_ad(lock_mutex_own());
	ut_ad(lock_get_type_low(lock) == LOCK_REC);

	trx_mutex_enter(lock->trx);

	/* Reset the bit (there can be only one set bit) in the lock bitmap */
	lock_rec_reset_nth_bit(lock, lock_rec_find_set_bit(lock));

	/* Reset the wait flag and the back pointer to lock in trx */

	lock_reset_lock_and_trx_wait(lock);

	/* The following function releases the trx from lock wait */

	thr = que_thr_end_lock_wait(lock->trx);

	if (thr != NULL) {
		lock_wait_release_thread_if_suspended(thr);
	}

	trx_mutex_exit(lock->trx);
}

/*************************************************************//**
Removes a record lock request, waiting or granted, from the queue and
grants locks to other transactions in the queue if they now are entitled
to a lock. NOTE: all record locks contained in in_lock are removed. */
static
void
lock_rec_dequeue_from_page(
/*=======================*/
	lock_t*	in_lock)/*!< in: record lock object: all record locks which
			are contained in this lock object are removed;
			transactions waiting behind will get their lock
			requests granted, if they are now qualified to it */
{
	ulint	space;
	ulint	page_no;
	lock_t*	lock;
	trx_t*	trx;

	ut_ad(lock_mutex_own());
	ut_ad(lock_get_type_low(in_lock) == LOCK_REC);

	trx = in_lock->trx;

	space = in_lock->un_member.rec_lock.space;
	page_no = in_lock->un_member.rec_lock.page_no;

	HASH_DELETE(lock_t, hash, lock_sys->rec_hash,
		    lock_rec_fold(space, page_no), in_lock);

	UT_LIST_REMOVE(trx_locks, trx->lock.trx_locks, in_lock);

	MONITOR_INC(MONITOR_RECLOCK_REMOVED);
	MONITOR_DEC(MONITOR_NUM_RECLOCK);

	/* Check if waiting locks in the queue can now be granted: grant
	locks if there are no conflicting locks ahead. */

	lock = lock_rec_get_first_on_page_addr(space, page_no);

	while (lock != NULL) {
		if (lock_get_wait(lock)
		    && !lock_rec_has_to_wait_in_queue(lock)) {

			/* Grant the lock */
			lock_grant(lock);
		}

		lock = lock_rec_get_next_on_page(lock);
	}
}

/*************************************************************//**
Removes a record lock request, waiting or granted, from the queue. */
static
void
lock_rec_discard(
/*=============*/
	lock_t*	in_lock)/*!< in: record lock object: all record locks which
			are contained in this lock object are removed */
{
	ulint	space;
	ulint	page_no;
	trx_t*	trx;

	ut_ad(lock_mutex_own());
	ut_ad(lock_get_type_low(in_lock) == LOCK_REC);

	trx = in_lock->trx;

	space = in_lock->un_member.rec_lock.space;
	page_no = in_lock->un_member.rec_lock.page_no;

	HASH_DELETE(lock_t, hash, lock_sys->rec_hash,
		    lock_rec_fold(space, page_no), in_lock);

	UT_LIST_REMOVE(trx_locks, trx->lock.trx_locks, in_lock);

	MONITOR_INC(MONITOR_RECLOCK_REMOVED);
	MONITOR_DEC(MONITOR_NUM_RECLOCK);
}

/*************************************************************//**
Removes record lock objects set on an index page which is discarded. This
function does not move locks, or check for waiting locks, therefore the
lock bitmaps must already be reset when this function is called. */
static
void
lock_rec_free_all_from_discard_page(
/*================================*/
	const buf_block_t*	block)	/*!< in: page to be discarded */
{
	ulint	space;
	ulint	page_no;
	lock_t*	lock;
	lock_t*	next_lock;

	ut_ad(lock_mutex_own());

	space = buf_block_get_space(block);
	page_no = buf_block_get_page_no(block);

	lock = lock_rec_get_first_on_page_addr(space, page_no);

	while (lock != NULL) {
		ut_ad(lock_rec_find_set_bit(lock) == ULINT_UNDEFINED);
		ut_ad(!lock_get_wait(lock));

		next_lock = lock_rec_get_next_on_page(lock);

		lock_rec_discard(lock);

		lock = next_lock;
	}
}

/*============= RECORD LOCK MOVING AND INHERITING ===================*/

/*************************************************************//**
Resets the lock bits for a single record. Releases transactions waiting for
lock requests here. */
static
void
lock_rec_reset_and_release_wait(
/*============================*/
	const buf_block_t*	block,	/*!< in: buffer block containing
					the record */
	ulint			heap_no)/*!< in: heap number of record */
{
	lock_t*	lock;

	ut_ad(lock_mutex_own());

	lock = lock_rec_get_first(block, heap_no);

	while (lock != NULL) {
		if (lock_get_wait(lock)) {
			lock_rec_cancel(lock);
		} else {
			lock_rec_reset_nth_bit(lock, heap_no);
		}

		lock = lock_rec_get_next(heap_no, lock);
	}
}

/*************************************************************//**
Makes a record to inherit the locks (except LOCK_INSERT_INTENTION type)
of another record as gap type locks, but does not reset the lock bits of
the other record. Also waiting lock requests on rec are inherited as
GRANTED gap locks. */
static
void
lock_rec_inherit_to_gap(
/*====================*/
	const buf_block_t*	heir_block,	/*!< in: block containing the
						record which inherits */
	const buf_block_t*	block,		/*!< in: block containing the
						record from which inherited;
						does NOT reset the locks on
						this record */
	ulint			heir_heap_no,	/*!< in: heap_no of the
						inheriting record */
	ulint			heap_no)	/*!< in: heap_no of the
						donating record */
{
	lock_t*	lock;

	ut_ad(lock_mutex_own());

	lock = lock_rec_get_first(block, heap_no);

	/* If srv_locks_unsafe_for_binlog is TRUE or session is using
	READ COMMITTED isolation level, we do not want locks set
	by an UPDATE or a DELETE to be inherited as gap type locks. But we
	DO want S-locks set by a consistency constraint to be inherited also
	then. */

	while (lock != NULL) {
		if (!lock_rec_get_insert_intention(lock)
		    && !((srv_locks_unsafe_for_binlog
			  || lock->trx->isolation_level
			  <= TRX_ISO_READ_COMMITTED)
			 && lock_get_mode(lock) == LOCK_X)) {

			lock_rec_add_to_queue(LOCK_REC | LOCK_GAP
					      | lock_get_mode(lock),
					      heir_block, heir_heap_no,
					      lock->index, lock->trx);
		}

		lock = lock_rec_get_next(heap_no, lock);
	}
}

/*************************************************************//**
Makes a record to inherit the gap locks (except LOCK_INSERT_INTENTION type)
of another record as gap type locks, but does not reset the lock bits of the
other record. Also waiting lock requests are inherited as GRANTED gap locks. */
static
void
lock_rec_inherit_to_gap_if_gap_lock(
/*================================*/
	const buf_block_t*	block,		/*!< in: buffer block */
	ulint			heir_heap_no,	/*!< in: heap_no of
						record which inherits */
	ulint			heap_no)	/*!< in: heap_no of record
						from which inherited;
						does NOT reset the locks
						on this record */
{
	lock_t*	lock;

	lock_mutex_enter();

	lock = lock_rec_get_first(block, heap_no);

	while (lock != NULL) {
		if (!lock_rec_get_insert_intention(lock)
		    && (heap_no == PAGE_HEAP_NO_SUPREMUM
			|| !lock_rec_get_rec_not_gap(lock))) {

			lock_rec_add_to_queue(LOCK_REC | LOCK_GAP
					      | lock_get_mode(lock),
					      block, heir_heap_no,
					      lock->index, lock->trx);
		}

		lock = lock_rec_get_next(heap_no, lock);
	}

	lock_mutex_exit();
}

/*************************************************************//**
Moves the locks of a record to another record and resets the lock bits of
the donating record. */
static
void
lock_rec_move(
/*==========*/
	const buf_block_t*	receiver,	/*!< in: buffer block containing
						the receiving record */
	const buf_block_t*	donator,	/*!< in: buffer block containing
						the donating record */
	ulint			receiver_heap_no,/*!< in: heap_no of the record
						which gets the locks; there
						must be no lock requests
						on it! */
	ulint			donator_heap_no)/*!< in: heap_no of the record
						which gives the locks */
{
	lock_t*	lock;

	ut_ad(lock_mutex_own());

	lock = lock_rec_get_first(donator, donator_heap_no);

	ut_ad(lock_rec_get_first(receiver, receiver_heap_no) == NULL);

	while (lock != NULL) {
		const ulint	type_mode = lock->type_mode;

		lock_rec_reset_nth_bit(lock, donator_heap_no);

		if (UNIV_UNLIKELY(type_mode & LOCK_WAIT)) {
			lock_reset_lock_and_trx_wait(lock);
		}

		/* Note that we FIRST reset the bit, and then set the lock:
		the function works also if donator == receiver */

		lock_rec_add_to_queue(type_mode, receiver, receiver_heap_no,
				      lock->index, lock->trx);
		lock = lock_rec_get_next(donator_heap_no, lock);
	}

	ut_ad(lock_rec_get_first(donator, donator_heap_no) == NULL);
}

/*************************************************************//**
Updates the lock table when we have reorganized a page. NOTE: we copy
also the locks set on the infimum of the page; the infimum may carry
locks if an update of a record is occurring on the page, and its locks
were temporarily stored on the infimum. */
UNIV_INTERN
void
lock_move_reorganize_page(
/*======================*/
	const buf_block_t*	block,	/*!< in: old index page, now
					reorganized */
	const buf_block_t*	oblock)	/*!< in: copy of the old, not
					reorganized page */
{
	lock_t*		lock;
	UT_LIST_BASE_NODE_T(lock_t)	old_locks;
	mem_heap_t*	heap		= NULL;
	ulint		comp;

	lock_mutex_enter();

	lock = lock_rec_get_first_on_page(block);

	if (lock == NULL) {
		lock_mutex_exit();

		return;
	}

	heap = mem_heap_create(256);

	/* Copy first all the locks on the page to heap and reset the
	bitmaps in the original locks; chain the copies of the locks
	using the trx_locks field in them. */

	UT_LIST_INIT(old_locks);

	do {
		/* Make a copy of the lock */
		lock_t*	old_lock = lock_rec_copy(lock, heap);

		UT_LIST_ADD_LAST(trx_locks, old_locks, old_lock);

		/* Reset bitmap of lock */
		lock_rec_bitmap_reset(lock);

		if (lock_get_wait(lock)) {

			lock_reset_lock_and_trx_wait(lock);
		}

		lock = lock_rec_get_next_on_page(lock);
	} while (lock != NULL);

	comp = page_is_comp(block->frame);
	ut_ad(comp == page_is_comp(oblock->frame));

	for (lock = UT_LIST_GET_FIRST(old_locks); lock;
	     lock = UT_LIST_GET_NEXT(trx_locks, lock)) {
		/* NOTE: we copy also the locks set on the infimum and
		supremum of the page; the infimum may carry locks if an
		update of a record is occurring on the page, and its locks
		were temporarily stored on the infimum */
		page_cur_t	cur1;
		page_cur_t	cur2;

		page_cur_set_before_first(block, &cur1);
		page_cur_set_before_first(oblock, &cur2);

		/* Set locks according to old locks */
		for (;;) {
			ulint	old_heap_no;
			ulint	new_heap_no;

			ut_ad(comp || !memcmp(page_cur_get_rec(&cur1),
					      page_cur_get_rec(&cur2),
					      rec_get_data_size_old(
						      page_cur_get_rec(
							      &cur2))));
			if (UNIV_LIKELY(comp)) {
				old_heap_no = rec_get_heap_no_new(
					page_cur_get_rec(&cur2));
				new_heap_no = rec_get_heap_no_new(
					page_cur_get_rec(&cur1));
			} else {
				old_heap_no = rec_get_heap_no_old(
					page_cur_get_rec(&cur2));
				new_heap_no = rec_get_heap_no_old(
					page_cur_get_rec(&cur1));
			}

			if (lock_rec_get_nth_bit(lock, old_heap_no)) {

				/* Clear the bit in old_lock. */
				ut_d(lock_rec_reset_nth_bit(lock,
							    old_heap_no));

				/* NOTE that the old lock bitmap could be too
				small for the new heap number! */

				lock_rec_add_to_queue(lock->type_mode, block,
						      new_heap_no,
						      lock->index, lock->trx);

				/* if (new_heap_no == PAGE_HEAP_NO_SUPREMUM
				&& lock_get_wait(lock)) {
				fprintf(stderr,
				"---\n--\n!!!Lock reorg: supr type %lu\n",
				lock->type_mode);
				} */
			}

			if (UNIV_UNLIKELY
			    (new_heap_no == PAGE_HEAP_NO_SUPREMUM)) {

				ut_ad(old_heap_no == PAGE_HEAP_NO_SUPREMUM);
				break;
			}

			page_cur_move_to_next(&cur1);
			page_cur_move_to_next(&cur2);
		}

#ifdef UNIV_DEBUG
		{
			ulint	i = lock_rec_find_set_bit(lock);

			/* Check that all locks were moved. */
			if (UNIV_UNLIKELY(i != ULINT_UNDEFINED)) {
				fprintf(stderr,
					"lock_move_reorganize_page():"
					" %lu not moved in %p\n",
					(ulong) i, (void*) lock);
				ut_error;
			}
		}
#endif /* UNIV_DEBUG */
	}

	lock_mutex_exit();

	mem_heap_free(heap);

#ifdef UNIV_DEBUG_LOCK_VALIDATE
	ut_ad(lock_rec_validate_page(FALSE,
				     buf_block_get_space(block),
				     buf_block_get_zip_size(block),
				     buf_block_get_page_no(block)));
#endif
}

/*************************************************************//**
Moves the explicit locks on user records to another page if a record
list end is moved to another page. */
UNIV_INTERN
void
lock_move_rec_list_end(
/*===================*/
	const buf_block_t*	new_block,	/*!< in: index page to move to */
	const buf_block_t*	block,		/*!< in: index page */
	const rec_t*		rec)		/*!< in: record on page: this
						is the first record moved */
{
	lock_t*		lock;
	const ulint	comp	= page_rec_is_comp(rec);

	lock_mutex_enter();

	/* Note: when we move locks from record to record, waiting locks
	and possible granted gap type locks behind them are enqueued in
	the original order, because new elements are inserted to a hash
	table to the end of the hash chain, and lock_rec_add_to_queue
	does not reuse locks if there are waiters in the queue. */

	for (lock = lock_rec_get_first_on_page(block); lock;
	     lock = lock_rec_get_next_on_page(lock)) {
		page_cur_t	cur1;
		page_cur_t	cur2;
		const ulint	type_mode = lock->type_mode;

		page_cur_position(rec, block, &cur1);

		if (page_cur_is_before_first(&cur1)) {
			page_cur_move_to_next(&cur1);
		}

		page_cur_set_before_first(new_block, &cur2);
		page_cur_move_to_next(&cur2);

		/* Copy lock requests on user records to new page and
		reset the lock bits on the old */

		while (!page_cur_is_after_last(&cur1)) {
			ulint	heap_no;

			if (comp) {
				heap_no = rec_get_heap_no_new(
					page_cur_get_rec(&cur1));
			} else {
				heap_no = rec_get_heap_no_old(
					page_cur_get_rec(&cur1));
				ut_ad(!memcmp(page_cur_get_rec(&cur1),
					 page_cur_get_rec(&cur2),
					 rec_get_data_size_old(
						 page_cur_get_rec(&cur2))));
			}

			if (lock_rec_get_nth_bit(lock, heap_no)) {
				lock_rec_reset_nth_bit(lock, heap_no);

				if (UNIV_UNLIKELY(type_mode & LOCK_WAIT)) {
					trx_mutex_enter(lock->trx);
					lock_reset_lock_and_trx_wait(lock);
					trx_mutex_exit(lock->trx);
				}

				if (comp) {
					heap_no = rec_get_heap_no_new(
						page_cur_get_rec(&cur2));
				} else {
					heap_no = rec_get_heap_no_old(
						page_cur_get_rec(&cur2));
				}

				lock_rec_add_to_queue(type_mode,
						      new_block, heap_no,
						      lock->index, lock->trx);
			}

			page_cur_move_to_next(&cur1);
			page_cur_move_to_next(&cur2);
		}
	}

	lock_mutex_exit();

#ifdef UNIV_DEBUG_LOCK_VALIDATE
	ut_ad(lock_rec_validate_page(FALSE,
				     buf_block_get_space(block),
				     buf_block_get_zip_size(block),
				     buf_block_get_page_no(block)));
	ut_ad(lock_rec_validate_page(FALSE,
				     buf_block_get_space(new_block),
				     buf_block_get_zip_size(block),
				     buf_block_get_page_no(new_block)));
#endif
}

/*************************************************************//**
Moves the explicit locks on user records to another page if a record
list start is moved to another page. */
UNIV_INTERN
void
lock_move_rec_list_start(
/*=====================*/
	const buf_block_t*	new_block,	/*!< in: index page to move to */
	const buf_block_t*	block,		/*!< in: index page */
	const rec_t*		rec,		/*!< in: record on page:
						this is the first
						record NOT copied */
	const rec_t*		old_end)	/*!< in: old
						previous-to-last
						record on new_page
						before the records
						were copied */
{
	lock_t*		lock;
	const ulint	comp	= page_rec_is_comp(rec);

	ut_ad(block->frame == page_align(rec));
	ut_ad(new_block->frame == page_align(old_end));

	lock_mutex_enter();

	for (lock = lock_rec_get_first_on_page(block); lock;
	     lock = lock_rec_get_next_on_page(lock)) {
		page_cur_t	cur1;
		page_cur_t	cur2;
		const ulint	type_mode = lock->type_mode;

		page_cur_set_before_first(block, &cur1);
		page_cur_move_to_next(&cur1);

		page_cur_position(old_end, new_block, &cur2);
		page_cur_move_to_next(&cur2);

		/* Copy lock requests on user records to new page and
		reset the lock bits on the old */

		while (page_cur_get_rec(&cur1) != rec) {
			ulint	heap_no;

			if (comp) {
				heap_no = rec_get_heap_no_new(
					page_cur_get_rec(&cur1));
			} else {
				heap_no = rec_get_heap_no_old(
					page_cur_get_rec(&cur1));
				ut_ad(!memcmp(page_cur_get_rec(&cur1),
					      page_cur_get_rec(&cur2),
					      rec_get_data_size_old(
						      page_cur_get_rec(
							      &cur2))));
			}

			if (lock_rec_get_nth_bit(lock, heap_no)) {
				lock_rec_reset_nth_bit(lock, heap_no);

				if (UNIV_UNLIKELY(type_mode & LOCK_WAIT)) {
					lock_reset_lock_and_trx_wait(lock);
				}

				if (comp) {
					heap_no = rec_get_heap_no_new(
						page_cur_get_rec(&cur2));
				} else {
					heap_no = rec_get_heap_no_old(
						page_cur_get_rec(&cur2));
				}

				lock_rec_add_to_queue(type_mode,
						      new_block, heap_no,
						      lock->index, lock->trx);
			}

			page_cur_move_to_next(&cur1);
			page_cur_move_to_next(&cur2);
		}

#ifdef UNIV_DEBUG
		if (page_rec_is_supremum(rec)) {
			ulint	i;

			for (i = PAGE_HEAP_NO_USER_LOW;
			     i < lock_rec_get_n_bits(lock); i++) {
				if (UNIV_UNLIKELY
				    (lock_rec_get_nth_bit(lock, i))) {

					fprintf(stderr,
						"lock_move_rec_list_start():"
						" %lu not moved in %p\n",
						(ulong) i, (void*) lock);
					ut_error;
				}
			}
		}
#endif /* UNIV_DEBUG */
	}

	lock_mutex_exit();

#ifdef UNIV_DEBUG_LOCK_VALIDATE
	ut_ad(lock_rec_validate_page(FALSE,
				     buf_block_get_space(block),
				     buf_block_get_zip_size(block),
				     buf_block_get_page_no(block)));
#endif
}

/*************************************************************//**
Updates the lock table when a page is split to the right. */
UNIV_INTERN
void
lock_update_split_right(
/*====================*/
	const buf_block_t*	right_block,	/*!< in: right page */
	const buf_block_t*	left_block)	/*!< in: left page */
{
	ulint	heap_no = lock_get_min_heap_no(right_block);

	lock_mutex_enter();

	/* Move the locks on the supremum of the left page to the supremum
	of the right page */

	lock_rec_move(right_block, left_block,
		      PAGE_HEAP_NO_SUPREMUM, PAGE_HEAP_NO_SUPREMUM);

	/* Inherit the locks to the supremum of left page from the successor
	of the infimum on right page */

	lock_rec_inherit_to_gap(left_block, right_block,
				PAGE_HEAP_NO_SUPREMUM, heap_no);

	lock_mutex_exit();
}

/*************************************************************//**
Updates the lock table when a page is merged to the right. */
UNIV_INTERN
void
lock_update_merge_right(
/*====================*/
	const buf_block_t*	right_block,	/*!< in: right page to
						which merged */
	const rec_t*		orig_succ,	/*!< in: original
						successor of infimum
						on the right page
						before merge */
	const buf_block_t*	left_block)	/*!< in: merged index
						page which will be
						discarded */
{
	lock_mutex_enter();

	/* Inherit the locks from the supremum of the left page to the
	original successor of infimum on the right page, to which the left
	page was merged */

	lock_rec_inherit_to_gap(right_block, left_block,
				page_rec_get_heap_no(orig_succ),
				PAGE_HEAP_NO_SUPREMUM);

	/* Reset the locks on the supremum of the left page, releasing
	waiting transactions */

	lock_rec_reset_and_release_wait(left_block,
					PAGE_HEAP_NO_SUPREMUM);

	lock_rec_free_all_from_discard_page(left_block);

	lock_mutex_exit();
}

/*************************************************************//**
Updates the lock table when the root page is copied to another in
btr_root_raise_and_insert. Note that we leave lock structs on the
root page, even though they do not make sense on other than leaf
pages: the reason is that in a pessimistic update the infimum record
of the root page will act as a dummy carrier of the locks of the record
to be updated. */
UNIV_INTERN
void
lock_update_root_raise(
/*===================*/
	const buf_block_t*	block,	/*!< in: index page to which copied */
	const buf_block_t*	root)	/*!< in: root page */
{
	lock_mutex_enter();

	/* Move the locks on the supremum of the root to the supremum
	of block */

	lock_rec_move(block, root,
		      PAGE_HEAP_NO_SUPREMUM, PAGE_HEAP_NO_SUPREMUM);
	lock_mutex_exit();
}

/*************************************************************//**
Updates the lock table when a page is copied to another and the original page
is removed from the chain of leaf pages, except if page is the root! */
UNIV_INTERN
void
lock_update_copy_and_discard(
/*=========================*/
	const buf_block_t*	new_block,	/*!< in: index page to
						which copied */
	const buf_block_t*	block)		/*!< in: index page;
						NOT the root! */
{
	lock_mutex_enter();

	/* Move the locks on the supremum of the old page to the supremum
	of new_page */

	lock_rec_move(new_block, block,
		      PAGE_HEAP_NO_SUPREMUM, PAGE_HEAP_NO_SUPREMUM);
	lock_rec_free_all_from_discard_page(block);

	lock_mutex_exit();
}

/*************************************************************//**
Updates the lock table when a page is split to the left. */
UNIV_INTERN
void
lock_update_split_left(
/*===================*/
	const buf_block_t*	right_block,	/*!< in: right page */
	const buf_block_t*	left_block)	/*!< in: left page */
{
	ulint	heap_no = lock_get_min_heap_no(right_block);

	lock_mutex_enter();

	/* Inherit the locks to the supremum of the left page from the
	successor of the infimum on the right page */

	lock_rec_inherit_to_gap(left_block, right_block,
				PAGE_HEAP_NO_SUPREMUM, heap_no);

	lock_mutex_exit();
}

/*************************************************************//**
Updates the lock table when a page is merged to the left. */
UNIV_INTERN
void
lock_update_merge_left(
/*===================*/
	const buf_block_t*	left_block,	/*!< in: left page to
						which merged */
	const rec_t*		orig_pred,	/*!< in: original predecessor
						of supremum on the left page
						before merge */
	const buf_block_t*	right_block)	/*!< in: merged index page
						which will be discarded */
{
	const rec_t*	left_next_rec;

	ut_ad(left_block->frame == page_align(orig_pred));

	lock_mutex_enter();

	left_next_rec = page_rec_get_next_const(orig_pred);

	if (!page_rec_is_supremum(left_next_rec)) {

		/* Inherit the locks on the supremum of the left page to the
		first record which was moved from the right page */

		lock_rec_inherit_to_gap(left_block, left_block,
					page_rec_get_heap_no(left_next_rec),
					PAGE_HEAP_NO_SUPREMUM);

		/* Reset the locks on the supremum of the left page,
		releasing waiting transactions */

		lock_rec_reset_and_release_wait(left_block,
						PAGE_HEAP_NO_SUPREMUM);
	}

	/* Move the locks from the supremum of right page to the supremum
	of the left page */

	lock_rec_move(left_block, right_block,
		      PAGE_HEAP_NO_SUPREMUM, PAGE_HEAP_NO_SUPREMUM);

	lock_rec_free_all_from_discard_page(right_block);

	lock_mutex_exit();
}

/*************************************************************//**
Resets the original locks on heir and replaces them with gap type locks
inherited from rec. */
UNIV_INTERN
void
lock_rec_reset_and_inherit_gap_locks(
/*=================================*/
	const buf_block_t*	heir_block,	/*!< in: block containing the
						record which inherits */
	const buf_block_t*	block,		/*!< in: block containing the
						record from which inherited;
						does NOT reset the locks on
						this record */
	ulint			heir_heap_no,	/*!< in: heap_no of the
						inheriting record */
	ulint			heap_no)	/*!< in: heap_no of the
						donating record */
{
	lock_mutex_enter();

	lock_rec_reset_and_release_wait(heir_block, heir_heap_no);

	lock_rec_inherit_to_gap(heir_block, block, heir_heap_no, heap_no);

	lock_mutex_exit();
}

/*************************************************************//**
Updates the lock table when a page is discarded. */
UNIV_INTERN
void
lock_update_discard(
/*================*/
	const buf_block_t*	heir_block,	/*!< in: index page
						which will inherit the locks */
	ulint			heir_heap_no,	/*!< in: heap_no of the record
						which will inherit the locks */
	const buf_block_t*	block)		/*!< in: index page
						which will be discarded */
{
	const page_t*	page = block->frame;
	const rec_t*	rec;
	ulint		heap_no;

	lock_mutex_enter();

	if (!lock_rec_get_first_on_page(block)) {
		/* No locks exist on page, nothing to do */

		lock_mutex_exit();

		return;
	}

	/* Inherit all the locks on the page to the record and reset all
	the locks on the page */

	if (page_is_comp(page)) {
		rec = page + PAGE_NEW_INFIMUM;

		do {
			heap_no = rec_get_heap_no_new(rec);

			lock_rec_inherit_to_gap(heir_block, block,
						heir_heap_no, heap_no);

			lock_rec_reset_and_release_wait(block, heap_no);

			rec = page + rec_get_next_offs(rec, TRUE);
		} while (heap_no != PAGE_HEAP_NO_SUPREMUM);
	} else {
		rec = page + PAGE_OLD_INFIMUM;

		do {
			heap_no = rec_get_heap_no_old(rec);

			lock_rec_inherit_to_gap(heir_block, block,
						heir_heap_no, heap_no);

			lock_rec_reset_and_release_wait(block, heap_no);

			rec = page + rec_get_next_offs(rec, FALSE);
		} while (heap_no != PAGE_HEAP_NO_SUPREMUM);
	}

	lock_rec_free_all_from_discard_page(block);

	lock_mutex_exit();
}

/*************************************************************//**
Updates the lock table when a new user record is inserted. */
UNIV_INTERN
void
lock_update_insert(
/*===============*/
	const buf_block_t*	block,	/*!< in: buffer block containing rec */
	const rec_t*		rec)	/*!< in: the inserted record */
{
	ulint	receiver_heap_no;
	ulint	donator_heap_no;

	ut_ad(block->frame == page_align(rec));

	/* Inherit the gap-locking locks for rec, in gap mode, from the next
	record */

	if (page_rec_is_comp(rec)) {
		receiver_heap_no = rec_get_heap_no_new(rec);
		donator_heap_no = rec_get_heap_no_new(
			page_rec_get_next_low(rec, TRUE));
	} else {
		receiver_heap_no = rec_get_heap_no_old(rec);
		donator_heap_no = rec_get_heap_no_old(
			page_rec_get_next_low(rec, FALSE));
	}

	lock_rec_inherit_to_gap_if_gap_lock(
		block, receiver_heap_no, donator_heap_no);
}

/*************************************************************//**
Updates the lock table when a record is removed. */
UNIV_INTERN
void
lock_update_delete(
/*===============*/
	const buf_block_t*	block,	/*!< in: buffer block containing rec */
	const rec_t*		rec)	/*!< in: the record to be removed */
{
	const page_t*	page = block->frame;
	ulint		heap_no;
	ulint		next_heap_no;

	ut_ad(page == page_align(rec));

	if (page_is_comp(page)) {
		heap_no = rec_get_heap_no_new(rec);
		next_heap_no = rec_get_heap_no_new(page
						   + rec_get_next_offs(rec,
								       TRUE));
	} else {
		heap_no = rec_get_heap_no_old(rec);
		next_heap_no = rec_get_heap_no_old(page
						   + rec_get_next_offs(rec,
								       FALSE));
	}

	lock_mutex_enter();

	/* Let the next record inherit the locks from rec, in gap mode */

	lock_rec_inherit_to_gap(block, block, next_heap_no, heap_no);

	/* Reset the lock bits on rec and release waiting transactions */

	lock_rec_reset_and_release_wait(block, heap_no);

	lock_mutex_exit();
}

/*********************************************************************//**
Stores on the page infimum record the explicit locks of another record.
This function is used to store the lock state of a record when it is
updated and the size of the record changes in the update. The record
is moved in such an update, perhaps to another page. The infimum record
acts as a dummy carrier record, taking care of lock releases while the
actual record is being moved. */
UNIV_INTERN
void
lock_rec_store_on_page_infimum(
/*===========================*/
	const buf_block_t*	block,	/*!< in: buffer block containing rec */
	const rec_t*		rec)	/*!< in: record whose lock state
					is stored on the infimum
					record of the same page; lock
					bits are reset on the
					record */
{
	ulint	heap_no = page_rec_get_heap_no(rec);

	ut_ad(block->frame == page_align(rec));

	lock_mutex_enter();

	lock_rec_move(block, block, PAGE_HEAP_NO_INFIMUM, heap_no);

	lock_mutex_exit();
}

/*********************************************************************//**
Restores the state of explicit lock requests on a single record, where the
state was stored on the infimum of the page. */
UNIV_INTERN
void
lock_rec_restore_from_page_infimum(
/*===============================*/
	const buf_block_t*	block,	/*!< in: buffer block containing rec */
	const rec_t*		rec,	/*!< in: record whose lock state
					is restored */
	const buf_block_t*	donator)/*!< in: page (rec is not
					necessarily on this page)
					whose infimum stored the lock
					state; lock bits are reset on
					the infimum */
{
	ulint	heap_no = page_rec_get_heap_no(rec);

	lock_mutex_enter();

	lock_rec_move(block, donator, heap_no, PAGE_HEAP_NO_INFIMUM);

	lock_mutex_exit();
}

/*=========== DEADLOCK CHECKING ======================================*/

/********************************************************************//**
Checks if a lock request results in a deadlock.
@return TRUE if a deadlock was detected and we chose trx as a victim;
FALSE if no deadlock, or there was a deadlock, but we chose other
transaction(s) as victim(s) */
static
ibool
lock_deadlock_occurs(
/*=================*/
	lock_t*	lock,	/*!< in: lock the transaction is requesting */
	trx_t*	trx)	/*!< in: transaction */
{
	trx_t*		mark_trx;
	ulint		ret;
	ulint		cost	= 0;

	ut_ad(trx);
	ut_ad(lock);
	ut_ad(lock_mutex_own());
	ut_ad(trx_mutex_own(trx));

retry:
	/* We check that adding this trx to the waits-for graph
	does not produce a cycle. First mark all active transactions
	with 0: */

	/* To obey the latching order. Since we have the lock mutex, this
	transaction's state can't be changed. */
	trx_mutex_exit(trx);

	trx_sys_mutex_enter();

	mark_trx = UT_LIST_GET_FIRST(trx_sys->trx_list);

	while (mark_trx) {
		mark_trx->lock.deadlock_mark = 0;
		mark_trx = UT_LIST_GET_NEXT(trx_list, mark_trx);
	}

	trx_sys_mutex_exit();

	trx_mutex_enter(trx);

	ret = lock_deadlock_recursive(trx, trx, lock, &cost, 0);

	switch (ret) {
	case LOCK_VICTIM_IS_OTHER:
		/* We chose some other trx as a victim: retry if there still
		is a deadlock */
		goto retry;

	case LOCK_VICTIM_EXCEED_MAX_DEPTH:
		/* If the lock search exceeds the max step
		or the max depth, the current trx will be
		the victim. Print its information. */
		rewind(lock_latest_err_file);
		ut_print_timestamp(lock_latest_err_file);

		fputs("TOO DEEP OR LONG SEARCH IN THE LOCK TABLE"
		      " WAITS-FOR GRAPH, WE WILL ROLL BACK"
		      " FOLLOWING TRANSACTION \n",
		      lock_latest_err_file);

		fputs("\n*** TRANSACTION:\n", lock_latest_err_file);

		/* To obey the latching order */
		trx_mutex_exit(trx);

		trx_sys_mutex_enter();
		trx_print(lock_latest_err_file, trx, 3000);
		trx_sys_mutex_exit();

		trx_mutex_enter(trx);

		fputs("*** WAITING FOR THIS LOCK TO BE GRANTED:\n",
		      lock_latest_err_file);

		if (lock_get_type(lock) == LOCK_REC) {
			lock_rec_print(lock_latest_err_file, lock);
		} else {
			lock_table_print(lock_latest_err_file, lock);
		}
		break;

	case LOCK_VICTIM_IS_START:
		fputs("*** WE ROLL BACK TRANSACTION (2)\n",
		      lock_latest_err_file);
		break;

	default:
		/* No deadlock detected*/
		return(FALSE);
	}

	lock_deadlock_found = TRUE;

	return(TRUE);
}

/********************************************************************//**
Looks recursively for a deadlock.
@return LOCK_VICTIM_NONE if no deadlock found, LOCK_VICTIM_IS_START
if there was a deadlock and we chose 'start' as the victim,
LOCK_VICTIM_IS_OTHER if a deadlock was found and we chose some other
trx as a victim: we must do the search again in this last case because
there may be another deadlock!  LOCK_EXCEED_MAX_DEPTH if the lock search
exceeds max steps or max depth. */
static
lock_victim_t
lock_deadlock_recursive(
/*====================*/
	trx_t*	start,		/*!< in: recursion starting point */
	trx_t*	trx,		/*!< in: a transaction waiting for a lock */
	lock_t*	wait_lock,	/*!< in: lock that is waiting to be granted */
	ulint*	cost,		/*!< in/out: number of calculation steps thus
				far: if this exceeds LOCK_MAX_N_STEPS_...
				we return LOCK_VICTIM_EXCEED_MAX_DEPTH */
	ulint	depth)		/*!< in: recursion depth: if this exceeds
				LOCK_MAX_DEPTH_IN_DEADLOCK_CHECK, we
				return LOCK_VICTIM_EXCEED_MAX_DEPTH */
{
	lock_victim_t	ret;
	lock_t*		lock;
	ulint		heap_no		= ULINT_UNDEFINED;

	ut_a(trx);
	ut_a(start);
	ut_a(wait_lock);
	ut_ad(lock_mutex_own());

	if (trx->lock.deadlock_mark == 1) {
		/* We have already exhaustively searched the subtree starting
		from this trx */

		return(LOCK_VICTIM_NONE);
	}

	(*cost)++;

	if (lock_get_type_low(wait_lock) == LOCK_REC) {
		ulint		space;
		ulint		page_no;

		heap_no = lock_rec_find_set_bit(wait_lock);
		ut_a(heap_no != ULINT_UNDEFINED);

		space = wait_lock->un_member.rec_lock.space;
		page_no = wait_lock->un_member.rec_lock.page_no;

		lock = lock_rec_get_first_on_page_addr(space, page_no);

		ut_ad(lock != NULL);

	} else {
		lock = wait_lock;
	}

	/* Look at the locks ahead of wait_lock in the lock queue */

	for (;;) {
		/* Get previous table lock. */
		if (heap_no == ULINT_UNDEFINED) {

			lock = UT_LIST_GET_PREV(
				un_member.tab_lock.locks, lock);
		}

		if (lock == NULL || lock == wait_lock) {
			/* We can mark this subtree as searched */
			trx->lock.deadlock_mark = 1;

			return(LOCK_VICTIM_NONE);
		}

		if (lock_has_to_wait(wait_lock, lock)) {

			trx_t*	lock_trx;

			ibool	too_far
				= depth > LOCK_MAX_DEPTH_IN_DEADLOCK_CHECK
				|| *cost > LOCK_MAX_N_STEPS_IN_DEADLOCK_CHECK;

			lock_trx = lock->trx;

			if (lock_trx == start) {

				/* To obey the latching levels */
				trx_mutex_exit(start);

				/* We came back to the recursion starting
				point: a deadlock detected; or we have
				searched the waits-for graph too long */

				FILE*	ef = lock_latest_err_file;

				rewind(ef);
				ut_print_timestamp(ef);

				fputs("\n*** (1) TRANSACTION:\n", ef);

				if (wait_lock->trx != trx
				    && wait_lock->trx != start) {
					trx_mutex_enter(wait_lock->trx);
				}

				trx_sys_mutex_enter();
				trx_print(ef, wait_lock->trx, 3000);
				trx_sys_mutex_exit();

				fputs("*** (1) WAITING FOR THIS LOCK"
				      " TO BE GRANTED:\n", ef);

				if (lock_get_type_low(wait_lock) == LOCK_REC) {
					lock_rec_print(ef, wait_lock);
				} else {
					lock_table_print(ef, wait_lock);
				}

				fputs("*** (2) TRANSACTION:\n", ef);

				trx_sys_mutex_enter();
				trx_print(ef, lock->trx, 3000);
				trx_sys_mutex_exit();

				fputs("*** (2) HOLDS THE LOCK(S):\n", ef);

				if (lock_get_type_low(lock) == LOCK_REC) {
					lock_rec_print(ef, lock);
				} else {
					lock_table_print(ef, lock);
				}

				fputs("*** (2) WAITING FOR THIS LOCK"
				      " TO BE GRANTED:\n", ef);

				if (lock_get_type_low(start->lock.wait_lock)
				    == LOCK_REC) {
					lock_rec_print(ef,
						       start->lock.wait_lock);
				} else {
					lock_table_print(ef,
							 start->lock.wait_lock);
				}
#ifdef UNIV_DEBUG
				if (lock_print_waits) {
					fputs("Deadlock detected\n",
					      stderr);
				}
#endif /* UNIV_DEBUG */
				MONITOR_INC(MONITOR_DEADLOCK);

<<<<<<< HEAD
				trx_mutex_enter(start);

				if (trx_weight_cmp(wait_lock->trx,
						   start) >= 0) {
=======
				if (trx_weight_ge(wait_lock->trx, start)) {
>>>>>>> 9fd96143
					/* Our recursion starting point
					transaction is 'smaller', let us
					choose 'start' as the victim and roll
					back it */

					return(LOCK_VICTIM_IS_START);
				}

				lock_deadlock_found = TRUE;

				/* Let us choose the transaction of wait_lock
				as a victim to try to avoid deadlocking our
				recursion starting point transaction */

				fputs("*** WE ROLL BACK TRANSACTION (1)\n",
				      ef);

				wait_lock->trx->lock.was_chosen_as_deadlock_victim
					= TRUE;

				/* We need to release the transaction mutex,
				in case  start is granted its locks once we
				release wait_lock. */

				trx_mutex_exit(start);

				trx_mutex_enter(wait_lock->trx);

				lock_cancel_waiting_and_release(wait_lock);

				trx_mutex_exit(wait_lock->trx);

				trx_mutex_enter(start);

				/* Since trx and wait_lock are no longer
				in the waits-for graph, we can return FALSE;
				note that our selective algorithm can choose
				several transactions as victims, but still
				we may end up rolling back also the recursion
				starting point transaction! */

				return(LOCK_VICTIM_IS_OTHER);
			}

			if (too_far) {

#ifdef UNIV_DEBUG
				if (lock_print_waits) {
					fputs("Deadlock search exceeds"
					      " max steps or depth.\n",
					      stderr);
				}
#endif /* UNIV_DEBUG */
				/* The information about transaction/lock
				to be rolled back is available in the top
				level. Do not print anything here. */
				return(LOCK_VICTIM_EXCEED_MAX_DEPTH);
			}

			if (lock_trx->lock.que_state == TRX_QUE_LOCK_WAIT) {

				/* Another trx ahead has requested lock	in an
				incompatible mode, and is itself waiting for
				a lock */

				ret = lock_deadlock_recursive(
					start, lock_trx,
					lock_trx->lock.wait_lock,
					cost, depth + 1);

				if (ret != LOCK_VICTIM_NONE) {

					return(ret);
				}
			}
		}
		/* Get the next record lock to check. */
		if (heap_no != ULINT_UNDEFINED) {

			ut_a(lock != NULL);

			lock = lock_rec_get_next(heap_no, lock);
		}
	}/* end of the 'for (;;)'-loop */
}

/*========================= TABLE LOCKS ==============================*/

/*********************************************************************//**
Creates a table lock object and adds it as the last in the lock queue
of the table. Does NOT check for deadlocks or lock compatibility.
@return	own: new lock object */
UNIV_INLINE
lock_t*
lock_table_create(
/*==============*/
	dict_table_t*	table,	/*!< in: database table in dictionary cache */
	ulint		type_mode,/*!< in: lock mode possibly ORed with
				LOCK_WAIT */
	trx_t*		trx)	/*!< in: trx */
{
	lock_t*	lock;

	ut_ad(table && trx);
	ut_ad(lock_mutex_own());

	if ((type_mode & LOCK_MODE_MASK) == LOCK_AUTO_INC) {
		++table->n_waiting_or_granted_auto_inc_locks;
	}

	/* For AUTOINC locking we reuse the lock instance only if
	there is no wait involved else we allocate the waiting lock
	from the transaction lock heap. */
	if (type_mode == LOCK_AUTO_INC) {

		lock = table->autoinc_lock;

		table->autoinc_trx = trx;

		ib_vector_push(trx->autoinc_locks, lock);
	} else {
		lock = mem_heap_alloc(trx->lock.lock_heap, sizeof(*lock));
	}

	UT_LIST_ADD_LAST(trx_locks, trx->lock.trx_locks, lock);

	lock->type_mode = type_mode | LOCK_TABLE;
	lock->trx = trx;

	lock->un_member.tab_lock.table = table;

	UT_LIST_ADD_LAST(un_member.tab_lock.locks, table->locks, lock);

	if (UNIV_UNLIKELY(type_mode & LOCK_WAIT)) {

		lock_set_lock_and_trx_wait(lock, trx);
	}

	MONITOR_INC(MONITOR_TABLELOCK_CREATED);
	MONITOR_INC(MONITOR_NUM_TABLELOCK);

	return(lock);
}

/*************************************************************//**
Removes a table lock request from the queue and the trx list of locks;
this is a low-level function which does NOT check if waiting requests
can now be granted. */
UNIV_INLINE
void
lock_table_remove_low(
/*==================*/
	lock_t*	lock)	/*!< in: table lock */
{
	trx_t*		trx;
	dict_table_t*	table;

	ut_ad(lock_mutex_own());

	trx = lock->trx;
	table = lock->un_member.tab_lock.table;

	/* Remove the table from the transaction's AUTOINC vector, if
	the lock that is being release is an AUTOINC lock. */
	if (lock_get_mode(lock) == LOCK_AUTO_INC) {

		/* The table's AUTOINC lock can get transferred to
		another transaction before we get here. */
		if (table->autoinc_trx == trx) {
			table->autoinc_trx = NULL;
		}

		/* The locks must be freed in the reverse order from
		the one in which they were acquired. This is to avoid
		traversing the AUTOINC lock vector unnecessarily. 

		We only store locks that were granted in the
		trx->autoinc_locks vector (see lock_table_create()
		and lock_grant()). Therefore it can be empty and we
		need to check for that. */

		if (!lock_get_wait(lock)
		    && !ib_vector_is_empty(trx->autoinc_locks)) {
			lock_t*	autoinc_lock;

			autoinc_lock = ib_vector_pop(trx->autoinc_locks);
			ut_a(autoinc_lock == lock);
		}

		ut_a(table->n_waiting_or_granted_auto_inc_locks > 0);
		--table->n_waiting_or_granted_auto_inc_locks;
	}

	UT_LIST_REMOVE(trx_locks, trx->lock.trx_locks, lock);
	UT_LIST_REMOVE(un_member.tab_lock.locks, table->locks, lock);

	MONITOR_INC(MONITOR_TABLELOCK_REMOVED);
	MONITOR_DEC(MONITOR_NUM_TABLELOCK);
}

/*********************************************************************//**
Enqueues a waiting request for a table lock which cannot be granted
immediately. Checks for deadlocks.
@return DB_LOCK_WAIT, DB_DEADLOCK, or DB_QUE_THR_SUSPENDED, or
DB_SUCCESS; DB_SUCCESS means that there was a deadlock, but another
transaction was chosen as a victim, and we got the lock immediately:
no need to wait then */
static
ulint
lock_table_enqueue_waiting(
/*=======================*/
	ulint		mode,	/*!< in: lock mode this transaction is
				requesting */
	dict_table_t*	table,	/*!< in: table */
	que_thr_t*	thr)	/*!< in: query thread */
{
	lock_t*	lock;
	trx_t*	trx;

	ut_ad(lock_mutex_own());

	trx = thr_get_trx(thr);
	ut_ad(trx_mutex_own(trx));

	/* Test if there already is some other reason to suspend thread:
	we do not enqueue a lock request if the query thread should be
	stopped anyway */

	if (que_thr_stop(thr)) {
		ut_error;

		return(DB_QUE_THR_SUSPENDED);
	}

	switch (trx_get_dict_operation(trx)) {
	case TRX_DICT_OP_NONE:
		break;
	case TRX_DICT_OP_TABLE:
	case TRX_DICT_OP_INDEX:
		ut_print_timestamp(stderr);
		fputs("  InnoDB: Error: a table lock wait happens"
		      " in a dictionary operation!\n"
		      "InnoDB: Table name ", stderr);
		ut_print_name(stderr, trx, TRUE, table->name);
		fputs(".\n"
		      "InnoDB: Submit a detailed bug report"
		      " to http://bugs.mysql.com\n",
		      stderr);
	}

	/* Enqueue the lock request that will wait to be granted */

	lock = lock_table_create(table, mode | LOCK_WAIT, trx);

	/* Check if a deadlock occurs: if yes, remove the lock request and
	return an error code */

	if (lock_deadlock_occurs(lock, trx)) {

		/* The order here is important, we don't want to
		lose the state of the lock before calling remove. */
		lock_table_remove_low(lock);
		lock_reset_lock_and_trx_wait(lock);

		return(DB_DEADLOCK);
	}

	if (trx->lock.wait_lock == NULL) {
		/* Deadlock resolution chose another transaction as a victim,
		and we accidentally got our lock granted! */

		return(DB_SUCCESS);
	}

	trx->lock.que_state = TRX_QUE_LOCK_WAIT;

	trx->lock.wait_started = ut_time();
	trx->lock.was_chosen_as_deadlock_victim = FALSE;

	ut_a(que_thr_stop(thr));

	return(DB_LOCK_WAIT);
}

/*********************************************************************//**
Checks if other transactions have an incompatible mode lock request in
the lock queue.
@return	lock or NULL */
UNIV_INLINE
lock_t*
lock_table_other_has_incompatible(
/*==============================*/
	trx_t*		trx,	/*!< in: transaction, or NULL if all
				transactions should be included */
	ulint		wait,	/*!< in: LOCK_WAIT if also waiting locks are
				taken into account, or 0 if not */
	dict_table_t*	table,	/*!< in: table */
	enum lock_mode	mode)	/*!< in: lock mode */
{
	lock_t*	lock;

	ut_ad(lock_mutex_own());

	lock = UT_LIST_GET_LAST(table->locks);

	while (lock != NULL) {

		if ((lock->trx != trx)
		    && (!lock_mode_compatible(lock_get_mode(lock), mode))
		    && (wait || !(lock_get_wait(lock)))) {

			return(lock);
		}

		lock = UT_LIST_GET_PREV(un_member.tab_lock.locks, lock);
	}

	return(NULL);
}

/*********************************************************************//**
Locks the specified database table in the mode given. If the lock cannot
be granted immediately, the query thread is put to wait.
@return	DB_SUCCESS, DB_LOCK_WAIT, DB_DEADLOCK, or DB_QUE_THR_SUSPENDED */
UNIV_INTERN
ulint
lock_table(
/*=======*/
	ulint		flags,	/*!< in: if BTR_NO_LOCKING_FLAG bit is set,
				does nothing */
	dict_table_t*	table,	/*!< in: database table in dictionary cache */
	enum lock_mode	mode,	/*!< in: lock mode */
	que_thr_t*	thr)	/*!< in: query thread */
{
	trx_t*	trx;
	ulint	err;

	ut_ad(table && thr);

	if (flags & BTR_NO_LOCKING_FLAG) {

		return(DB_SUCCESS);
	}

	ut_a(flags == 0);

	trx = thr_get_trx(thr);

	lock_mutex_enter();

	/* Look for stronger locks the same trx already has on the table */

	if (lock_table_has(trx, table, mode)) {

		err = DB_SUCCESS;

	} else if (lock_table_other_has_incompatible(
				trx, LOCK_WAIT, table, mode)) {

	/* We have to check if the new lock is compatible with any locks
	other transactions have in the table lock queue. */

		/* Another trx has a request on the table in an incompatible
		mode: this trx may have to wait */

		trx_mutex_enter(trx);

		err = lock_table_enqueue_waiting(mode | flags, table, thr);

		trx_mutex_exit(trx);
	} else {

		trx_mutex_enter(trx);

		lock_table_create(table, mode | flags, trx);

		trx_mutex_exit(trx);

		ut_a(!flags || mode == LOCK_S || mode == LOCK_X);

		err = DB_SUCCESS;
	}

	lock_mutex_exit();

	return(err);
}

/*********************************************************************//**
Checks if a waiting table lock request still has to wait in a queue.
@return	TRUE if still has to wait */
static
ibool
lock_table_has_to_wait_in_queue(
/*============================*/
	lock_t*	wait_lock)	/*!< in: waiting table lock */
{
	dict_table_t*	table;
	lock_t*		lock;

	ut_ad(lock_mutex_own());
	ut_ad(lock_get_wait(wait_lock));

	table = wait_lock->un_member.tab_lock.table;

	lock = UT_LIST_GET_FIRST(table->locks);

	while (lock != wait_lock) {

		if (lock_has_to_wait(wait_lock, lock)) {

			return(TRUE);
		}

		lock = UT_LIST_GET_NEXT(un_member.tab_lock.locks, lock);
	}

	return(FALSE);
}

/*************************************************************//**
Removes a table lock request, waiting or granted, from the queue and grants
locks to other transactions in the queue, if they now are entitled to a
lock. */
static
void
lock_table_dequeue(
/*===============*/
	lock_t*	in_lock)/*!< in: table lock object; transactions waiting
			behind will get their lock requests granted, if
			they are now qualified to it */
{
	lock_t*	lock;

	ut_ad(lock_mutex_own());
	ut_a(lock_get_type_low(in_lock) == LOCK_TABLE);

	lock = UT_LIST_GET_NEXT(un_member.tab_lock.locks, in_lock);

	lock_table_remove_low(in_lock);

	/* Check if waiting locks in the queue can now be granted: grant
	locks if there are no conflicting locks ahead. */

	while (lock != NULL) {

		if (lock_get_wait(lock)
		    && !lock_table_has_to_wait_in_queue(lock)) {

			/* Grant the lock */
			lock_grant(lock);
		}

		lock = UT_LIST_GET_NEXT(un_member.tab_lock.locks, lock);
	}
}

/*=========================== LOCK RELEASE ==============================*/

/*************************************************************//**
Removes a granted record lock of a transaction from the queue and grants
locks to other transactions waiting in the queue if they now are entitled
to a lock. */
UNIV_INTERN
void
lock_rec_unlock(
/*============*/
	trx_t*			trx,	/*!< in: transaction that has
					set a record lock */
	const buf_block_t*	block,	/*!< in: buffer block containing rec */
	const rec_t*		rec,	/*!< in: record */
	enum lock_mode		lock_mode)/*!< in: LOCK_S or LOCK_X */
{
	lock_t*	first_lock;
	lock_t*	lock;
	ulint	heap_no;

	ut_ad(trx && rec);
	ut_ad(block->frame == page_align(rec));

	heap_no = page_rec_get_heap_no(rec);

	lock_mutex_enter();

	trx_mutex_enter(trx);

	first_lock = lock_rec_get_first(block, heap_no);

	/* Find the last lock with the same lock_mode and transaction
	from the record. */

	for (lock = first_lock; lock != NULL;
	     lock = lock_rec_get_next(heap_no, lock)) {
		if (lock->trx == trx && lock_get_mode(lock) == lock_mode) {
			ut_a(!lock_get_wait(lock));
			lock_rec_reset_nth_bit(lock, heap_no);
			goto released;
		}
	}

	trx_mutex_exit(trx);

	lock_mutex_exit();

	ut_print_timestamp(stderr);
	fprintf(stderr,
		"  InnoDB: Error: unlock row could not"
		" find a %lu mode lock on the record\n",
		(ulong) lock_mode);

	return;

released:
	/* Check if we can now grant waiting lock requests */

	for (lock = first_lock; lock != NULL;
	     lock = lock_rec_get_next(heap_no, lock)) {
		if (lock_get_wait(lock)
		    && !lock_rec_has_to_wait_in_queue(lock)) {

			/* Grant the lock */
			lock_grant(lock);
		}
	}

	trx_mutex_exit(trx);

	lock_mutex_exit();
}

/*********************************************************************//**
Releases transaction locks, and releases possible other transactions waiting
because of these locks. */
static
void
lock_release(
/*=========*/
	trx_t*	trx)	/*!< in: transaction */
{
	lock_t*		lock;
	dict_table_t*	table;
	ulint		count = 0;

	ut_ad(lock_mutex_own());

	for (lock = UT_LIST_GET_LAST(trx->lock.trx_locks);
	     lock != NULL;
	     lock = UT_LIST_GET_LAST(trx->lock.trx_locks), ++count) {

		if (lock_get_type_low(lock) == LOCK_REC) {
			lock_rec_dequeue_from_page(lock);
		} else {
			ut_ad(lock_get_type_low(lock) & LOCK_TABLE);

			if (lock_get_mode(lock) != LOCK_IS
			    && trx->undo_no != 0) {

				/* The trx may have modified the table. We
				block the use of the MySQL query cache for
				all currently active transactions. */

				table = lock->un_member.tab_lock.table;

				table->query_cache_inv_trx_id
					= trx_sys->max_trx_id;

			}

			lock_table_dequeue(lock);
		}

		if (count == LOCK_RELEASE_INTERVAL) {
			/* Release the  mutex for a while, so that we
			do not monopolize it */

			lock_mutex_exit();

			lock_mutex_enter();

			count = 0;
		}
	}

	ut_a(ib_vector_size(trx->autoinc_locks) == 0);

	mem_heap_empty(trx->lock.lock_heap);
}

/* True if a lock mode is S or X */
#define IS_LOCK_S_OR_X(lock) \
	(lock_get_mode(lock) == LOCK_S \
	 || lock_get_mode(lock) == LOCK_X)


/*********************************************************************//**
Removes locks of a transaction on a table to be dropped.
If remove_also_table_sx_locks is TRUE then table-level S and X locks are
also removed in addition to other table-level and record-level locks.
No lock, that is going to be removed, is allowed to be a wait lock. */
static
void
lock_remove_all_on_table_for_trx(
/*=============================*/
	dict_table_t*	table,			/*!< in: table to be dropped */
	trx_t*		trx,			/*!< in: a transaction */
	ibool		remove_also_table_sx_locks)/*!< in: also removes
						table S and X locks */
{
	lock_t*	lock;
	lock_t*	prev_lock;

	ut_ad(lock_mutex_own());

	lock = UT_LIST_GET_LAST(trx->lock.trx_locks);

	while (lock != NULL) {
		prev_lock = UT_LIST_GET_PREV(trx_locks, lock);

		if (lock_get_type_low(lock) == LOCK_REC
		    && lock->index->table == table) {
			ut_a(!lock_get_wait(lock));

			lock_rec_discard(lock);
		} else if (lock_get_type_low(lock) & LOCK_TABLE
			   && lock->un_member.tab_lock.table == table
			   && (remove_also_table_sx_locks
			       || !IS_LOCK_S_OR_X(lock))) {

			ut_a(!lock_get_wait(lock));

			lock_table_remove_low(lock);
		}

		lock = prev_lock;
	}
}

/*********************************************************************//**
Removes locks on a table to be dropped or truncated.
If remove_also_table_sx_locks is TRUE then table-level S and X locks are
also removed in addition to other table-level and record-level locks.
No lock, that is going to be removed, is allowed to be a wait lock. */
UNIV_INTERN
void
lock_remove_all_on_table(
/*=====================*/
	dict_table_t*	table,			/*!< in: table to be dropped
						or truncated */
	ibool		remove_also_table_sx_locks)/*!< in: also removes
						table S and X locks */
{
	lock_t*	lock;
	lock_t*	prev_lock;

	lock_mutex_enter();

	lock = UT_LIST_GET_FIRST(table->locks);

	while (lock != NULL) {

		prev_lock = UT_LIST_GET_PREV(un_member.tab_lock.locks,
					     lock);

		/* If we should remove all locks (remove_also_table_sx_locks
		is TRUE), or if the lock is not table-level S or X lock,
		then check we are not going to remove a wait lock. */
		if (remove_also_table_sx_locks
		    || !(lock_get_type(lock) == LOCK_TABLE
			 && IS_LOCK_S_OR_X(lock))) {

			ut_a(!lock_get_wait(lock));
		}

		lock_remove_all_on_table_for_trx(table, lock->trx,
						 remove_also_table_sx_locks);

		if (prev_lock == NULL) {
			if (lock == UT_LIST_GET_FIRST(table->locks)) {
				/* lock was not removed, pick its successor */
				lock = UT_LIST_GET_NEXT(
					un_member.tab_lock.locks, lock);
			} else {
				/* lock was removed, pick the first one */
				lock = UT_LIST_GET_FIRST(table->locks);
			}
		} else if (UT_LIST_GET_NEXT(un_member.tab_lock.locks,
					    prev_lock) != lock) {
			/* If lock was removed by
			lock_remove_all_on_table_for_trx() then pick the
			successor of prev_lock ... */
			lock = UT_LIST_GET_NEXT(
				un_member.tab_lock.locks, prev_lock);
		} else {
			/* ... otherwise pick the successor of lock. */
			lock = UT_LIST_GET_NEXT(
				un_member.tab_lock.locks, lock);
		}
	}

	lock_mutex_exit();
}

/*===================== VALIDATION AND DEBUGGING  ====================*/

/*********************************************************************//**
Prints info of a table lock. */
UNIV_INTERN
void
lock_table_print(
/*=============*/
	FILE*		file,	/*!< in: file where to print */
	const lock_t*	lock)	/*!< in: table type lock */
{
	ut_ad(lock_mutex_own());
	ut_a(lock_get_type_low(lock) == LOCK_TABLE);

	fputs("TABLE LOCK table ", file);
	ut_print_name(file, lock->trx, TRUE,
		      lock->un_member.tab_lock.table->name);
	fprintf(file, " trx id " TRX_ID_FMT, (ullint) lock->trx->id);

	if (lock_get_mode(lock) == LOCK_S) {
		fputs(" lock mode S", file);
	} else if (lock_get_mode(lock) == LOCK_X) {
		fputs(" lock mode X", file);
	} else if (lock_get_mode(lock) == LOCK_IS) {
		fputs(" lock mode IS", file);
	} else if (lock_get_mode(lock) == LOCK_IX) {
		fputs(" lock mode IX", file);
	} else if (lock_get_mode(lock) == LOCK_AUTO_INC) {
		fputs(" lock mode AUTO-INC", file);
	} else {
		fprintf(file, " unknown lock mode %lu",
			(ulong) lock_get_mode(lock));
	}

	if (lock_get_wait(lock)) {
		fputs(" waiting", file);
	}

	putc('\n', file);
}

/*********************************************************************//**
Prints info of a record lock. */
UNIV_INTERN
void
lock_rec_print(
/*===========*/
	FILE*		file,	/*!< in: file where to print */
	const lock_t*	lock)	/*!< in: record type lock */
{
	const buf_block_t*	block;
	ulint			space;
	ulint			page_no;
	ulint			i;
	mtr_t			mtr;
	mem_heap_t*		heap		= NULL;
	ulint			offsets_[REC_OFFS_NORMAL_SIZE];
	ulint*			offsets		= offsets_;
	rec_offs_init(offsets_);

	ut_ad(lock_mutex_own());
	ut_a(lock_get_type_low(lock) == LOCK_REC);

	space = lock->un_member.rec_lock.space;
	page_no = lock->un_member.rec_lock.page_no;

	fprintf(file, "RECORD LOCKS space id %lu page no %lu n bits %lu ",
		(ulong) space, (ulong) page_no,
		(ulong) lock_rec_get_n_bits(lock));
	dict_index_name_print(file, lock->trx, lock->index);
	fprintf(file, " trx id " TRX_ID_FMT, (ullint) lock->trx->id);

	if (lock_get_mode(lock) == LOCK_S) {
		fputs(" lock mode S", file);
	} else if (lock_get_mode(lock) == LOCK_X) {
		fputs(" lock_mode X", file);
	} else {
		ut_error;
	}

	if (lock_rec_get_gap(lock)) {
		fputs(" locks gap before rec", file);
	}

	if (lock_rec_get_rec_not_gap(lock)) {
		fputs(" locks rec but not gap", file);
	}

	if (lock_rec_get_insert_intention(lock)) {
		fputs(" insert intention", file);
	}

	if (lock_get_wait(lock)) {
		fputs(" waiting", file);
	}

	mtr_start(&mtr);

	putc('\n', file);

	block = buf_page_try_get(space, page_no, &mtr);

	for (i = 0; i < lock_rec_get_n_bits(lock); ++i) {

		if (!lock_rec_get_nth_bit(lock, i)) {
			continue;
		}

		fprintf(file, "Record lock, heap no %lu", (ulong) i);

		if (block) {
			const rec_t*	rec;

			rec = page_find_rec_with_heap_no(
				buf_block_get_frame(block), i);

			offsets = rec_get_offsets(
				rec, lock->index, offsets,
				ULINT_UNDEFINED, &heap);

			putc(' ', file);
			rec_print_new(file, rec, offsets);
		}

		putc('\n', file);
	}

	mtr_commit(&mtr);
	if (UNIV_LIKELY_NULL(heap)) {
		mem_heap_free(heap);
	}
}

#ifdef UNIV_DEBUG
/* Print the number of lock structs from lock_print_info_summary() only
in non-production builds for performance reasons, see
http://bugs.mysql.com/36942 */
#define PRINT_NUM_OF_LOCK_STRUCTS
#endif /* UNIV_DEBUG */

#ifdef PRINT_NUM_OF_LOCK_STRUCTS
/*********************************************************************//**
Calculates the number of record lock structs in the record lock hash table.
@return	number of record locks */
static
ulint
lock_get_n_rec_locks(void)
/*======================*/
{
	lock_t*	lock;
	ulint	n_locks	= 0;
	ulint	i;

	ut_ad(lock_mutex_own());

	for (i = 0; i < hash_get_n_cells(lock_sys->rec_hash); i++) {

		lock = HASH_GET_FIRST(lock_sys->rec_hash, i);

		while (lock) {
			n_locks++;

			lock = HASH_GET_NEXT(hash, lock);
		}
	}

	return(n_locks);
}
#endif /* PRINT_NUM_OF_LOCK_STRUCTS */

/*********************************************************************//**
Prints info of locks for all transactions.
@return FALSE if not able to obtain lock mutex
and exits without printing info */
UNIV_INTERN
ibool
lock_print_info_summary(
/*====================*/
	FILE*	file,	/*!< in: file where to print */
	ibool   nowait)	/*!< in: whether to wait for the lock mutex */
{
	/* if nowait is FALSE, wait on the lock mutex,
	otherwise return immediately if fail to obtain the
	mutex. */
	if (!nowait) {
		lock_mutex_enter();
	} else if (lock_mutex_enter_nowait()) {
		fputs("FAIL TO OBTAIN LOCK MUTEX, "
		      "SKIP LOCK INFO PRINTING\n", file);
		return(FALSE);
	}

	if (lock_deadlock_found) {
		fputs("------------------------\n"
		      "LATEST DETECTED DEADLOCK\n"
		      "------------------------\n", file);

		ut_copy_file(file, lock_latest_err_file);
	}

	fputs("------------\n"
	      "TRANSACTIONS\n"
	      "------------\n", file);

	fprintf(file, "Trx id counter " TRX_ID_FMT "\n",
		(ullint) trx_sys->max_trx_id);

	fprintf(file,
		"Purge done for trx's n:o < " TRX_ID_FMT
		" undo n:o < " TRX_ID_FMT "\n",
<<<<<<< HEAD
		TRX_ID_PREP_PRINTF(purge_sys->iter.trx_no),
		TRX_ID_PREP_PRINTF(purge_sys->iter.undo_no));
=======
		(ullint) purge_sys->purge_trx_no,
		(ullint) purge_sys->purge_undo_no);
>>>>>>> 9fd96143

	fprintf(file,
		"History list length %lu\n",
		(ulong) trx_sys->rseg_history_len);

#ifdef PRINT_NUM_OF_LOCK_STRUCTS
	fprintf(file,
		"Total number of lock structs in row lock hash table %lu\n",
		(ulong) lock_get_n_rec_locks());
#endif /* PRINT_NUM_OF_LOCK_STRUCTS */
	return(TRUE);
}

/*********************************************************************//**
Prints info of locks for each transaction. This function assumes that the
caller holds the lock mutex and more importantly it will reease the lock
lock mutex on behalf of the caller. (This should be fixed in the future). */
UNIV_INTERN
void
lock_print_info_all_transactions(
/*=============================*/
	FILE*	file)	/*!< in: file where to print */
{
	lock_t*	lock;
	ibool	load_page_first = TRUE;
	ulint	nth_trx		= 0;
	ulint	nth_lock	= 0;
	ulint	i;
	mtr_t	mtr;
	trx_t*	trx;

	fprintf(file, "LIST OF TRANSACTIONS FOR EACH SESSION:\n");

	ut_ad(lock_mutex_own());

	trx_sys_mutex_enter();

	/* First print info on non-active transactions */

	for (trx = UT_LIST_GET_FIRST(trx_sys->mysql_trx_list);
	     trx != NULL;
	     trx = UT_LIST_GET_NEXT(mysql_trx_list, trx)) {

		trx_mutex_enter(trx);

		if (trx->lock.conc_state == TRX_NOT_STARTED) {
			fputs("---", file);
			trx_print(file, trx, 600);
		}

		trx_mutex_exit(trx);
	}

loop:
	trx = UT_LIST_GET_FIRST(trx_sys->trx_list);

	i = 0;

	/* Since we temporarily release the lock mutex and
	trx_sys->mutex when reading a database page in below,
       	variable trx may be obsolete now and we must loop
       	through the trx list to get probably the same trx,
       	or some other trx. */

	while (trx && (i < nth_trx)) {
		trx = UT_LIST_GET_NEXT(trx_list, trx);
		i++;
	}

	if (trx == NULL) {

		trx_sys_mutex_exit();

		lock_mutex_exit();

		ut_ad(lock_validate());

		return;
	}

	if (nth_lock == 0) {
		fputs("---", file);

		trx_print(file, trx, 600);

		if (trx->read_view) {
			fprintf(file,
				"Trx read view will not see trx with"
				" id >= " TRX_ID_FMT
				", sees < " TRX_ID_FMT "\n",
				(ullint) trx->read_view->low_limit_id,
				(ullint) trx->read_view->up_limit_id);
		}

		if (trx->lock.que_state == TRX_QUE_LOCK_WAIT) {

			fprintf(file,
				"------- TRX HAS BEEN WAITING %lu SEC"
				" FOR THIS LOCK TO BE GRANTED:\n",
				(ulong) difftime(ut_time(),
						 trx->lock.wait_started));

			if (lock_get_type_low(trx->lock.wait_lock) == LOCK_REC) {
				lock_rec_print(file, trx->lock.wait_lock);
			} else {
				lock_table_print(file, trx->lock.wait_lock);
			}

			fputs("------------------\n", file);
		}
	}

	if (!srv_print_innodb_lock_monitor) {
		nth_trx++;
		goto loop;
	}

	i = 0;

	/* Look at the note about the trx loop above why we loop here:
	lock may be an obsolete pointer now. */

	lock = UT_LIST_GET_FIRST(trx->lock.trx_locks);

	while (lock && (i < nth_lock)) {
		lock = UT_LIST_GET_NEXT(trx_locks, lock);
		i++;
	}

	if (lock == NULL) {
		nth_trx++;
		nth_lock = 0;

		goto loop;
	}

	if (lock_get_type_low(lock) == LOCK_REC) {
		if (load_page_first) {
			ulint	space	= lock->un_member.rec_lock.space;
			ulint	zip_size= fil_space_get_zip_size(space);
			ulint	page_no = lock->un_member.rec_lock.page_no;

			if (UNIV_UNLIKELY(zip_size == ULINT_UNDEFINED)) {

				/* It is a single table tablespace and
				the .ibd file is missing (TRUNCATE
				TABLE probably stole the locks): just
				print the lock without attempting to
				load the page in the buffer pool. */

				fprintf(file, "RECORD LOCKS on"
					" non-existing space %lu\n",
					(ulong) space);
				goto print_rec;
			}

			trx_sys_mutex_exit();

			lock_mutex_exit();

			mtr_start(&mtr);

			buf_page_get_with_no_latch(
				space, zip_size, page_no, &mtr);

			mtr_commit(&mtr);

			load_page_first = FALSE;

			lock_mutex_enter();

			trx_sys_mutex_enter();

			goto loop;
		}

print_rec:
		lock_rec_print(file, lock);
	} else {
		ut_ad(lock_get_type_low(lock) & LOCK_TABLE);

		lock_table_print(file, lock);
	}

	load_page_first = TRUE;

	nth_lock++;

	if (nth_lock >= 10) {
		fputs("10 LOCKS PRINTED FOR THIS TRX:"
		      " SUPPRESSING FURTHER PRINTS\n",
		      file);

		nth_trx++;
		nth_lock = 0;

		goto loop;
	}

	goto loop;
}

#ifdef UNIV_DEBUG
/*********************************************************************//**
Validates the lock queue on a table.
@return	TRUE if ok */
static
ibool
lock_table_queue_validate(
/*======================*/
	dict_table_t*	table)	/*!< in: table */
{
	lock_t*	lock;

	ut_ad(lock_mutex_own());
	ut_ad(trx_sys_mutex_own());

	for (lock = UT_LIST_GET_FIRST(table->locks);
	     lock != NULL;
	     lock = UT_LIST_GET_NEXT(un_member.tab_lock.locks, lock)) {

		trx_mutex_enter(lock->trx);

		ut_a((lock->trx->lock.conc_state == TRX_ACTIVE)
		     || (lock->trx->lock.conc_state == TRX_PREPARED)
		     || (lock->trx->lock.conc_state
			 == TRX_COMMITTED_IN_MEMORY));

		if (!lock_get_wait(lock)) {

			ut_a(!lock_table_other_has_incompatible(
				     lock->trx, 0, table,
				     lock_get_mode(lock)));
		} else {

			ut_a(lock_table_has_to_wait_in_queue(lock));
		}

		trx_mutex_exit(lock->trx);
	}

	return(TRUE);
}

/*********************************************************************//**
Validates the lock queue on a single record.
@return	TRUE if ok */
static
ibool
lock_rec_queue_validate(
/*====================*/
	ibool			have_lock_trx_sys_mutex,
					/*!< in: if the caller holds
					both the lock and trx sys mutexes. */
	const buf_block_t*	block,	/*!< in: buffer block containing rec */
	const rec_t*		rec,	/*!< in: record to look at */
	dict_index_t*		index,	/*!< in: index, or NULL if not known */
	const ulint*		offsets)/*!< in: rec_get_offsets(rec, index) */
{
	trx_t*	impl_trx;
	lock_t*	lock;
	ulint	heap_no;

	ut_a(rec);
	ut_a(block->frame == page_align(rec));
	ut_ad(rec_offs_validate(rec, index, offsets));
	ut_ad(!page_rec_is_comp(rec) == !rec_offs_comp(offsets));

	heap_no = page_rec_get_heap_no(rec);

	if (!page_rec_is_user_rec(rec)) {

		if (!have_lock_trx_sys_mutex) {
			lock_mutex_enter();

			trx_sys_mutex_enter();
		}

		for (lock = lock_rec_get_first(block, heap_no);
		     lock != NULL;
		     lock = lock_rec_get_next(heap_no, lock)) {

			trx_mutex_enter(lock->trx);

			switch(lock->trx->lock.conc_state) {
			case TRX_ACTIVE:
			case TRX_PREPARED:
			case TRX_COMMITTED_IN_MEMORY:
				break;
			default:
				ut_error;
			}

			ut_a(trx_in_trx_list(lock->trx));

			if (lock_get_wait(lock)) {
				ut_a(lock_rec_has_to_wait_in_queue(lock));
			}

			if (index) {
				ut_a(lock->index == index);
			}

			trx_mutex_exit(lock->trx);
		}

		if (!have_lock_trx_sys_mutex) {
			trx_sys_mutex_exit();

			lock_mutex_exit();
		}

		return(TRUE);
	}

	if (!have_lock_trx_sys_mutex) {
		lock_mutex_enter();

		trx_sys_mutex_enter();
	}

	if (!index);
	else if (dict_index_is_clust(index)) {

		/* Unlike the non-debug code, this invariant can only succeed
		if the check and assertion are covered by the lock mutex. */

		impl_trx = lock_clust_rec_some_has_impl(rec, index, offsets);

		if (impl_trx
		    && lock_rec_other_has_expl_req(LOCK_S, 0, LOCK_WAIT,
						   block, heap_no, impl_trx)) {

			ut_a(lock_rec_has_expl(LOCK_X | LOCK_REC_NOT_GAP,
					       block, heap_no, impl_trx));
		}
#if 0
	} else {

		/* If this thread is holding the file space latch
		(fil_space_t::latch), the following check WILL break
		latching order and may cause a deadlock of threads. */

		/* NOTE: This is a bogus check that would fail in the
		following case: Our transaction is updating a
		row. After it has updated the clustered index record,
		it goes to a secondary index record and finds someone
		else holding an explicit S- or X-lock on that
		secondary index record, presumably from a locking
		read. Our transaction cannot update the secondary
		index immediately, but places a waiting X-lock request
		on the secondary index record. There is nothing
		illegal in this. The assertion is simply too strong. */

		/* From the locking point of view, each secondary
		index is a separate table. A lock that is held on
		secondary index rec does not give any rights to modify
		or read the clustered index rec. Therefore, we can
		think of the sec index as a separate 'table' from the
		clust index 'table'. Conversely, a transaction that
		has acquired a lock on and modified a clustered index
		record may need to wait for a lock on the
		corresponding record in a secondary index. */

		impl_trx = lock_sec_rec_some_has_impl(
			rec, index, offsets);

		if (impl_trx
		    && lock_rec_other_has_expl_req(LOCK_S, 0, LOCK_WAIT,
						   block, heap_no, impl_trx)) {

			ut_a(lock_rec_has_expl(LOCK_X | LOCK_REC_NOT_GAP,
					       block, heap_no, impl_trx));
		}
#endif
	}

	for (lock = lock_rec_get_first(block, heap_no);
	     lock != NULL;
	     lock = lock_rec_get_next(heap_no, lock)) {

		trx_mutex_enter(lock->trx);

		ut_a(lock->trx->lock.conc_state == TRX_ACTIVE
		     || lock->trx->lock.conc_state == TRX_PREPARED
		     || lock->trx->lock.conc_state == TRX_COMMITTED_IN_MEMORY);
		ut_a(trx_in_trx_list(lock->trx));

		if (index) {
			ut_a(lock->index == index);
		}

		if (!lock_rec_get_gap(lock) && !lock_get_wait(lock)) {

			enum lock_mode	mode;

			if (lock_get_mode(lock) == LOCK_S) {
				mode = LOCK_X;
			} else {
				mode = LOCK_S;
			}
			ut_a(!lock_rec_other_has_expl_req(
				     mode, 0, 0, block, heap_no, lock->trx));

		} else if (lock_get_wait(lock) && !lock_rec_get_gap(lock)) {

			ut_a(lock_rec_has_to_wait_in_queue(lock));
		}

		trx_mutex_exit(lock->trx);
	}

	if (!have_lock_trx_sys_mutex) {
		trx_sys_mutex_exit();

		lock_mutex_exit();
	}

	return(TRUE);
}

/*********************************************************************//**
Validates the record lock queues on a page.
@return	TRUE if ok */
static
ibool
lock_rec_validate_page(
/*===================*/
	ibool	have_lock_trx_sys_mutex,	/*!< in: if the caller holds
						both the lock and trx sys
						mutexes. */
	ulint	space,				/*!< in: space id */
	ulint	zip_size,			/*!< in: compressed page size
					       	in bytes or 0 for uncompressed
					       	pages */
	ulint	page_no)			/*!< in: page number */
{
	dict_index_t*	index;
	buf_block_t*	block;
	const page_t*	page;
	lock_t*		lock;
	const rec_t*	rec;
	ulint		nth_lock	= 0;
	ulint		nth_bit		= 0;
	ulint		i;
	mtr_t		mtr;
	mem_heap_t*	heap		= NULL;
	ulint		offsets_[REC_OFFS_NORMAL_SIZE];
	ulint*		offsets		= offsets_;
	rec_offs_init(offsets_);

	/* This is to preserve latching order. */
	if (have_lock_trx_sys_mutex) {
		trx_sys_mutex_exit();

		lock_mutex_exit();
	}

	mtr_start(&mtr);

	ut_ad(zip_size != ULINT_UNDEFINED);
	block = buf_page_get(space, zip_size, page_no, RW_X_LATCH, &mtr);
	buf_block_dbg_add_level(block, SYNC_NO_ORDER_CHECK);

	page = block->frame;

	/* Either way we need to (re)acquire the mutexes. */
	lock_mutex_enter();

	trx_sys_mutex_enter();

loop:
	lock = lock_rec_get_first_on_page_addr(space, page_no);

	if (!lock) {
		goto function_exit;
	}

	for (i = 0; i < nth_lock; i++) {

		lock = lock_rec_get_next_on_page(lock);

		if (!lock) {
			goto function_exit;
		}
	}

	ut_a(trx_in_trx_list(lock->trx));

	trx_mutex_enter(lock->trx);

	ut_a(lock->trx->lock.conc_state == TRX_ACTIVE
	     || lock->trx->lock.conc_state == TRX_PREPARED
	     || lock->trx->lock.conc_state == TRX_COMMITTED_IN_MEMORY);

	trx_mutex_exit(lock->trx);

# ifdef UNIV_SYNC_DEBUG
	/* Only validate the record queues when this thread is not
	holding a space->latch.  Deadlocks are possible due to
	latching order violation when UNIV_DEBUG is defined while
	UNIV_SYNC_DEBUG is not. */
	if (!sync_thread_levels_contains(SYNC_FSP))
# endif /* UNIV_SYNC_DEBUG */
	for (i = nth_bit; i < lock_rec_get_n_bits(lock); i++) {

		if (i == 1 || lock_rec_get_nth_bit(lock, i)) {

			index = lock->index;
			rec = page_find_rec_with_heap_no(page, i);
			ut_a(rec);
			offsets = rec_get_offsets(rec, index, offsets,
						  ULINT_UNDEFINED, &heap);

			fprintf(stderr,
				"Validating %lu %lu\n",
				(ulong) space, (ulong) page_no);

			/* If this thread is holding the file space
			latch (fil_space_t::latch), the following
			check WILL break the latching order and may
			cause a deadlock of threads. */

			lock_rec_queue_validate(
				TRUE, block, rec, index, offsets);

			nth_bit = i + 1;

			goto loop;
		}
	}

	nth_bit = 0;
	nth_lock++;

	goto loop;

function_exit:

	mtr_commit(&mtr);

	if (!have_lock_trx_sys_mutex) {
		trx_sys_mutex_exit();

		lock_mutex_exit();
	}

	if (UNIV_LIKELY_NULL(heap)) {
		mem_heap_free(heap);
	}
	return(TRUE);
}

/*********************************************************************//**
Validates the lock system.
@return	TRUE if ok */
static
ibool
lock_validate(void)
/*===============*/
{
	lock_t*		lock;
	trx_t*		trx;
	ib_uint64_t	limit;
	ulint		space;
	ulint		page_no;
	ulint		i;

	lock_mutex_enter();

	trx_sys_mutex_enter();

	for (trx = UT_LIST_GET_FIRST(trx_sys->trx_list);
	     trx != NULL;
	     trx = UT_LIST_GET_NEXT(trx_list, trx)) {

		for (lock = UT_LIST_GET_FIRST(trx->lock.trx_locks);
		     lock != NULL;
		     lock = UT_LIST_GET_NEXT(trx_locks, lock)) {

			if (lock_get_type_low(lock) & LOCK_TABLE) {

				lock_table_queue_validate(
					lock->un_member.tab_lock.table);
			}
		}
	}

	for (i = 0; i < hash_get_n_cells(lock_sys->rec_hash); i++) {

		limit = 0;

		for (;;) {

<<<<<<< HEAD
			for (lock = HASH_GET_FIRST(lock_sys->rec_hash, i);
			     lock != NULL;
			     lock = HASH_GET_NEXT(hash, lock)) {

=======
			while (lock) {
				ib_uint64_t	space_page;
>>>>>>> 9fd96143
				ut_a(trx_in_trx_list(lock->trx));

				space = lock->un_member.rec_lock.space;
				page_no = lock->un_member.rec_lock.page_no;

				space_page = ut_ull_create(space, page_no);

				if (space_page >= limit) {
					break;
				}
			}

			if (!lock) {

				break;
			}

			lock_rec_validate_page(
				TRUE, space,
				fil_space_get_zip_size(space), page_no);

			limit = ut_ull_create(space, page_no + 1);
		}
	}

	trx_sys_mutex_exit();

	lock_mutex_exit();

	return(TRUE);
}
#endif /* UNIV_DEBUG */
/*============ RECORD LOCK CHECKS FOR ROW OPERATIONS ====================*/

/*********************************************************************//**
Checks if locks of other transactions prevent an immediate insert of
a record. If they do, first tests if the query thread should anyway
be suspended for some reason; if not, then puts the transaction and
the query thread to the lock wait state and inserts a waiting request
for a gap x-lock to the lock queue.
@return	DB_SUCCESS, DB_LOCK_WAIT, DB_DEADLOCK, or DB_QUE_THR_SUSPENDED */
UNIV_INTERN
ulint
lock_rec_insert_check_and_lock(
/*===========================*/
	ulint		flags,	/*!< in: if BTR_NO_LOCKING_FLAG bit is
				set, does nothing */
	const rec_t*	rec,	/*!< in: record after which to insert */
	buf_block_t*	block,	/*!< in/out: buffer block of rec */
	dict_index_t*	index,	/*!< in: index */
	que_thr_t*	thr,	/*!< in: query thread */
	mtr_t*		mtr,	/*!< in/out: mini-transaction */
	ibool*		inherit)/*!< out: set to TRUE if the new
				inserted record maybe should inherit
				LOCK_GAP type locks from the successor
				record */
{
	const rec_t*	next_rec;
	trx_t*		trx;
	lock_t*		lock;
	ulint		err;
	ulint		next_rec_heap_no;

	ut_ad(block->frame == page_align(rec));

	if (flags & BTR_NO_LOCKING_FLAG) {

		return(DB_SUCCESS);
	}

	trx = thr_get_trx(thr);
	next_rec = page_rec_get_next_const(rec);
	next_rec_heap_no = page_rec_get_heap_no(next_rec);

	lock_mutex_enter();

	trx_mutex_enter(trx);

	/* When inserting a record into an index, the table must be at
	least IX-locked or we must be building an index, in which case
	the table must be at least S-locked. */
	ut_ad(lock_table_has(trx, index->table, LOCK_IX)
	      || (*index->name == TEMP_INDEX_PREFIX
		  && lock_table_has(trx, index->table, LOCK_S)));

	lock = lock_rec_get_first(block, next_rec_heap_no);

	if (UNIV_LIKELY(lock == NULL)) {
		/* We optimize CPU time usage in the simplest case */

		trx_mutex_exit(trx);

		lock_mutex_exit();

		if (!dict_index_is_clust(index)) {
			/* Update the page max trx id field */
			page_update_max_trx_id(block,
					       buf_block_get_page_zip(block),
					       trx->id, mtr);
		}

		*inherit = FALSE;

		return(DB_SUCCESS);
	}

	*inherit = TRUE;

	/* If another transaction has an explicit lock request which locks
	the gap, waiting or granted, on the successor, the insert has to wait.

	An exception is the case where the lock by the another transaction
	is a gap type lock which it placed to wait for its turn to insert. We
	do not consider that kind of a lock conflicting with our insert. This
	eliminates an unnecessary deadlock which resulted when 2 transactions
	had to wait for their insert. Both had waiting gap type lock requests
	on the successor, which produced an unnecessary deadlock. */

	if (lock_rec_other_has_conflicting(
		    LOCK_X | LOCK_GAP | LOCK_INSERT_INTENTION,
		    block, next_rec_heap_no, trx)) {

		/* Note that we may get DB_SUCCESS also here! */
		err = lock_rec_enqueue_waiting(LOCK_X | LOCK_GAP
					       | LOCK_INSERT_INTENTION,
					       block, next_rec_heap_no,
					       index, thr);
	} else {
		err = DB_SUCCESS;
	}

	trx_mutex_exit(trx);

	lock_mutex_exit();

	switch (err) {
	case DB_SUCCESS_LOCKED_REC:
		err = DB_SUCCESS;
		/* fall through */
	case DB_SUCCESS:
		if (dict_index_is_clust(index)) {
			break;
		}
		/* Update the page max trx id field */
		page_update_max_trx_id(block,
				       buf_block_get_page_zip(block),
				       trx->id, mtr);
	}

#ifdef UNIV_DEBUG
	{
		mem_heap_t*	heap		= NULL;
		ulint		offsets_[REC_OFFS_NORMAL_SIZE];
		const ulint*	offsets;
		rec_offs_init(offsets_);

		offsets = rec_get_offsets(next_rec, index, offsets_,
					  ULINT_UNDEFINED, &heap);

		ut_ad(lock_rec_queue_validate(
				FALSE, block, next_rec, index, offsets));

		if (UNIV_LIKELY_NULL(heap)) {
			mem_heap_free(heap);
		}
	}
#endif /* UNIV_DEBUG */

	return(err);
}

/*********************************************************************//**
If a transaction has an implicit x-lock on a record, but no explicit x-lock
set on the record, sets one for it. */
static
void
lock_rec_convert_impl_to_expl(
/*==========================*/
	const buf_block_t*	block,	/*!< in: buffer block of rec */
	const rec_t*		rec,	/*!< in: user record on page */
	dict_index_t*		index,	/*!< in: index of record */
	const ulint*		offsets)/*!< in: rec_get_offsets(rec, index) */
{
	trx_t*	impl_trx;

	ut_ad(!lock_mutex_own());
	ut_ad(page_rec_is_user_rec(rec));
	ut_ad(rec_offs_validate(rec, index, offsets));
	ut_ad(!page_rec_is_comp(rec) == !rec_offs_comp(offsets));

	if (dict_index_is_clust(index)) {
		trx_sys_mutex_enter();

		impl_trx = lock_clust_rec_some_has_impl(rec, index, offsets);

		trx_sys_mutex_exit();
	} else {
		impl_trx = lock_sec_rec_some_has_impl(rec, index, offsets);
	}

	if (impl_trx) {
		ulint	heap_no = page_rec_get_heap_no(rec);

		lock_mutex_enter();

		/* If the transaction has no explicit x-lock set on the
		record, set one for it */

		if (!lock_rec_has_expl(LOCK_X | LOCK_REC_NOT_GAP, block,
				       heap_no, impl_trx)) {

			lock_rec_add_to_queue(
				LOCK_REC | LOCK_X | LOCK_REC_NOT_GAP,
				block, heap_no, index, impl_trx);
		}

		lock_mutex_exit();
	}
}

/*********************************************************************//**
Checks if locks of other transactions prevent an immediate modify (update,
delete mark, or delete unmark) of a clustered index record. If they do,
first tests if the query thread should anyway be suspended for some
reason; if not, then puts the transaction and the query thread to the
lock wait state and inserts a waiting request for a record x-lock to the
lock queue.
@return	DB_SUCCESS, DB_LOCK_WAIT, DB_DEADLOCK, or DB_QUE_THR_SUSPENDED */
UNIV_INTERN
ulint
lock_clust_rec_modify_check_and_lock(
/*=================================*/
	ulint			flags,	/*!< in: if BTR_NO_LOCKING_FLAG
					bit is set, does nothing */
	const buf_block_t*	block,	/*!< in: buffer block of rec */
	const rec_t*		rec,	/*!< in: record which should be
					modified */
	dict_index_t*		index,	/*!< in: clustered index */
	const ulint*		offsets,/*!< in: rec_get_offsets(rec, index) */
	que_thr_t*		thr)	/*!< in: query thread */
{
	ulint	err;
	ulint	heap_no;

	ut_ad(rec_offs_validate(rec, index, offsets));
	ut_ad(dict_index_is_clust(index));
	ut_ad(block->frame == page_align(rec));

	if (flags & BTR_NO_LOCKING_FLAG) {

		return(DB_SUCCESS);
	}

	heap_no = rec_offs_comp(offsets)
		? rec_get_heap_no_new(rec)
		: rec_get_heap_no_old(rec);

	/* If a transaction has no explicit x-lock set on the record, set one
	for it */

	lock_rec_convert_impl_to_expl(block, rec, index, offsets);

	lock_mutex_enter();

	ut_ad(lock_table_has(thr_get_trx(thr), index->table, LOCK_IX));

	err = lock_rec_lock(TRUE, LOCK_X | LOCK_REC_NOT_GAP,
			    block, heap_no, index, thr);

	lock_mutex_exit();

	ut_ad(lock_rec_queue_validate(FALSE, block, rec, index, offsets));

	if (UNIV_UNLIKELY(err == DB_SUCCESS_LOCKED_REC)) {
		err = DB_SUCCESS;
	}

	MONITOR_INC(MONITOR_NUM_RECLOCK_REQ);

	return(err);
}

/*********************************************************************//**
Checks if locks of other transactions prevent an immediate modify (delete
mark or delete unmark) of a secondary index record.
@return	DB_SUCCESS, DB_LOCK_WAIT, DB_DEADLOCK, or DB_QUE_THR_SUSPENDED */
UNIV_INTERN
ulint
lock_sec_rec_modify_check_and_lock(
/*===============================*/
	ulint		flags,	/*!< in: if BTR_NO_LOCKING_FLAG
				bit is set, does nothing */
	buf_block_t*	block,	/*!< in/out: buffer block of rec */
	const rec_t*	rec,	/*!< in: record which should be
				modified; NOTE: as this is a secondary
				index, we always have to modify the
				clustered index record first: see the
				comment below */
	dict_index_t*	index,	/*!< in: secondary index */
	que_thr_t*	thr,	/*!< in: query thread */
	mtr_t*		mtr)	/*!< in/out: mini-transaction */
{
	ulint	err;
	ulint	heap_no;

	ut_ad(!dict_index_is_clust(index));
	ut_ad(block->frame == page_align(rec));

	if (flags & BTR_NO_LOCKING_FLAG) {

		return(DB_SUCCESS);
	}

	heap_no = page_rec_get_heap_no(rec);

	/* Another transaction cannot have an implicit lock on the record,
	because when we come here, we already have modified the clustered
	index record, and this would not have been possible if another active
	transaction had modified this secondary index record. */

	lock_mutex_enter();

	ut_ad(lock_table_has(thr_get_trx(thr), index->table, LOCK_IX));

	err = lock_rec_lock(TRUE, LOCK_X | LOCK_REC_NOT_GAP,
			    block, heap_no, index, thr);

	lock_mutex_exit();

#ifdef UNIV_DEBUG
	{
		mem_heap_t*	heap		= NULL;
		ulint		offsets_[REC_OFFS_NORMAL_SIZE];
		const ulint*	offsets;
		rec_offs_init(offsets_);

		offsets = rec_get_offsets(rec, index, offsets_,
					  ULINT_UNDEFINED, &heap);

		ut_ad(lock_rec_queue_validate(
			FALSE, block, rec, index, offsets));

		if (UNIV_LIKELY_NULL(heap)) {
			mem_heap_free(heap);
		}
	}
#endif /* UNIV_DEBUG */

	if (err == DB_SUCCESS || err == DB_SUCCESS_LOCKED_REC) {
		/* Update the page max trx id field */
		/* It might not be necessary to do this if
		err == DB_SUCCESS (no new lock created),
		but it should not cost too much performance. */
		page_update_max_trx_id(block,
				       buf_block_get_page_zip(block),
				       thr_get_trx(thr)->id, mtr);
		err = DB_SUCCESS;
	}

	return(err);
}

/*********************************************************************//**
Like lock_clust_rec_read_check_and_lock(), but reads a
secondary index record.
@return	DB_SUCCESS, DB_SUCCESS_LOCKED_REC, DB_LOCK_WAIT, DB_DEADLOCK,
or DB_QUE_THR_SUSPENDED */
UNIV_INTERN
enum db_err
lock_sec_rec_read_check_and_lock(
/*=============================*/
	ulint			flags,	/*!< in: if BTR_NO_LOCKING_FLAG
					bit is set, does nothing */
	const buf_block_t*	block,	/*!< in: buffer block of rec */
	const rec_t*		rec,	/*!< in: user record or page
					supremum record which should
					be read or passed over by a
					read cursor */
	dict_index_t*		index,	/*!< in: secondary index */
	const ulint*		offsets,/*!< in: rec_get_offsets(rec, index) */
	enum lock_mode		mode,	/*!< in: mode of the lock which
					the read cursor should set on
					records: LOCK_S or LOCK_X; the
					latter is possible in
					SELECT FOR UPDATE */
	ulint			gap_mode,/*!< in: LOCK_ORDINARY, LOCK_GAP, or
					LOCK_REC_NOT_GAP */
	que_thr_t*		thr)	/*!< in: query thread */
{
	enum db_err	err;
	ulint		heap_no;

	ut_ad(!dict_index_is_clust(index));
	ut_ad(block->frame == page_align(rec));
	ut_ad(page_rec_is_user_rec(rec) || page_rec_is_supremum(rec));
	ut_ad(rec_offs_validate(rec, index, offsets));
	ut_ad(mode == LOCK_X || mode == LOCK_S);

	if (flags & BTR_NO_LOCKING_FLAG) {

		return(DB_SUCCESS);
	}

	heap_no = page_rec_get_heap_no(rec);

	/* Some transaction may have an implicit x-lock on the record only
	if the max trx id for the page >= min trx id for the trx list or a
	database recovery is running. */

	if ((page_get_max_trx_id(block->frame) >= trx_list_get_min_trx_id()
	     || recv_recovery_is_on())
	    && !page_rec_is_supremum(rec)) {

		lock_rec_convert_impl_to_expl(block, rec, index, offsets);
	}

	lock_mutex_enter();

	ut_ad(mode != LOCK_X
	      || lock_table_has(thr_get_trx(thr), index->table, LOCK_IX));
	ut_ad(mode != LOCK_S
	      || lock_table_has(thr_get_trx(thr), index->table, LOCK_IS));

	err = lock_rec_lock(FALSE, mode | gap_mode,
			    block, heap_no, index, thr);

	lock_mutex_exit();

	ut_ad(lock_rec_queue_validate(FALSE, block, rec, index, offsets));

	return(err);
}

/*********************************************************************//**
Checks if locks of other transactions prevent an immediate read, or passing
over by a read cursor, of a clustered index record. If they do, first tests
if the query thread should anyway be suspended for some reason; if not, then
puts the transaction and the query thread to the lock wait state and inserts a
waiting request for a record lock to the lock queue. Sets the requested mode
lock on the record.
@return	DB_SUCCESS, DB_SUCCESS_LOCKED_REC, DB_LOCK_WAIT, DB_DEADLOCK,
or DB_QUE_THR_SUSPENDED */
UNIV_INTERN
enum db_err
lock_clust_rec_read_check_and_lock(
/*===============================*/
	ulint			flags,	/*!< in: if BTR_NO_LOCKING_FLAG
					bit is set, does nothing */
	const buf_block_t*	block,	/*!< in: buffer block of rec */
	const rec_t*		rec,	/*!< in: user record or page
					supremum record which should
					be read or passed over by a
					read cursor */
	dict_index_t*		index,	/*!< in: clustered index */
	const ulint*		offsets,/*!< in: rec_get_offsets(rec, index) */
	enum lock_mode		mode,	/*!< in: mode of the lock which
					the read cursor should set on
					records: LOCK_S or LOCK_X; the
					latter is possible in
					SELECT FOR UPDATE */
	ulint			gap_mode,/*!< in: LOCK_ORDINARY, LOCK_GAP, or
					LOCK_REC_NOT_GAP */
	que_thr_t*		thr)	/*!< in: query thread */
{
	enum db_err	err;
	ulint		heap_no;

	ut_ad(dict_index_is_clust(index));
	ut_ad(block->frame == page_align(rec));
	ut_ad(page_rec_is_user_rec(rec) || page_rec_is_supremum(rec));
	ut_ad(gap_mode == LOCK_ORDINARY || gap_mode == LOCK_GAP
	      || gap_mode == LOCK_REC_NOT_GAP);
	ut_ad(rec_offs_validate(rec, index, offsets));

	if (flags & BTR_NO_LOCKING_FLAG) {

		return(DB_SUCCESS);
	}

	heap_no = page_rec_get_heap_no(rec);

	if (UNIV_LIKELY(heap_no != PAGE_HEAP_NO_SUPREMUM)) {

		lock_rec_convert_impl_to_expl(block, rec, index, offsets);
	}

	lock_mutex_enter();

	ut_ad(mode != LOCK_X
	      || lock_table_has(thr_get_trx(thr), index->table, LOCK_IX));
	ut_ad(mode != LOCK_S
	      || lock_table_has(thr_get_trx(thr), index->table, LOCK_IS));

	err = lock_rec_lock(FALSE, mode | gap_mode, block, heap_no, index, thr);

	lock_mutex_exit();

	ut_ad(lock_rec_queue_validate(FALSE, block, rec, index, offsets));

	return(err);
}
/*********************************************************************//**
Checks if locks of other transactions prevent an immediate read, or passing
over by a read cursor, of a clustered index record. If they do, first tests
if the query thread should anyway be suspended for some reason; if not, then
puts the transaction and the query thread to the lock wait state and inserts a
waiting request for a record lock to the lock queue. Sets the requested mode
lock on the record. This is an alternative version of
lock_clust_rec_read_check_and_lock() that does not require the parameter
"offsets".
@return	DB_SUCCESS, DB_LOCK_WAIT, DB_DEADLOCK, or DB_QUE_THR_SUSPENDED */
UNIV_INTERN
ulint
lock_clust_rec_read_check_and_lock_alt(
/*===================================*/
	ulint			flags,	/*!< in: if BTR_NO_LOCKING_FLAG
					bit is set, does nothing */
	const buf_block_t*	block,	/*!< in: buffer block of rec */
	const rec_t*		rec,	/*!< in: user record or page
					supremum record which should
					be read or passed over by a
					read cursor */
	dict_index_t*		index,	/*!< in: clustered index */
	enum lock_mode		mode,	/*!< in: mode of the lock which
					the read cursor should set on
					records: LOCK_S or LOCK_X; the
					latter is possible in
					SELECT FOR UPDATE */
	ulint			gap_mode,/*!< in: LOCK_ORDINARY, LOCK_GAP, or
					LOCK_REC_NOT_GAP */
	que_thr_t*		thr)	/*!< in: query thread */
{
	mem_heap_t*	tmp_heap	= NULL;
	ulint		offsets_[REC_OFFS_NORMAL_SIZE];
	ulint*		offsets		= offsets_;
	ulint		err;
	rec_offs_init(offsets_);

	offsets = rec_get_offsets(rec, index, offsets,
				  ULINT_UNDEFINED, &tmp_heap);
	err = lock_clust_rec_read_check_and_lock(flags, block, rec, index,
						 offsets, mode, gap_mode, thr);
	if (tmp_heap) {
		mem_heap_free(tmp_heap);
	}

	if (UNIV_UNLIKELY(err == DB_SUCCESS_LOCKED_REC)) {
		err = DB_SUCCESS;
	}

	return(err);
}

/*******************************************************************//**
Release the last lock from the transaction's autoinc locks. */
UNIV_INLINE
void
lock_release_autoinc_last_lock(
/*===========================*/
	ib_vector_t*	autoinc_locks)	/*!< in/out: vector of AUTOINC locks */
{
	ulint		last;
	lock_t*		lock;

	ut_ad(lock_mutex_own());
	ut_a(!ib_vector_is_empty(autoinc_locks));

	/* The lock to be release must be the last lock acquired. */
	last = ib_vector_size(autoinc_locks) - 1;
	lock = ib_vector_get(autoinc_locks, last);

	/* Should have only AUTOINC locks in the vector. */
	ut_a(lock_get_mode(lock) == LOCK_AUTO_INC);
	ut_a(lock_get_type(lock) == LOCK_TABLE);

	ut_a(lock->un_member.tab_lock.table != NULL);

	/* This will remove the lock from the trx autoinc_locks too. */
	lock_table_dequeue(lock);
}

/*******************************************************************//**
Check if a transaction holds any autoinc locks. 
@return TRUE if the transaction holds any AUTOINC locks. */
UNIV_INTERN
ibool
lock_trx_holds_autoinc_locks(
/*=========================*/
	const trx_t*	trx)		/*!< in: transaction */
{
	ut_a(trx->autoinc_locks != NULL);

	return(!ib_vector_is_empty(trx->autoinc_locks));
}

/*******************************************************************//**
Release all the transaction's autoinc locks. */
UNIV_INTERN
void
lock_release_autoinc_locks(
/*=======================*/
	trx_t*		trx)		/*!< in/out: transaction */
{
	ut_ad(lock_mutex_own());

	ut_a(trx->autoinc_locks != NULL);

	/* We release the locks in the reverse order. This is to
	avoid searching the vector for the element to delete at
	the lower level. See (lock_table_remove_low()) for details. */
	while (!ib_vector_is_empty(trx->autoinc_locks)) {

		/* lock_table_remove_low() will also remove the lock from
		the transaction's autoinc_locks vector. */
		lock_release_autoinc_last_lock(trx->autoinc_locks);
	}

	/* Should release all locks. */
	ut_a(ib_vector_is_empty(trx->autoinc_locks));
}

/*******************************************************************//**
Gets the type of a lock. Non-inline version for using outside of the
lock module.
@return	LOCK_TABLE or LOCK_REC */
UNIV_INTERN
ulint
lock_get_type(
/*==========*/
	const lock_t*	lock)	/*!< in: lock */
{
	return(lock_get_type_low(lock));
}

/*******************************************************************//**
Gets the id of the transaction owning a lock.
@return	transaction id */
UNIV_INTERN
trx_id_t
lock_get_trx_id(
/*============*/
	const lock_t*	lock)	/*!< in: lock */
{
	return(lock->trx->id);
}

/*******************************************************************//**
Gets the mode of a lock in a human readable string.
The string should not be free()'d or modified.
@return	lock mode */
UNIV_INTERN
const char*
lock_get_mode_str(
/*==============*/
	const lock_t*	lock)	/*!< in: lock */
{
	ibool	is_gap_lock;

	is_gap_lock = lock_get_type_low(lock) == LOCK_REC
		&& lock_rec_get_gap(lock);

	switch (lock_get_mode(lock)) {
	case LOCK_S:
		if (is_gap_lock) {
			return("S,GAP");
		} else {
			return("S");
		}
	case LOCK_X:
		if (is_gap_lock) {
			return("X,GAP");
		} else {
			return("X");
		}
	case LOCK_IS:
		if (is_gap_lock) {
			return("IS,GAP");
		} else {
			return("IS");
		}
	case LOCK_IX:
		if (is_gap_lock) {
			return("IX,GAP");
		} else {
			return("IX");
		}
	case LOCK_AUTO_INC:
		return("AUTO_INC");
	default:
		return("UNKNOWN");
	}
}

/*******************************************************************//**
Gets the type of a lock in a human readable string.
The string should not be free()'d or modified.
@return	lock type */
UNIV_INTERN
const char*
lock_get_type_str(
/*==============*/
	const lock_t*	lock)	/*!< in: lock */
{
	switch (lock_get_type_low(lock)) {
	case LOCK_REC:
		return("RECORD");
	case LOCK_TABLE:
		return("TABLE");
	default:
		return("UNKNOWN");
	}
}

/*******************************************************************//**
Gets the table on which the lock is.
@return	table */
UNIV_INLINE
dict_table_t*
lock_get_table(
/*===========*/
	const lock_t*	lock)	/*!< in: lock */
{
	switch (lock_get_type_low(lock)) {
	case LOCK_REC:
		return(lock->index->table);
	case LOCK_TABLE:
		return(lock->un_member.tab_lock.table);
	default:
		ut_error;
		return(NULL);
	}
}

/*******************************************************************//**
Gets the id of the table on which the lock is.
@return	id of the table */
UNIV_INTERN
table_id_t
lock_get_table_id(
/*==============*/
	const lock_t*	lock)	/*!< in: lock */
{
	dict_table_t*	table;

	table = lock_get_table(lock);

	return(table->id);
}

/*******************************************************************//**
Gets the name of the table on which the lock is.
The string should not be free()'d or modified.
@return	name of the table */
UNIV_INTERN
const char*
lock_get_table_name(
/*================*/
	const lock_t*	lock)	/*!< in: lock */
{
	dict_table_t*	table;

	table = lock_get_table(lock);

	return(table->name);
}

/*******************************************************************//**
For a record lock, gets the index on which the lock is.
@return	index */
UNIV_INTERN
const dict_index_t*
lock_rec_get_index(
/*===============*/
	const lock_t*	lock)	/*!< in: lock */
{
	ut_a(lock_get_type_low(lock) == LOCK_REC);

	return(lock->index);
}

/*******************************************************************//**
For a record lock, gets the name of the index on which the lock is.
The string should not be free()'d or modified.
@return	name of the index */
UNIV_INTERN
const char*
lock_rec_get_index_name(
/*====================*/
	const lock_t*	lock)	/*!< in: lock */
{
	ut_a(lock_get_type_low(lock) == LOCK_REC);

	return(lock->index->name);
}

/*******************************************************************//**
For a record lock, gets the tablespace number on which the lock is.
@return	tablespace number */
UNIV_INTERN
ulint
lock_rec_get_space_id(
/*==================*/
	const lock_t*	lock)	/*!< in: lock */
{
	ut_a(lock_get_type_low(lock) == LOCK_REC);

	return(lock->un_member.rec_lock.space);
}

/*******************************************************************//**
For a record lock, gets the page number on which the lock is.
@return	page number */
UNIV_INTERN
ulint
lock_rec_get_page_no(
/*=================*/
	const lock_t*	lock)	/*!< in: lock */
{
	ut_a(lock_get_type_low(lock) == LOCK_REC);

	return(lock->un_member.rec_lock.page_no);
}

/*********************************************************************//**
Cancels a waiting lock request and releases possible other transactions
waiting behind it. */
UNIV_INTERN
void
lock_cancel_waiting_and_release(
/*============================*/
	lock_t*	lock)	/*!< in: waiting lock request */
{
	que_thr_t*	thr;

	ut_ad(lock_mutex_own());
	ut_ad(trx_mutex_own(lock->trx));

	if (lock_get_type_low(lock) == LOCK_REC) {

		lock_rec_dequeue_from_page(lock);
	} else {
		ut_ad(lock_get_type_low(lock) & LOCK_TABLE);

		if (lock->trx->autoinc_locks != NULL) {
			/* Release the transaction's AUTOINC locks. */
			lock_release_autoinc_locks(lock->trx);
		}

		lock_table_dequeue(lock);
	}

	/* Reset the wait flag and the back pointer to lock in trx. */

	lock_reset_lock_and_trx_wait(lock);

	/* The following function releases the trx from lock wait. */

	thr = que_thr_end_lock_wait(lock->trx);

	if (thr != NULL) {
		lock_wait_release_thread_if_suspended(thr);
	}
}

/*********************************************************************//**
Unlocks AUTO_INC type locks that were possibly reserved by a trx. This
function should be called at the the end of an SQL statement, by the
connection thread that owns the transaction (trx->mysql_thd). */
UNIV_INTERN
void
lock_unlock_table_autoinc(
/*======================*/
	trx_t*	trx)	/*!< in/out: transaction */
{
	if (lock_trx_holds_autoinc_locks(trx)) {
		lock_mutex_enter();

		lock_release_autoinc_locks(trx);

		lock_mutex_exit();
	}
}

/*********************************************************************//**
Releases a transaction's locks, and releases possible other transactions
waiting because of these locks. Change the state of the transaction to
TRX_COMMITTED_IN_MEMORY. */
UNIV_INTERN
void
lock_trx_release_locks(
/*===================*/
	trx_t*	trx)	/*!< in: transaction */
{
	lock_mutex_enter();

	trx_mutex_enter(trx);

	ut_ad(trx->lock.conc_state == TRX_ACTIVE
	      || trx->lock.conc_state == TRX_PREPARED);

	/* The following assignment makes the transaction committed in memory
	and makes its changes to data visible to other transactions.
	NOTE that there is a small discrepancy from the strict formal
	visibility rules here: a human user of the database can see
	modifications made by another transaction T even before the necessary
	log segment has been flushed to the disk. If the database happens to
	crash before the flush, the user has seen modifications from T which
	will never be a committed transaction. However, any transaction T2
	which sees the modifications of the committing transaction T, and
	which also itself makes modifications to the database, will get an lsn
	larger than the committing transaction T. In the case where the log
	flush fails, and T never gets committed, also T2 will never get
	committed. */

	/*--------------------------------------*/
	trx->lock.conc_state = TRX_COMMITTED_IN_MEMORY;
	/*--------------------------------------*/

	/* If we release transaction mutex below and we are still doing
	recovery i.e.: back ground rollback thread is still active
	then there is a chance that the rollback thread may see
	this trx as COMMITTED_IN_MEMORY and goes adhead to clean it
	up calling trx_cleanup_at_db_startup(). This can happen
	in the case we are committing a trx here that is left in
	PREPARED state during the crash. Note that commit of the
	rollback of a PREPARED trx happens in the recovery thread
	while the rollback of other transactions happen in the
	background thread. To avoid this race we unconditionally
	unset the is_recovered flag from the trx. */

	trx_mutex_exit(trx);

	lock_release(trx);

	lock_mutex_exit();
}

/*********************************************************************//**
Check whether the transaction has already been rolled back because it
was selected as a deadlock victim, or if it has to wait then cancel
the wait lock.
@return DB_DEADLOCK, DB_LOCK_WAIT or DB_SUCCESS */
UNIV_INTERN
enum db_err
lock_trx_handle_wait(
/*=================*/
	trx_t*		trx) 	/*!< in, out: trx lock state */
{
	enum db_err	err;

	lock_mutex_enter();

	trx_mutex_enter(trx);

	if (trx->lock.was_chosen_as_deadlock_victim) {
		err = DB_DEADLOCK;
	} else if (trx->lock.wait_lock != NULL) {
		lock_cancel_waiting_and_release(trx->lock.wait_lock);
		err = DB_LOCK_WAIT;
	} else {
		/* The lock was probably granted before we got here. */
		err = DB_SUCCESS;
	}

	trx_mutex_exit(trx);

	lock_mutex_exit();

	return(err);
}

/*********************************************************************//**
Get the number of locks on a table.
@return number of locks */
UNIV_INTERN
ulint
lock_table_get_n_locks(
/*===================*/
	dict_table_t*	table)
{
	ulint		n_table_locks;

	lock_mutex_enter();

	n_table_locks = UT_LIST_GET_LEN(table->locks);

	lock_mutex_exit();

	return(n_table_locks);
}<|MERGE_RESOLUTION|>--- conflicted
+++ resolved
@@ -3400,6 +3400,8 @@
 
 	lock_deadlock_found = TRUE;
 
+	ut_ad(trx_mutex_own(trx));
+
 	return(TRUE);
 }
 
@@ -3490,14 +3492,16 @@
 
 			if (lock_trx == start) {
 
-				/* To obey the latching levels */
+				FILE*	ef;
+
+				/* To obey the latching order */
 				trx_mutex_exit(start);
 
 				/* We came back to the recursion starting
 				point: a deadlock detected; or we have
 				searched the waits-for graph too long */
 
-				FILE*	ef = lock_latest_err_file;
+				ef = lock_latest_err_file;
 
 				rewind(ef);
 				ut_print_timestamp(ef);
@@ -3555,19 +3559,14 @@
 #endif /* UNIV_DEBUG */
 				MONITOR_INC(MONITOR_DEADLOCK);
 
-<<<<<<< HEAD
-				trx_mutex_enter(start);
-
-				if (trx_weight_cmp(wait_lock->trx,
-						   start) >= 0) {
-=======
 				if (trx_weight_ge(wait_lock->trx, start)) {
->>>>>>> 9fd96143
 					/* Our recursion starting point
 					transaction is 'smaller', let us
 					choose 'start' as the victim and roll
 					back it */
 
+					trx_mutex_enter(start);
+
 					return(LOCK_VICTIM_IS_START);
 				}
 
@@ -3586,8 +3585,6 @@
 				/* We need to release the transaction mutex,
 				in case  start is granted its locks once we
 				release wait_lock. */
-
-				trx_mutex_exit(start);
 
 				trx_mutex_enter(wait_lock->trx);
 
@@ -4475,13 +4472,8 @@
 	fprintf(file,
 		"Purge done for trx's n:o < " TRX_ID_FMT
 		" undo n:o < " TRX_ID_FMT "\n",
-<<<<<<< HEAD
-		TRX_ID_PREP_PRINTF(purge_sys->iter.trx_no),
-		TRX_ID_PREP_PRINTF(purge_sys->iter.undo_no));
-=======
-		(ullint) purge_sys->purge_trx_no,
-		(ullint) purge_sys->purge_undo_no);
->>>>>>> 9fd96143
+		(ullint) purge_sys->iter.trx_no,
+		(ullint) purge_sys->iter.undo_no);
 
 	fprintf(file,
 		"History list length %lu\n",
@@ -5045,7 +5037,6 @@
 {
 	lock_t*		lock;
 	trx_t*		trx;
-	ib_uint64_t	limit;
 	ulint		space;
 	ulint		page_no;
 	ulint		i;
@@ -5071,28 +5062,20 @@
 	}
 
 	for (i = 0; i < hash_get_n_cells(lock_sys->rec_hash); i++) {
-
-		limit = 0;
+		ib_uint64_t	limit = 0; 
 
 		for (;;) {
 
-<<<<<<< HEAD
 			for (lock = HASH_GET_FIRST(lock_sys->rec_hash, i);
 			     lock != NULL;
 			     lock = HASH_GET_NEXT(hash, lock)) {
 
-=======
-			while (lock) {
-				ib_uint64_t	space_page;
->>>>>>> 9fd96143
 				ut_a(trx_in_trx_list(lock->trx));
 
 				space = lock->un_member.rec_lock.space;
 				page_no = lock->un_member.rec_lock.page_no;
 
-				space_page = ut_ull_create(space, page_no);
-
-				if (space_page >= limit) {
+				if (ut_ull_create(space, page_no) > limit) {
 					break;
 				}
 			}
