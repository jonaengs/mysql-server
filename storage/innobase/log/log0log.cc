/*****************************************************************************

Copyright (c) 1995, 2017, Oracle and/or its affiliates. All Rights Reserved.
Copyright (c) 2009, Google Inc.

Portions of this file contain modifications contributed and copyrighted by
Google, Inc. Those modifications are gratefully acknowledged and are described
briefly in the InnoDB documentation. The contributions by Google are
incorporated with their permission, and subject to the conditions contained in
the file COPYING.Google.

This program is free software; you can redistribute it and/or modify it under
the terms of the GNU General Public License as published by the Free Software
Foundation; version 2 of the License.

This program is distributed in the hope that it will be useful, but WITHOUT
ANY WARRANTY; without even the implied warranty of MERCHANTABILITY or FITNESS
FOR A PARTICULAR PURPOSE. See the GNU General Public License for more details.

You should have received a copy of the GNU General Public License along with
this program; if not, write to the Free Software Foundation, Inc.,
51 Franklin Street, Suite 500, Boston, MA 02110-1335 USA

*****************************************************************************/

/**************************************************//**
@file log/log0log.cc
Database log

Created 12/9/1995 Heikki Tuuri
*******************************************************/

#include "ha_prototypes.h"
#include <debug_sync.h>

#include "log0log.h"

#ifdef UNIV_NONINL
#include "log0log.ic"
#endif

#include "mem0mem.h"
#include "buf0buf.h"
#ifndef UNIV_HOTBACKUP
#include "buf0flu.h"
#include "srv0srv.h"
#include "log0recv.h"
#include "fil0fil.h"
#include "dict0boot.h"
#include "dict0stats_bg.h"
#include "srv0srv.h"
#include "srv0start.h"
#include "trx0sys.h"
#include "trx0trx.h"
#include "trx0roll.h"
#include "srv0mon.h"
#include "sync0sync.h"
#endif /* !UNIV_HOTBACKUP */

/*
General philosophy of InnoDB redo-logs:

1) Every change to a contents of a data page must be done
through mtr, which in mtr_commit() writes log records
to the InnoDB redo log.

2) Normally these changes are performed using a mlog_write_ulint()
or similar function.

3) In some page level operations only a code number of a
c-function and its parameters are written to the log to
reduce the size of the log.

  3a) You should not add parameters to these kind of functions
  (e.g. trx_undo_header_create(), trx_undo_insert_header_reuse())

  3b) You should not add such functionality which either change
  working when compared with the old or are dependent on data
  outside of the page. These kind of functions should implement
  self-contained page transformation and it should be unchanged
  if you don't have very essential reasons to change log
  semantics or format.

*/

/** Redo log system */
log_t*	log_sys	= NULL;

/** Whether to generate and require checksums on the redo log pages */
my_bool	innodb_log_checksums;

/** Pointer to the log checksum calculation function */
log_checksum_func_t log_checksum_algorithm_ptr;

/* These control how often we print warnings if the last checkpoint is too
old */
bool	log_has_printed_chkp_warning = false;
time_t	log_last_warning_time;

bool	log_has_printed_chkp_margine_warning = false;
time_t	log_last_margine_warning_time;

/* A margin for free space in the log buffer before a log entry is catenated */
#define LOG_BUF_WRITE_MARGIN	(4 * OS_FILE_LOG_BLOCK_SIZE)

/* Margins for free space in the log buffer after a log entry is catenated */
#define LOG_BUF_FLUSH_RATIO	2
#define LOG_BUF_FLUSH_MARGIN	(LOG_BUF_WRITE_MARGIN + 4 * UNIV_PAGE_SIZE)

/* This parameter controls asynchronous making of a new checkpoint; the value
should be bigger than LOG_POOL_PREFLUSH_RATIO_SYNC */

#define LOG_POOL_CHECKPOINT_RATIO_ASYNC	32

/* This parameter controls synchronous preflushing of modified buffer pages */
#define LOG_POOL_PREFLUSH_RATIO_SYNC	16

/* The same ratio for asynchronous preflushing; this value should be less than
the previous */
#define LOG_POOL_PREFLUSH_RATIO_ASYNC	8

/* Codes used in unlocking flush latches */
#define LOG_UNLOCK_NONE_FLUSHED_LOCK	1
#define LOG_UNLOCK_FLUSH_LOCK		2

/******************************************************//**
Completes a checkpoint write i/o to a log file. */
static
void
log_io_complete_checkpoint(void);
/*============================*/

#ifndef UNIV_HOTBACKUP
/****************************************************************//**
Returns the oldest modified block lsn in the pool, or log_sys->lsn if none
exists.
@return LSN of oldest modification */
static
lsn_t
log_buf_pool_get_oldest_modification(void)
/*======================================*/
{
	lsn_t	lsn;

	ut_ad(log_mutex_own());

	lsn = buf_pool_get_oldest_modification();

	if (!lsn) {

		lsn = log_sys->lsn;
	}

	return(lsn);
}
#endif  /* !UNIV_HOTBACKUP */

/** Extends the log buffer.
@param[in]	len	requested minimum size in bytes */
void
log_buffer_extend(
	ulint	len)
{
	ulint	move_start;
	ulint	move_end;
	byte	tmp_buf[OS_FILE_LOG_BLOCK_SIZE];

	log_mutex_enter_all();

	while (log_sys->is_extending) {
		/* Another thread is trying to extend already.
		Needs to wait for. */
		log_mutex_exit_all();

		log_buffer_flush_to_disk();

		log_mutex_enter_all();

		if (srv_log_buffer_size > len / UNIV_PAGE_SIZE) {
			/* Already extended enough by the others */
			log_mutex_exit_all();
			return;
		}
	}

	if (len >= log_sys->buf_size / 2) {
		DBUG_EXECUTE_IF("ib_log_buffer_is_short_crash",
				DBUG_SUICIDE(););

		/* log_buffer is too small. try to extend instead of crash. */
		ib::warn() << "The transaction log size is too large"
			" for innodb_log_buffer_size (" << len << " >= "
			<< LOG_BUFFER_SIZE << " / 2). Trying to extend it.";
	}

	log_sys->is_extending = true;

	while (ut_calc_align_down(log_sys->buf_free,
				  OS_FILE_LOG_BLOCK_SIZE)
	       != ut_calc_align_down(log_sys->buf_next_to_write,
				     OS_FILE_LOG_BLOCK_SIZE)) {
		/* Buffer might have >1 blocks to write still. */
		log_mutex_exit_all();

		log_buffer_flush_to_disk();

		log_mutex_enter_all();
	}

	move_start = ut_calc_align_down(
		log_sys->buf_free,
		OS_FILE_LOG_BLOCK_SIZE);
	move_end = log_sys->buf_free;

	/* store the last log block in buffer */
	ut_memcpy(tmp_buf, log_sys->buf + move_start,
		  move_end - move_start);

	log_sys->buf_free -= move_start;
	log_sys->buf_next_to_write -= move_start;

	/* reallocate log buffer */
	srv_log_buffer_size = len / UNIV_PAGE_SIZE + 1;
	ut_free(log_sys->buf_ptr);

	log_sys->buf_size = LOG_BUFFER_SIZE;

	log_sys->buf_ptr = static_cast<byte*>(
		ut_zalloc_nokey(log_sys->buf_size * 2 + OS_FILE_LOG_BLOCK_SIZE));
	log_sys->buf = static_cast<byte*>(
		ut_align(log_sys->buf_ptr, OS_FILE_LOG_BLOCK_SIZE));

	log_sys->first_in_use = true;

	log_sys->max_buf_free = log_sys->buf_size / LOG_BUF_FLUSH_RATIO
		- LOG_BUF_FLUSH_MARGIN;

	/* restore the last log block */
	ut_memcpy(log_sys->buf, tmp_buf, move_end - move_start);

	ut_ad(log_sys->is_extending);
	log_sys->is_extending = false;

	log_mutex_exit_all();

	ib::info() << "innodb_log_buffer_size was extended to "
		<< LOG_BUFFER_SIZE << ".";
}

#ifndef UNIV_HOTBACKUP
/** Calculate actual length in redo buffer and file including
block header and trailer.
@param[in]	len	length to write
@return actual length to write including header and trailer. */
static inline
ulint
log_calculate_actual_len(
	ulint len)
{
	ut_ad(log_mutex_own());

	/* actual length stored per block */
	const ulint	len_per_blk = OS_FILE_LOG_BLOCK_SIZE
		- (LOG_BLOCK_HDR_SIZE + LOG_BLOCK_TRL_SIZE);

	/* actual data length in last block already written */
	ulint	extra_len = (log_sys->buf_free % OS_FILE_LOG_BLOCK_SIZE);

	ut_ad(extra_len >= LOG_BLOCK_HDR_SIZE);
	extra_len -= LOG_BLOCK_HDR_SIZE;

	/* total extra length for block header and trailer */
	extra_len = ((len + extra_len) / len_per_blk)
		* (LOG_BLOCK_HDR_SIZE + LOG_BLOCK_TRL_SIZE);

	return(len + extra_len);
}

/** Check margin not to overwrite transaction log from the last checkpoint.
If would estimate the log write to exceed the log_group_capacity,
waits for the checkpoint is done enough.
@param[in]	len	length of the data to be written */

void
log_margin_checkpoint_age(
	ulint	len)
{
	ulint	margin = log_calculate_actual_len(len);

	ut_ad(log_mutex_own());

	if (margin > log_sys->log_group_capacity) {
		/* return with warning output to avoid deadlock */
		if (!log_has_printed_chkp_margine_warning
		    || difftime(time(NULL),
				log_last_margine_warning_time) > 15) {
			log_has_printed_chkp_margine_warning = true;
			log_last_margine_warning_time = time(NULL);

			ib::error() << "The transaction log files are too"
				" small for the single transaction log (size="
				<< len << "). So, the last checkpoint age"
				" might exceed the log group capacity "
				<< log_sys->log_group_capacity << ".";
		}

		return;
	}

	/* Our margin check should ensure that we never reach this condition.
	Try to do checkpoint once. We cannot keep waiting here as it might
	result in hang in case the current mtr has latch on oldest lsn */
	if (log_sys->lsn - log_sys->last_checkpoint_lsn + margin
	    > log_sys->log_group_capacity) {
		/* The log write of 'len' might overwrite the transaction log
		after the last checkpoint. Makes checkpoint. */

		bool	flushed_enough = false;

		if (log_sys->lsn - log_buf_pool_get_oldest_modification()
		    + margin
		    <= log_sys->log_group_capacity) {
			flushed_enough = true;
		}

		log_sys->check_flush_or_checkpoint = true;
		log_mutex_exit();

		DEBUG_SYNC_C("margin_checkpoint_age_rescue");

		if (!flushed_enough) {
			os_thread_sleep(100000);
		}
		log_checkpoint(true, false);

		log_mutex_enter();
	}

	return;
}
#endif /* !UNIV_HOTBACKUP */
/** Open the log for log_write_low. The log must be closed with log_close.
@param[in]	len	length of the data to be written
@return start lsn of the log record */
lsn_t
log_reserve_and_open(
	ulint	len)
{
	ulint	len_upper_limit;
#ifdef UNIV_DEBUG
	ulint	count			= 0;
#endif /* UNIV_DEBUG */

loop:
	ut_ad(log_mutex_own());
	ut_ad(!recv_no_log_write);

	if (log_sys->is_extending) {
		log_mutex_exit();

		/* Log buffer size is extending. Writing up to the next block
		should wait for the extending finished. */

		os_thread_sleep(100000);

		ut_ad(++count < 50);

		log_mutex_enter();
		goto loop;
	}

	/* Calculate an upper limit for the space the string may take in the
	log buffer */

	len_upper_limit = LOG_BUF_WRITE_MARGIN + srv_log_write_ahead_size
			  + (5 * len) / 4;

	if (log_sys->buf_free + len_upper_limit > log_sys->buf_size) {
		log_mutex_exit();

		DEBUG_SYNC_C("log_buf_size_exceeded");

		/* Not enough free space, do a write of the log buffer */

		log_buffer_sync_in_background(false);

		srv_stats.log_waits.inc();

		ut_ad(++count < 50);

		log_mutex_enter();
		goto loop;
	}

	return(log_sys->lsn);
}

/************************************************************//**
Writes to the log the string given. It is assumed that the caller holds the
log mutex. */
void
log_write_low(
/*==========*/
	const byte*	str,		/*!< in: string */
	ulint		str_len)	/*!< in: string length */
{
	log_t*	log	= log_sys;
	ulint	len;
	ulint	data_len;
	byte*	log_block;

	ut_ad(log_mutex_own());
part_loop:
	ut_ad(!recv_no_log_write);
	/* Calculate a part length */

	data_len = (log->buf_free % OS_FILE_LOG_BLOCK_SIZE) + str_len;

	if (data_len <= OS_FILE_LOG_BLOCK_SIZE - LOG_BLOCK_TRL_SIZE) {

		/* The string fits within the current log block */

		len = str_len;
	} else {
		data_len = OS_FILE_LOG_BLOCK_SIZE - LOG_BLOCK_TRL_SIZE;

		len = OS_FILE_LOG_BLOCK_SIZE
			- (log->buf_free % OS_FILE_LOG_BLOCK_SIZE)
			- LOG_BLOCK_TRL_SIZE;
	}

	ut_memcpy(log->buf + log->buf_free, str, len);

	str_len -= len;
	str = str + len;

	log_block = static_cast<byte*>(
		ut_align_down(
			log->buf + log->buf_free, OS_FILE_LOG_BLOCK_SIZE));

	log_block_set_data_len(log_block, data_len);

	if (data_len == OS_FILE_LOG_BLOCK_SIZE - LOG_BLOCK_TRL_SIZE) {
		/* This block became full */
		log_block_set_data_len(log_block, OS_FILE_LOG_BLOCK_SIZE);
		log_block_set_checkpoint_no(log_block,
					    log_sys->next_checkpoint_no);
		len += LOG_BLOCK_HDR_SIZE + LOG_BLOCK_TRL_SIZE;

		log->lsn += len;

		/* Initialize the next block header */
		log_block_init(log_block + OS_FILE_LOG_BLOCK_SIZE, log->lsn);
	} else {
		log->lsn += len;
	}

	log->buf_free += len;

	ut_ad(log->buf_free <= log->buf_size);

	if (str_len > 0) {
		goto part_loop;
	}

	srv_stats.log_write_requests.inc();
}

/************************************************************//**
Closes the log.
@return lsn */
lsn_t
log_close(void)
/*===========*/
{
	byte*		log_block;
	ulint		first_rec_group;
	lsn_t		oldest_lsn;
	lsn_t		lsn;
	log_t*		log	= log_sys;
	lsn_t		checkpoint_age;

	ut_ad(log_mutex_own());
	ut_ad(!recv_no_log_write);

	lsn = log->lsn;

	log_block = static_cast<byte*>(
		ut_align_down(
			log->buf + log->buf_free, OS_FILE_LOG_BLOCK_SIZE));

	first_rec_group = log_block_get_first_rec_group(log_block);

	if (first_rec_group == 0) {
		/* We initialized a new log block which was not written
		full by the current mtr: the next mtr log record group
		will start within this block at the offset data_len */

		log_block_set_first_rec_group(
			log_block, log_block_get_data_len(log_block));
	}

	if (log->buf_free > log->max_buf_free) {

		log->check_flush_or_checkpoint = true;
	}

	checkpoint_age = lsn - log->last_checkpoint_lsn;

	if (checkpoint_age >= log->log_group_capacity) {
		DBUG_EXECUTE_IF(
			"print_all_chkp_warnings",
			log_has_printed_chkp_warning = false;);

		if (!log_has_printed_chkp_warning
		    || difftime(time(NULL), log_last_warning_time) > 15) {

			log_has_printed_chkp_warning = true;
			log_last_warning_time = time(NULL);

			ib::error() << "The age of the last checkpoint is "
				<< checkpoint_age << ", which exceeds the log"
				" group capacity " << log->log_group_capacity
				<< ".";
		}
	}

	if (checkpoint_age <= log->max_modified_age_sync) {

		goto function_exit;
	}

	oldest_lsn = buf_pool_get_oldest_modification();

	if (!oldest_lsn
	    || lsn - oldest_lsn > log->max_modified_age_sync
	    || checkpoint_age > log->max_checkpoint_age_async) {

		log->check_flush_or_checkpoint = true;
	}
function_exit:

	return(lsn);
}

/******************************************************//**
Calculates the data capacity of a log group, when the log file headers are not
included.
@return capacity in bytes */
lsn_t
log_group_get_capacity(
/*===================*/
	const log_group_t*	group)	/*!< in: log group */
{
	/* The lsn parameters are updated while holding both the mutexes
	and it is ok to have either of them while reading */
	ut_ad(log_mutex_own() || log_write_mutex_own());

	return((group->file_size - LOG_FILE_HDR_SIZE) * group->n_files);
}

/******************************************************//**
Calculates the offset within a log group, when the log file headers are not
included.
@return size offset (<= offset) */
UNIV_INLINE
lsn_t
log_group_calc_size_offset(
/*=======================*/
	lsn_t			offset,	/*!< in: real offset within the
					log group */
	const log_group_t*	group)	/*!< in: log group */
{
	/* The lsn parameters are updated while holding both the mutexes
	and it is ok to have either of them while reading */
	ut_ad(log_mutex_own() || log_write_mutex_own());

	return(offset - LOG_FILE_HDR_SIZE * (1 + offset / group->file_size));
}

/******************************************************//**
Calculates the offset within a log group, when the log file headers are
included.
@return real offset (>= offset) */
UNIV_INLINE
lsn_t
log_group_calc_real_offset(
/*=======================*/
	lsn_t			offset,	/*!< in: size offset within the
					log group */
	const log_group_t*	group)	/*!< in: log group */
{
	/* The lsn parameters are updated while holding both the mutexes
	and it is ok to have either of them while reading */
	ut_ad(log_mutex_own() || log_write_mutex_own());

	return(offset + LOG_FILE_HDR_SIZE
	       * (1 + offset / (group->file_size - LOG_FILE_HDR_SIZE)));
}

/** Calculate the offset of an lsn within a log group.
@param[in]	lsn	log sequence number
@param[in]	group	log group
@return offset within the log group */
lsn_t
log_group_calc_lsn_offset(
	lsn_t			lsn,
	const log_group_t*	group)
{
	lsn_t	gr_lsn;
	lsn_t	gr_lsn_size_offset;
	lsn_t	difference;
	lsn_t	group_size;
	lsn_t	offset;

	/* The lsn parameters are updated while holding both the mutexes
	and it is ok to have either of them while reading */
	ut_ad(log_mutex_own() || log_write_mutex_own());

	gr_lsn = group->lsn;

	gr_lsn_size_offset = log_group_calc_size_offset(
		group->lsn_offset, group);

	group_size = log_group_get_capacity(group);

	if (lsn >= gr_lsn) {

		difference = lsn - gr_lsn;
	} else {
		difference = gr_lsn - lsn;

		difference = difference % group_size;

		difference = group_size - difference;
	}

	offset = (gr_lsn_size_offset + difference) % group_size;

	/* fprintf(stderr,
	"Offset is " LSN_PF " gr_lsn_offset is " LSN_PF
	" difference is " LSN_PF "\n",
	offset, gr_lsn_size_offset, difference);
	*/

	return(log_group_calc_real_offset(offset, group));
}

/*******************************************************************//**
Calculates where in log files we find a specified lsn.
@return log file number */
ulint
log_calc_where_lsn_is(
/*==================*/
	int64_t*	log_file_offset,	/*!< out: offset in that file
						(including the header) */
	ib_uint64_t	first_header_lsn,	/*!< in: first log file start
						lsn */
	ib_uint64_t	lsn,			/*!< in: lsn whose position to
						determine */
	ulint		n_log_files,		/*!< in: total number of log
						files */
	int64_t		log_file_size)		/*!< in: log file size
						(including the header) */
{
	int64_t		capacity	= log_file_size - LOG_FILE_HDR_SIZE;
	ulint		file_no;
	int64_t		add_this_many;

	if (lsn < first_header_lsn) {
		add_this_many = 1 + (first_header_lsn - lsn)
			/ (capacity * static_cast<int64_t>(n_log_files));
		lsn += add_this_many
			* capacity * static_cast<int64_t>(n_log_files);
	}

	ut_a(lsn >= first_header_lsn);

	file_no = ((ulint)((lsn - first_header_lsn) / capacity))
		% n_log_files;
	*log_file_offset = (lsn - first_header_lsn) % capacity;

	*log_file_offset = *log_file_offset + LOG_FILE_HDR_SIZE;

	return(file_no);
}


/********************************************************//**
Sets the field values in group to correspond to a given lsn. For this function
to work, the values must already be correctly initialized to correspond to
some lsn, for instance, a checkpoint lsn. */
void
log_group_set_fields(
/*=================*/
	log_group_t*	group,	/*!< in/out: group */
	lsn_t		lsn)	/*!< in: lsn for which the values should be
				set */
{
	group->lsn_offset = log_group_calc_lsn_offset(lsn, group);
	group->lsn = lsn;
}
#ifndef UNIV_HOTBACKUP
/*****************************************************************//**
Calculates the recommended highest values for lsn - last_checkpoint_lsn
and lsn - buf_get_oldest_modification().
@retval true on success
@retval false if the smallest log group is too small to
accommodate the number of OS threads in the database server */
static MY_ATTRIBUTE((warn_unused_result))
bool
log_calc_max_ages(void)
/*===================*/
{
	log_group_t*	group;
	lsn_t		margin;
	ulint		free;
	bool		success	= true;
	lsn_t		smallest_capacity;

	log_mutex_enter();

	group = UT_LIST_GET_FIRST(log_sys->log_groups);

	ut_ad(group);

	smallest_capacity = LSN_MAX;

	while (group) {
		if (log_group_get_capacity(group) < smallest_capacity) {

			smallest_capacity = log_group_get_capacity(group);
		}

		group = UT_LIST_GET_NEXT(log_groups, group);
	}

	/* Add extra safety */
	smallest_capacity = smallest_capacity - smallest_capacity / 10;

	/* For each OS thread we must reserve so much free space in the
	smallest log group that it can accommodate the log entries produced
	by single query steps: running out of free log space is a serious
	system error which requires rebooting the database. */

	free = LOG_CHECKPOINT_FREE_PER_THREAD * (10 + srv_thread_concurrency)
		+ LOG_CHECKPOINT_EXTRA_FREE;
	if (free >= smallest_capacity / 2) {
		success = false;

		goto failure;
	} else {
		margin = smallest_capacity - free;
	}

	margin = margin - margin / 10;	/* Add still some extra safety */

	log_sys->log_group_capacity = smallest_capacity;

	log_sys->max_modified_age_async = margin
		- margin / LOG_POOL_PREFLUSH_RATIO_ASYNC;
	log_sys->max_modified_age_sync = margin
		- margin / LOG_POOL_PREFLUSH_RATIO_SYNC;

	log_sys->max_checkpoint_age_async = margin - margin
		/ LOG_POOL_CHECKPOINT_RATIO_ASYNC;
	log_sys->max_checkpoint_age = margin;

failure:
	log_mutex_exit();

	if (!success) {
		ib::error() << "Cannot continue operation. ib_logfiles are too"
			" small for innodb_thread_concurrency "
			<< srv_thread_concurrency << ". The combined size of"
			" ib_logfiles should be bigger than"
			" 200 kB * innodb_thread_concurrency. To get mysqld"
			" to start up, set innodb_thread_concurrency in"
			" my.cnf to a lower value, for example, to 8. After"
			" an ERROR-FREE shutdown of mysqld you can adjust"
			" the size of ib_logfiles. " << INNODB_PARAMETERS_MSG;
	}

	return(success);
}

/******************************************************//**
Initializes the log. */
void
log_init(void)
/*==========*/
{
	log_sys = static_cast<log_t*>(ut_zalloc_nokey(sizeof(log_t)));

	mutex_create(LATCH_ID_LOG_SYS, &log_sys->mutex);
	mutex_create(LATCH_ID_LOG_WRITE, &log_sys->write_mutex);

	mutex_create(LATCH_ID_LOG_FLUSH_ORDER, &log_sys->log_flush_order_mutex);

	/* Start the lsn from one log block from zero: this way every
	log record has a start lsn != zero, a fact which we will use */

	log_sys->lsn = LOG_START_LSN;

	ut_a(LOG_BUFFER_SIZE >= 16 * OS_FILE_LOG_BLOCK_SIZE);
	ut_a(LOG_BUFFER_SIZE >= 4 * UNIV_PAGE_SIZE);

	log_sys->buf_size = LOG_BUFFER_SIZE;

	log_sys->buf_ptr = static_cast<byte*>(
		ut_zalloc_nokey(log_sys->buf_size * 2 + OS_FILE_LOG_BLOCK_SIZE));
	log_sys->buf = static_cast<byte*>(
		ut_align(log_sys->buf_ptr, OS_FILE_LOG_BLOCK_SIZE));

	log_sys->first_in_use = true;

	log_sys->max_buf_free = log_sys->buf_size / LOG_BUF_FLUSH_RATIO
		- LOG_BUF_FLUSH_MARGIN;
	log_sys->check_flush_or_checkpoint = true;
	UT_LIST_INIT(log_sys->log_groups, &log_group_t::log_groups);

	log_sys->n_log_ios_old = log_sys->n_log_ios;
	log_sys->last_printout_time = time(NULL);
	/*----------------------------*/

	log_sys->write_lsn = log_sys->lsn;

	log_sys->flush_event = os_event_create(0);

	os_event_set(log_sys->flush_event);

	/*----------------------------*/

	log_sys->last_checkpoint_lsn = log_sys->lsn;

	rw_lock_create(
		checkpoint_lock_key, &log_sys->checkpoint_lock,
		SYNC_NO_ORDER_CHECK);

	log_sys->checkpoint_buf_ptr = static_cast<byte*>(
		ut_zalloc_nokey(2 * OS_FILE_LOG_BLOCK_SIZE));

	log_sys->checkpoint_buf = static_cast<byte*>(
		ut_align(log_sys->checkpoint_buf_ptr, OS_FILE_LOG_BLOCK_SIZE));

	/*----------------------------*/

	log_block_init(log_sys->buf, log_sys->lsn);
	log_block_set_first_rec_group(log_sys->buf, LOG_BLOCK_HDR_SIZE);

	log_sys->buf_free = LOG_BLOCK_HDR_SIZE;
	log_sys->lsn = LOG_START_LSN + LOG_BLOCK_HDR_SIZE;

	MONITOR_SET(MONITOR_LSN_CHECKPOINT_AGE,
		    log_sys->lsn - log_sys->last_checkpoint_lsn);
}

/******************************************************************//**
Inits a log group to the log system.
@return true if success, false if not */
MY_ATTRIBUTE((warn_unused_result))
bool
log_group_init(
/*===========*/
	ulint	id,			/*!< in: group id */
	ulint	n_files,		/*!< in: number of log files */
	lsn_t	file_size,		/*!< in: log file size in bytes */
	ulint	space_id)		/*!< in: space id of the file space
					which contains the log files of this
					group */
{
	ulint	i;
	log_group_t*	group;

	group = static_cast<log_group_t*>(ut_malloc_nokey(sizeof(log_group_t)));

	group->id = id;
	group->n_files = n_files;
	group->format = LOG_HEADER_FORMAT_CURRENT;
	group->file_size = file_size;
	group->space_id = space_id;
	group->state = LOG_GROUP_OK;
	group->lsn = LOG_START_LSN;
	group->lsn_offset = LOG_FILE_HDR_SIZE;

	group->file_header_bufs_ptr = static_cast<byte**>(
		ut_zalloc_nokey(sizeof(byte*) * n_files));

	group->file_header_bufs = static_cast<byte**>(
		ut_zalloc_nokey(sizeof(byte**) * n_files));

	for (i = 0; i < n_files; i++) {
		group->file_header_bufs_ptr[i] = static_cast<byte*>(
			ut_zalloc_nokey(LOG_FILE_HDR_SIZE
					+ OS_FILE_LOG_BLOCK_SIZE));

		group->file_header_bufs[i] = static_cast<byte*>(
			ut_align(group->file_header_bufs_ptr[i],
				 OS_FILE_LOG_BLOCK_SIZE));
	}

	group->checkpoint_buf_ptr = static_cast<byte*>(
		ut_zalloc_nokey(2 * OS_FILE_LOG_BLOCK_SIZE));

	group->checkpoint_buf = static_cast<byte*>(
		ut_align(group->checkpoint_buf_ptr,OS_FILE_LOG_BLOCK_SIZE));

	UT_LIST_ADD_LAST(log_sys->log_groups, group);

	return(log_calc_max_ages());
}
#endif /* !UNIV_HOTBACKUP */
/******************************************************//**
Completes an i/o to a log file. */
void
log_io_complete(
/*============*/
	log_group_t*	group)	/*!< in: log group or a dummy pointer */
{
	if ((ulint) group & 0x1UL) {
		/* It was a checkpoint write */
		group = (log_group_t*)((ulint) group - 1);

#ifdef _WIN32
		fil_flush(group->space_id);
#else
		switch (srv_unix_file_flush_method) {
		case SRV_UNIX_O_DSYNC:
		case SRV_UNIX_NOSYNC:
			break;
		case SRV_UNIX_FSYNC:
		case SRV_UNIX_LITTLESYNC:
		case SRV_UNIX_O_DIRECT:
		case SRV_UNIX_O_DIRECT_NO_FSYNC:
			fil_flush(group->space_id);
		}
#endif /* _WIN32 */

		DBUG_PRINT("ib_log", ("checkpoint info written to group %u",
				      unsigned(group->id)));
		log_io_complete_checkpoint();

		return;
	}

	ut_error;	/*!< We currently use synchronous writing of the
			logs and cannot end up here! */
}

/******************************************************//**
Writes a log file header to a log file space. */
static
void
log_group_file_header_flush(
/*========================*/
	log_group_t*	group,		/*!< in: log group */
	ulint		nth_file,	/*!< in: header to the nth file in the
					log file space */
	lsn_t		start_lsn)	/*!< in: log file data starts at this
					lsn */
{
	byte*	buf;
	lsn_t	dest_offset;

	ut_ad(log_write_mutex_own());
	ut_ad(!recv_no_log_write);
	ut_ad(group->id == 0);
	ut_a(nth_file < group->n_files);

	buf = *(group->file_header_bufs + nth_file);

	memset(buf, 0, OS_FILE_LOG_BLOCK_SIZE);
	mach_write_to_4(buf + LOG_HEADER_FORMAT, LOG_HEADER_FORMAT_CURRENT);
	mach_write_to_8(buf + LOG_HEADER_START_LSN, start_lsn);
	strcpy(reinterpret_cast<char*>(buf) + LOG_HEADER_CREATOR,
	       LOG_HEADER_CREATOR_CURRENT);
	ut_ad(LOG_HEADER_CREATOR_END - LOG_HEADER_CREATOR
	      >= sizeof LOG_HEADER_CREATOR_CURRENT);
	log_block_set_checksum(buf, log_block_calc_checksum_crc32(buf));

	dest_offset = nth_file * group->file_size;

	DBUG_PRINT("ib_log", ("write " LSN_PF
			      " group " ULINTPF
			      " file " ULINTPF " header",
			      start_lsn, group->id, nth_file));
<<<<<<< HEAD

	log_sys->n_log_ios++;

	MONITOR_INC(MONITOR_LOG_IO);

	srv_stats.os_log_pending_writes.inc();

	const ulint	page_no
		= (ulint) (dest_offset / univ_page_size.physical());

	fil_io(IORequestLogWrite, true,
	       page_id_t(group->space_id, page_no),
	       univ_page_size,
	       (ulint) (dest_offset % univ_page_size.physical()),
	       OS_FILE_LOG_BLOCK_SIZE, buf, group);

=======

	log_sys->n_log_ios++;

	MONITOR_INC(MONITOR_LOG_IO);

	srv_stats.os_log_pending_writes.inc();

	const ulint	page_no
		= (ulint) (dest_offset / univ_page_size.physical());

	fil_io(IORequestLogWrite, true,
	       page_id_t(group->space_id, page_no),
	       univ_page_size,
	       (ulint) (dest_offset % univ_page_size.physical()),
	       OS_FILE_LOG_BLOCK_SIZE, buf, group);

>>>>>>> 33fa37f4
	srv_stats.os_log_pending_writes.dec();
}

/******************************************************//**
Stores a 4-byte checksum to the trailer checksum field of a log block
before writing it to a log file. This checksum is used in recovery to
check the consistency of a log block. */
static
void
log_block_store_checksum(
/*=====================*/
	byte*	block)	/*!< in/out: pointer to a log block */
{
	log_block_set_checksum(block, log_block_calc_checksum(block));
}

/******************************************************//**
Writes a buffer to a log file group. */
static
void
log_group_write_buf(
/*================*/
	log_group_t*	group,		/*!< in: log group */
	byte*		buf,		/*!< in: buffer */
	ulint		len,		/*!< in: buffer len; must be divisible
					by OS_FILE_LOG_BLOCK_SIZE */
#ifdef UNIV_DEBUG
	ulint		pad_len,	/*!< in: pad len in the buffer len */
#endif /* UNIV_DEBUG */
	lsn_t		start_lsn,	/*!< in: start lsn of the buffer; must
					be divisible by
					OS_FILE_LOG_BLOCK_SIZE */
	ulint		new_data_offset)/*!< in: start offset of new data in
					buf: this parameter is used to decide
					if we have to write a new log file
					header */
{
	ulint		write_len;
	bool		write_header	= new_data_offset == 0;
	lsn_t		next_offset;
	ulint		i;

	ut_ad(log_write_mutex_own());
	ut_ad(!recv_no_log_write);
	ut_a(len % OS_FILE_LOG_BLOCK_SIZE == 0);
	ut_a(start_lsn % OS_FILE_LOG_BLOCK_SIZE == 0);

loop:
	if (len == 0) {

		return;
	}

	next_offset = log_group_calc_lsn_offset(start_lsn, group);

	if (write_header
	    && next_offset % group->file_size == LOG_FILE_HDR_SIZE) {
		/* We start to write a new log file instance in the group */

		ut_a(next_offset / group->file_size <= ULINT_MAX);

		log_group_file_header_flush(group, (ulint)
					    (next_offset / group->file_size),
					    start_lsn);
		srv_stats.os_log_written.add(OS_FILE_LOG_BLOCK_SIZE);

		srv_stats.log_writes.inc();
	}

	if ((next_offset % group->file_size) + len > group->file_size) {

		/* if the above condition holds, then the below expression
		is < len which is ulint, so the typecast is ok */
		write_len = (ulint)
			(group->file_size - (next_offset % group->file_size));
	} else {
		write_len = len;
	}

	DBUG_PRINT("ib_log",
		   ("write " LSN_PF " to " LSN_PF
		    ": group " ULINTPF " len " ULINTPF
		    " blocks " ULINTPF ".." ULINTPF,
		    start_lsn, next_offset,
		    group->id, write_len,
		    log_block_get_hdr_no(buf),
		    log_block_get_hdr_no(
			    buf + write_len
			    - OS_FILE_LOG_BLOCK_SIZE)));

	ut_ad(pad_len >= len
	      || log_block_get_hdr_no(buf)
		 == log_block_convert_lsn_to_no(start_lsn));

	/* Calculate the checksums for each log block and write them to
	the trailer fields of the log blocks */

	for (i = 0; i < write_len / OS_FILE_LOG_BLOCK_SIZE; i++) {
		ut_ad(pad_len >= len
		      || i * OS_FILE_LOG_BLOCK_SIZE >= len - pad_len
		      || log_block_get_hdr_no(
			      buf + i * OS_FILE_LOG_BLOCK_SIZE)
			 == log_block_get_hdr_no(buf) + i);
		log_block_store_checksum(buf + i * OS_FILE_LOG_BLOCK_SIZE);
	}

	log_sys->n_log_ios++;

	MONITOR_INC(MONITOR_LOG_IO);

	srv_stats.os_log_pending_writes.inc();

	ut_a(next_offset / UNIV_PAGE_SIZE <= ULINT_MAX);

	const ulint	page_no
		= (ulint) (next_offset / univ_page_size.physical());

	fil_io(IORequestLogWrite, true,
	       page_id_t(group->space_id, page_no),
	       univ_page_size,
	       (ulint) (next_offset % UNIV_PAGE_SIZE), write_len, buf,
	       group);

	srv_stats.os_log_pending_writes.dec();

	srv_stats.os_log_written.add(write_len);
	srv_stats.log_writes.inc();

	if (write_len < len) {
		start_lsn += write_len;
		len -= write_len;
		buf += write_len;

		write_header = true;

		goto loop;
	}
}

/** Flush the log has been written to the log file. */
static
void
log_write_flush_to_disk_low()
{
	ut_a(log_sys->n_pending_flushes == 1); /* No other threads here */

#ifndef _WIN32
	bool	do_flush = srv_unix_file_flush_method != SRV_UNIX_O_DSYNC;
#else
	bool	do_flush = true;
#endif
	if (do_flush) {
		log_group_t*	group = UT_LIST_GET_FIRST(log_sys->log_groups);
		fil_flush(group->space_id);
		log_sys->flushed_to_disk_lsn = log_sys->current_flush_lsn;
	}

	log_sys->n_pending_flushes--;
	MONITOR_DEC(MONITOR_PENDING_LOG_FLUSH);

	os_event_set(log_sys->flush_event);
}

/** Switch the log buffer in use, and copy the content of last block
from old log buffer to the head of the to be used one. Thus, buf_free and
buf_next_to_write would be changed accordingly */
static inline
void
log_buffer_switch()
{
	ut_ad(log_mutex_own());
	ut_ad(log_write_mutex_own());

	const byte*	old_buf = log_sys->buf;
	ulint		area_end = ut_calc_align(log_sys->buf_free,
						 OS_FILE_LOG_BLOCK_SIZE);

	if (log_sys->first_in_use) {
		ut_ad(log_sys->buf == ut_align(log_sys->buf_ptr,
					       OS_FILE_LOG_BLOCK_SIZE));
		log_sys->buf += log_sys->buf_size;
	} else {
		log_sys->buf -= log_sys->buf_size;
		ut_ad(log_sys->buf == ut_align(log_sys->buf_ptr,
					       OS_FILE_LOG_BLOCK_SIZE));
	}

	log_sys->first_in_use = !log_sys->first_in_use;

	/* Copy the last block to new buf */
	ut_memcpy(log_sys->buf,
		  old_buf + area_end - OS_FILE_LOG_BLOCK_SIZE,
		  OS_FILE_LOG_BLOCK_SIZE);

	log_sys->buf_free %= OS_FILE_LOG_BLOCK_SIZE;
	log_sys->buf_next_to_write = log_sys->buf_free;
}

/** Ensure that the log has been written to the log file up to a given
log entry (such as that of a transaction commit). Start a new write, or
wait and check if an already running write is covering the request.
@param[in]	lsn		log sequence number that should be
included in the redo log file write
@param[in]	flush_to_disk	whether the written log should also
be flushed to the file system */
void
log_write_up_to(
	lsn_t	lsn,
	bool	flush_to_disk)
{
#ifdef UNIV_DEBUG
	ulint		loop_count	= 0;
#endif /* UNIV_DEBUG */
	byte*           write_buf;
	lsn_t           write_lsn;

	ut_ad(!srv_read_only_mode);

	if (recv_no_ibuf_operations) {
		/* Recovery is running and no operations on the log files are
		allowed yet (the variable name .._no_ibuf_.. is misleading) */

		return;
	}

loop:
	ut_ad(++loop_count < 128);

#if UNIV_WORD_SIZE > 7
	/* We can do a dirty read of LSN. */
	/* NOTE: Currently doesn't do dirty read for
	(flush_to_disk == true) case, because the log_mutex
	contention also works as the arbitrator for write-IO
	(fsync) bandwidth between log files and data files. */
	os_rmb;
	if (!flush_to_disk && log_sys->write_lsn >= lsn) {
		return;
	}
#endif

	log_write_mutex_enter();
	ut_ad(!recv_no_log_write);

	lsn_t	limit_lsn = flush_to_disk
		? log_sys->flushed_to_disk_lsn
		: log_sys->write_lsn;

	if (limit_lsn >= lsn) {
		log_write_mutex_exit();
		return;
	}

#ifdef _WIN32
# ifndef UNIV_HOTBACKUP
	/* write requests during fil_flush() might not be good for Windows */
	if (log_sys->n_pending_flushes > 0
	    || !os_event_is_set(log_sys->flush_event)) {
		log_write_mutex_exit();
		os_event_wait(log_sys->flush_event);
		goto loop;
<<<<<<< HEAD
	}
# else
	if (log_sys->n_pending_flushes > 0) {
		goto loop;
	}
=======
	}
# else
	if (log_sys->n_pending_flushes > 0) {
		goto loop;
	}
>>>>>>> 33fa37f4
# endif  /* !UNIV_HOTBACKUP */
#endif /* _WIN32 */

	/* If it is a write call we should just go ahead and do it
	as we checked that write_lsn is not where we'd like it to
	be. If we have to flush as well then we check if there is a
	pending flush and based on that we wait for it to finish
	before proceeding further. */
	if (flush_to_disk
	    && (log_sys->n_pending_flushes > 0
		|| !os_event_is_set(log_sys->flush_event))) {

		/* Figure out if the current flush will do the job
		for us. */
		bool work_done = log_sys->current_flush_lsn >= lsn;

		log_write_mutex_exit();

		os_event_wait(log_sys->flush_event);

		if (work_done) {
			return;
		} else {
			goto loop;
		}
	}

	log_mutex_enter();
	if (!flush_to_disk
	    && log_sys->buf_free == log_sys->buf_next_to_write) {
		/* Nothing to write and no flush to disk requested */
		log_mutex_exit_all();
		return;
	}

	log_group_t*	group;
	ulint		start_offset;
	ulint		end_offset;
	ulint		area_start;
	ulint		area_end;
	ulong		write_ahead_size = srv_log_write_ahead_size;
	ulint		pad_size;

	DBUG_PRINT("ib_log", ("write " LSN_PF " to " LSN_PF,
			      log_sys->write_lsn,
			      log_sys->lsn));
<<<<<<< HEAD

	if (flush_to_disk) {
		log_sys->n_pending_flushes++;
		log_sys->current_flush_lsn = log_sys->lsn;
		MONITOR_INC(MONITOR_PENDING_LOG_FLUSH);
		os_event_reset(log_sys->flush_event);

=======

	if (flush_to_disk) {
		log_sys->n_pending_flushes++;
		log_sys->current_flush_lsn = log_sys->lsn;
		MONITOR_INC(MONITOR_PENDING_LOG_FLUSH);
		os_event_reset(log_sys->flush_event);

>>>>>>> 33fa37f4
		if (log_sys->buf_free == log_sys->buf_next_to_write) {
			/* Nothing to write, flush only */
			log_mutex_exit_all();
			log_write_flush_to_disk_low();
			return;
		}
	}

	start_offset = log_sys->buf_next_to_write;
	end_offset = log_sys->buf_free;

	area_start = ut_calc_align_down(start_offset, OS_FILE_LOG_BLOCK_SIZE);
	area_end = ut_calc_align(end_offset, OS_FILE_LOG_BLOCK_SIZE);

	ut_ad(area_end - area_start > 0);

	log_block_set_flush_bit(log_sys->buf + area_start, TRUE);
	log_block_set_checkpoint_no(
		log_sys->buf + area_end - OS_FILE_LOG_BLOCK_SIZE,
		log_sys->next_checkpoint_no);

	write_lsn = log_sys->lsn;
	write_buf = log_sys->buf;

	log_buffer_switch();

	group = UT_LIST_GET_FIRST(log_sys->log_groups);

	log_group_set_fields(group, log_sys->write_lsn);

	log_mutex_exit();

	/* Calculate pad_size if needed. */
	pad_size = 0;
	if (write_ahead_size > OS_FILE_LOG_BLOCK_SIZE) {
		lsn_t	end_offset;
		ulint	end_offset_in_unit;

		end_offset = log_group_calc_lsn_offset(
			ut_uint64_align_up(write_lsn,
					   OS_FILE_LOG_BLOCK_SIZE),
			group);
		end_offset_in_unit = (ulint) (end_offset % write_ahead_size);

		if (end_offset_in_unit > 0
		    && (area_end - area_start) > end_offset_in_unit) {
			/* The first block in the unit was initialized
			after the last writing.
			Needs to be written padded data once. */
			pad_size = write_ahead_size - end_offset_in_unit;

			if (area_end + pad_size > log_sys->buf_size) {
				pad_size = log_sys->buf_size - area_end;
			}

			::memset(write_buf + area_end, 0, pad_size);
		}
	}

	/* Do the write to the log files */
	log_group_write_buf(
		group, write_buf + area_start,
		area_end - area_start + pad_size,
#ifdef UNIV_DEBUG
		pad_size,
#endif /* UNIV_DEBUG */
		ut_uint64_align_down(log_sys->write_lsn,
				     OS_FILE_LOG_BLOCK_SIZE),
		start_offset - area_start);

	srv_stats.log_padded.add(pad_size);

	log_sys->write_lsn = write_lsn;

#ifndef _WIN32
	if (srv_unix_file_flush_method == SRV_UNIX_O_DSYNC) {
		/* O_SYNC means the OS did not buffer the log file at all:
		so we have also flushed to disk what we have written */
		log_sys->flushed_to_disk_lsn = log_sys->write_lsn;
	}
#endif /* !_WIN32 */

	log_write_mutex_exit();

	if (flush_to_disk) {
		log_write_flush_to_disk_low();
	}
}

/** write to the log file up to the last log entry.
@param[in]	sync	whether we want the written log
also to be flushed to disk. */
void
log_buffer_flush_to_disk(
	bool sync)
{
	ut_ad(!srv_read_only_mode);
	log_write_up_to(log_get_lsn(), sync);
}

/****************************************************************//**
This functions writes the log buffer to the log file and if 'flush'
is set it forces a flush of the log file as well. This is meant to be
called from background master thread only as it does not wait for
the write (+ possible flush) to finish. */
void
log_buffer_sync_in_background(
/*==========================*/
	bool	flush)	/*!< in: flush the logs to disk */
{
	lsn_t	lsn;

	log_mutex_enter();

	lsn = log_sys->lsn;

	if (flush
	    && log_sys->n_pending_flushes > 0
	    && log_sys->current_flush_lsn >= lsn) {
		/* The write + flush will write enough */
		log_mutex_exit();
		return;
	}
<<<<<<< HEAD

	log_mutex_exit();

=======

	log_mutex_exit();

>>>>>>> 33fa37f4
	log_write_up_to(lsn, flush);
}

/********************************************************************

Tries to establish a big enough margin of free space in the log buffer, such
that a new log entry can be catenated without an immediate need for a flush. */
static
void
log_flush_margin(void)
/*==================*/
{
	log_t*	log	= log_sys;
	lsn_t	lsn	= 0;

	log_mutex_enter();

	if (log->buf_free > log->max_buf_free) {
		/* We can write during flush */
		lsn = log->lsn;
	}

	log_mutex_exit();

	if (lsn) {
		log_write_up_to(lsn, false);
	}
}
#ifndef UNIV_HOTBACKUP
/** Advances the smallest lsn for which there are unflushed dirty blocks in the
buffer pool.
NOTE: this function may only be called if the calling thread owns no
synchronization objects!
@param[in]	new_oldest	try to advance oldest_modified_lsn at least to
this lsn
@return false if there was a flush batch of the same type running,
which means that we could not start this flush batch */
static
bool
log_preflush_pool_modified_pages(
	lsn_t			new_oldest)
{
	bool	success;

	if (recv_recovery_on) {
		/* If the recovery is running, we must first apply all
		log records to their respective file pages to get the
		right modify lsn values to these pages: otherwise, there
		might be pages on disk which are not yet recovered to the
		current lsn, and even after calling this function, we could
		not know how up-to-date the disk version of the database is,
		and we could not make a new checkpoint on the basis of the
		info on the buffer pool only. */

		recv_apply_hashed_log_recs(TRUE);
	}

	if (new_oldest == LSN_MAX
	    || !buf_page_cleaner_is_active
	    || srv_is_being_started) {

		ulint	n_pages;

		success = buf_flush_lists(ULINT_MAX, new_oldest, &n_pages);

		buf_flush_wait_batch_end(NULL, BUF_FLUSH_LIST);

		if (!success) {
			MONITOR_INC(MONITOR_FLUSH_SYNC_WAITS);
		}

		MONITOR_INC_VALUE_CUMULATIVE(
			MONITOR_FLUSH_SYNC_TOTAL_PAGE,
			MONITOR_FLUSH_SYNC_COUNT,
			MONITOR_FLUSH_SYNC_PAGES,
			n_pages);
	} else {
		/* better to wait for flushed by page cleaner */

		if (srv_flush_sync) {
			/* wake page cleaner for IO burst */
			buf_flush_request_force(new_oldest);
		}

		buf_flush_wait_flushed(new_oldest);

		success = true;
	}

	return(success);
}
#endif /* !UNIV_HOTBACKUP */
/******************************************************//**
Completes a checkpoint. */
static
void
log_complete_checkpoint(void)
/*=========================*/
{
	ut_ad(log_mutex_own());
	ut_ad(log_sys->n_pending_checkpoint_writes == 0);

	log_sys->next_checkpoint_no++;

	log_sys->last_checkpoint_lsn = log_sys->next_checkpoint_lsn;
	MONITOR_SET(MONITOR_LSN_CHECKPOINT_AGE,
		    log_sys->lsn - log_sys->last_checkpoint_lsn);

	DBUG_PRINT("ib_log", ("checkpoint ended at " LSN_PF
			      ", flushed to " LSN_PF,
			      log_sys->last_checkpoint_lsn,
			      log_sys->flushed_to_disk_lsn));

	rw_lock_x_unlock_gen(&(log_sys->checkpoint_lock), LOG_CHECKPOINT);
}

/******************************************************//**
Completes an asynchronous checkpoint info write i/o to a log file. */
static
void
log_io_complete_checkpoint(void)
/*============================*/
{
	MONITOR_DEC(MONITOR_PENDING_CHECKPOINT_WRITE);

	log_mutex_enter();

	ut_ad(log_sys->n_pending_checkpoint_writes > 0);

	if (--log_sys->n_pending_checkpoint_writes == 0) {
		log_complete_checkpoint();
	}

	log_mutex_exit();
}

/******************************************************//**
Writes the checkpoint info to a log group header. */
static
void
log_group_checkpoint(
/*=================*/
	log_group_t*	group)	/*!< in: log group */
{
	lsn_t		lsn_offset;
	byte*		buf;

	ut_ad(!srv_read_only_mode);
	ut_ad(log_mutex_own());
#if LOG_CHECKPOINT_SIZE > OS_FILE_LOG_BLOCK_SIZE
# error "LOG_CHECKPOINT_SIZE > OS_FILE_LOG_BLOCK_SIZE"
#endif
<<<<<<< HEAD

	DBUG_PRINT("ib_log", ("checkpoint " UINT64PF " at " LSN_PF
			      " written to group " ULINTPF,
			      log_sys->next_checkpoint_no,
			      log_sys->next_checkpoint_lsn,
			      group->id));

	buf = group->checkpoint_buf;
	memset(buf, 0, OS_FILE_LOG_BLOCK_SIZE);

	mach_write_to_8(buf + LOG_CHECKPOINT_NO, log_sys->next_checkpoint_no);
	mach_write_to_8(buf + LOG_CHECKPOINT_LSN, log_sys->next_checkpoint_lsn);

	lsn_offset = log_group_calc_lsn_offset(log_sys->next_checkpoint_lsn,
					       group);
	mach_write_to_8(buf + LOG_CHECKPOINT_OFFSET, lsn_offset);
	mach_write_to_8(buf + LOG_CHECKPOINT_LOG_BUF_SIZE, log_sys->buf_size);

	log_block_set_checksum(buf, log_block_calc_checksum_crc32(buf));

	MONITOR_INC(MONITOR_PENDING_CHECKPOINT_WRITE);

	log_sys->n_log_ios++;

	MONITOR_INC(MONITOR_LOG_IO);

	ut_ad(LOG_CHECKPOINT_1 < univ_page_size.physical());
	ut_ad(LOG_CHECKPOINT_2 < univ_page_size.physical());

=======

	DBUG_PRINT("ib_log", ("checkpoint " UINT64PF " at " LSN_PF
			      " written to group " ULINTPF,
			      log_sys->next_checkpoint_no,
			      log_sys->next_checkpoint_lsn,
			      group->id));

	buf = group->checkpoint_buf;
	memset(buf, 0, OS_FILE_LOG_BLOCK_SIZE);

	mach_write_to_8(buf + LOG_CHECKPOINT_NO, log_sys->next_checkpoint_no);
	mach_write_to_8(buf + LOG_CHECKPOINT_LSN, log_sys->next_checkpoint_lsn);

	lsn_offset = log_group_calc_lsn_offset(log_sys->next_checkpoint_lsn,
					       group);
	mach_write_to_8(buf + LOG_CHECKPOINT_OFFSET, lsn_offset);
	mach_write_to_8(buf + LOG_CHECKPOINT_LOG_BUF_SIZE, log_sys->buf_size);

	log_block_set_checksum(buf, log_block_calc_checksum_crc32(buf));

	MONITOR_INC(MONITOR_PENDING_CHECKPOINT_WRITE);

	log_sys->n_log_ios++;

	MONITOR_INC(MONITOR_LOG_IO);

	ut_ad(LOG_CHECKPOINT_1 < univ_page_size.physical());
	ut_ad(LOG_CHECKPOINT_2 < univ_page_size.physical());

>>>>>>> 33fa37f4
	if (log_sys->n_pending_checkpoint_writes++ == 0) {
		rw_lock_x_lock_gen(&log_sys->checkpoint_lock,
				   LOG_CHECKPOINT);
	}

	/* Note: We alternate the physical place of the checkpoint info.
	See the (next_checkpoint_no & 1) below. */

	/* We send as the last parameter the group machine address
	added with 1, as we want to distinguish between a normal log
	file write and a checkpoint field write */

	fil_io(IORequestLogWrite, false,
	       page_id_t(group->space_id, 0),
	       univ_page_size,
	       (log_sys->next_checkpoint_no & 1)
	       ? LOG_CHECKPOINT_2 : LOG_CHECKPOINT_1,
	       OS_FILE_LOG_BLOCK_SIZE,
	       buf, (byte*) group + 1);

	ut_ad(((ulint) group & 0x1UL) == 0);
}

#ifdef UNIV_HOTBACKUP
/******************************************************//**
Writes info to a buffer of a log group when log files are created in
backup restoration. */
void
log_reset_first_header_and_checkpoint(
/*==================================*/
	byte*		hdr_buf,/*!< in: buffer which will be written to the
				start of the first log file */
	ib_uint64_t	start)	/*!< in: lsn of the start of the first log file;
				we pretend that there is a checkpoint at
				start + LOG_BLOCK_HDR_SIZE */
{
	byte*		buf;
	ib_uint64_t	lsn;

	mach_write_to_4(hdr_buf + LOG_HEADER_FORMAT,
			LOG_HEADER_FORMAT_CURRENT);
	mach_write_to_8(hdr_buf + LOG_HEADER_START_LSN, start);

	lsn = start + LOG_BLOCK_HDR_SIZE;

	/* Write the label of mysqlbackup --restore */
	strcpy((char*)hdr_buf + LOG_HEADER_CREATOR, LOG_HEADER_CREATOR_CURRENT);
	ut_sprintf_timestamp((char*) hdr_buf
			     + (LOG_HEADER_CREATOR
			     + (sizeof LOG_HEADER_CREATOR_CURRENT) - 1));
	buf = hdr_buf + LOG_CHECKPOINT_1;
	memset(buf, 0, OS_FILE_LOG_BLOCK_SIZE);

	/*mach_write_to_8(buf + LOG_CHECKPOINT_NO, 0);*/
	mach_write_to_8(buf + LOG_CHECKPOINT_LSN, lsn);

	mach_write_to_8(buf + LOG_CHECKPOINT_OFFSET,
			LOG_FILE_HDR_SIZE + LOG_BLOCK_HDR_SIZE);
	mach_write_to_8(buf + LOG_CHECKPOINT_LOG_BUF_SIZE, 2 * 1024 * 1024);

	log_block_set_checksum(buf, log_block_calc_checksum_crc32(buf));
}
#endif /* UNIV_HOTBACKUP */

#ifndef UNIV_HOTBACKUP
/** Read a log group header page to log_sys->checkpoint_buf.
@param[in]	group	log group
@param[in]	header	0 or LOG_CHEKCPOINT_1 or LOG_CHECKPOINT2 */
void
log_group_header_read(
	const log_group_t*	group,
	ulint			header)
{
	ut_ad(log_mutex_own());

	log_sys->n_log_ios++;

	MONITOR_INC(MONITOR_LOG_IO);

	fil_io(IORequestLogRead, true,
	       page_id_t(group->space_id, header / univ_page_size.physical()),
	       univ_page_size, header % univ_page_size.physical(),
	       OS_FILE_LOG_BLOCK_SIZE, log_sys->checkpoint_buf, NULL);
}

/** Write checkpoint info to the log header and invoke log_mutex_exit().
@param[in]	sync	whether to wait for the write to complete */
void
log_write_checkpoint_info(
	bool	sync)
{
	log_group_t*	group;

	ut_ad(log_mutex_own());

	if (!srv_read_only_mode) {
		for (group = UT_LIST_GET_FIRST(log_sys->log_groups);
		     group;
		     group = UT_LIST_GET_NEXT(log_groups, group)) {

			log_group_checkpoint(group);
		}
	}

	log_mutex_exit();

	MONITOR_INC(MONITOR_NUM_CHECKPOINT);

	if (sync) {
		/* Wait for the checkpoint write to complete */
		rw_lock_s_lock(&log_sys->checkpoint_lock);
		rw_lock_s_unlock(&log_sys->checkpoint_lock);

		DEBUG_SYNC_C("checkpoint_completed");

		DBUG_EXECUTE_IF(
			"crash_after_checkpoint",
			DBUG_SUICIDE(););
	}
}

/** Set extra data to be written to the redo log during checkpoint.
@param[in]	buf	data to be appended on checkpoint, or NULL
@return pointer to previous data to be appended on checkpoint */
mtr_buf_t*
log_append_on_checkpoint(
	mtr_buf_t*	buf)
{
	log_mutex_enter();
	mtr_buf_t*	old = log_sys->append_on_checkpoint;
	log_sys->append_on_checkpoint = buf;
	log_mutex_exit();
	return(old);
}

/** Make a checkpoint. Note that this function does not flush dirty
blocks from the buffer pool: it only checks what is lsn of the oldest
modification in the pool, and writes information about the lsn in
log files. Use log_make_checkpoint_at() to flush also the pool.
@param[in]	sync		whether to wait for the write to complete
@param[in]	write_always	force a write even if no log
has been generated since the latest checkpoint
@return true if success, false if a checkpoint write was already running */
bool
log_checkpoint(
	bool	sync,
	bool	write_always)
{
	lsn_t	oldest_lsn;

	ut_ad(!srv_read_only_mode);

	if (recv_recovery_is_on()) {
		recv_apply_hashed_log_recs(TRUE);
	}

#ifndef _WIN32
	switch (srv_unix_file_flush_method) {
	case SRV_UNIX_NOSYNC:
		break;
	case SRV_UNIX_O_DSYNC:
	case SRV_UNIX_FSYNC:
	case SRV_UNIX_LITTLESYNC:
	case SRV_UNIX_O_DIRECT:
	case SRV_UNIX_O_DIRECT_NO_FSYNC:
		fil_flush_file_spaces(FIL_TYPE_TABLESPACE);
	}
#endif /* !_WIN32 */

	log_mutex_enter();

	ut_ad(!recv_no_log_write);
	oldest_lsn = log_buf_pool_get_oldest_modification();

	/* Because log also contains headers and dummy log records,
	log_buf_pool_get_oldest_modification() will return log_sys->lsn
	if the buffer pool contains no dirty buffers.
	We must make sure that the log is flushed up to that lsn.
	If there are dirty buffers in the buffer pool, then our
	write-ahead-logging algorithm ensures that the log has been
	flushed up to oldest_lsn. */

	ut_ad(oldest_lsn >= log_sys->last_checkpoint_lsn);
	if (!write_always
	    && oldest_lsn
	    <= log_sys->last_checkpoint_lsn + SIZE_OF_MLOG_CHECKPOINT) {
		/* Do nothing, because nothing was logged (other than
		a MLOG_CHECKPOINT marker) since the previous checkpoint. */
		log_mutex_exit();
		return(true);
	}

	/* Repeat the MLOG_FILE_NAME records after the checkpoint, in
	case some log records between the checkpoint and log_sys->lsn
	need them. Finally, write a MLOG_CHECKPOINT marker. Redo log
	apply expects to see a MLOG_CHECKPOINT after the checkpoint,
	except on clean shutdown, where the log will be empty after
	the checkpoint.

	It is important that we write out the redo log before any
	further dirty pages are flushed to the tablespace files.  At
	this point, because log_mutex_own(), mtr_commit() in other
	threads will be blocked, and no pages can be added to the
	flush lists. */
	lsn_t		flush_lsn	= oldest_lsn;
	const bool	do_write
		= srv_shutdown_state == SRV_SHUTDOWN_NONE
		|| flush_lsn != log_sys->lsn;

	if (fil_names_clear(flush_lsn, do_write)) {
		ut_ad(log_sys->lsn >= flush_lsn + SIZE_OF_MLOG_CHECKPOINT);
		flush_lsn = log_sys->lsn;
	}

	log_mutex_exit();

	log_write_up_to(flush_lsn, true);

	DBUG_EXECUTE_IF(
		"using_wa_checkpoint_middle",
		if (write_always) {
			DEBUG_SYNC_C("wa_checkpoint_middle");

			const my_bool b = TRUE;
			buf_flush_page_cleaner_disabled_debug_update(
				NULL, NULL, NULL, &b);
			dict_stats_disabled_debug_update(
				NULL, NULL, NULL, &b);
			srv_master_thread_disabled_debug_update(
				NULL, NULL, NULL, &b);
		});

	log_mutex_enter();

	ut_ad(log_sys->flushed_to_disk_lsn >= flush_lsn);
	ut_ad(flush_lsn >= oldest_lsn);

	if (log_sys->last_checkpoint_lsn >= oldest_lsn) {
		log_mutex_exit();
		return(true);
	}

	if (log_sys->n_pending_checkpoint_writes > 0) {
		/* A checkpoint write is running */
		log_mutex_exit();

		if (sync) {
			/* Wait for the checkpoint write to complete */
			rw_lock_s_lock(&log_sys->checkpoint_lock);
			rw_lock_s_unlock(&log_sys->checkpoint_lock);
		}

		return(false);
	}

	log_sys->next_checkpoint_lsn = oldest_lsn;
	log_write_checkpoint_info(sync);
	ut_ad(!log_mutex_own());

	return(true);
}

/** Make a checkpoint at or after a specified LSN.
@param[in]	lsn		the log sequence number, or LSN_MAX
for the latest LSN
@param[in]	write_always	force a write even if no log
has been generated since the latest checkpoint */
void
log_make_checkpoint_at(
	lsn_t			lsn,
	bool			write_always)
{
	/* Preflush pages synchronously */

	while (!log_preflush_pool_modified_pages(lsn)) {
		/* Flush as much as we can */
	}

	while (!log_checkpoint(true, write_always)) {
		/* Force a checkpoint */
	}
}

/****************************************************************//**
Tries to establish a big enough margin of free space in the log groups, such
that a new log entry can be catenated without an immediate need for a
checkpoint. NOTE: this function may only be called if the calling thread
owns no synchronization objects! */
static
void
log_checkpoint_margin(void)
/*=======================*/
{
	log_t*		log		= log_sys;
	lsn_t		age;
	lsn_t		checkpoint_age;
	ib_uint64_t	advance;
	lsn_t		oldest_lsn;
	bool		success;
loop:
	advance = 0;
<<<<<<< HEAD

	log_mutex_enter();
	ut_ad(!recv_no_log_write);

=======

	log_mutex_enter();
	ut_ad(!recv_no_log_write);

>>>>>>> 33fa37f4
	if (!log->check_flush_or_checkpoint) {
		log_mutex_exit();
		return;
	}

	oldest_lsn = log_buf_pool_get_oldest_modification();

	age = log->lsn - oldest_lsn;

	if (age > log->max_modified_age_sync) {

		/* A flush is urgent: we have to do a synchronous preflush */
		advance = age - log->max_modified_age_sync;
	}

	checkpoint_age = log->lsn - log->last_checkpoint_lsn;

	bool	checkpoint_sync;
	bool	do_checkpoint;

	if (checkpoint_age > log->max_checkpoint_age) {
		/* A checkpoint is urgent: we do it synchronously */
		checkpoint_sync = true;
		do_checkpoint = true;
	} else if (checkpoint_age > log->max_checkpoint_age_async) {
		/* A checkpoint is not urgent: do it asynchronously */
		do_checkpoint = true;
		checkpoint_sync = false;
		log->check_flush_or_checkpoint = false;
	} else {
		do_checkpoint = false;
		checkpoint_sync = false;
		log->check_flush_or_checkpoint = false;
	}

	log_mutex_exit();

	if (advance) {
		lsn_t	new_oldest = oldest_lsn + advance;

		success = log_preflush_pool_modified_pages(new_oldest);

		/* If the flush succeeded, this thread has done its part
		and can proceed. If it did not succeed, there was another
		thread doing a flush at the same time. */
		if (!success) {
			log_mutex_enter();

			log->check_flush_or_checkpoint = true;

			log_mutex_exit();
			goto loop;
		}
	}

	if (do_checkpoint) {
		log_checkpoint(checkpoint_sync, FALSE);

		if (checkpoint_sync) {

			goto loop;
		}
	}
}

/******************************************************//**
Reads a specified log segment to a buffer. */
void
log_group_read_log_seg(
/*===================*/
	byte*		buf,		/*!< in: buffer where to read */
	log_group_t*	group,		/*!< in: log group */
	lsn_t		start_lsn,	/*!< in: read area start */
	lsn_t		end_lsn)	/*!< in: read area end */
{
	ulint	len;
	lsn_t	source_offset;

	ut_ad(log_mutex_own());

loop:
	source_offset = log_group_calc_lsn_offset(start_lsn, group);

	ut_a(end_lsn - start_lsn <= ULINT_MAX);
	len = (ulint) (end_lsn - start_lsn);

	ut_ad(len != 0);

	if ((source_offset % group->file_size) + len > group->file_size) {

		/* If the above condition is true then len (which is ulint)
		is > the expression below, so the typecast is ok */
		len = (ulint) (group->file_size -
			(source_offset % group->file_size));
	}

	log_sys->n_log_ios++;

	MONITOR_INC(MONITOR_LOG_IO);

	ut_a(source_offset / UNIV_PAGE_SIZE <= ULINT_MAX);

	const ulint	page_no
		= (ulint) (source_offset / univ_page_size.physical());

	fil_io(IORequestLogRead, true,
	       page_id_t(group->space_id, page_no),
	       univ_page_size,
	       (ulint) (source_offset % univ_page_size.physical()),
	       len, buf, NULL);

	start_lsn += len;
	buf += len;

	if (start_lsn != end_lsn) {

		goto loop;
	}
}

/**
Checks that there is enough free space in the log to start a new query step.
Flushes the log buffer or makes a new checkpoint if necessary. NOTE: this
function may only be called if the calling thread owns no synchronization
objects! */
void
log_check_margins(void)
{
	bool	check;

	do {
		log_flush_margin();
		log_checkpoint_margin();
		log_mutex_enter();
		ut_ad(!recv_no_log_write);
		check = log_sys->check_flush_or_checkpoint;
		log_mutex_exit();
	} while (check);
}

/****************************************************************//**
Makes a checkpoint at the latest lsn and writes it to first page of each
data file in the database, so that we know that the file spaces contain
all modifications up to that lsn. This can only be called at database
shutdown. This function also writes all log in log files to the log archive. */
void
logs_empty_and_mark_files_at_shutdown(void)
/*=======================================*/
{
	lsn_t			lsn;
	ulint			count = 0;
	ulint			total_trx;
	ulint			pending_io;
	enum srv_thread_type	active_thd;
	const char*		thread_name;

	ib::info() << "Starting shutdown...";

	while (srv_fast_shutdown == 0 && trx_rollback_or_clean_is_active) {
		/* we should wait until rollback after recovery end
		for slow shutdown */
		os_thread_sleep(100000);
	}

	/* Wait until the master thread and all other operations are idle: our
	algorithm only works if the server is idle at shutdown */

	srv_shutdown_state = SRV_SHUTDOWN_CLEANUP;
loop:
	os_thread_sleep(100000);

	count++;

	/* We need the monitor threads to stop before we proceed with
	a shutdown. */

	thread_name = srv_any_background_threads_are_active();

	if (thread_name != NULL) {
		/* Print a message every 60 seconds if we are waiting
		for the monitor thread to exit. Master and worker
		threads check will be done later. */

		if (srv_print_verbose_log && count > 600) {
			ib::info() << "Waiting for " << thread_name
				<< " to exit";
			count = 0;
		}

		goto loop;
	}

	/* Check that there are no longer transactions, except for
	PREPARED ones. We need this wait even for the 'very fast'
	shutdown, because the InnoDB layer may have committed or
	prepared transactions and we don't want to lose them. */

	total_trx = trx_sys_any_active_transactions();

	if (total_trx > 0) {

		if (srv_print_verbose_log && count > 600) {
			ib::info() << "Waiting for " << total_trx << " active"
				<< " transactions to finish";

			count = 0;
		}

		goto loop;
	}

	/* Check that the background threads are suspended */

	active_thd = srv_get_active_thread_type();

	if (active_thd != SRV_NONE) {

		if (active_thd == SRV_PURGE) {
			srv_purge_wakeup();
		}

		/* The srv_lock_timeout_thread, srv_error_monitor_thread
		and srv_monitor_thread should already exit by now. The
		only threads to be suspended are the master threads
		and worker threads (purge threads). Print the thread
		type if any of such threads not in suspended mode */
		if (srv_print_verbose_log && count > 600) {
			const char*	thread_type = "<null>";

			switch (active_thd) {
			case SRV_NONE:
				/* This shouldn't happen because we've
				already checked for this case before
				entering the if(). We handle it here
				to avoid a compiler warning. */
				ut_error;
			case SRV_WORKER:
				thread_type = "worker threads";
				break;
			case SRV_MASTER:
				thread_type = "master thread";
				break;
			case SRV_PURGE:
				thread_type = "purge thread";
				break;
			}

			ib::info() << "Waiting for " << thread_type
				<< " to be suspended";

			count = 0;
		}

		goto loop;
	}

	/* At this point only page_cleaner should be active. We wait
	here to let it complete the flushing of the buffer pools
	before proceeding further. */
	srv_shutdown_state = SRV_SHUTDOWN_FLUSH_PHASE;
	count = 0;
	while (buf_page_cleaner_is_active) {
		++count;
		os_thread_sleep(100000);
		if (srv_print_verbose_log && count > 600) {
			ib::info() << "Waiting for page_cleaner to"
				" finish flushing of buffer pool";
			count = 0;
		}
	}

	log_mutex_enter();
	const ulint	n_write	= log_sys->n_pending_checkpoint_writes;
	const ulint	n_flush	= log_sys->n_pending_flushes;
	log_mutex_exit();

	if (n_write != 0 || n_flush != 0) {
		if (srv_print_verbose_log && count > 600) {
			ib::info() << "Pending checkpoint_writes: " << n_write
				<< ". Pending log flush writes: " << n_flush;
			count = 0;
		}
		goto loop;
	}

	pending_io = buf_pool_check_no_pending_io();

	if (pending_io) {
		if (srv_print_verbose_log && count > 600) {
			ib::info() << "Waiting for " << pending_io << " buffer"
				" page I/Os to complete";
			count = 0;
		}

		goto loop;
	}

	if (srv_fast_shutdown == 2) {
		if (!srv_read_only_mode) {
			ib::info() << "MySQL has requested a very fast"
				" shutdown without flushing the InnoDB buffer"
				" pool to data files. At the next mysqld"
				" startup InnoDB will do a crash recovery!";

			/* In this fastest shutdown we do not flush the
			buffer pool:

			it is essentially a 'crash' of the InnoDB server.
			Make sure that the log is all flushed to disk, so
			that we can recover all committed transactions in
			a crash recovery. We must not write the lsn stamps
			to the data files, since at a startup InnoDB deduces
			from the stamps if the previous shutdown was clean. */

			log_buffer_flush_to_disk();

			/* Check that the background threads stay suspended */
			thread_name = srv_any_background_threads_are_active();

			if (thread_name != NULL) {
				ib::warn() << "Background thread "
					<< thread_name << " woke up during"
					" shutdown";
				goto loop;
			}
		}

		srv_shutdown_state = SRV_SHUTDOWN_LAST_PHASE;

		fil_close_all_files();

		thread_name = srv_any_background_threads_are_active();

		ut_a(!thread_name);

		return;
	}

	if (!srv_read_only_mode) {
		log_make_checkpoint_at(LSN_MAX, TRUE);
	}

	log_mutex_enter();

	lsn = log_sys->lsn;

	ut_ad(lsn >= log_sys->last_checkpoint_lsn);
<<<<<<< HEAD

	log_mutex_exit();

	if (lsn != log_sys->last_checkpoint_lsn) {
		goto loop;
	}

=======

	log_mutex_exit();

	/** If innodb_force_recovery is set to 6 then log_sys doesn't
	have recent checkpoint information. So last checkpoint lsn
	will never be equal to current lsn. */
	const bool	is_last = ((srv_force_recovery == SRV_FORCE_NO_LOG_REDO
				    && lsn == log_sys->last_checkpoint_lsn
						+ LOG_BLOCK_HDR_SIZE)
				   || lsn == log_sys->last_checkpoint_lsn);

	if (!is_last) {
		goto loop;
	}

>>>>>>> 33fa37f4
	/* Check that the background threads stay suspended */
	thread_name = srv_any_background_threads_are_active();
	if (thread_name != NULL) {
		ib::warn() << "Background thread " << thread_name << " woke up"
			" during shutdown";

		goto loop;
	}

	if (!srv_read_only_mode) {
		fil_flush_file_spaces(FIL_TYPE_TABLESPACE);
		fil_flush_file_spaces(FIL_TYPE_LOG);
	}

	/* The call fil_write_flushed_lsn() will bypass the buffer
	pool: therefore it is essential that the buffer pool has been
	completely flushed to disk! (We do not call fil_write... if the
	'very fast' shutdown is enabled.) */

	if (!buf_all_freed()) {

		if (srv_print_verbose_log && count > 600) {
			ib::info() << "Waiting for dirty buffer pages to be"
				" flushed";
			count = 0;
		}

		goto loop;
	}

	srv_shutdown_state = SRV_SHUTDOWN_LAST_PHASE;

	/* Make some checks that the server really is quiet */
	srv_thread_type	type = srv_get_active_thread_type();
	ut_a(type == SRV_NONE);

	bool	freed = buf_all_freed();
	ut_a(freed);

	ut_a(lsn == log_sys->lsn);

	if (lsn < srv_start_lsn) {
		ib::error() << "Log sequence number at shutdown " << lsn
			<< " is lower than at startup " << srv_start_lsn
			<< "!";
	}

	srv_shutdown_lsn = lsn;

	if (!srv_read_only_mode) {
		fil_write_flushed_lsn(lsn);
	}

	fil_close_all_files();

	/* Make some checks that the server really is quiet */
	type = srv_get_active_thread_type();
	ut_a(type == SRV_NONE);

	freed = buf_all_freed();
	ut_a(freed);

	ut_a(lsn == log_sys->lsn);
}

/******************************************************//**
Peeks the current lsn.
@return TRUE if success, FALSE if could not get the log system mutex */
ibool
log_peek_lsn(
/*=========*/
	lsn_t*	lsn)	/*!< out: if returns TRUE, current lsn is here */
{
	if (0 == mutex_enter_nowait(&(log_sys->mutex))) {
		*lsn = log_sys->lsn;

		log_mutex_exit();

		return(TRUE);
	}

	return(FALSE);
}

/******************************************************//**
Prints info of the log. */
void
log_print(
/*======*/
	FILE*	file)	/*!< in: file where to print */
{
	double	time_elapsed;
	time_t	current_time;

	log_mutex_enter();

	fprintf(file,
		"Log sequence number " LSN_PF "\n"
		"Log flushed up to   " LSN_PF "\n"
		"Pages flushed up to " LSN_PF "\n"
		"Last checkpoint at  " LSN_PF "\n",
		log_sys->lsn,
		log_sys->flushed_to_disk_lsn,
		log_buf_pool_get_oldest_modification(),
		log_sys->last_checkpoint_lsn);

	current_time = time(NULL);

	time_elapsed = difftime(current_time,
				log_sys->last_printout_time);

	if (time_elapsed <= 0) {
		time_elapsed = 1;
	}

	fprintf(file,
		ULINTPF " pending log flushes, "
		ULINTPF " pending chkp writes\n"
		ULINTPF " log i/o's done, %.2f log i/o's/second\n",
		log_sys->n_pending_flushes,
		log_sys->n_pending_checkpoint_writes,
		log_sys->n_log_ios,
		static_cast<double>(
			log_sys->n_log_ios - log_sys->n_log_ios_old)
		/ time_elapsed);

	log_sys->n_log_ios_old = log_sys->n_log_ios;
	log_sys->last_printout_time = current_time;

	log_mutex_exit();
}

/**********************************************************************//**
Refreshes the statistics used to print per-second averages. */
void
log_refresh_stats(void)
/*===================*/
{
	log_sys->n_log_ios_old = log_sys->n_log_ios;
	log_sys->last_printout_time = time(NULL);
}

/********************************************************//**
Closes a log group. */
static
void
log_group_close(
/*===========*/
	log_group_t*	group)		/* in,own: log group to close */
{
	ulint	i;

	for (i = 0; i < group->n_files; i++) {
		ut_free(group->file_header_bufs_ptr[i]);
	}

	ut_free(group->file_header_bufs_ptr);
	ut_free(group->file_header_bufs);
	ut_free(group->checkpoint_buf_ptr);
	ut_free(group);
}

/********************************************************//**
Closes all log groups. */
void
log_group_close_all(void)
/*=====================*/
{
	log_group_t*	group;

	group = UT_LIST_GET_FIRST(log_sys->log_groups);

	while (UT_LIST_GET_LEN(log_sys->log_groups) > 0) {
		log_group_t*	prev_group = group;

		group = UT_LIST_GET_NEXT(log_groups, group);

		UT_LIST_REMOVE(log_sys->log_groups, prev_group);

		log_group_close(prev_group);
	}
}

/********************************************************//**
Shutdown the log system but do not release all the memory. */
void
log_shutdown(void)
/*==============*/
{
	log_group_close_all();

	ut_free(log_sys->buf_ptr);
	log_sys->buf_ptr = NULL;
	log_sys->buf = NULL;
	ut_free(log_sys->checkpoint_buf_ptr);
	log_sys->checkpoint_buf_ptr = NULL;
	log_sys->checkpoint_buf = NULL;

	os_event_destroy(log_sys->flush_event);

	rw_lock_free(&log_sys->checkpoint_lock);

	mutex_free(&log_sys->mutex);
	mutex_free(&log_sys->write_mutex);
	mutex_free(&log_sys->log_flush_order_mutex);

	recv_sys_close();
}

/********************************************************//**
Free the log system data structures. */
void
log_mem_free(void)
/*==============*/
{
	if (log_sys != NULL) {
		recv_sys_mem_free();
		ut_free(log_sys);

		log_sys = NULL;
	}
}
#endif /* !UNIV_HOTBACKUP */<|MERGE_RESOLUTION|>--- conflicted
+++ resolved
@@ -984,7 +984,6 @@
 			      " group " ULINTPF
 			      " file " ULINTPF " header",
 			      start_lsn, group->id, nth_file));
-<<<<<<< HEAD
 
 	log_sys->n_log_ios++;
 
@@ -1001,24 +1000,6 @@
 	       (ulint) (dest_offset % univ_page_size.physical()),
 	       OS_FILE_LOG_BLOCK_SIZE, buf, group);
 
-=======
-
-	log_sys->n_log_ios++;
-
-	MONITOR_INC(MONITOR_LOG_IO);
-
-	srv_stats.os_log_pending_writes.inc();
-
-	const ulint	page_no
-		= (ulint) (dest_offset / univ_page_size.physical());
-
-	fil_io(IORequestLogWrite, true,
-	       page_id_t(group->space_id, page_no),
-	       univ_page_size,
-	       (ulint) (dest_offset % univ_page_size.physical()),
-	       OS_FILE_LOG_BLOCK_SIZE, buf, group);
-
->>>>>>> 33fa37f4
 	srv_stats.os_log_pending_writes.dec();
 }
 
@@ -1279,19 +1260,11 @@
 		log_write_mutex_exit();
 		os_event_wait(log_sys->flush_event);
 		goto loop;
-<<<<<<< HEAD
 	}
 # else
 	if (log_sys->n_pending_flushes > 0) {
 		goto loop;
 	}
-=======
-	}
-# else
-	if (log_sys->n_pending_flushes > 0) {
-		goto loop;
-	}
->>>>>>> 33fa37f4
 # endif  /* !UNIV_HOTBACKUP */
 #endif /* _WIN32 */
 
@@ -1338,7 +1311,6 @@
 	DBUG_PRINT("ib_log", ("write " LSN_PF " to " LSN_PF,
 			      log_sys->write_lsn,
 			      log_sys->lsn));
-<<<<<<< HEAD
 
 	if (flush_to_disk) {
 		log_sys->n_pending_flushes++;
@@ -1346,15 +1318,6 @@
 		MONITOR_INC(MONITOR_PENDING_LOG_FLUSH);
 		os_event_reset(log_sys->flush_event);
 
-=======
-
-	if (flush_to_disk) {
-		log_sys->n_pending_flushes++;
-		log_sys->current_flush_lsn = log_sys->lsn;
-		MONITOR_INC(MONITOR_PENDING_LOG_FLUSH);
-		os_event_reset(log_sys->flush_event);
-
->>>>>>> 33fa37f4
 		if (log_sys->buf_free == log_sys->buf_next_to_write) {
 			/* Nothing to write, flush only */
 			log_mutex_exit_all();
@@ -1478,15 +1441,9 @@
 		log_mutex_exit();
 		return;
 	}
-<<<<<<< HEAD
 
 	log_mutex_exit();
 
-=======
-
-	log_mutex_exit();
-
->>>>>>> 33fa37f4
 	log_write_up_to(lsn, flush);
 }
 
@@ -1639,7 +1596,6 @@
 #if LOG_CHECKPOINT_SIZE > OS_FILE_LOG_BLOCK_SIZE
 # error "LOG_CHECKPOINT_SIZE > OS_FILE_LOG_BLOCK_SIZE"
 #endif
-<<<<<<< HEAD
 
 	DBUG_PRINT("ib_log", ("checkpoint " UINT64PF " at " LSN_PF
 			      " written to group " ULINTPF,
@@ -1669,37 +1625,6 @@
 	ut_ad(LOG_CHECKPOINT_1 < univ_page_size.physical());
 	ut_ad(LOG_CHECKPOINT_2 < univ_page_size.physical());
 
-=======
-
-	DBUG_PRINT("ib_log", ("checkpoint " UINT64PF " at " LSN_PF
-			      " written to group " ULINTPF,
-			      log_sys->next_checkpoint_no,
-			      log_sys->next_checkpoint_lsn,
-			      group->id));
-
-	buf = group->checkpoint_buf;
-	memset(buf, 0, OS_FILE_LOG_BLOCK_SIZE);
-
-	mach_write_to_8(buf + LOG_CHECKPOINT_NO, log_sys->next_checkpoint_no);
-	mach_write_to_8(buf + LOG_CHECKPOINT_LSN, log_sys->next_checkpoint_lsn);
-
-	lsn_offset = log_group_calc_lsn_offset(log_sys->next_checkpoint_lsn,
-					       group);
-	mach_write_to_8(buf + LOG_CHECKPOINT_OFFSET, lsn_offset);
-	mach_write_to_8(buf + LOG_CHECKPOINT_LOG_BUF_SIZE, log_sys->buf_size);
-
-	log_block_set_checksum(buf, log_block_calc_checksum_crc32(buf));
-
-	MONITOR_INC(MONITOR_PENDING_CHECKPOINT_WRITE);
-
-	log_sys->n_log_ios++;
-
-	MONITOR_INC(MONITOR_LOG_IO);
-
-	ut_ad(LOG_CHECKPOINT_1 < univ_page_size.physical());
-	ut_ad(LOG_CHECKPOINT_2 < univ_page_size.physical());
-
->>>>>>> 33fa37f4
 	if (log_sys->n_pending_checkpoint_writes++ == 0) {
 		rw_lock_x_lock_gen(&log_sys->checkpoint_lock,
 				   LOG_CHECKPOINT);
@@ -2001,17 +1926,10 @@
 	bool		success;
 loop:
 	advance = 0;
-<<<<<<< HEAD
 
 	log_mutex_enter();
 	ut_ad(!recv_no_log_write);
 
-=======
-
-	log_mutex_enter();
-	ut_ad(!recv_no_log_write);
-
->>>>>>> 33fa37f4
 	if (!log->check_flush_or_checkpoint) {
 		log_mutex_exit();
 		return;
@@ -2359,15 +2277,6 @@
 	lsn = log_sys->lsn;
 
 	ut_ad(lsn >= log_sys->last_checkpoint_lsn);
-<<<<<<< HEAD
-
-	log_mutex_exit();
-
-	if (lsn != log_sys->last_checkpoint_lsn) {
-		goto loop;
-	}
-
-=======
 
 	log_mutex_exit();
 
@@ -2383,7 +2292,6 @@
 		goto loop;
 	}
 
->>>>>>> 33fa37f4
 	/* Check that the background threads stay suspended */
 	thread_name = srv_any_background_threads_are_active();
 	if (thread_name != NULL) {
