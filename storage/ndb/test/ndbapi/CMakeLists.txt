--- conflicted
+++ resolved
@@ -70,10 +70,7 @@
 ADD_EXECUTABLE(testRedo testRedo.cpp)
 ADD_EXECUTABLE(testUpgrade testUpgrade.cpp)
 ADD_EXECUTABLE(testAsynchMultiwait testAsynchMultiwait.cpp)
-<<<<<<< HEAD
-=======
 ADD_EXECUTABLE(testFK testFK.cpp)
->>>>>>> e6ffef75
 
 SET(BINS create_all_tabs create_tab
   drop_all_tabs flexAsynch flexBench
@@ -90,12 +87,8 @@
   testSingleUserMode
   testIndexStat testRedo
   testUpgrade
-<<<<<<< HEAD
-  testAsynchMultiwait)
-=======
   testAsynchMultiwait
   testFK)
->>>>>>> e6ffef75
 
 IF(MSVC)
   
