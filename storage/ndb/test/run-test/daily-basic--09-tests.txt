# Copyright (c) 2015, 2019, Oracle and/or its affiliates. All rights reserved.
#
# This program is free software; you can redistribute it and/or modify
# it under the terms of the GNU General Public License as published by
# the Free Software Foundation; version 2 of the License.
#
# This program is distributed in the hope that it will be useful,
# but WITHOUT ANY WARRANTY; without even the implied warranty of
# MERCHANTABILITY or FITNESS FOR A PARTICULAR PURPOSE.  See the
# GNU General Public License for more details.
#
# You should have received a copy of the GNU General Public License
# along with this program; if not, write to the Free Software
# Foundation, Inc., 51 Franklin St, Fifth Floor, Boston, MA 02110-1301  USA
#
# GENERATED FILE
#
cmd: testNdbApi
args: -n BadColNameHandling T6
max-time: 180

cmd: testLimits
args: -n ExhaustSegmentedSectionPk WIDE_2COL
max-time: 180

cmd: testBasic
args: -n NoCommit626 T6 D1 D2
max-time: 180

cmd: testNdbApi
args: -n GetValueInUpdate T6
max-time: 180

cmd: testBasic
args: -n NoCommitAndClose T6 D1 D2
max-time: 180

cmd: testBasic
args: -n ImplicitRollbackDelete T1 T6 D1 D2
max-time: 180

cmd: testScan
args: -n OnlyOneOpBeforeOpenScan T6 D1 D2
max-time: 180

cmd: testScan
args: -n NoCloseTransaction T6 D1 D2
max-time: 180

cmd: test_event
args: -n Bug35208 T1
max-time: 180

cmd: testNdbApi
args: -n MaxEqual
max-time: 180

cmd: testNdbApi
args: -n Bug44065
max-time: 180

cmd: testNdbApi
args: -l 100 -n Bug37158
max-time: 180

cmd: testBasicAsynch
args: -n PkReadAsynch
max-time: 180

cmd: testNodeRestart
args: -n Bug20185 T1
max-time: 360

cmd: testIndex
args: -n BuildDuring T6
max-time: 180

cmd: testScan
args: -n ScanUpdate
max-time: 360

cmd: testScan
args: -n ScanRead488T -l 10 T6 D1 D2
max-time: 360

cmd: testScan
args: -n ScanParallelism
max-time: 360

<<<<<<< HEAD
cmd: testSystemRestart
args: -l 1 -n SR9 T1
=======
cmd: testBackup
args: -n FailSlave T1
>>>>>>> f558e0fc
max-time: 360

cmd: testDict
args: -n FragmentTypeAllLarge T1 T6
max-time: 360

cmd: test_event
args: -n Bug31701 T1
max-time: 720

cmd: testDict
args: -n TableAddAttrs
max-time: 720

cmd: test_event
args: -n Bug33793 T1
max-time: 720

cmd: atrt-testBackup
args: -n NFSlave T1
max-time: 900

cmd: testMgm
args:
max-time: 900

cmd: testNodeRestart
args: -n FiftyPercentFail T6 T13
max-time: 1800

cmd: testSystemRestart
args: -n SR_DD_1_LCP D1
max-time: 3960

cmd: testScan
args: -n ScanReadRestart T1 T6 T13
max-time: 2160

cmd: testSystemRestart
args: -n SR2 T6
max-time: 3600

cmd: testSystemRestart
args: -n SR1 T6
max-time: 4320
<|MERGE_RESOLUTION|>--- conflicted
+++ resolved
@@ -87,13 +87,8 @@
 args: -n ScanParallelism
 max-time: 360
 
-<<<<<<< HEAD
 cmd: testSystemRestart
 args: -l 1 -n SR9 T1
-=======
-cmd: testBackup
-args: -n FailSlave T1
->>>>>>> f558e0fc
 max-time: 360
 
 cmd: testDict
@@ -112,7 +107,7 @@
 args: -n Bug33793 T1
 max-time: 720
 
-cmd: atrt-testBackup
+cmd: testBackup
 args: -n NFSlave T1
 max-time: 900
 
