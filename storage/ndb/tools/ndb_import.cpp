--- conflicted
+++ resolved
@@ -64,7 +64,6 @@
 static NdbImport::Opt g_opt;
 
 static struct my_option
-<<<<<<< HEAD
 my_long_options[] =
 {
   NDB_STD_OPTS("ndb_import"),
@@ -149,17 +148,20 @@
     &g_opt.m_monitor, &g_opt.m_monitor, 0,
     GET_UINT, REQUIRED_ARG, g_opt.m_monitor, 0, 0, 0, 0, 0 },
   { "ai-prefetch-sz", NDB_OPT_NOSHORT,
-    "For table with hidden PK, specify number of autoincrement values"
+    "For table with an auto inc (including hidden) PK,"
+    " specify number of autoincrement values"
     " that are prefetched. See mysqld",
     &g_opt.m_ai_prefetch_sz, &g_opt.m_ai_prefetch_sz, 0,
     GET_UINT, REQUIRED_ARG, g_opt.m_ai_prefetch_sz, 0, 0, 0, 0, 0 },
   { "ai-increment", NDB_OPT_NOSHORT,
-    "For table with hidden PK, specify autoincrement increment."
+    "For table with an auto inc (including hidden) PK,"
+    " specify autoincrement increment."
     " See mysqld",
     &g_opt.m_ai_increment, &g_opt.m_ai_increment, 0,
     GET_UINT, REQUIRED_ARG, g_opt.m_ai_increment, 0, 0, 0, 0, 0 },
   { "ai-offset", NDB_OPT_NOSHORT,
-    "For table with hidden PK, specify autoincrement offset."
+    "For table with an auto inc (including hidden) PK,"
+    " specify autoincrement offset."
     " See mysqld",
     &g_opt.m_ai_offset, &g_opt.m_ai_offset, 0,
     GET_UINT, REQUIRED_ARG, g_opt.m_ai_offset, 0, 0, 0, 0, 0 },
@@ -321,270 +323,6 @@
     0, 0, 0,
     GET_NO_ARG, NO_ARG, 0, 0, 0, 0, 0, 0 }
 };
-=======
-        my_long_options[] =
-        {
-                NDB_STD_OPTS("ndb_import"),
-                { "connections", NDB_OPT_NOSHORT,
-                  "Number of cluster connections to create."
-                  " If option --ndb-nodeid=N is given then this number of consecutive"
-                  " API nodes starting at N must exist",
-                  &g_opt.m_connections, &g_opt.m_connections, 0,
-                  GET_UINT, REQUIRED_ARG, g_opt.m_connections, 0, 0, 0, 0, 0 },
-                { "table", 't',
-                  "Name of the table where to import the data."
-                  "Default is the basename from the input csv file name",
-                  &g_opt.m_table, &g_opt.m_table, 0,
-                  GET_STR, REQUIRED_ARG, 0, 0, 0, 0, 0, 0 },
-                { "state-dir", NDB_OPT_NOSHORT,
-                  "Where to write state files (t1.res etc)."
-                  " Default is \".\" (currect directory)",
-                  &g_opt.m_state_dir, &g_opt.m_state_dir, 0,
-                  GET_STR, REQUIRED_ARG, 0, 0, 0, 0, 0, 0 },
-                { "keep-state", NDB_OPT_NOSHORT,
-                  "By default state files are removed when the job completes"
-                  " successfully, except if there were any rejects (within allowed limit)"
-                  " then *.rej is kept. This option keeps all state files",
-                  &g_opt.m_keep_state, &g_opt.m_keep_state, 0,
-                  GET_BOOL, NO_ARG, false, 0, 0, 0, 0, 0 },
-                { "stats", NDB_OPT_NOSHORT,
-                  "Save performance related options and internal statistics into"
-                  " additional state files with suffixes .sto and .stt. The files"
-                  " are kept also on successful completion",
-                  &g_opt.m_stats, &g_opt.m_stats, 0,
-                  GET_BOOL, NO_ARG, false, 0, 0, 0, 0, 0 },
-                { "input-type", NDB_OPT_NOSHORT,
-                  "Input type: csv,random"
-                  " (random is a test option)",
-                  &g_opt.m_input_type, &g_opt.m_input_type, 0,
-                  GET_STR, REQUIRED_ARG, 0, 0, 0, 0, 0, 0 },
-                { "input-workers", NDB_OPT_NOSHORT,
-                  "Number of threads processing input",
-                  &g_opt.m_input_workers, &g_opt.m_input_workers, 0,
-                  GET_UINT, REQUIRED_ARG, g_opt.m_input_workers, 0, 0, 0, 0, 0 },
-                { "output-type", NDB_OPT_NOSHORT,
-                  "Output type: ndb,null"
-                  " (null is a test option)",
-                  &g_opt.m_output_type, &g_opt.m_output_type, 0,
-                  GET_STR, REQUIRED_ARG, 0, 0, 0, 0, 0, 0 },
-                { "output-workers", NDB_OPT_NOSHORT,
-                  "Number of threads processing output or relaying db ops",
-                  &g_opt.m_output_workers, &g_opt.m_output_workers, 0,
-                  GET_UINT, REQUIRED_ARG, g_opt.m_output_workers, 0, 0, 0, 0, 0 },
-                { "db-workers", NDB_OPT_NOSHORT,
-                  "Number of threads PER datanode executing db ops",
-                  &g_opt.m_db_workers, &g_opt.m_db_workers, 0,
-                  GET_UINT, REQUIRED_ARG, g_opt.m_db_workers, 0, 0, 0, 0, 0 },
-                { "ignore-lines", NDB_OPT_NOSHORT,
-                  "Ignore given number of initial lines in input file."
-                  " Used to skip a non-data header."
-                  " To continue with an aborted job use --resume instead",
-                  &g_opt.m_ignore_lines, &g_opt.m_ignore_lines, 0,
-                  GET_UINT, REQUIRED_ARG, g_opt.m_ignore_lines, 0, 0, 0, 0, 0 },
-                { "max-rows", NDB_OPT_NOSHORT,
-                  "Limit number of rows proccessed."
-                  " Mainly a test option. Default 0 means no limit."
-                  " More rows may be processed",
-                  &g_opt.m_max_rows, &g_opt.m_max_rows, 0,
-                  GET_UINT, REQUIRED_ARG, g_opt.m_max_rows, 0, 0, 0, 0, 0 },
-                { "continue", NDB_OPT_NOSHORT,
-                  "If one job (e.g. CSV import) fails, continue to next job",
-                  &g_opt.m_continue, &g_opt.m_continue, 0,
-                  GET_BOOL, NO_ARG, false, 0, 0, 0, 0, 0 },
-                { "resume", NDB_OPT_NOSHORT,
-                  "If the job(s) are aborted due to e.g. too many rejects or"
-                  " too many temporary NDB errors or user interrupt,"
-                  " add this option to try to resume with rows not yet processed",
-                  &g_opt.m_resume, &g_opt.m_resume, 0,
-                  GET_BOOL, NO_ARG, false, 0, 0, 0, 0, 0 },
-                { "monitor", NDB_OPT_NOSHORT,
-                  "Periodically print status of running job if something has changed"
-                  " (status, rejected rows, temporary errors)."
-                  " Value 0 disables. Value 1 prints any change seen."
-                  " Higher values reduce status printing exponentially"
-                  " up to some pre-defined limit",
-                  &g_opt.m_monitor, &g_opt.m_monitor, 0,
-                  GET_UINT, REQUIRED_ARG, g_opt.m_monitor, 0, 0, 0, 0, 0 },
-                { "ai-prefetch-sz", NDB_OPT_NOSHORT,
-                  "For table with an auto inc (including hidden) PK,"
-                  " specify number of autoincrement values"
-                  " that are prefetched. See mysqld",
-                  &g_opt.m_ai_prefetch_sz, &g_opt.m_ai_prefetch_sz, 0,
-                  GET_UINT, REQUIRED_ARG, g_opt.m_ai_prefetch_sz, 0, 0, 0, 0, 0 },
-                { "ai-increment", NDB_OPT_NOSHORT,
-                  "For table with an auto inc (including hidden) PK,"
-                  " specify autoincrement increment."
-                  " See mysqld",
-                  &g_opt.m_ai_increment, &g_opt.m_ai_increment, 0,
-                  GET_UINT, REQUIRED_ARG, g_opt.m_ai_increment, 0, 0, 0, 0, 0 },
-                { "ai-offset", NDB_OPT_NOSHORT,
-                  "For table with an auto inc (including hidden) PK,"
-                  " specify autoincrement offset."
-                  " See mysqld",
-                  &g_opt.m_ai_offset, &g_opt.m_ai_offset, 0,
-                  GET_UINT, REQUIRED_ARG, g_opt.m_ai_offset, 0, 0, 0, 0, 0 },
-                { "no-asynch", NDB_OPT_NOSHORT,
-                  "Run db ops as batches under single trans."
-                  " Used for performance comparison and does not support all features"
-                  " e.g. detecting individual rejected rows",
-                  &g_opt.m_no_asynch, &g_opt.m_no_asynch, 0,
-                  GET_BOOL, NO_ARG, false, 0, 0, 0, 0, 0 },
-                { "no-hint", NDB_OPT_NOSHORT,
-                  "Do not use distribution key hint to select db node (TC)",
-                  &g_opt.m_no_hint, &g_opt.m_no_hint, 0,
-                  GET_BOOL, NO_ARG, false, 0, 0, 0, 0, 0 },
-                { "pagesize", NDB_OPT_NOSHORT,
-                  "Align I/O buffers to given size",
-                  &g_opt.m_pagesize, &g_opt.m_pagesize, 0,
-                  GET_UINT, REQUIRED_ARG, g_opt.m_pagesize, 0, 0, 0, 0, 0 },
-                { "pagecnt", NDB_OPT_NOSHORT,
-                  "Size of I/O buffers as multiple of pagesize."
-                  " CSV input worker allocates a double sized buffer",
-                  &g_opt.m_pagecnt, &g_opt.m_pagecnt, 0,
-                  GET_UINT, REQUIRED_ARG, g_opt.m_pagecnt, 0, 0, 0, 0, 0 },
-                { "pagebuffer", NDB_OPT_NOSHORT,
-                  "Size of I/O buffers in bytes. Rounded up to pagesize and"
-                  " overrides pagecnt",
-                  &g_opt.m_pagebuffer, &g_opt.m_pagebuffer, 0,
-                  GET_UINT, REQUIRED_ARG, g_opt.m_pagebuffer, 0, 0, 0, 0, 0 },
-                { "rowbatch", NDB_OPT_NOSHORT,
-                  "Limit rows in row queues (0 no limit)",
-                  &g_opt.m_rowbatch, &g_opt.m_rowbatch, 0,
-                  GET_UINT, REQUIRED_ARG, 0, 0, 0, 0, 0, 0 },
-                { "rowbytes", NDB_OPT_NOSHORT,
-                  "Limit bytes in row queues (0 no limit)",
-                  &g_opt.m_rowbytes, &g_opt.m_rowbytes, 0,
-                  GET_UINT, REQUIRED_ARG, g_opt.m_rowbytes, 0, 0, 0, 0, 0 },
-                { "opbatch", NDB_OPT_NOSHORT,
-                  "A db execution batch is a set of transactions and operations"
-                  " sent to NDB kernel."
-                  " This option limits NDB operations (including blob operations)"
-                  " in a db execution batch.  Therefore it also limits number"
-                  " of asynch transactions."
-                  " Value 0 is not valid",
-                  &g_opt.m_opbatch, &g_opt.m_opbatch, 0,
-                  GET_UINT, REQUIRED_ARG, g_opt.m_opbatch, 0, 0, 0, 0, 0 },
-                { "opbytes", NDB_OPT_NOSHORT,
-                  "Limit bytes in db execution batch (0 no limit)",
-                  &g_opt.m_opbytes, &g_opt.m_opbytes, 0,
-                  GET_UINT, REQUIRED_ARG, 0, 0, 0, 0, 0, 0 },
-                { "polltimeout", NDB_OPT_NOSHORT,
-                  "Millisecond timeout in one poll for completed asynch transactions."
-                  " Polls continue until all are completed or an error has occurred",
-                  &g_opt.m_polltimeout, &g_opt.m_polltimeout, 0,
-                  GET_UINT, REQUIRED_ARG, g_opt.m_polltimeout, 0, 0, 0, 0, 0 },
-                { "temperrors", NDB_OPT_NOSHORT,
-                  "Limit temporary NDB errors. Default is 0 which means that any"
-                  " temporary error is fatal."
-                  " The errors are counted per db execution batch, not per individual"
-                  " operations, and do not cause rows to be rejected",
-                  &g_opt.m_temperrors, &g_opt.m_temperrors, 0,
-                  GET_UINT, REQUIRED_ARG, g_opt.m_temperrors, 0, 0, 0, 0, 0 },
-                { "tempdelay", NDB_OPT_NOSHORT,
-                  "Number of milliseconds to sleep between temporary errors",
-                  &g_opt.m_tempdelay, &g_opt.m_tempdelay, 0,
-                  GET_UINT, REQUIRED_ARG, g_opt.m_tempdelay, 0, 0, 0, 0, 0 },
-                { "rowswait", NDB_OPT_NOSHORT,
-                  "Number of milliseconds a worker waits for a signal that new rows"
-                  " can be processed",
-                  &g_opt.m_rowswait, &g_opt.m_rowswait, 0,
-                  GET_UINT, REQUIRED_ARG, g_opt.m_rowswait, 0, 0, 0, 0, 0 },
-                { "idlespin", NDB_OPT_NOSHORT,
-                  "Number of times to re-try before idlesleep",
-                  &g_opt.m_idlespin, &g_opt.m_idlespin, 0,
-                  GET_UINT, REQUIRED_ARG, g_opt.m_idlespin, 0, 0, 0, 0, 0 },
-                { "idlesleep", NDB_OPT_NOSHORT,
-                  "Number of milliseconds to sleep waiting for more to do."
-                  " Cause can be row queues stall (see --rowswait) or"
-                  " e.g. passing control between CSV workers",
-                  &g_opt.m_idlesleep, &g_opt.m_idlesleep, 0,
-                  GET_UINT, REQUIRED_ARG, g_opt.m_idlesleep, 0, 0, 0, 0, 0 },
-                { "checkloop", NDB_OPT_NOSHORT,
-                  "A job and its diagnostics team periodically check for"
-                  " progress from lower levels. This option gives number of"
-                  " milliseconds to wait between such checks."
-                  " High values may cause data structures (rowmaps) to grow too much."
-                  " Low values may interfere too much with the workers",
-                  &g_opt.m_checkloop, &g_opt.m_checkloop, 0,
-                  GET_UINT, REQUIRED_ARG, g_opt.m_checkloop, 0, 0, 0, 0, 0 },
-                { "alloc-chunk", NDB_OPT_NOSHORT,
-                  "Number of free rows to alloc (seize) at a time."
-                  " Higher values reduce mutexing but also may reduce parallelism",
-                  &g_opt.m_alloc_chunk, &g_opt.m_alloc_chunk, 0,
-                  GET_UINT, REQUIRED_ARG, g_opt.m_alloc_chunk, 0, 0, 0, 0, 0 },
-                { "rejects", NDB_OPT_NOSHORT,
-                  "Limit number of rejected rows (rows with permanent error) in data load."
-                  " Default is 0 which means that any rejected row causes a fatal error."
-                  " The row(s) exceeding the limit are also added to *.rej."
-                  " The limit is per current run (not all --resume'd runs)",
-                  &g_opt.m_rejects, &g_opt.m_rejects, 0,
-                  GET_UINT, REQUIRED_ARG, g_opt.m_rejects, 0, 0, 0, 0, 0 },
-                { "fields-terminated-by", NDB_OPT_NOSHORT,
-                  "See MySQL LOAD DATA."
-                  " This and other CSV controls are scanned for escapes"
-                  " including \\\\,\\n,\\r,\\t",
-                  &g_opt.m_optcsv.m_fields_terminated_by,
-                  &g_opt.m_optcsv.m_fields_terminated_by, 0,
-                  GET_STR, REQUIRED_ARG, 0, 0, 0, 0, 0, 0 },
-                { "fields-enclosed-by", NDB_OPT_NOSHORT,
-                  "See MySQL LOAD DATA."
-                  " For CSV input this is same as --fields-optionally-enclosed-by",
-                  &g_opt.m_optcsv.m_fields_enclosed_by,
-                  &g_opt.m_optcsv.m_fields_enclosed_by, 0,
-                  GET_STR, REQUIRED_ARG, 0, 0, 0, 0, 0, 0 },
-                { "fields-optionally-enclosed-by", NDB_OPT_NOSHORT,
-                  "See MySQL LOAD DATA",
-                  &g_opt.m_optcsv.m_fields_optionally_enclosed_by,
-                  &g_opt.m_optcsv.m_fields_optionally_enclosed_by, 0,
-                  GET_STR, REQUIRED_ARG, 0, 0, 0, 0, 0, 0 },
-                { "fields-escaped-by", NDB_OPT_NOSHORT,
-                  "See MySQL LOAD DATA",
-                  &g_opt.m_optcsv.m_fields_escaped_by,
-                  &g_opt.m_optcsv.m_fields_escaped_by, 0,
-                  GET_STR, REQUIRED_ARG, 0, 0, 0, 0, 0, 0 },
-                { "lines-terminated-by", NDB_OPT_NOSHORT,
-                  "See MySQL LOAD DATA but note that default is"
-                  " \\n for unix and \\r\\n for windows",
-                  &g_opt.m_optcsv.m_lines_terminated_by,
-                  &g_opt.m_optcsv.m_lines_terminated_by, 0,
-                  GET_STR, REQUIRED_ARG, 0, 0, 0, 0, 0, 0 },
-                { "csvopt", NDB_OPT_NOSHORT,
-                  "Set some typical CSV options."
-                  " Useful for environments where command line quoting and escaping is hard."
-                  " Argument is a string of letters:"
-                  " d-defaults for the OS type"
-                  " c-fields terminated by real comma (,)"
-                  " q-fields optionally enclosed by double quotes (\")"
-                  " n-lines terminated by \\n"
-                  " r-lines terminated by \\r\\n",
-                  &g_opt.m_csvopt, &g_opt.m_csvopt, 0,
-                  GET_STR, REQUIRED_ARG, 0, 0, 0, 0, 0, 0 },
-                { "log-level", NDB_OPT_NOSHORT,
-                  "Print internal log at given level (0-2 or 0-4 if debug compiled)."
-                  " Like --debug, this option is for developers",
-                  &g_opt.m_log_level, &g_opt.m_log_level, 0,
-                  GET_UINT, REQUIRED_ARG, 0, 0, 0, 0, 0, 0 },
-                { "abort-on-error", NDB_OPT_NOSHORT,
-                  "Dump core on any error, debug option",
-                  &g_opt.m_abort_on_error, &g_opt.m_abort_on_error, 0,
-                  GET_BOOL, NO_ARG, false, 0, 0, 0, 0, 0 },
-                { "errins-type", NDB_OPT_NOSHORT,
-                  "Error insert type (test option, give \"list\" to list)",
-                  &g_opt.m_errins_type, &g_opt.m_errins_type, 0,
-                  GET_STR, REQUIRED_ARG, 0, 0, 0, 0, 0, 0 },
-                { "errins-delay", NDB_OPT_NOSHORT,
-                  "Error insert delay in milliseconds (random variation added)",
-                  &g_opt.m_errins_delay, &g_opt.m_errins_delay, 0,
-                  GET_UINT, REQUIRED_ARG, g_opt.m_errins_delay, 0, 0, 0, 0, 0 },
-                { 0, 0,
-                  0,
-                  0, 0, 0,
-                  GET_NO_ARG, NO_ARG, 0, 0, 0, 0, 0, 0 }
-        };
-
-const char*
-load_default_groups[]= { "mysql_cluster", 0 };
->>>>>>> a8d6f70d
 
 static void
 short_usage_sub(void)
