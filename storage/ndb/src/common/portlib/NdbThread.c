/*
   Copyright (c) 2003, 2013, Oracle and/or its affiliates. All rights reserved.

   This program is free software; you can redistribute it and/or modify
   it under the terms of the GNU General Public License as published by
   the Free Software Foundation; version 2 of the License.

   This program is distributed in the hope that it will be useful,
   but WITHOUT ANY WARRANTY; without even the implied warranty of
   MERCHANTABILITY or FITNESS FOR A PARTICULAR PURPOSE.  See the
   GNU General Public License for more details.

   You should have received a copy of the GNU General Public License
   along with this program; if not, write to the Free Software
   Foundation, Inc., 51 Franklin St, Fifth Floor, Boston, MA 02110-1301  USA
*/


#include <ndb_global.h>
#include <NdbThread.h>
#include <my_pthread.h>
#include <NdbMem.h>
#include <NdbMutex.h>
#include <NdbCondition.h>

#ifdef HAVE_LINUX_SCHEDULING
#ifndef _GNU_SOURCE
#define _GNU_SOURCE
#endif
#include <sys/types.h>
#include <unistd.h>
#include <sched.h>
#include <sys/syscall.h>
#elif defined HAVE_SOLARIS_AFFINITY
#include <sys/types.h>
#include <sys/lwp.h>
#include <sys/processor.h>
#include <sys/procset.h>
#endif

#ifdef NDB_MUTEX_DEADLOCK_DETECTOR
#include "NdbMutex_DeadlockDetector.h"
#endif

#if defined(HAVE_LINUX_SCHEDULING) || defined(HAVE_PTHREAD_SET_SCHEDPARAM)
static int g_min_prio = 0;
static int g_max_prio = 0;
static my_bool get_prio_first = TRUE;
#endif

static NdbMutex *g_ndb_thread_mutex = 0;
static struct NdbCondition * g_ndb_thread_condition = 0;

#ifdef NDB_SHM_TRANSPORTER
int g_ndb_shm_signum= 0;
#endif

static int f_high_prio_set = 0;
static int f_high_prio_policy;
static int f_high_prio_prio;

struct NdbThread 
{ 
  volatile int inited;
  pthread_t thread;
#ifdef _WIN32
  /*
    Problem in mysys on certain MySQL versions where the thread id is
    used as the thread identifier. Since the thread id may be reused
    by another thread(when the current thread exits) one may end up
    waiting for the wrong thread.

    Workaround by using a HANDLE which is opened by thread itself in
    'ndb_thread_wrapper' and subsequently used to wait for the
    thread in 'NdbThread_WaitFor'.

    NOTE: Windows implementation of 'pthread_join' and support for non
    detached threads as implemented in MySQL Cluster 7.0 and 7.1 is not
    affected, only MySQL Cluster based on 5.5+ affected(slightly
    different implementation). The current workaround in NdbThread is
    generic and works regardless of pthread_join implementation in mysys.
  */
  HANDLE thread_handle;
#endif
#if defined HAVE_SOLARIS_AFFINITY
  /* Our thread id */
  id_t tid;
  /* Have we called any lock to CPU function yet for this thread */
  my_bool first_lock_call;
  /* Have we locked thread to a processor set for the moment */
  my_bool locked_to_processor_set;
  /* Processor set locked to */
  Uint32 proc_set_id;
  /* Original processor set locked to */
  psetid_t orig_proc_set;
  /* Original processor locked to */
  processor_id_t orig_processor_id;
#elif defined HAVE_LINUX_SCHEDULING
  pid_t tid;
  struct NdbCpuSet *orig_cpu_set;
#endif
  const struct processor_set_handler *cpu_set_key;
  char thread_name[16];
  NDB_THREAD_FUNC * func;
  void * object;
  void *thread_key;
#ifdef NDB_MUTEX_DEADLOCK_DETECTOR
  struct ndb_mutex_thr_state m_mutex_thr_state;
#endif
};

#ifdef NDB_SHM_TRANSPORTER
void NdbThread_set_shm_sigmask(my_bool block)
{
  if (g_ndb_shm_signum)
  {
    sigset_t mask;
    sigemptyset(&mask);
    sigaddset(&mask, g_ndb_shm_signum);
    if (block)
      pthread_sigmask(SIG_BLOCK, &mask, 0);
    else
      pthread_sigmask(SIG_UNBLOCK, &mask, 0);
  }
  return;
}
#endif

static
void
settid(struct NdbThread * thr)
{
#if defined HAVE_SOLARIS_AFFINITY
  thr->tid = _lwp_self();
#elif defined HAVE_LINUX_SCHEDULING
  thr->tid = syscall(SYS_gettid);
  if (thr->tid == (pid_t)-1)
  {
    /*
      This extra check is from suggestion by Kristian Nielsen
      to handle cases when running binaries on LinuxThreads
      compiled with NPTL threads
    */
    thr->tid = getpid();
  }
#endif
}

int
NdbThread_GetTid(struct NdbThread* thr)
{
#if defined HAVE_SOLARIS_AFFINITY
  return (int)thr->tid;
#elif defined HAVE_LINUX_SCHEDULING
  return (int)thr->tid;
#endif
  return -1;
}

static
void*
ndb_thread_wrapper(void* _ss){
  my_thread_init();
  {
    DBUG_ENTER("ndb_thread_wrapper");
#ifdef NDB_SHM_TRANSPORTER
    NdbThread_set_shm_sigmask(TRUE);
#endif

#ifdef HAVE_PTHREAD_SIGMASK
    {
      /**
       * Block all signals to thread by default
       *   let them go to main process instead
       */
      sigset_t mask;
      sigfillset(&mask);
      pthread_sigmask(SIG_BLOCK, &mask, 0);
    }      
#endif

    {
      void *ret;
      struct NdbThread * ss = (struct NdbThread *)_ss;
      settid(ss);

#ifdef _WIN32
      /*
        Create the thread handle, ignore failure since it's unlikely
        to fail and the functions using this handle checks for NULL.
      */
      ss->thread_handle =
        OpenThread(SYNCHRONIZE, FALSE, GetCurrentThreadId());
#endif

#ifdef NDB_MUTEX_DEADLOCK_DETECTOR
      ndb_mutex_thread_init(&ss->m_mutex_thr_state);
#endif
      NdbThread_SetTlsKey(NDB_THREAD_TLS_NDB_THREAD, ss);
      NdbMutex_Lock(g_ndb_thread_mutex);
      ss->inited = 1;
      NdbCondition_Signal(g_ndb_thread_condition);
      NdbMutex_Unlock(g_ndb_thread_mutex);
      ret= (* ss->func)(ss->object);
      DBUG_POP();
      NdbThread_Exit(ret);
    }
  /* will never be reached */
    DBUG_RETURN(0);
  }
}

static struct NdbThread* g_main_thread = 0;

struct NdbThread*
NdbThread_CreateObject(const char * name)
{
  struct NdbThread* tmpThread;
  DBUG_ENTER("NdbThread_CreateObject");

  if (g_main_thread != 0)
  {
    settid(g_main_thread);
    if (name)
    {
      strnmov(g_main_thread->thread_name, name, sizeof(tmpThread->thread_name));
    }
    DBUG_RETURN(g_main_thread);
  }

  tmpThread = (struct NdbThread*)NdbMem_Allocate(sizeof(struct NdbThread));
  if (tmpThread == NULL)
    DBUG_RETURN(NULL);

  bzero(tmpThread, sizeof(* tmpThread));
  if (name)
  {
    strnmov(tmpThread->thread_name, name, sizeof(tmpThread->thread_name));
  }
  else
  {
    strnmov(tmpThread->thread_name, "main", sizeof(tmpThread->thread_name));
  }

#ifdef HAVE_PTHREAD_SELF
  tmpThread->thread = pthread_self();
#elif defined HAVE_GETPID
  tmpThread->thread = getpid();
#endif
  settid(tmpThread);
  tmpThread->inited = 1;

#ifdef NDB_MUTEX_DEADLOCK_DETECTOR
  ndb_mutex_thread_init(&tmpThread->m_mutex_thr_state);
#endif

  g_main_thread = tmpThread;
  DBUG_RETURN(tmpThread);
}

struct NdbThread*
NdbThread_Create(NDB_THREAD_FUNC *p_thread_func,
                 NDB_THREAD_ARG *p_thread_arg,
                 const NDB_THREAD_STACKSIZE _stack_size,
                 const char* p_thread_name,
                 NDB_THREAD_PRIO thread_prio)
{
  struct NdbThread* tmpThread;
  int result;
  pthread_attr_t thread_attr;
  NDB_THREAD_STACKSIZE thread_stack_size;

  DBUG_ENTER("NdbThread_Create");

  /* Use default stack size if 0 specified */
  if (_stack_size == 0)
    thread_stack_size = 64 * 1024 * SIZEOF_CHARP/4;
  else
    thread_stack_size = _stack_size * SIZEOF_CHARP/4;

  (void)thread_prio; /* remove warning for unused parameter */

  if (p_thread_func == NULL)
    DBUG_RETURN(NULL);

  tmpThread = (struct NdbThread*)NdbMem_Allocate(sizeof(struct NdbThread));
  if (tmpThread == NULL)
    DBUG_RETURN(NULL);

  DBUG_PRINT("info",("thread_name: %s", p_thread_name));

  strnmov(tmpThread->thread_name,p_thread_name,sizeof(tmpThread->thread_name));

  pthread_attr_init(&thread_attr);
#ifdef PTHREAD_STACK_MIN
  if (thread_stack_size < PTHREAD_STACK_MIN)
    thread_stack_size = PTHREAD_STACK_MIN;
#endif
  DBUG_PRINT("info", ("stack_size: %llu", (ulonglong)thread_stack_size));
#ifndef _WIN32
  pthread_attr_setstacksize(&thread_attr, thread_stack_size);
#else
  pthread_attr_setstacksize(&thread_attr, (DWORD)thread_stack_size);
#endif
#ifdef USE_PTHREAD_EXTRAS
  /* Guard stack overflow with a 2k databuffer */
  pthread_attr_setguardsize(&thread_attr, 2048);
#endif

#ifdef PTHREAD_CREATE_JOINABLE /* needed on SCO */
  pthread_attr_setdetachstate(&thread_attr, PTHREAD_CREATE_JOINABLE);
#endif
  tmpThread->inited = 0;
  tmpThread->func= p_thread_func;
  tmpThread->object= p_thread_arg;
<<<<<<< HEAD
  tmpThread->thread_key = NULL;
=======
  tmpThread->cpu_set_key = NULL;
#ifdef HAVE_LINUX_SCHEDULING
  tmpThread->orig_cpu_set = NULL;
#elif HAVE_SOLARIS_AFFINITY
  tmpThread->first_lock_call = TRUE;
#endif
>>>>>>> 38689f63

  NdbMutex_Lock(g_ndb_thread_mutex);
  result = pthread_create(&tmpThread->thread,
			  &thread_attr,
  		          ndb_thread_wrapper,
  		          tmpThread);

  pthread_attr_destroy(&thread_attr);

  if (result != 0)
  {
    NdbMem_Free((char *)tmpThread);
    NdbMutex_Unlock(g_ndb_thread_mutex);
    DBUG_RETURN(0);
  }

  if (thread_prio == NDB_THREAD_PRIO_HIGH && f_high_prio_set)
  {
#ifdef HAVE_PTHREAD_SETSCHEDPARAM
    struct sched_param param;
    bzero(&param, sizeof(param));
    param.sched_priority = f_high_prio_prio;
    if (pthread_setschedparam(tmpThread->thread, f_high_prio_policy, &param))
      perror("pthread_setschedparam failed");
#endif
  }

  do
  {
    NdbCondition_WaitTimeout(g_ndb_thread_condition, g_ndb_thread_mutex, 100);
  } while (tmpThread->inited == 0);

  NdbMutex_Unlock(g_ndb_thread_mutex);

  DBUG_PRINT("exit",("ret: 0x%lx", (long) tmpThread));
  DBUG_RETURN(tmpThread);
}


void NdbThread_Destroy(struct NdbThread** p_thread)
{
  DBUG_ENTER("NdbThread_Destroy");
  if (*p_thread != NULL){
#ifdef _WIN32
    HANDLE thread_handle = (*p_thread)->thread_handle;
    if (thread_handle)
      CloseHandle(thread_handle);
#endif
    DBUG_PRINT("enter",("*p_thread: 0x%lx", (long) *p_thread));
<<<<<<< HEAD
    if ((*p_thread)->thread_key)
    {
      free((*p_thread)->thread_key);
      (*p_thread)->thread_key = NULL;
    }
=======
#ifdef HAVE_LINUX_SCHEDULING
    if ((*p_thread)->orig_cpu_set)
    {
      free((void*)(*p_thread)->orig_cpu_set);
      (*p_thread)->orig_cpu_set = NULL;
    }
#endif
>>>>>>> 38689f63
    free(* p_thread); 
    * p_thread = 0;
  }
  DBUG_VOID_RETURN;
}


int NdbThread_WaitFor(struct NdbThread* p_wait_thread, void** status)
{
  if (p_wait_thread == NULL)
    return 0;

  if (p_wait_thread->thread == 0)
    return 0;

#ifdef _WIN32
  {
    DWORD ret;
    HANDLE thread_handle = p_wait_thread->thread_handle;

    if (thread_handle == NULL)
    {
      return -1;
    }

    ret = WaitForSingleObject(thread_handle, INFINITE);
    if (ret != WAIT_OBJECT_0)
    {
      return -1;
    }

    /* Don't fill in "status", never used anyway */

    return 0;
  }
#else
  return pthread_join(p_wait_thread->thread, status);
#endif
}


void NdbThread_Exit(void *status)
{
  my_thread_end();
  pthread_exit(status);
}


int NdbThread_SetConcurrencyLevel(int level)
{
#ifdef USE_PTHREAD_EXTRAS
  return pthread_setconcurrency(level);
#else
  (void)level; /* remove warning for unused parameter */
  return 0;
#endif
}

#if defined(HAVE_LINUX_SCHEDULING) || defined(HAVE_PTHREAD_SET_SCHEDPARAM)
static int
get_max_prio(int policy)
{
  int max_prio;
#ifdef HAVE_SCHED_GET_PRIORITY_MAX
  max_prio = sched_get_priority_max(policy);
#else
  /*
     Should normally not be used, on Linux RT-prio is between 1 and 100
     so choose 90 mostly from Linux point of view
   */
  max_prio = 90;
#endif
  return max_prio;
}

static int
get_min_prio(int policy)
{
  int min_prio;
#ifdef HAVE_SCHED_GET_PRIORITY_MIN
  min_prio = sched_get_priority_min(policy);
#else
  /* 1 seems like a natural minimum priority level */
  min_prio = 1;
#endif
  return min_prio;
}

static int
get_prio(my_bool high_prio, int policy)
{
  int prio;

  if (get_prio_first)
  {
    g_max_prio = get_max_prio(policy);
    g_min_prio = get_min_prio(policy);
    get_prio_first = FALSE;
  }
  /*
    We need to distinguish between high and low priority threads. High
    priority threads are the threads that don't execute the main thread.
    It's important that these threads are at a higher priority than the
    main thread since the main thread can execute for a very long time.
    There are no reasons to put these priorities higher than the lowest
    priority and the distance between them being two to enable for future
    extensions where a new priority level is required.
  */
  if (high_prio)
    prio = g_min_prio + 3;
  else
    prio = g_min_prio + 1;
  if (prio < g_min_prio)
    prio = g_min_prio;
  return prio;
}
#endif

/**
 * When running in real-time mode we stop everyone else from running,
 * we make a short break to give others a chance to execute that are
 * on lower prio. If we don't do this regularly and run for a long
 * time on real-time prio then we can easily crash the system.
 */
int
NdbThread_yield_rt(struct NdbThread* pThread, my_bool high_prio)
{
  int res = NdbThread_SetScheduler(pThread, FALSE, high_prio);
  int res1 = NdbThread_SetScheduler(pThread, TRUE, high_prio);
  if (res || res1)
    return res;
  return 0;
}
#endif

int
NdbThread_SetScheduler(struct NdbThread* pThread,
                       my_bool rt_prio,
                       my_bool high_prio)
{
  int error_no= 0;
#if defined HAVE_LINUX_SCHEDULING
  int ret, policy, prio;
  struct sched_param loc_sched_param;
  if (rt_prio)
  {
    policy = SCHED_RR;
    prio = get_prio(high_prio, policy);
  }
  else
  {
    policy = SCHED_OTHER;
    prio = 0;
  }
  bzero(&loc_sched_param, sizeof(loc_sched_param));
  loc_sched_param.sched_priority = prio;
  ret= sched_setscheduler(pThread->tid, policy, &loc_sched_param);
  if (ret)
    error_no= errno;
#elif defined HAVE_PTHREAD_SET_SCHEDPARAM
  /*
    This variant is POSIX compliant so should be useful on most
    Operating Systems supporting real-time scheduling.
  */
  int ret, policy, prio;
  struct sched_param loc_sched_param;
  if (rt_prio)
  {
    policy = SCHED_RR;
    prio = get_prio(high_prio, policy);
  }
  else
  {
    policy = SCHED_OTHER;
    prio = 0;
  }
  bzero(&loc_sched_param, sizeof(loc_sched_param));
  loc_sched_param.sched_priority = prio;
  ret= pthread_setschedparam(pThread->thread, policy, &loc_sched_param);
  if (ret)
    error_no= errno;
#else
  error_no = ENOSYS;
#endif

  return error_no;
}

int
NdbThread_UnlockCPU(struct NdbThread* pThread)
{
  int ret;
  int error_no = 0;
<<<<<<< HEAD
  if (pThread->thread_key != NULL)
  {
#if defined HAVE_LINUX_SCHEDULING
    cpu_set_t *cpu_set_ptr = (cpu_set_t *)pThread->thread_key;
=======

#if defined HAVE_LINUX_SCHEDULING
 if (pThread->orig_cpu_set != NULL)
 {
    cpu_set_t *cpu_set_ptr = (cpu_set_t *)pThread->orig_cpu_set;
>>>>>>> 38689f63
    ret= sched_setaffinity(pThread->tid, sizeof(cpu_set_t), cpu_set_ptr);
    if (ret)
    {
      error_no = errno;
    }
<<<<<<< HEAD
#elif defined HAVE_SOLARIS_AFFINITY
    processorid_t *cpu_id = (processorid_t*)pThread->thread_key;
    ret= processor_bind(P_LWPID, pThread->tid, *cpu_id, NULL);
=======
    free((void*)pThread->orig_cpu_set);
    pThread->orig_cpu_set = NULL;
  }
#elif defined HAVE_SOLARIS_AFFINITY
  if (!pThread->first_lock_call)
  {
    if (pThread->proc_set_id != MAX_PROC_SETS)
    {
      pset_destroy(pThread->proc_set);
      solaris_remove_use_proc_set(pThread->proc_set_id);
      pThread->proc_set_id = MAX_PROC_SETS;
    }
    ret= pset_bind(pThread->orig_proc_set,
                   P_LWPID,
                   pThread->tid,
                   NULL);
>>>>>>> 38689f63
    if (ret)
    {
      error_no = errno;
    }
<<<<<<< HEAD
#else
    (void)ret;
#endif
  }
  return error_no;
}

int
NdbThread_LockCPU(struct NdbThread* pThread, Uint32 cpu_id)
{
  int error_no = 0;
=======
    ret= processor_bind(P_LWPID,
                        pThread->tid,
                        pThread->orig_processor_id,
                        NULL);
    if (ret)
    {
      error_no = errno;
    }
    pThread->first_lock_call = TRUE;
  }
#else
  (void)ret;
#endif
  pThread->cpu_set_key = NULL;
  return error_no;
}

static int
set_old_cpu_locking(struct NdbThread* pThread)
{
  int error_no = 0;
  int ret;
#if defined HAVE_LINUX_SCHEDULING
  if (pThread->orig_cpu_set == NULL)
  {
    cpu_set_t *old_cpu_set_ptr = malloc(sizeof(cpu_set_t));
    if (!old_cpu_set_ptr)
    {
      error_no = errno;
      goto end;
    }
    ret = sched_getaffinity(pThread->tid, sizeof(cpu_set_t), old_cpu_set_ptr);
    if (ret)
    {
      error_no = errno;
      goto end;
    }
    pThread->orig_cpu_set = (struct NdbCpuSet*)old_cpu_set_ptr;
  }
#elif defined HAVE_SOLARIS_AFFINITY
  if (!pThread->first_lock_call)
  {
    ret = pset_bind(PS_QUERY, P_LWPID, pThread->tid, &pThread->old_proc_set);
    if (ret)
    {
      error_no= errno;
      goto end;
    }
    ret= processor_bind(P_LWPID,
                        pThread->tid,
                        PBIND_QUERY,
                        &pThread->old_processor_id);
    if (ret)
    {
      error_no= errno;
      goto end;
    }
    pThread->first_lock_call = FALSE;
  }
#else
  (void)ret;
  goto end;
#endif
end:
  return error_no;
}

int
NdbThread_LockCreateCPUSet(const Uint32 *cpu_ids,
                           Uint32 num_cpu_ids,
                           struct NdbCpuSet **cpu_set)
{
#if defined HAVE_LINUX_SCHEDULING
  int error_no;
  Uint32 cpu_id;
  Uint32 i;
  cpu_set_t *cpu_set_ptr = malloc(sizeof(cpu_set_t));

  if (!cpu_set_ptr)
  {
    error_no = errno;
    *cpu_set = NULL;
    return error_no;
  }
  CPU_ZERO(cpu_set_ptr);
  for (i = 0; i < num_cpu_ids; i++)
  {
    cpu_id = cpu_ids[i];
    CPU_SET(cpu_id, cpu_set_ptr);
  }
  *cpu_set = (struct NdbCpuSet*)cpu_set_ptr;
  return 0;
#elif defined HAVE_SOLARIS_AFFINITY
  int ret;
  int error_no;
  Uint32 i;
  psetid_t *cpu_set_ptr = malloc(sizeof(psetid_t));

  if (!cpu_set_ptr)
    goto error;

  if ((ret = pset_create(cpu_set_ptr)))
    return errno;

  for (i = 0; i < num_cpu_ids; i++)
  {
    if ((ret = pset_assign(*cpu_set_ptr, cpu_ids[i], NULL)))
      goto error;
  }
  *cpu_set = (struct NdbCpuSet*)cpu_set_ptr;
  return 0;
error:
  error_no = errno;
  *cpu_set = NULL;
  return error_no;
#else
  *cpu_set = NULL;
  return 0;
#endif
}

void
NdbThread_LockDestroyCPUSet(struct NdbCpuSet *cpu_set)
{
  if (cpu_set != NULL)
  {
#if defined HAVE_SOLARIS_AFFINITY
    pset_destroy((cpu_set_t*)cpu_set);
#endif
    free(cpu_set);
  }
}

int
NdbThread_LockCPUSet(struct NdbThread* pThread,
                     struct NdbCpuSet *ndb_cpu_set,
                     const struct processor_set_handler *cpu_set_key)
{
  int error_no;
  int ret;
#if defined(HAVE_LINUX_SCHEDULING) || defined(HAVE_SOLARIS_AFFINITY)
  cpu_set_t *cpu_set_ptr;
#endif

  if ((error_no = set_old_cpu_locking(pThread)))
    goto end;

  if (ndb_cpu_set == NULL)
  {
    return 0;
  }
#if defined HAVE_LINUX_SCHEDULING
  cpu_set_ptr = (cpu_set_t*)ndb_cpu_set;

  /* Lock against the bitmask defined by CPUSet */
  ret= sched_setaffinity(pThread->tid,
                         sizeof(cpu_set_t),
                         cpu_set_ptr);
  if (ret)
  {
    error_no = errno;
  }
  goto end;
#elif defined HAVE_SOLARIS_AFFINITY
  cpu_set_ptr = (cpu_set_t*)ndb_cpu_set;

  /* Lock against Solaris processor set */
  ret= pset_bind(*cpu_set_ptr,
                 P_LWPID,
                 pThread->tid,
                 NULL);
  if (ret)
  {
    error_no = errno;
    goto end;
  }
  return 0;
#else
  (void) ret;
  goto end;
#endif

end:
  if (!error_no)
    pThread->cpu_set_key = cpu_set_key;
  return error_no;
}

const struct processor_set_handler*
NdbThread_LockGetCPUSetKey(struct NdbThread* pThread)
{
  return pThread->cpu_set_key;
}

int
NdbThread_LockCPU(struct NdbThread* pThread,
                  Uint32 cpu_id,
                  const struct processor_set_handler *cpu_set_key)
{
  int error_no;
  int ret;
#if defined HAVE_LINUX_SCHEDULING
  cpu_set_t cpu_set;
#endif

  if ((error_no = set_old_cpu_locking(pThread)))
    goto end;
>>>>>>> 38689f63

#if defined HAVE_LINUX_SCHEDULING

  /*
    On recent Linux versions the ability to set processor
    affinity is available through the sched_setaffinity call.
    In Linux this is possible to do on thread level so we can
    lock execution thread to one CPU and the rest of the threads
    to another CPU.

    By combining Real-time Scheduling and Locking to CPU we can
    achieve more or less a realtime system for NDB Cluster.
  */
<<<<<<< HEAD
  int ret;
  cpu_set_t cpu_set;

  if (pThread->thread_key == NULL)
  {
    cpu_set_t *old_cpu_set_ptr = malloc(sizeof(cpu_set));
    ret = sched_getaffinity(pThread->tid, sizeof(cpu_set), old_cpu_set_ptr);
    if (ret)
    {
      error_no = errno;
      goto end;
    }
    pThread->thread_key = (void*)old_cpu_set_ptr;
  }
=======

>>>>>>> 38689f63
  CPU_ZERO(&cpu_set);
  CPU_SET(cpu_id, &cpu_set);
  ret= sched_setaffinity(pThread->tid, sizeof(cpu_set), &cpu_set);
  if (ret)
  {
    error_no = errno;
  }
#elif defined HAVE_SOLARIS_AFFINITY
  /*
    Solaris have a number of versions to lock threads to CPU's.
    We'll use the processor_bind interface since we only work
    with single threads and bind those to CPU's.
    A bit unclear as whether the id returned by pthread_self
    is the LWP id.
  */
<<<<<<< HEAD
  int ret;
  if (pThread->thread_key == NULL)
  {
    processorid_t *old_cpu_id_ptr = malloc(sizeof(processorid_t));
    ret= processor_bind(P_LWPID, pThread->tid, PBIND_QUERY, old_cpu_id);
    if (ret)
    {
      error_no= errno;
      goto end;
    }
    pThread->thread_key = (void*)old_cpu_id_ptr;
  }
=======
>>>>>>> 38689f63
  ret= processor_bind(P_LWPID, pThread->tid, cpu_id, NULL);
  if (ret)
  {
    error_no= errno;
  }
#else
  (void) ret;
  error_no = ENOSYS;
  goto end;
#endif
end:
<<<<<<< HEAD
=======
  if (!error_no)
    pThread->cpu_set_key = cpu_set_key;
>>>>>>> 38689f63
  return error_no;
}

#ifndef NDB_MUTEX_DEADLOCK_DETECTOR
static pthread_key(void*, tls_keys[NDB_THREAD_TLS_MAX]);
#else
static pthread_key(void*, tls_keys[NDB_THREAD_TLS_MAX + 1]);
#endif

struct NdbThread* NdbThread_GetNdbThread()
{
  return (struct NdbThread*)NdbThread_GetTlsKey(NDB_THREAD_TLS_NDB_THREAD);
}

void *NdbThread_GetTlsKey(NDB_THREAD_TLS key)
{
  return pthread_getspecific(tls_keys[key]);
}

void NdbThread_SetTlsKey(NDB_THREAD_TLS key, void *value)
{
  pthread_setspecific(tls_keys[key], value);
}

int
NdbThread_Init()
{ 
  g_ndb_thread_mutex = NdbMutex_Create();
  g_ndb_thread_condition = NdbCondition_Create();
  pthread_key_create(&(tls_keys[NDB_THREAD_TLS_JAM]), NULL);
  pthread_key_create(&(tls_keys[NDB_THREAD_TLS_THREAD]), NULL);
  pthread_key_create(&(tls_keys[NDB_THREAD_TLS_NDB_THREAD]), NULL);
#ifdef NDB_MUTEX_DEADLOCK_DETECTOR
  pthread_key_create(&(tls_keys[NDB_THREAD_TLS_MAX]), NULL);
#endif
  NdbThread_CreateObject(0);
  return 0;
}

void
NdbThread_End()
{
  if (g_ndb_thread_mutex)
  {
    NdbMutex_Destroy(g_ndb_thread_mutex);
  }

  if (g_ndb_thread_condition)
  {
    NdbCondition_Destroy(g_ndb_thread_condition);
  }

  if (g_main_thread)
  {
    NdbMem_Free((char *)g_main_thread);
    g_main_thread = 0;
  }
}

int
NdbThread_SetHighPrioProperties(const char * spec)
{
  char * copy = 0;
  char * prio = 0;
  int found = 0;

  if (spec == 0)
  {
    f_high_prio_set = 0;
    return 0;
  }

  /**
   * strip space/tab from beginning of string
   */
  while ((* spec == ' ') || (*spec == '\t'))
    spec++;

  copy = strdup(spec);
  if (copy == 0)
    return -1;

  /**
   * is there a "," in spec
   */
  prio = strchr(copy, ',');
  if (prio)
  {
    * prio = 0;
    prio++;
  }

  if (prio && strchr(prio, ','))
  {
    /**
     * extra prio??
     */
    free(copy);
    return -1;
  }

#ifdef HAVE_PTHREAD_SETSCHEDPARAM
  found = 0;
#ifdef SCHED_FIFO
  if (strcmp("fifo", copy) == 0)
  {
    found = 1;
    f_high_prio_policy = SCHED_FIFO;
  }
#endif
#ifdef SCHED_RR
  if (strcmp("rr", copy) == 0)
  {
    found = 1;
    f_high_prio_policy = SCHED_RR;
  }
#endif
  if (!found)
  {
    free(copy);
    return -1;
  }

  f_high_prio_prio = 50;
  if (prio)
  {
    char * endptr = 0;
    long p = strtol(prio, &endptr, 10);
    if (prio == endptr)
    {
      free(copy);
      return -1;
    }
    f_high_prio_prio = (int)p;
  }
  f_high_prio_set = 1;
  free(copy);
  return 0;
#else
  return 0;
#endif
}<|MERGE_RESOLUTION|>--- conflicted
+++ resolved
@@ -313,16 +313,12 @@
   tmpThread->inited = 0;
   tmpThread->func= p_thread_func;
   tmpThread->object= p_thread_arg;
-<<<<<<< HEAD
-  tmpThread->thread_key = NULL;
-=======
   tmpThread->cpu_set_key = NULL;
 #ifdef HAVE_LINUX_SCHEDULING
   tmpThread->orig_cpu_set = NULL;
 #elif HAVE_SOLARIS_AFFINITY
   tmpThread->first_lock_call = TRUE;
 #endif
->>>>>>> 38689f63
 
   NdbMutex_Lock(g_ndb_thread_mutex);
   result = pthread_create(&tmpThread->thread,
@@ -372,13 +368,6 @@
       CloseHandle(thread_handle);
 #endif
     DBUG_PRINT("enter",("*p_thread: 0x%lx", (long) *p_thread));
-<<<<<<< HEAD
-    if ((*p_thread)->thread_key)
-    {
-      free((*p_thread)->thread_key);
-      (*p_thread)->thread_key = NULL;
-    }
-=======
 #ifdef HAVE_LINUX_SCHEDULING
     if ((*p_thread)->orig_cpu_set)
     {
@@ -386,7 +375,6 @@
       (*p_thread)->orig_cpu_set = NULL;
     }
 #endif
->>>>>>> 38689f63
     free(* p_thread); 
     * p_thread = 0;
   }
@@ -580,28 +568,16 @@
 {
   int ret;
   int error_no = 0;
-<<<<<<< HEAD
-  if (pThread->thread_key != NULL)
-  {
-#if defined HAVE_LINUX_SCHEDULING
-    cpu_set_t *cpu_set_ptr = (cpu_set_t *)pThread->thread_key;
-=======
 
 #if defined HAVE_LINUX_SCHEDULING
  if (pThread->orig_cpu_set != NULL)
  {
     cpu_set_t *cpu_set_ptr = (cpu_set_t *)pThread->orig_cpu_set;
->>>>>>> 38689f63
     ret= sched_setaffinity(pThread->tid, sizeof(cpu_set_t), cpu_set_ptr);
     if (ret)
     {
       error_no = errno;
     }
-<<<<<<< HEAD
-#elif defined HAVE_SOLARIS_AFFINITY
-    processorid_t *cpu_id = (processorid_t*)pThread->thread_key;
-    ret= processor_bind(P_LWPID, pThread->tid, *cpu_id, NULL);
-=======
     free((void*)pThread->orig_cpu_set);
     pThread->orig_cpu_set = NULL;
   }
@@ -618,24 +594,10 @@
                    P_LWPID,
                    pThread->tid,
                    NULL);
->>>>>>> 38689f63
     if (ret)
     {
       error_no = errno;
     }
-<<<<<<< HEAD
-#else
-    (void)ret;
-#endif
-  }
-  return error_no;
-}
-
-int
-NdbThread_LockCPU(struct NdbThread* pThread, Uint32 cpu_id)
-{
-  int error_no = 0;
-=======
     ret= processor_bind(P_LWPID,
                         pThread->tid,
                         pThread->orig_processor_id,
@@ -843,7 +805,6 @@
 
   if ((error_no = set_old_cpu_locking(pThread)))
     goto end;
->>>>>>> 38689f63
 
 #if defined HAVE_LINUX_SCHEDULING
 
@@ -857,24 +818,7 @@
     By combining Real-time Scheduling and Locking to CPU we can
     achieve more or less a realtime system for NDB Cluster.
   */
-<<<<<<< HEAD
-  int ret;
-  cpu_set_t cpu_set;
-
-  if (pThread->thread_key == NULL)
-  {
-    cpu_set_t *old_cpu_set_ptr = malloc(sizeof(cpu_set));
-    ret = sched_getaffinity(pThread->tid, sizeof(cpu_set), old_cpu_set_ptr);
-    if (ret)
-    {
-      error_no = errno;
-      goto end;
-    }
-    pThread->thread_key = (void*)old_cpu_set_ptr;
-  }
-=======
-
->>>>>>> 38689f63
+
   CPU_ZERO(&cpu_set);
   CPU_SET(cpu_id, &cpu_set);
   ret= sched_setaffinity(pThread->tid, sizeof(cpu_set), &cpu_set);
@@ -890,21 +834,6 @@
     A bit unclear as whether the id returned by pthread_self
     is the LWP id.
   */
-<<<<<<< HEAD
-  int ret;
-  if (pThread->thread_key == NULL)
-  {
-    processorid_t *old_cpu_id_ptr = malloc(sizeof(processorid_t));
-    ret= processor_bind(P_LWPID, pThread->tid, PBIND_QUERY, old_cpu_id);
-    if (ret)
-    {
-      error_no= errno;
-      goto end;
-    }
-    pThread->thread_key = (void*)old_cpu_id_ptr;
-  }
-=======
->>>>>>> 38689f63
   ret= processor_bind(P_LWPID, pThread->tid, cpu_id, NULL);
   if (ret)
   {
@@ -916,11 +845,8 @@
   goto end;
 #endif
 end:
-<<<<<<< HEAD
-=======
   if (!error_no)
     pThread->cpu_set_key = cpu_set_key;
->>>>>>> 38689f63
   return error_no;
 }
 
