--- conflicted
+++ resolved
@@ -2491,15 +2491,10 @@
 
 
 void
-<<<<<<< HEAD
-MgmtSrvr::trp_node_status(Uint32 nodeId, bool alive, bool nfComplete)
-=======
-MgmtSrvr::handleStatus(NodeId nodeId, Uint32 _event)
->>>>>>> 871d030e
+MgmtSrvr::trp_node_status(Uint32 nodeId, Uint32 _event)
 {
   DBUG_ENTER("MgmtSrvr::handleStatus");
-  DBUG_PRINT("enter",("nodeid: %d, alive: %d, nfComplete: %d",
-                      nodeId, alive, nfComplete));
+  DBUG_PRINT("enter",("nodeid: %d, event: %u", nodeId, _event));
 
   union {
     Uint32 theData[25];
@@ -2530,32 +2525,6 @@
   DBUG_VOID_RETURN;
 }
 
-<<<<<<< HEAD
-=======
-//****************************************************************************
-//****************************************************************************
-
-void 
-MgmtSrvr::signalReceivedNotification(void* mgmtSrvr, 
-                                     NdbApiSignal* signal,
-				     LinearSectionPtr ptr[3]) 
-{
-  ((MgmtSrvr*)mgmtSrvr)->handleReceivedSignal(signal);
-}
-
-
-//****************************************************************************
-//****************************************************************************
-void 
-MgmtSrvr::nodeStatusNotification(void* mgmSrv, Uint32 nodeId, Uint32 event)
-{
-  DBUG_ENTER("MgmtSrvr::nodeStatusNotification");
-  DBUG_PRINT("enter",("nodeid= %d, event: %u", nodeId, event));
-  ((MgmtSrvr*)mgmSrv)->handleStatus(nodeId, event);
-  DBUG_VOID_RETURN;
-}
-
->>>>>>> 871d030e
 enum ndb_mgm_node_type 
 MgmtSrvr::getNodeType(NodeId nodeId) const 
 {
