/* Copyright (C) 2003 MySQL AB

   This program is free software; you can redistribute it and/or modify
   it under the terms of the GNU General Public License as published by
   the Free Software Foundation; version 2 of the License.

   This program is distributed in the hope that it will be useful,
   but WITHOUT ANY WARRANTY; without even the implied warranty of
   MERCHANTABILITY or FITNESS FOR A PARTICULAR PURPOSE.  See the
   GNU General Public License for more details.

   You should have received a copy of the GNU General Public License
   along with this program; if not, write to the Free Software
   Foundation, Inc., 59 Temple Place, Suite 330, Boston, MA  02111-1307  USA */

#include "NdbDictionaryImpl.hpp"
#include "API.hpp"
#include <NdbOut.hpp>
#include "NdbApiSignal.hpp"
#include "TransporterFacade.hpp"
#include <signaldata/GetTabInfo.hpp>
#include <signaldata/DictTabInfo.hpp>
#include <signaldata/CreateTable.hpp>
#include <signaldata/CreateIndx.hpp>
#include <signaldata/CreateEvnt.hpp>
#include <signaldata/SumaImpl.hpp>
#include <signaldata/DropTable.hpp>
#include <signaldata/AlterTable.hpp>
#include <signaldata/DropIndx.hpp>
#include <signaldata/ListTables.hpp>
#include <signaldata/DropFilegroup.hpp>
#include <signaldata/CreateFilegroup.hpp>
#include <signaldata/WaitGCP.hpp>
#include <SimpleProperties.hpp>
#include <Bitmask.hpp>
#include <AttributeList.hpp>
#include <NdbEventOperation.hpp>
#include "NdbEventOperationImpl.hpp"
#include <NdbBlob.hpp>
#include "NdbBlobImpl.hpp"
#include <AttributeHeader.hpp>
#include <my_sys.h>
#include <NdbEnv.h>
#include <NdbMem.h>
#include <ndb_version.h>

#define DEBUG_PRINT 0
#define INCOMPATIBLE_VERSION -2

#define DICT_WAITFOR_TIMEOUT (7*24*60*60*1000)

#define ERR_RETURN(a,b) \
{\
   DBUG_PRINT("exit", ("error %d  return %d", (a).code, b));\
   DBUG_RETURN(b);\
}

int ndb_dictionary_is_mysqld = 0;

bool
is_ndb_blob_table(const char* name, Uint32* ptab_id, Uint32* pcol_no)
{
  return DictTabInfo::isBlobTableName(name, ptab_id, pcol_no);
}

bool
is_ndb_blob_table(const NdbTableImpl* t)
{
  return is_ndb_blob_table(t->m_internalName.c_str());
}

//#define EVENT_DEBUG

/**
 * Column
 */
NdbColumnImpl::NdbColumnImpl()
  : NdbDictionary::Column(* this), m_attrId(-1), m_facade(this)
{
  DBUG_ENTER("NdbColumnImpl::NdbColumnImpl");
  DBUG_PRINT("info", ("this: %p", this));
  init();
  DBUG_VOID_RETURN;
}

NdbColumnImpl::NdbColumnImpl(NdbDictionary::Column & f)
  : NdbDictionary::Column(* this), m_attrId(-1), m_facade(&f)
{
  DBUG_ENTER("NdbColumnImpl::NdbColumnImpl");
  DBUG_PRINT("info", ("this: %p", this));
  init();
  DBUG_VOID_RETURN;
}

NdbColumnImpl&
NdbColumnImpl::operator=(const NdbColumnImpl& col)
{
  DBUG_ENTER("NdbColumnImpl::operator=");
  DBUG_PRINT("info", ("this: %p  &col: %p", this, &col));
  m_attrId = col.m_attrId;
  m_name = col.m_name;
  m_type = col.m_type;
  m_precision = col.m_precision;
  m_cs = col.m_cs;
  m_scale = col.m_scale;
  m_length = col.m_length;
  m_pk = col.m_pk;
  m_distributionKey = col.m_distributionKey;
  m_nullable = col.m_nullable;
  m_autoIncrement = col.m_autoIncrement;
  m_autoIncrementInitialValue = col.m_autoIncrementInitialValue;
  m_defaultValue = col.m_defaultValue;
  m_attrSize = col.m_attrSize; 
  m_arraySize = col.m_arraySize;
  m_arrayType = col.m_arrayType;
  m_storageType = col.m_storageType;
  m_keyInfoPos = col.m_keyInfoPos;
  if (col.m_blobTable == NULL)
    m_blobTable = NULL;
  else {
    if (m_blobTable == NULL)
      m_blobTable = new NdbTableImpl();
    m_blobTable->assign(*col.m_blobTable);
  }
  m_column_no = col.m_column_no;
  // Do not copy m_facade !!

  DBUG_RETURN(*this);
}

void
NdbColumnImpl::init(Type t)
{
  // do not use default_charset_info as it may not be initialized yet
  // use binary collation until NDB tests can handle charsets
  CHARSET_INFO* default_cs = &my_charset_bin;
  m_type = t;
  switch (m_type) {
  case Tinyint:
  case Tinyunsigned:
  case Smallint:
  case Smallunsigned:
  case Mediumint:
  case Mediumunsigned:
  case Int:
  case Unsigned:
  case Bigint:
  case Bigunsigned:
  case Float:
  case Double:
    m_precision = 0;
    m_scale = 0;
    m_length = 1;
    m_cs = NULL;
    m_arrayType = NDB_ARRAYTYPE_FIXED;
    break;
  case Olddecimal:
  case Olddecimalunsigned:
  case Decimal:
  case Decimalunsigned:
    m_precision = 10;
    m_scale = 0;
    m_length = 1;
    m_cs = NULL;
    m_arrayType = NDB_ARRAYTYPE_FIXED;
    break;
  case Char:
    m_precision = 0;
    m_scale = 0;
    m_length = 1;
    m_cs = default_cs;
    m_arrayType = NDB_ARRAYTYPE_FIXED;
    break;
  case Varchar:
    m_precision = 0;
    m_scale = 0;
    m_length = 1;
    m_cs = default_cs;
    m_arrayType = NDB_ARRAYTYPE_SHORT_VAR;
    break;
  case Binary:
    m_precision = 0;
    m_scale = 0;
    m_length = 1;
    m_cs = NULL;
    m_arrayType = NDB_ARRAYTYPE_FIXED;
    break;
  case Varbinary:
    m_precision = 0;
    m_scale = 0;
    m_length = 1;
    m_cs = NULL;
    m_arrayType = NDB_ARRAYTYPE_SHORT_VAR;
    break;
  case Datetime:
  case Date:
    m_precision = 0;
    m_scale = 0;
    m_length = 1;
    m_cs = NULL;
    m_arrayType = NDB_ARRAYTYPE_FIXED;
    break;
  case Blob:
    m_precision = 256;
    m_scale = 8000;
    m_length = 4;
    m_cs = NULL;
    m_arrayType = NDB_ARRAYTYPE_FIXED;
    break;
  case Text:
    m_precision = 256;
    m_scale = 8000;
    m_length = 4;
    m_cs = default_cs;
    m_arrayType = NDB_ARRAYTYPE_FIXED;
    break;
  case Time:
  case Year:
  case Timestamp:
    m_precision = 0;
    m_scale = 0;
    m_length = 1;
    m_cs = NULL;
    m_arrayType = NDB_ARRAYTYPE_FIXED;
    break;
  case Bit:
    m_precision = 0;
    m_scale = 0;
    m_length = 1;
    m_cs = NULL;
    m_arrayType = NDB_ARRAYTYPE_FIXED;
    break;
  case Longvarchar:
    m_precision = 0;
    m_scale = 0;
    m_length = 1; // legal
    m_cs = default_cs;
    m_arrayType = NDB_ARRAYTYPE_MEDIUM_VAR;
    break;
  case Longvarbinary:
    m_precision = 0;
    m_scale = 0;
    m_length = 1; // legal
    m_cs = NULL;
    m_arrayType = NDB_ARRAYTYPE_MEDIUM_VAR;
    break;
  default:
  case Undefined:
    assert(false);
    break;
  }
  m_pk = false;
  m_nullable = false;
  m_distributionKey = false;
  m_keyInfoPos = 0;
  // next 2 are set at run time
  m_attrSize = 0;
  m_arraySize = 0;
  m_autoIncrement = false;
  m_autoIncrementInitialValue = 1;
  m_blobTable = NULL;
  m_storageType = NDB_STORAGETYPE_MEMORY;
#ifdef VM_TRACE
  if(NdbEnv_GetEnv("NDB_DEFAULT_DISK", (char *)0, 0))
    m_storageType = NDB_STORAGETYPE_DISK;
#endif
}

NdbColumnImpl::~NdbColumnImpl()
{
  DBUG_ENTER("NdbColumnImpl::~NdbColumnImpl");
  DBUG_PRINT("info", ("this: %p", this));
  if (m_blobTable != NULL)
    delete m_blobTable;
  m_blobTable = NULL;
  DBUG_VOID_RETURN;
}

bool
NdbColumnImpl::equal(const NdbColumnImpl& col) const 
{
  DBUG_ENTER("NdbColumnImpl::equal");
  DBUG_PRINT("info", ("this: %p  &col: %p", this, &col));
  if(strcmp(m_name.c_str(), col.m_name.c_str()) != 0){
    DBUG_RETURN(false);
  }
  if(m_type != col.m_type){
    DBUG_RETURN(false);
  }
  if(m_pk != col.m_pk){
    DBUG_RETURN(false);
  }
  if(m_nullable != col.m_nullable){
    DBUG_RETURN(false);
  }
  if (m_pk) {
    if (m_distributionKey != col.m_distributionKey) {
      DBUG_RETURN(false);
    }
  }
  if (m_precision != col.m_precision ||
      m_scale != col.m_scale ||
      m_length != col.m_length ||
      m_cs != col.m_cs) {
    DBUG_RETURN(false);
  }
  if (m_autoIncrement != col.m_autoIncrement){
    DBUG_RETURN(false);
  }
  if(strcmp(m_defaultValue.c_str(), col.m_defaultValue.c_str()) != 0){
    DBUG_RETURN(false);
  }

  if (m_arrayType != col.m_arrayType || m_storageType != col.m_storageType){
    DBUG_RETURN(false);
  }

  DBUG_RETURN(true);
}

NdbDictionary::Column *
NdbColumnImpl::create_pseudo(const char * name){
  NdbDictionary::Column * col = new NdbDictionary::Column();
  col->setName(name);
  if(!strcmp(name, "NDB$FRAGMENT")){
    col->setType(NdbDictionary::Column::Unsigned);
    col->m_impl.m_attrId = AttributeHeader::FRAGMENT;
    col->m_impl.m_attrSize = 4;
    col->m_impl.m_arraySize = 1;
  } else if(!strcmp(name, "NDB$FRAGMENT_FIXED_MEMORY")){
    col->setType(NdbDictionary::Column::Bigunsigned);
    col->m_impl.m_attrId = AttributeHeader::FRAGMENT_FIXED_MEMORY;
    col->m_impl.m_attrSize = 8;
    col->m_impl.m_arraySize = 1;
  } else if(!strcmp(name, "NDB$FRAGMENT_VARSIZED_MEMORY")){
    col->setType(NdbDictionary::Column::Bigunsigned);
    col->m_impl.m_attrId = AttributeHeader::FRAGMENT_VARSIZED_MEMORY;
    col->m_impl.m_attrSize = 8;
    col->m_impl.m_arraySize = 1;
  } else if(!strcmp(name, "NDB$ROW_COUNT")){
    col->setType(NdbDictionary::Column::Bigunsigned);
    col->m_impl.m_attrId = AttributeHeader::ROW_COUNT;
    col->m_impl.m_attrSize = 8;
    col->m_impl.m_arraySize = 1;
  } else if(!strcmp(name, "NDB$COMMIT_COUNT")){
    col->setType(NdbDictionary::Column::Bigunsigned);
    col->m_impl.m_attrId = AttributeHeader::COMMIT_COUNT;
    col->m_impl.m_attrSize = 8;
    col->m_impl.m_arraySize = 1;
  } else if(!strcmp(name, "NDB$ROW_SIZE")){
    col->setType(NdbDictionary::Column::Unsigned);
    col->m_impl.m_attrId = AttributeHeader::ROW_SIZE;
    col->m_impl.m_attrSize = 4;
    col->m_impl.m_arraySize = 1;
  } else if(!strcmp(name, "NDB$RANGE_NO")){
    col->setType(NdbDictionary::Column::Unsigned);
    col->m_impl.m_attrId = AttributeHeader::RANGE_NO;
    col->m_impl.m_attrSize = 4;
    col->m_impl.m_arraySize = 1;
  } else if(!strcmp(name, "NDB$DISK_REF")){
    col->setType(NdbDictionary::Column::Bigunsigned);
    col->m_impl.m_attrId = AttributeHeader::DISK_REF;
    col->m_impl.m_attrSize = 8;
    col->m_impl.m_arraySize = 1;
  } else if(!strcmp(name, "NDB$RECORDS_IN_RANGE")){
    col->setType(NdbDictionary::Column::Unsigned);
    col->m_impl.m_attrId = AttributeHeader::RECORDS_IN_RANGE;
    col->m_impl.m_attrSize = 4;
    col->m_impl.m_arraySize = 4;
  } else if(!strcmp(name, "NDB$ROWID")){
    col->setType(NdbDictionary::Column::Bigunsigned);
    col->m_impl.m_attrId = AttributeHeader::ROWID;
    col->m_impl.m_attrSize = 4;
    col->m_impl.m_arraySize = 2;
  } else if(!strcmp(name, "NDB$ROW_GCI")){
    col->setType(NdbDictionary::Column::Bigunsigned);
    col->m_impl.m_attrId = AttributeHeader::ROW_GCI;
    col->m_impl.m_attrSize = 8;
    col->m_impl.m_arraySize = 1;
    col->m_impl.m_nullable = true;
<<<<<<< HEAD
  } else if(!strcmp(name, "NDB$ANY_VALUE")){
    col->setType(NdbDictionary::Column::Unsigned);
    col->m_impl.m_attrId = AttributeHeader::ANY_VALUE;
    col->m_impl.m_attrSize = 4;
    col->m_impl.m_arraySize = 1;
=======
  } else if(!strcmp(name, "NDB$COPY_ROWID")){
    col->setType(NdbDictionary::Column::Bigunsigned);
    col->m_impl.m_attrId = AttributeHeader::COPY_ROWID;
    col->m_impl.m_attrSize = 4;
    col->m_impl.m_arraySize = 2;
>>>>>>> f06225a6
  } else {
    abort();
  }
  col->m_impl.m_storageType = NDB_STORAGETYPE_MEMORY;
  return col;
}

/**
 * NdbTableImpl
 */

NdbTableImpl::NdbTableImpl()
  : NdbDictionary::Table(* this), 
    NdbDictObjectImpl(NdbDictionary::Object::UserTable), m_facade(this)
{
  DBUG_ENTER("NdbTableImpl::NdbTableImpl");
  DBUG_PRINT("info", ("this: %p", this));
  init();
  DBUG_VOID_RETURN;
}

NdbTableImpl::NdbTableImpl(NdbDictionary::Table & f)
  : NdbDictionary::Table(* this), 
    NdbDictObjectImpl(NdbDictionary::Object::UserTable), m_facade(&f)
{
  DBUG_ENTER("NdbTableImpl::NdbTableImpl");
  DBUG_PRINT("info", ("this: %p", this));
  init();
  DBUG_VOID_RETURN;
}

NdbTableImpl::~NdbTableImpl()
{
  DBUG_ENTER("NdbTableImpl::~NdbTableImpl");
  DBUG_PRINT("info", ("this: %p", this));
  if (m_index != 0) {
    delete m_index;
    m_index = 0;
  }
  for (unsigned i = 0; i < m_columns.size(); i++)
    delete m_columns[i];
  DBUG_VOID_RETURN;
}

void
NdbTableImpl::init(){
  m_changeMask= 0;
  m_id= RNIL;
  m_version = ~0;
  m_status = NdbDictionary::Object::Invalid;
  m_type = NdbDictionary::Object::TypeUndefined;
  m_primaryTableId= RNIL;
  m_internalName.clear();
  m_externalName.clear();
  m_newExternalName.clear();
  m_mysqlName.clear();
  m_frm.clear();
  m_newFrm.clear();
  m_ts_name.clear();
  m_new_ts_name.clear();
  m_ts.clear();
  m_new_ts.clear();
  m_fd.clear();
  m_new_fd.clear();
  m_range.clear();
  m_new_range.clear();
  m_fragmentType= NdbDictionary::Object::FragAllSmall;
  m_hashValueMask= 0;
  m_hashpointerValue= 0;
  m_linear_flag= true;
  m_primaryTable.clear();
  m_default_no_part_flag = 1;
  m_logging= true;
  m_temporary = false;
  m_row_gci = true;
  m_row_checksum = true;
  m_kvalue= 6;
  m_minLoadFactor= 78;
  m_maxLoadFactor= 80;
  m_keyLenInWords= 0;
  m_fragmentCount= 0;
  m_index= NULL;
  m_indexType= NdbDictionary::Object::TypeUndefined;
  m_noOfKeys= 0;
  m_noOfDistributionKeys= 0;
  m_noOfBlobs= 0;
  m_replicaCount= 0;
  m_min_rows = 0;
  m_max_rows = 0;
  m_tablespace_name.clear();
  m_tablespace_id = ~0;
  m_tablespace_version = ~0;
  m_single_user_mode = 0;
}

bool
NdbTableImpl::equal(const NdbTableImpl& obj) const 
{
  DBUG_ENTER("NdbTableImpl::equal");
  if ((m_internalName.c_str() == NULL) || 
      (strcmp(m_internalName.c_str(), "") == 0) ||
      (obj.m_internalName.c_str() == NULL) || 
      (strcmp(obj.m_internalName.c_str(), "") == 0))
  {
    // Shallow equal
    if(strcmp(getName(), obj.getName()) != 0)
    {
      DBUG_PRINT("info",("name %s != %s",getName(),obj.getName()));
      DBUG_RETURN(false);    
    }
  }
  else
  {
    // Deep equal
    if(strcmp(m_internalName.c_str(), obj.m_internalName.c_str()) != 0)
    {
      DBUG_PRINT("info",("m_internalName %s != %s",
			 m_internalName.c_str(),obj.m_internalName.c_str()));
      DBUG_RETURN(false);
    }
  }
  if (m_frm.length() != obj.m_frm.length() ||
      (memcmp(m_frm.get_data(), obj.m_frm.get_data(), m_frm.length())))
  {
    DBUG_PRINT("info",("m_frm not equal"));
    DBUG_RETURN(false);
  }
  if (m_fd.length() != obj.m_fd.length() ||
      (memcmp(m_fd.get_data(), obj.m_fd.get_data(), m_fd.length())))
  {
    DBUG_PRINT("info",("m_fd not equal"));
    DBUG_RETURN(false);
  }
  if (m_ts.length() != obj.m_ts.length() ||
      (memcmp(m_ts.get_data(), obj.m_ts.get_data(), m_ts.length())))
  {
    DBUG_PRINT("info",("m_ts not equal"));
    DBUG_RETURN(false);
  }
  if (m_range.length() != obj.m_range.length() ||
      (memcmp(m_range.get_data(), obj.m_range.get_data(), m_range.length())))
  {
    DBUG_PRINT("info",("m_range not equal"));
    DBUG_RETURN(false);
  }
  if(m_fragmentType != obj.m_fragmentType)
  {
    DBUG_PRINT("info",("m_fragmentType %d != %d",m_fragmentType,
                        obj.m_fragmentType));
    DBUG_RETURN(false);
  }
  if(m_columns.size() != obj.m_columns.size())
  {
    DBUG_PRINT("info",("m_columns.size %d != %d",m_columns.size(),
                       obj.m_columns.size()));
    DBUG_RETURN(false);
  }

  for(unsigned i = 0; i<obj.m_columns.size(); i++)
  {
    if(!m_columns[i]->equal(* obj.m_columns[i]))
    {
      DBUG_PRINT("info",("m_columns [%d] != [%d]",i,i));
      DBUG_RETURN(false);
    }
  }
  
  if(m_linear_flag != obj.m_linear_flag)
  {
    DBUG_PRINT("info",("m_linear_flag %d != %d",m_linear_flag,
                        obj.m_linear_flag));
    DBUG_RETURN(false);
  }

  if(m_max_rows != obj.m_max_rows)
  {
    DBUG_PRINT("info",("m_max_rows %d != %d",(int32)m_max_rows,
                       (int32)obj.m_max_rows));
    DBUG_RETURN(false);
  }

  if(m_default_no_part_flag != obj.m_default_no_part_flag)
  {
    DBUG_PRINT("info",("m_default_no_part_flag %d != %d",m_default_no_part_flag,
                        obj.m_default_no_part_flag));
    DBUG_RETURN(false);
  }

  if(m_logging != obj.m_logging)
  {
    DBUG_PRINT("info",("m_logging %d != %d",m_logging,obj.m_logging));
    DBUG_RETURN(false);
  }

  if(m_temporary != obj.m_temporary)
  {
    DBUG_PRINT("info",("m_temporary %d != %d",m_temporary,obj.m_temporary));
    DBUG_RETURN(false);
  }

  if(m_row_gci != obj.m_row_gci)
  {
    DBUG_PRINT("info",("m_row_gci %d != %d",m_row_gci,obj.m_row_gci));
    DBUG_RETURN(false);
  }

  if(m_row_checksum != obj.m_row_checksum)
  {
    DBUG_PRINT("info",("m_row_checksum %d != %d",m_row_checksum,
                        obj.m_row_checksum));
    DBUG_RETURN(false);
  }

  if(m_kvalue != obj.m_kvalue)
  {
    DBUG_PRINT("info",("m_kvalue %d != %d",m_kvalue,obj.m_kvalue));
    DBUG_RETURN(false);
  }

  if(m_minLoadFactor != obj.m_minLoadFactor)
  {
    DBUG_PRINT("info",("m_minLoadFactor %d != %d",m_minLoadFactor,
                        obj.m_minLoadFactor));
    DBUG_RETURN(false);
  }

  if(m_maxLoadFactor != obj.m_maxLoadFactor)
  {
    DBUG_PRINT("info",("m_maxLoadFactor %d != %d",m_maxLoadFactor,
                        obj.m_maxLoadFactor));
    DBUG_RETURN(false);
  }

  if(m_tablespace_id != obj.m_tablespace_id)
  {
    DBUG_PRINT("info",("m_tablespace_id %d != %d",m_tablespace_id,
                        obj.m_tablespace_id));
    DBUG_RETURN(false);
  }

  if(m_tablespace_version != obj.m_tablespace_version)
  {
    DBUG_PRINT("info",("m_tablespace_version %d != %d",m_tablespace_version,
                        obj.m_tablespace_version));
    DBUG_RETURN(false);
  }

  if(m_id != obj.m_id)
  {
    DBUG_PRINT("info",("m_id %d != %d",m_id,obj.m_id));
    DBUG_RETURN(false);
  }

  if(m_version != obj.m_version)
  {
    DBUG_PRINT("info",("m_version %d != %d",m_version,obj.m_version));
    DBUG_RETURN(false);
  }

  if(m_type != obj.m_type)
  {
    DBUG_PRINT("info",("m_type %d != %d",m_type,obj.m_type));
    DBUG_RETURN(false);
  }

  if (m_type == NdbDictionary::Object::UniqueHashIndex ||
      m_type == NdbDictionary::Object::OrderedIndex)
  {
    if(m_primaryTableId != obj.m_primaryTableId)
    {
      DBUG_PRINT("info",("m_primaryTableId %d != %d",m_primaryTableId,
                 obj.m_primaryTableId));
      DBUG_RETURN(false);
    }
    if (m_indexType != obj.m_indexType)
    {
      DBUG_PRINT("info",("m_indexType %d != %d",m_indexType,obj.m_indexType));
      DBUG_RETURN(false);
    }
    if(strcmp(m_primaryTable.c_str(), obj.m_primaryTable.c_str()) != 0)
    {
      DBUG_PRINT("info",("m_primaryTable %s != %s",
			 m_primaryTable.c_str(),obj.m_primaryTable.c_str()));
      DBUG_RETURN(false);
    }
  }
  
  if(m_single_user_mode != obj.m_single_user_mode)
  {
    DBUG_PRINT("info",("m_single_user_mode %d != %d",
                       (int32)m_single_user_mode,
                       (int32)obj.m_single_user_mode));
    DBUG_RETURN(false);
  }

  DBUG_RETURN(true);
}

int
NdbTableImpl::assign(const NdbTableImpl& org)
{
  DBUG_ENTER("NdbColumnImpl::assign");
  DBUG_PRINT("info", ("this: %p  &org: %p", this, &org));
  /* m_changeMask intentionally not copied */
  m_primaryTableId = org.m_primaryTableId;
  if (!m_internalName.assign(org.m_internalName) ||
      updateMysqlName())
  {
    return -1;
  }
  // If the name has been explicitly set, use that name
  // otherwise use the fetched name
  if (!org.m_newExternalName.empty())
    m_externalName.assign(org.m_newExternalName);
  else
    m_externalName.assign(org.m_externalName);
  m_frm.assign(org.m_frm.get_data(), org.m_frm.length());
  m_ts_name.assign(org.m_ts_name.get_data(), org.m_ts_name.length());
  m_new_ts_name.assign(org.m_new_ts_name.get_data(),
                       org.m_new_ts_name.length());
  m_ts.assign(org.m_ts.get_data(), org.m_ts.length());
  m_new_ts.assign(org.m_new_ts.get_data(), org.m_new_ts.length());
  m_fd.assign(org.m_fd.get_data(), org.m_fd.length());
  m_new_fd.assign(org.m_new_fd.get_data(), org.m_new_fd.length());
  m_range.assign(org.m_range.get_data(), org.m_range.length());
  m_new_range.assign(org.m_new_range.get_data(), org.m_new_range.length());

  m_fragmentType = org.m_fragmentType;
  /*
    m_columnHashMask, m_columnHash, m_hashValueMask, m_hashpointerValue
    is state calculated by computeAggregates and buildColumnHash
  */
  unsigned i;
  for(i = 0; i < m_columns.size(); i++)
  {
    delete m_columns[i];
  }
  m_columns.clear();
  for(i = 0; i < org.m_columns.size(); i++)
  {
    NdbColumnImpl * col = new NdbColumnImpl();
    if (col == NULL)
    {
      errno = ENOMEM;
      return -1;
    }
    const NdbColumnImpl * iorg = org.m_columns[i];
    (* col) = (* iorg);
    if (m_columns.push_back(col))
    {
      delete col;
      return -1;
    }
  }

  m_fragments = org.m_fragments;

  m_linear_flag = org.m_linear_flag;
  m_max_rows = org.m_max_rows;
  m_default_no_part_flag = org.m_default_no_part_flag;
  m_logging = org.m_logging;
  m_temporary = org.m_temporary;
  m_row_gci = org.m_row_gci;
  m_row_checksum = org.m_row_checksum;
  m_kvalue = org.m_kvalue;
  m_minLoadFactor = org.m_minLoadFactor;
  m_maxLoadFactor = org.m_maxLoadFactor;
  m_keyLenInWords = org.m_keyLenInWords;
  m_fragmentCount = org.m_fragmentCount;
  
  m_single_user_mode = org.m_single_user_mode;

  if (m_index != 0)
    delete m_index;
  m_index = org.m_index;
 
  m_primaryTable = org.m_primaryTable;
  m_indexType = org.m_indexType;

  m_noOfKeys = org.m_noOfKeys;
  m_noOfDistributionKeys = org.m_noOfDistributionKeys;
  m_noOfBlobs = org.m_noOfBlobs;
  m_replicaCount = org.m_replicaCount;

  m_id = org.m_id;
  m_version = org.m_version;
  m_status = org.m_status;

  m_max_rows = org.m_max_rows;
  m_min_rows = org.m_min_rows;

  m_tablespace_name = org.m_tablespace_name;
  m_tablespace_id= org.m_tablespace_id;
  m_tablespace_version = org.m_tablespace_version;
  DBUG_RETURN(0);
}

int NdbTableImpl::setName(const char * name)
{
  return !m_newExternalName.assign(name);
}

const char * 
NdbTableImpl::getName() const
{
  if (m_newExternalName.empty())
    return m_externalName.c_str();
  else
    return m_newExternalName.c_str();
}

void
NdbTableImpl::computeAggregates()
{
  m_noOfKeys = 0;
  m_keyLenInWords = 0;
  m_noOfDistributionKeys = 0;
  m_noOfBlobs = 0;
  m_noOfDiskColumns = 0;
  Uint32 i, n;
  for (i = 0; i < m_columns.size(); i++) {
    NdbColumnImpl* col = m_columns[i];
    if (col->m_pk) {
      m_noOfKeys++;
      m_keyLenInWords += (col->m_attrSize * col->m_arraySize + 3) / 4;
    }
    if (col->m_distributionKey)
      m_noOfDistributionKeys++; // XXX check PK
    
    if (col->getBlobType())
      m_noOfBlobs++;

    if (col->getStorageType() == NdbDictionary::Column::StorageTypeDisk)
      m_noOfDiskColumns++;
    
    col->m_keyInfoPos = ~0;
  }
  if (m_noOfDistributionKeys == m_noOfKeys) {
    // all is none!
    m_noOfDistributionKeys = 0;
  }

  if (m_noOfDistributionKeys == 0) 
  {
    // none is all!
    for (i = 0, n = m_noOfKeys; n != 0; i++) {
      NdbColumnImpl* col = m_columns[i];
      if (col->m_pk) {
        col->m_distributionKey = true;
        n--;
      }
    }
  }
  
  Uint32 keyInfoPos = 0;
  for (i = 0, n = m_noOfKeys; n != 0; i++) {
    NdbColumnImpl* col = m_columns[i];
    if (col->m_pk) {
      col->m_keyInfoPos = keyInfoPos++;
      n--;
    }
  }
}

// TODO add error checks
// TODO use these internally at create and retrieve
int
NdbTableImpl::aggregate(NdbError& error)
{
  computeAggregates();
  return 0;
}
int
NdbTableImpl::validate(NdbError& error)
{
  if (aggregate(error) == -1)
    return -1;
  return 0;
}

const void*
NdbTableImpl::getTablespaceNames() const
{
  if (m_new_ts_name.empty())
    return m_ts_name.get_data();
  else
    return m_new_ts_name.get_data();
}

Uint32
NdbTableImpl::getTablespaceNamesLen() const
{
  if (m_new_ts_name.empty())
    return m_ts_name.length();
  else
    return m_new_ts_name.length();
}

int NdbTableImpl::setTablespaceNames(const void *data, Uint32 len)
{
  return !m_new_ts_name.assign(data, len);
}

void NdbTableImpl::setFragmentCount(Uint32 count)
{
  m_fragmentCount= count;
}

Uint32 NdbTableImpl::getFragmentCount() const
{
  return m_fragmentCount;
}

int NdbTableImpl::setFrm(const void* data, Uint32 len)
{
  return m_newFrm.assign(data, len);
}

const void * 
NdbTableImpl::getFrmData() const
{
  if (m_newFrm.empty())
    return m_frm.get_data();
  else
    return m_newFrm.get_data();
}

Uint32
NdbTableImpl::getFrmLength() const 
{
  if (m_newFrm.empty())
    return m_frm.length();
  else
    return m_newFrm.length();
}

int NdbTableImpl::setFragmentData(const void* data, Uint32 len)
{
  return m_new_fd.assign(data, len);
}

const void * 
NdbTableImpl::getFragmentData() const
{
  if (m_new_fd.empty())
    return m_fd.get_data();
  else
    return m_new_fd.get_data();
}

Uint32
NdbTableImpl::getFragmentDataLen() const 
{
  if (m_new_fd.empty())
    return m_fd.length();
  else
    return m_new_fd.length();
}

int NdbTableImpl::setTablespaceData(const void* data, Uint32 len)
{
  return !m_new_ts.assign(data, len);
}

const void * 
NdbTableImpl::getTablespaceData() const
{
  if (m_new_ts.empty())
    return m_ts.get_data();
  else
    return m_new_ts.get_data();
}

Uint32
NdbTableImpl::getTablespaceDataLen() const 
{
  if (m_new_ts.empty())
    return m_ts.length();
  else
    return m_new_ts.length();
}

int NdbTableImpl::setRangeListData(const void* data, Uint32 len)
{
  return m_new_range.assign(data, len);
}

const void * 
NdbTableImpl::getRangeListData() const
{
  if (m_new_range.empty())
    return m_range.get_data();
  else
    return m_new_range.get_data();
}

Uint32
NdbTableImpl::getRangeListDataLen() const 
{
  if (m_new_range.empty())
    return m_range.length();
  else
    return m_new_range.length();
}

int
NdbTableImpl::updateMysqlName()
{
  Vector<BaseString> v;
  if (m_internalName.split(v,"/") == 3)
  {
    return !m_mysqlName.assfmt("%s/%s",v[0].c_str(),v[2].c_str());
  }
  return !m_mysqlName.assign("");
}

int
NdbTableImpl::buildColumnHash(){
  const Uint32 size = m_columns.size();
  int i;
  for(i = 31; i >= 0; i--){
    if(((1 << i) & size) != 0){
      m_columnHashMask = (1 << (i + 1)) - 1;
      break;
    }
  }

  Vector<Uint32> hashValues;
  Vector<Vector<Uint32> > chains;
  if (chains.fill(size, hashValues))
  {
    return -1;
  }
  for(i = 0; i< (int) size; i++){
    Uint32 hv = Hash(m_columns[i]->getName()) & 0xFFFE;
    Uint32 bucket = hv & m_columnHashMask;
    bucket = (bucket < size ? bucket : bucket - size);
    assert(bucket < size);
    if (hashValues.push_back(hv) ||
        chains[bucket].push_back(i))
    {
      return -1;      
    }
  }

  m_columnHash.clear();
  Uint32 tmp = 1; 
  if (m_columnHash.fill((unsigned)size-1, tmp))   // Default no chaining
  {
    return -1;
  }

  Uint32 pos = 0; // In overflow vector
  for(i = 0; i< (int) size; i++){
    Uint32 sz = chains[i].size();
    if(sz == 1){
      Uint32 col = chains[i][0];
      Uint32 hv = hashValues[col];
      Uint32 bucket = hv & m_columnHashMask;
      bucket = (bucket < size ? bucket : bucket - size);
      m_columnHash[bucket] = (col << 16) | hv | 1;
    } else if(sz > 1){
      Uint32 col = chains[i][0];
      Uint32 hv = hashValues[col];
      Uint32 bucket = hv & m_columnHashMask;
      bucket = (bucket < size ? bucket : bucket - size);
      m_columnHash[bucket] = (sz << 16) | (((size - bucket) + pos) << 1);
      for(size_t j = 0; j<sz; j++, pos++){
	Uint32 col = chains[i][j];	
	Uint32 hv = hashValues[col];
	if (m_columnHash.push_back((col << 16) | hv))
        {
          return -1;
        }
      }
    }
  }

  if (m_columnHash.push_back(0)) // Overflow when looping in end of array
  {
    return -1;
  }

#if 0
  for(size_t i = 0; i<m_columnHash.size(); i++){
    Uint32 tmp = m_columnHash[i];
    int col = -1;
    if(i < size && (tmp & 1) == 1){
      col = (tmp >> 16);
    } else if(i >= size){
      col = (tmp >> 16);
    }
    ndbout_c("m_columnHash[%d] %s = %x", 
	     i, col > 0 ? m_columns[col]->getName() : "" , m_columnHash[i]);
  }
#endif
  return 0;
}

Uint32
NdbTableImpl::get_nodes(Uint32 hashValue, const Uint16 ** nodes) const
{
  Uint32 fragmentId;
  if(m_replicaCount == 0)
    return 0;
  switch (m_fragmentType)
  {
    case NdbDictionary::Object::FragAllSmall:
    case NdbDictionary::Object::FragAllMedium:
    case NdbDictionary::Object::FragAllLarge:
    case NdbDictionary::Object::FragSingle:
    case NdbDictionary::Object::DistrKeyLin:
    {
      fragmentId = hashValue & m_hashValueMask;
      if(fragmentId < m_hashpointerValue) 
        fragmentId = hashValue & ((m_hashValueMask << 1) + 1);
      break;
    }
    case NdbDictionary::Object::DistrKeyHash:
    {
      fragmentId = hashValue % m_fragmentCount;
      break;
    }
    default:
      return 0;
  }
  Uint32 pos = fragmentId * m_replicaCount;
  if (pos + m_replicaCount <= m_fragments.size())
  {
    *nodes = m_fragments.getBase()+pos;
    return m_replicaCount;
  }
  return 0;
}

int
NdbDictionary::Table::checkColumns(const Uint32* map, Uint32 len) const
{
  int ret = 0;
  Uint32 colCnt = m_impl.m_columns.size();
  if (map == 0)
  {
    ret |= 1;
    ret |= (m_impl.m_noOfDiskColumns) ? 2 : 0;
    ret |= (colCnt > m_impl.m_noOfDiskColumns) ? 4 : 0;
    return ret;
  }

  NdbColumnImpl** cols = m_impl.m_columns.getBase();
  const char * ptr = reinterpret_cast<const char*>(map);
  const char * end = ptr + len;
  Uint32 no = 0;
  while (ptr < end)
  {
    Uint32 val = (Uint32)* ptr;
    Uint32 idx = 1;
    for (Uint32 i = 0; i<8; i++)
    {
      if (val & idx)
      {
	if (cols[no]->getPrimaryKey())
	  ret |= 1;
	else
	{
	  if (cols[no]->getStorageType() == NdbDictionary::Column::StorageTypeDisk)
	    ret |= 2;
	  else
	    ret |= 4;
	}
      }
      no ++;
      idx *= 2; 
      if (no == colCnt)
	return ret;
    }
    
    ptr++;
  }
  return ret;
}


  
/**
 * NdbIndexImpl
 */

NdbIndexImpl::NdbIndexImpl() : 
  NdbDictionary::Index(* this),
  NdbDictObjectImpl(NdbDictionary::Object::OrderedIndex), m_facade(this)
{
  init();
}

NdbIndexImpl::NdbIndexImpl(NdbDictionary::Index & f) : 
  NdbDictionary::Index(* this), 
  NdbDictObjectImpl(NdbDictionary::Object::OrderedIndex), m_facade(&f)
{
  init();
}

void NdbIndexImpl::init()
{
  m_id= RNIL;
  m_type= NdbDictionary::Object::TypeUndefined;
  m_logging= true;
  m_temporary= false;
  m_table= NULL;
}

NdbIndexImpl::~NdbIndexImpl(){
  for (unsigned i = 0; i < m_columns.size(); i++)
    delete m_columns[i];  
}

int NdbIndexImpl::setName(const char * name)
{
  return !m_externalName.assign(name);
}

const char * 
NdbIndexImpl::getName() const
{
  return m_externalName.c_str();
}
 
int
NdbIndexImpl::setTable(const char * table)
{
  return !m_tableName.assign(table);
}
 
const char * 
NdbIndexImpl::getTable() const
{
  return m_tableName.c_str();
}

const NdbTableImpl *
NdbIndexImpl::getIndexTable() const
{
  return m_table;
}

/**
 * NdbEventImpl
 */

NdbEventImpl::NdbEventImpl() : 
  NdbDictionary::Event(* this),
  NdbDictObjectImpl(NdbDictionary::Object::TypeUndefined), m_facade(this)
{
  DBUG_ENTER("NdbEventImpl::NdbEventImpl");
  DBUG_PRINT("info", ("this: %p", this));
  init();
  DBUG_VOID_RETURN;
}

NdbEventImpl::NdbEventImpl(NdbDictionary::Event & f) : 
  NdbDictionary::Event(* this),
  NdbDictObjectImpl(NdbDictionary::Object::TypeUndefined), m_facade(&f)
{
  DBUG_ENTER("NdbEventImpl::NdbEventImpl");
  DBUG_PRINT("info", ("this: %p", this));
  init();
  DBUG_VOID_RETURN;
}

void NdbEventImpl::init()
{
  m_eventId= RNIL;
  m_eventKey= RNIL;
  mi_type= 0;
  m_dur= NdbDictionary::Event::ED_UNDEFINED;
  m_mergeEvents = false;
  m_tableImpl= NULL;
  m_rep= NdbDictionary::Event::ER_UPDATED;
}

NdbEventImpl::~NdbEventImpl()
{
  DBUG_ENTER("NdbEventImpl::~NdbEventImpl");
  DBUG_PRINT("info", ("this: %p", this));
  for (unsigned i = 0; i < m_columns.size(); i++)
    delete  m_columns[i];
  if (m_tableImpl)
    delete m_tableImpl;
  DBUG_VOID_RETURN;
}

int NdbEventImpl::setName(const char * name)
{
  return !m_name.assign(name);
}

const char *NdbEventImpl::getName() const
{
  return m_name.c_str();
}

int
NdbEventImpl::setTable(const NdbDictionary::Table& table)
{
  setTable(&NdbTableImpl::getImpl(table));
  return !m_tableName.assign(m_tableImpl->getName());
}

void 
NdbEventImpl::setTable(NdbTableImpl *tableImpl)
{
  DBUG_ENTER("NdbEventImpl::setTable");
  DBUG_PRINT("info", ("this: %p  tableImpl: %p", this, tableImpl));
  DBUG_ASSERT(tableImpl->m_status != NdbDictionary::Object::Invalid);
  if (!m_tableImpl) 
    m_tableImpl = new NdbTableImpl();
  // Copy table, since event might be accessed from different threads
  m_tableImpl->assign(*tableImpl);
  DBUG_VOID_RETURN;
}

const NdbDictionary::Table *
NdbEventImpl::getTable() const
{
  if (m_tableImpl) 
    return m_tableImpl->m_facade;
  else
    return NULL;
}

int
NdbEventImpl::setTable(const char * table)
{
  return !m_tableName.assign(table);
}

const char *
NdbEventImpl::getTableName() const
{
  return m_tableName.c_str();
}

void
NdbEventImpl::addTableEvent(const NdbDictionary::Event::TableEvent t =  NdbDictionary::Event::TE_ALL)
{
  mi_type |= (unsigned)t;
}

bool
NdbEventImpl::getTableEvent(const NdbDictionary::Event::TableEvent t) const
{
  return (mi_type & (unsigned)t) == (unsigned)t;
}

void
NdbEventImpl::setDurability(NdbDictionary::Event::EventDurability d)
{
  m_dur = d;
}

NdbDictionary::Event::EventDurability
NdbEventImpl::getDurability() const
{
  return m_dur;
}

void
NdbEventImpl::setReport(NdbDictionary::Event::EventReport r)
{
  m_rep = r;
}

NdbDictionary::Event::EventReport
NdbEventImpl::getReport() const
{
  return m_rep;
}

int NdbEventImpl::getNoOfEventColumns() const
{
  return m_attrIds.size() + m_columns.size();
}

const NdbDictionary::Column *
NdbEventImpl::getEventColumn(unsigned no) const
{
  if (m_columns.size())
  {
    if (no < m_columns.size())
    {
      return m_columns[no];
    }
  }
  else if (m_attrIds.size())
  {
    if (no < m_attrIds.size())
    {
      NdbTableImpl* tab= m_tableImpl;
      if (tab == 0)
        return 0;
      return tab->getColumn(m_attrIds[no]);
    }
  }
  return 0;
}

/**
 * NdbDictionaryImpl
 */

NdbDictionaryImpl::NdbDictionaryImpl(Ndb &ndb)
  : NdbDictionary::Dictionary(* this), 
    m_facade(this), 
    m_receiver(m_error),
    m_ndb(ndb)
{
  m_globalHash = 0;
  m_local_table_data_size= 0;
}

NdbDictionaryImpl::NdbDictionaryImpl(Ndb &ndb,
				     NdbDictionary::Dictionary & f)
  : NdbDictionary::Dictionary(* this), 
    m_facade(&f), 
    m_receiver(m_error),
    m_ndb(ndb)
{
  m_globalHash = 0;
  m_local_table_data_size= 0;
}

NdbDictionaryImpl::~NdbDictionaryImpl()
{
  NdbElement_t<Ndb_local_table_info> * curr = m_localHash.m_tableHash.getNext(0);
  if(m_globalHash){
    while(curr != 0){
      m_globalHash->lock();
      m_globalHash->release(curr->theData->m_table_impl);
      Ndb_local_table_info::destroy(curr->theData);
      m_globalHash->unlock();
      
      curr = m_localHash.m_tableHash.getNext(curr);
    }
  } else {
    assert(curr == 0);
  }
}

NdbTableImpl *
NdbDictionaryImpl::fetchGlobalTableImplRef(const GlobalCacheInitObject &obj)
{
  DBUG_ENTER("fetchGlobalTableImplRef");
  NdbTableImpl *impl;
  int error= 0;

  m_globalHash->lock();
  impl = m_globalHash->get(obj.m_name.c_str(), &error);
  m_globalHash->unlock();

  if (impl == 0){
    if (error == 0)
      impl = m_receiver.getTable(obj.m_name.c_str(),
                                 m_ndb.usingFullyQualifiedNames());
    else
      m_error.code = 4000;
    if (impl != 0 && obj.init(*impl))
    {
      delete impl;
      impl = 0;
    }
    m_globalHash->lock();
    m_globalHash->put(obj.m_name.c_str(), impl);
    m_globalHash->unlock();
  }

  DBUG_RETURN(impl);
}

void
NdbDictionaryImpl::putTable(NdbTableImpl *impl)
{
  NdbTableImpl *old;

  int ret = getBlobTables(*impl);
  int error = 0;
  assert(ret == 0);

  m_globalHash->lock();
  if ((old= m_globalHash->get(impl->m_internalName.c_str(), &error)))
  {
    m_globalHash->alter_table_rep(old->m_internalName.c_str(),
                                  impl->m_id,
                                  impl->m_version,
                                  FALSE);
  }
  m_globalHash->put(impl->m_internalName.c_str(), impl);
  m_globalHash->unlock();
  Ndb_local_table_info *info=
    Ndb_local_table_info::create(impl, m_local_table_data_size);
  
  m_localHash.put(impl->m_internalName.c_str(), info);
}

int
NdbDictionaryImpl::getBlobTables(NdbTableImpl &t)
{
  unsigned n= t.m_noOfBlobs;
  DBUG_ENTER("NdbDictionaryImpl::addBlobTables");
  // optimized for blob column being the last one
  // and not looking for more than one if not neccessary
  for (unsigned i = t.m_columns.size(); i > 0 && n > 0;) {
    i--;
    NdbColumnImpl & c = *t.m_columns[i];
    if (! c.getBlobType() || c.getPartSize() == 0)
      continue;
    n--;
    // retrieve blob table def from DICT - by-pass cache
    char btname[NdbBlobImpl::BlobTableNameSize];
    NdbBlob::getBlobTableName(btname, &t, &c);
    BaseString btname_internal = m_ndb.internalize_table_name(btname);
    NdbTableImpl* bt =
      m_receiver.getTable(btname_internal, m_ndb.usingFullyQualifiedNames());
    if (bt == NULL)
      DBUG_RETURN(-1);

    // TODO check primary id/version when returned by DICT

    // the blob column owns the blob table
    assert(c.m_blobTable == NULL);
    c.m_blobTable = bt;
  }
  DBUG_RETURN(0); 
}

NdbTableImpl*
NdbDictionaryImpl::getBlobTable(const NdbTableImpl& tab, uint col_no)
{
  if (col_no < tab.m_columns.size()) {
    NdbColumnImpl* col = tab.m_columns[col_no];
    if (col != NULL) {
      NdbTableImpl* bt = col->m_blobTable;
      if (bt != NULL)
        return bt;
      else
        m_error.code = 4273; // No blob table..
    } else
      m_error.code = 4249; // Invalid table..
  } else
    m_error.code = 4318; // Invalid attribute..
  return NULL;
}

NdbTableImpl*
NdbDictionaryImpl::getBlobTable(uint tab_id, uint col_no)
{
  DBUG_ENTER("NdbDictionaryImpl::getBlobTable");
  DBUG_PRINT("enter", ("tab_id: %u col_no %u", tab_id, col_no));

  NdbTableImpl* tab = m_receiver.getTable(tab_id,
                                          m_ndb.usingFullyQualifiedNames());
  if (tab == NULL)
    DBUG_RETURN(NULL);
  Ndb_local_table_info* info =
    get_local_table_info(tab->m_internalName);
  delete tab;
  if (info == NULL)
    DBUG_RETURN(NULL);
  NdbTableImpl* bt = getBlobTable(*info->m_table_impl, col_no);
  DBUG_RETURN(bt);
}

#if 0
bool
NdbDictionaryImpl::setTransporter(class TransporterFacade * tf)
{
  if(tf != 0){
    m_globalHash = &tf->m_globalDictCache;
    return m_receiver.setTransporter(tf);
  }
  
  return false;
}
#endif

bool
NdbDictionaryImpl::setTransporter(class Ndb* ndb, 
				  class TransporterFacade * tf)
{
  m_globalHash = &tf->m_globalDictCache;
  if(m_receiver.setTransporter(ndb, tf)){
    return true;
  }
  return false;
}

NdbTableImpl *
NdbDictionaryImpl::getIndexTable(NdbIndexImpl * index,
				 NdbTableImpl * table)
{
  const char *current_db= m_ndb.getDatabaseName();
  NdbTableImpl *index_table;
  const BaseString internalName(
    m_ndb.internalize_index_name(table, index->getName()));
  // Get index table in system database
  m_ndb.setDatabaseName(NDB_SYSTEM_DATABASE);
  index_table= getTable(m_ndb.externalizeTableName(internalName.c_str()));
  m_ndb.setDatabaseName(current_db);
  if (!index_table)
  {
    // Index table not found
    // Try geting index table in current database (old format)
    index_table= getTable(m_ndb.externalizeTableName(internalName.c_str()));    
  }
  return index_table;
}

#if 0
bool
NdbDictInterface::setTransporter(class TransporterFacade * tf)
{
  if(tf == 0)
    return false;
  
  Guard g(tf->theMutexPtr);
  
  m_blockNumber = tf->open(this,
			   execSignal,
			   execNodeStatus);
  
  if ( m_blockNumber == -1 ) {
    m_error.code= 4105;
    return false; // no more free blocknumbers
  }//if
  Uint32 theNode = tf->ownId();
  m_reference = numberToRef(m_blockNumber, theNode);
  m_transporter = tf;
  m_waiter.m_mutex = tf->theMutexPtr;

  return true;
}
#endif

bool
NdbDictInterface::setTransporter(class Ndb* ndb, class TransporterFacade * tf)
{
  m_reference = ndb->getReference();
  m_transporter = tf;
  m_waiter.m_mutex = tf->theMutexPtr;
  
  return true;
}

NdbDictInterface::~NdbDictInterface()
{
}

void 
NdbDictInterface::execSignal(void* dictImpl, 
			     class NdbApiSignal* signal, 
			     class LinearSectionPtr ptr[3])
{
  NdbDictInterface * tmp = (NdbDictInterface*)dictImpl;
  
  const Uint32 gsn = signal->readSignalNumber();
  switch(gsn){
  case GSN_GET_TABINFOREF:
    tmp->execGET_TABINFO_REF(signal, ptr);
    break;
  case GSN_GET_TABINFO_CONF:
    tmp->execGET_TABINFO_CONF(signal, ptr);
    break;
  case GSN_CREATE_TABLE_REF:
    tmp->execCREATE_TABLE_REF(signal, ptr);
    break;
  case GSN_CREATE_TABLE_CONF:
    tmp->execCREATE_TABLE_CONF(signal, ptr);
    break;
  case GSN_DROP_TABLE_REF:
    tmp->execDROP_TABLE_REF(signal, ptr);
    break;
  case GSN_DROP_TABLE_CONF:
    tmp->execDROP_TABLE_CONF(signal, ptr);
    break;
  case GSN_ALTER_TABLE_REF:
    tmp->execALTER_TABLE_REF(signal, ptr);
    break;
  case GSN_ALTER_TABLE_CONF:
    tmp->execALTER_TABLE_CONF(signal, ptr);
    break;
  case GSN_CREATE_INDX_REF:
    tmp->execCREATE_INDX_REF(signal, ptr);
    break;
  case GSN_CREATE_INDX_CONF:
    tmp->execCREATE_INDX_CONF(signal, ptr);
    break;
  case GSN_DROP_INDX_REF:
    tmp->execDROP_INDX_REF(signal, ptr);
    break;
  case GSN_DROP_INDX_CONF:
    tmp->execDROP_INDX_CONF(signal, ptr);
    break;
  case GSN_CREATE_EVNT_REF:
    tmp->execCREATE_EVNT_REF(signal, ptr);
    break;
  case GSN_CREATE_EVNT_CONF:
    tmp->execCREATE_EVNT_CONF(signal, ptr);
    break;
  case GSN_SUB_START_CONF:
    tmp->execSUB_START_CONF(signal, ptr);
    break;
  case GSN_SUB_START_REF:
    tmp->execSUB_START_REF(signal, ptr);
    break;
  case GSN_SUB_STOP_CONF:
    tmp->execSUB_STOP_CONF(signal, ptr);
    break;
  case GSN_SUB_STOP_REF:
    tmp->execSUB_STOP_REF(signal, ptr);
    break;
  case GSN_DROP_EVNT_REF:
    tmp->execDROP_EVNT_REF(signal, ptr);
    break;
  case GSN_DROP_EVNT_CONF:
    tmp->execDROP_EVNT_CONF(signal, ptr);
    break;
  case GSN_LIST_TABLES_CONF:
    tmp->execLIST_TABLES_CONF(signal, ptr);
    break;
  case GSN_CREATE_FILEGROUP_REF:
    tmp->execCREATE_FILEGROUP_REF(signal, ptr);
    break;
  case GSN_CREATE_FILEGROUP_CONF:
    tmp->execCREATE_FILEGROUP_CONF(signal, ptr);
    break;
  case GSN_CREATE_FILE_REF:
    tmp->execCREATE_FILE_REF(signal, ptr);
    break;
  case GSN_CREATE_FILE_CONF:
    tmp->execCREATE_FILE_CONF(signal, ptr);
    break;
  case GSN_DROP_FILEGROUP_REF:
    tmp->execDROP_FILEGROUP_REF(signal, ptr);
    break;
  case GSN_DROP_FILEGROUP_CONF:
    tmp->execDROP_FILEGROUP_CONF(signal, ptr);
    break;
  case GSN_DROP_FILE_REF:
    tmp->execDROP_FILE_REF(signal, ptr);
    break;
  case GSN_DROP_FILE_CONF:
    tmp->execDROP_FILE_CONF(signal, ptr);
    break;
  case GSN_WAIT_GCP_CONF:
    tmp->execWAIT_GCP_CONF(signal, ptr);
    break;
  case GSN_WAIT_GCP_REF:
    tmp->execWAIT_GCP_REF(signal, ptr);
    break;
  default:
    abort();
  }
}

void
NdbDictInterface::execNodeStatus(void* dictImpl, Uint32 aNode,
				 bool alive, bool nfCompleted)
{
  NdbDictInterface * tmp = (NdbDictInterface*)dictImpl;
  
  if(!alive && !nfCompleted){
    return;
  }
  
  if (!alive && nfCompleted){
    tmp->m_waiter.nodeFail(aNode);
  }
}

int
NdbDictInterface::dictSignal(NdbApiSignal* sig, 
			     LinearSectionPtr ptr[3], int secs,
			     int node_specification,
			     WaitSignalType wst,
			     int timeout, Uint32 RETRIES,
			     const int *errcodes, int temporaryMask)
{
  DBUG_ENTER("NdbDictInterface::dictSignal");
  DBUG_PRINT("enter", ("useMasterNodeId: %d", node_specification));
  for(Uint32 i = 0; i<RETRIES; i++){
    m_buffer.clear();

    // Protected area
    /*
      The PollGuard has an implicit call of unlock_and_signal through the
      ~PollGuard method. This method is called implicitly by the compiler
      in all places where the object is out of context due to a return,
      break, continue or simply end of statement block
    */
    PollGuard poll_guard(m_transporter, &m_waiter, refToBlock(m_reference));
    Uint32 node;
    switch(node_specification){
    case 0:
      node = (m_transporter->get_node_alive(m_masterNodeId) ? m_masterNodeId :
	      (m_masterNodeId = m_transporter->get_an_alive_node()));
      break;
    case -1:
      node = m_transporter->get_an_alive_node();
      break;
    default:
      node = node_specification;
    }
    DBUG_PRINT("info", ("node %d", node));
    if(node == 0){
      m_error.code= 4009;
      DBUG_RETURN(-1);
    }
    int res = (ptr ? 
	       m_transporter->sendFragmentedSignal(sig, node, ptr, secs):
	       m_transporter->sendSignal(sig, node));
    if(res != 0){
      DBUG_PRINT("info", ("dictSignal failed to send signal"));
      m_error.code = 4007;
      continue;
    }    
    
    m_error.code= 0;
    int ret_val= poll_guard.wait_n_unlock(timeout, node, wst);
    // End of Protected area  
    
    if(ret_val == 0 && m_error.code == 0){
      // Normal return
      DBUG_RETURN(0);
    }
    
    /**
     * Handle error codes
     */
    if(ret_val == -2) //WAIT_NODE_FAILURE
    {
      m_error.code = 4013;
      continue;
    }
    if(m_waiter.m_state == WST_WAIT_TIMEOUT)
    {
      DBUG_PRINT("info", ("dictSignal caught time-out"));
      m_error.code = 4008;
      DBUG_RETURN(-1);
    }
    
    if ( temporaryMask == -1)
    {
      const NdbError &error= getNdbError();
      if (error.status ==  NdbError::TemporaryError)
	continue;
    }
    else if ( (temporaryMask & m_error.code) != 0 ) {
      continue;
    }
    DBUG_PRINT("info", ("dictSignal caught error= %d", m_error.code));
    
    if(m_error.code && errcodes)
    {
      int j;
      for(j = 0; errcodes[j] ; j++){
	if(m_error.code == errcodes[j]){
	  break;
	}
      }
      if(errcodes[j]) // Accepted error code
	continue;
    }
    break;
  }
  DBUG_RETURN(-1);
}

/*
  Get dictionary information for a table using table id as reference

  DESCRIPTION
    Sends a GET_TABINFOREQ signal containing the table id
 */
NdbTableImpl *
NdbDictInterface::getTable(int tableId, bool fullyQualifiedNames)
{
  NdbApiSignal tSignal(m_reference);
  GetTabInfoReq * req = CAST_PTR(GetTabInfoReq, tSignal.getDataPtrSend());
  
  req->senderRef = m_reference;
  req->senderData = 0;
  req->requestType =
    GetTabInfoReq::RequestById | GetTabInfoReq::LongSignalConf;
  req->tableId = tableId;
  tSignal.theReceiversBlockNumber = DBDICT;
  tSignal.theVerId_signalNumber   = GSN_GET_TABINFOREQ;
  tSignal.theLength = GetTabInfoReq::SignalLength;

  return getTable(&tSignal, 0, 0, fullyQualifiedNames);
}

/*
  Get dictionary information for a table using table name as the reference

  DESCRIPTION
    Send GET_TABINFOREQ signal with the table name in the first
    long section part
*/

NdbTableImpl *
NdbDictInterface::getTable(const BaseString& name, bool fullyQualifiedNames)
{
  NdbApiSignal tSignal(m_reference);
  GetTabInfoReq* const req = CAST_PTR(GetTabInfoReq, tSignal.getDataPtrSend());

  const Uint32 namelen= name.length() + 1; // NULL terminated
  const Uint32 namelen_words= (namelen + 3) >> 2; // Size in words

  req->senderRef= m_reference;
  req->senderData= 0;
  req->requestType=
    GetTabInfoReq::RequestByName | GetTabInfoReq::LongSignalConf;
  req->tableNameLen= namelen;
  tSignal.theReceiversBlockNumber= DBDICT;
  tSignal.theVerId_signalNumber= GSN_GET_TABINFOREQ;
  tSignal.theLength= GetTabInfoReq::SignalLength;

  // Copy name to m_buffer to get a word sized buffer
  m_buffer.clear();
  if (m_buffer.grow(namelen_words*4+4) ||
      m_buffer.append(name.c_str(), namelen))
  {
    m_error.code= 4000;
    return NULL;
  }

#ifndef IGNORE_VALGRIND_WARNINGS
  Uint32 pad = 0;
  if (m_buffer.append(&pad, 4))
  {
    m_error.code= 4000;
    return NULL;
  }
#endif
  
  LinearSectionPtr ptr[1];
  ptr[0].p= (Uint32*)m_buffer.get_data();
  ptr[0].sz= namelen_words;

  return getTable(&tSignal, ptr, 1, fullyQualifiedNames);
}


NdbTableImpl *
NdbDictInterface::getTable(class NdbApiSignal * signal,
			   LinearSectionPtr ptr[3],
			   Uint32 noOfSections, bool fullyQualifiedNames)
{
  int errCodes[] = {GetTabInfoRef::Busy, 0 };
  int r = dictSignal(signal, ptr, noOfSections,
		     -1, // any node
		     WAIT_GET_TAB_INFO_REQ,
		     DICT_WAITFOR_TIMEOUT, 100, errCodes);

  if (r)
    return 0;
  
  NdbTableImpl * rt = 0;
  m_error.code = parseTableInfo(&rt, 
				(Uint32*)m_buffer.get_data(), 
  				m_buffer.length() / 4, 
				fullyQualifiedNames);
  if(rt)
  {
    if (rt->buildColumnHash())
    {
      m_error.code = 4000;
      delete rt;
      return NULL;
     }
  }
  
  return rt;
}

void
NdbDictInterface::execGET_TABINFO_CONF(NdbApiSignal * signal, 
				       LinearSectionPtr ptr[3])
{
  const GetTabInfoConf* conf = CAST_CONSTPTR(GetTabInfoConf, signal->getDataPtr());
  const Uint32 i = GetTabInfoConf::DICT_TAB_INFO;
  if(signal->isFirstFragment()){
    m_fragmentId = signal->getFragmentId();
    if (m_buffer.grow(4 * conf->totalLen))
    {
      m_error.code= 4000;
      goto end;
    }
  } else {
    if(m_fragmentId != signal->getFragmentId()){
      abort();
    }
  }
  
  if (m_buffer.append(ptr[i].p, 4 * ptr[i].sz))
  {
    m_error.code= 4000;
  }
end:
  if(!signal->isLastFragment()){
    return;
  }  
  
  m_waiter.signal(NO_WAIT);
}

void
NdbDictInterface::execGET_TABINFO_REF(NdbApiSignal * signal,
				      LinearSectionPtr ptr[3])
{
  const GetTabInfoRef* ref = CAST_CONSTPTR(GetTabInfoRef, 
					   signal->getDataPtr());
  
  m_error.code= ref->errorCode;
  m_waiter.signal(NO_WAIT);
}

/*****************************************************************
 * Pack/Unpack tables
 */
struct ApiKernelMapping {
  Int32 kernelConstant;
  Int32 apiConstant;
};

Uint32
getApiConstant(Int32 kernelConstant, const ApiKernelMapping map[], Uint32 def)
{
  int i = 0;
  while(map[i].kernelConstant != kernelConstant){
    if(map[i].kernelConstant == -1 &&
       map[i].apiConstant == -1){
      return def;
    }
    i++;
  }
  return map[i].apiConstant;
}

Uint32
getKernelConstant(Int32 apiConstant, const ApiKernelMapping map[], Uint32 def)
{
  int i = 0;
  while(map[i].apiConstant != apiConstant){
    if(map[i].kernelConstant == -1 &&
       map[i].apiConstant == -1){
      return def;
    }
    i++;
  }
  return map[i].kernelConstant;
}

static const
ApiKernelMapping 
fragmentTypeMapping[] = {
  { DictTabInfo::AllNodesSmallTable,  NdbDictionary::Object::FragAllSmall },
  { DictTabInfo::AllNodesMediumTable, NdbDictionary::Object::FragAllMedium },
  { DictTabInfo::AllNodesLargeTable,  NdbDictionary::Object::FragAllLarge },
  { DictTabInfo::SingleFragment,      NdbDictionary::Object::FragSingle },
  { DictTabInfo::DistrKeyHash,      NdbDictionary::Object::DistrKeyHash },
  { DictTabInfo::DistrKeyLin,      NdbDictionary::Object::DistrKeyLin },
  { DictTabInfo::UserDefined,      NdbDictionary::Object::UserDefined },
  { -1, -1 }
};

static const
ApiKernelMapping
objectTypeMapping[] = {
  { DictTabInfo::SystemTable,        NdbDictionary::Object::SystemTable },
  { DictTabInfo::UserTable,          NdbDictionary::Object::UserTable },
  { DictTabInfo::UniqueHashIndex,    NdbDictionary::Object::UniqueHashIndex },
  { DictTabInfo::OrderedIndex,       NdbDictionary::Object::OrderedIndex },
  { DictTabInfo::HashIndexTrigger,   NdbDictionary::Object::HashIndexTrigger },
  { DictTabInfo::IndexTrigger,       NdbDictionary::Object::IndexTrigger },
  { DictTabInfo::SubscriptionTrigger,NdbDictionary::Object::SubscriptionTrigger },
  { DictTabInfo::ReadOnlyConstraint ,NdbDictionary::Object::ReadOnlyConstraint },
  { DictTabInfo::Tablespace,         NdbDictionary::Object::Tablespace },
  { DictTabInfo::LogfileGroup,       NdbDictionary::Object::LogfileGroup },
  { DictTabInfo::Datafile,           NdbDictionary::Object::Datafile },
  { DictTabInfo::Undofile,           NdbDictionary::Object::Undofile },
  { -1, -1 }
};

static const
ApiKernelMapping
objectStateMapping[] = {
  { DictTabInfo::StateOffline,       NdbDictionary::Object::StateOffline },
  { DictTabInfo::StateBuilding,      NdbDictionary::Object::StateBuilding },
  { DictTabInfo::StateDropping,      NdbDictionary::Object::StateDropping },
  { DictTabInfo::StateOnline,        NdbDictionary::Object::StateOnline },
  { DictTabInfo::StateBackup,        NdbDictionary::Object::StateBackup },
  { DictTabInfo::StateBroken,        NdbDictionary::Object::StateBroken }, 
  { -1, -1 }
};

static const
ApiKernelMapping
objectStoreMapping[] = {
  { DictTabInfo::StoreNotLogged,     NdbDictionary::Object::StoreNotLogged },
  { DictTabInfo::StorePermanent,     NdbDictionary::Object::StorePermanent },
  { -1, -1 }
};

static const
ApiKernelMapping
indexTypeMapping[] = {
  { DictTabInfo::UniqueHashIndex,    NdbDictionary::Index::UniqueHashIndex },  
  { DictTabInfo::OrderedIndex,       NdbDictionary::Index::OrderedIndex },
  { -1, -1 }
};

int
NdbDictInterface::parseTableInfo(NdbTableImpl ** ret,
				 const Uint32 * data, Uint32 len,
				 bool fullyQualifiedNames,
                                 Uint32 version)
{
  SimplePropertiesLinearReader it(data, len);
  DictTabInfo::Table *tableDesc;
  SimpleProperties::UnpackStatus s;
  DBUG_ENTER("NdbDictInterface::parseTableInfo");

  tableDesc = (DictTabInfo::Table*)NdbMem_Allocate(sizeof(DictTabInfo::Table));
  if (!tableDesc)
  {
    DBUG_RETURN(4000);
  }
  tableDesc->init();
  s = SimpleProperties::unpack(it, tableDesc, 
			       DictTabInfo::TableMapping, 
			       DictTabInfo::TableMappingSize, 
			       true, true);
  
  if(s != SimpleProperties::Break){
    NdbMem_Free((void*)tableDesc);
    DBUG_RETURN(703);
  }
  const char * internalName = tableDesc->TableName;
  const char * externalName = Ndb::externalizeTableName(internalName, fullyQualifiedNames);

  NdbTableImpl * impl = new NdbTableImpl();
  impl->m_id = tableDesc->TableId;
  impl->m_version = tableDesc->TableVersion;
  impl->m_status = NdbDictionary::Object::Retrieved;
  if (!impl->m_internalName.assign(internalName) ||
      impl->updateMysqlName() ||
      !impl->m_externalName.assign(externalName) ||
      impl->m_frm.assign(tableDesc->FrmData, tableDesc->FrmLen) ||
      impl->m_fd.assign(tableDesc->FragmentData, tableDesc->FragmentDataLen) ||
      impl->m_range.assign(tableDesc->RangeListData, tableDesc->RangeListDataLen))
  {
    DBUG_RETURN(4000);
  }
  impl->m_fragmentCount = tableDesc->FragmentCount;

  /*
    We specifically don't get tablespace data and range/list arrays here
    since those are known by the MySQL Server through analysing the
    frm file.
    Fragment Data contains the real node group mapping and the fragment
    identities used for each fragment. At the moment we have no need for
    this.
    Frm file is needed for autodiscovery.
  */
  
  impl->m_fragmentType = (NdbDictionary::Object::FragmentType)
    getApiConstant(tableDesc->FragmentType, 
		   fragmentTypeMapping, 
		   (Uint32)NdbDictionary::Object::FragUndefined);
  
  Uint64 max_rows = ((Uint64)tableDesc->MaxRowsHigh) << 32;
  max_rows += tableDesc->MaxRowsLow;
  impl->m_max_rows = max_rows;
  Uint64 min_rows = ((Uint64)tableDesc->MinRowsHigh) << 32;
  min_rows += tableDesc->MinRowsLow;
  impl->m_min_rows = min_rows;
  impl->m_default_no_part_flag = tableDesc->DefaultNoPartFlag;
  impl->m_linear_flag = tableDesc->LinearHashFlag;
  impl->m_logging = tableDesc->TableLoggedFlag;
  impl->m_temporary = tableDesc->TableTemporaryFlag;
  impl->m_row_gci = tableDesc->RowGCIFlag;
  impl->m_row_checksum = tableDesc->RowChecksumFlag;
  impl->m_kvalue = tableDesc->TableKValue;
  impl->m_minLoadFactor = tableDesc->MinLoadFactor;
  impl->m_maxLoadFactor = tableDesc->MaxLoadFactor;
  impl->m_single_user_mode = tableDesc->SingleUserMode;

  impl->m_indexType = (NdbDictionary::Object::Type)
    getApiConstant(tableDesc->TableType,
		   indexTypeMapping,
		   NdbDictionary::Object::TypeUndefined);
  
  if(impl->m_indexType == NdbDictionary::Object::TypeUndefined){
  } else {
    const char * externalPrimary = 
      Ndb::externalizeTableName(tableDesc->PrimaryTable, fullyQualifiedNames);
    if (!impl->m_primaryTable.assign(externalPrimary))
    {
      DBUG_RETURN(4000);
    }
  }
  
  Uint32 i;
  for(i = 0; i < tableDesc->NoOfAttributes; i++) {
    DictTabInfo::Attribute attrDesc; attrDesc.init();
    s = SimpleProperties::unpack(it, 
				 &attrDesc, 
				 DictTabInfo::AttributeMapping, 
				 DictTabInfo::AttributeMappingSize, 
				 true, true);
    if(s != SimpleProperties::Break){
      delete impl;
      NdbMem_Free((void*)tableDesc);
      DBUG_RETURN(703);
    }
    
    NdbColumnImpl * col = new NdbColumnImpl();
    col->m_attrId = attrDesc.AttributeId;
    col->setName(attrDesc.AttributeName);

    // check type and compute attribute size and array size
    if (! attrDesc.translateExtType()) {
      delete col;
      delete impl;
      NdbMem_Free((void*)tableDesc);
      DBUG_RETURN(703);
    }
    col->m_type = (NdbDictionary::Column::Type)attrDesc.AttributeExtType;
    col->m_precision = (attrDesc.AttributeExtPrecision & 0xFFFF);
    col->m_scale = attrDesc.AttributeExtScale;
    col->m_length = attrDesc.AttributeExtLength;
    // charset in upper half of precision
    unsigned cs_number = (attrDesc.AttributeExtPrecision >> 16);
    // charset is defined exactly for char types
    if (col->getCharType() != (cs_number != 0)) {
      delete col;
      delete impl;
      NdbMem_Free((void*)tableDesc);
      DBUG_RETURN(703);
    }
    if (col->getCharType()) {
      col->m_cs = get_charset(cs_number, MYF(0));
      if (col->m_cs == NULL) {
        delete col;
        delete impl;
        NdbMem_Free((void*)tableDesc);
        DBUG_RETURN(743);
      }
    }
    col->m_attrSize = (1 << attrDesc.AttributeSize) / 8;
    col->m_arraySize = attrDesc.AttributeArraySize;
    col->m_arrayType = attrDesc.AttributeArrayType;
    if(attrDesc.AttributeSize == 0)
    {
      col->m_attrSize = 4;
      col->m_arraySize = (attrDesc.AttributeArraySize + 31) >> 5;
    }
    col->m_storageType = attrDesc.AttributeStorageType;
    
    col->m_pk = attrDesc.AttributeKeyFlag;
    col->m_distributionKey = (attrDesc.AttributeDKey != 0);
    col->m_nullable = attrDesc.AttributeNullableFlag;
    col->m_autoIncrement = (attrDesc.AttributeAutoIncrement != 0);
    col->m_autoIncrementInitialValue = ~0;
    if (!col->m_defaultValue.assign(attrDesc.AttributeDefaultValue))
    {
      delete col;
      delete impl;
      DBUG_RETURN(4000);
    }

    col->m_column_no = impl->m_columns.size();
    impl->m_columns.push_back(col);
    it.next();
  }

  impl->computeAggregates();

  if(tableDesc->ReplicaDataLen > 0)
  {
    Uint16 replicaCount = ntohs(tableDesc->ReplicaData[0]);
    Uint16 fragCount = ntohs(tableDesc->ReplicaData[1]);

    impl->m_replicaCount = replicaCount;
    impl->m_fragmentCount = fragCount;
    DBUG_PRINT("info", ("replicaCount=%x , fragCount=%x",replicaCount,fragCount));
    Uint32 pos = 2;
    for(i = 0; i < (Uint32) fragCount;i++)
    {
      pos++; // skip logpart
      for (Uint32 j = 0; j<(Uint32)replicaCount; j++)
      {
	if (impl->m_fragments.push_back(ntohs(tableDesc->ReplicaData[pos++])))
	{
          delete impl;
          DBUG_RETURN(4000);
        }
      }
    }

    Uint32 topBit = (1 << 31);
    for(; topBit && !(fragCount & topBit); ){
      topBit >>= 1;
    }
    impl->m_hashValueMask = topBit - 1;
    impl->m_hashpointerValue = fragCount - (impl->m_hashValueMask + 1);
  }
  else
  {
    impl->m_fragmentCount = tableDesc->FragmentCount;
    impl->m_replicaCount = 0;
    impl->m_hashValueMask = 0;
    impl->m_hashpointerValue = 0;
  }

  impl->m_tablespace_id = tableDesc->TablespaceId;
  impl->m_tablespace_version = tableDesc->TablespaceVersion;
  
  * ret = impl;

  NdbMem_Free((void*)tableDesc);
  if (version < MAKE_VERSION(5,1,3))
  {
    ;
  } 
  else
  {
    DBUG_ASSERT(impl->m_fragmentCount > 0);
  }
  DBUG_RETURN(0);
}

/*****************************************************************
 * Create table and alter table
 */
int
NdbDictionaryImpl::createTable(NdbTableImpl &t)
{ 
  DBUG_ENTER("NdbDictionaryImpl::createTable");

  // if the new name has not been set, use the copied name
  if (t.m_newExternalName.empty())
  {
    if (!t.m_newExternalName.assign(t.m_externalName))
    {
      m_error.code= 4000;
      DBUG_RETURN(-1);
    }
  }
  // create table
  if (m_receiver.createTable(m_ndb, t) != 0)
    DBUG_RETURN(-1);
  Uint32* data = (Uint32*)m_receiver.m_buffer.get_data();
  t.m_id = data[0];
  t.m_version = data[1];

  // update table def from DICT - by-pass cache
  NdbTableImpl* t2 =
    m_receiver.getTable(t.m_internalName, m_ndb.usingFullyQualifiedNames());

  // check if we got back same table
  if (t2 == NULL) {
    DBUG_PRINT("info", ("table %s dropped by another thread", 
                        t.m_internalName.c_str()));
    m_error.code = 283;
    DBUG_RETURN(-1);
  }
  if (t.m_id != t2->m_id || t.m_version != t2->m_version) {
    DBUG_PRINT("info", ("table %s re-created by another thread",
                        t.m_internalName.c_str()));
    m_error.code = 283;
    delete t2;
    DBUG_RETURN(-1);
  }

  // auto-increment - use "t" because initial value is not in DICT
  {
    bool autoIncrement = false;
    Uint64 initialValue = 0;
    for (Uint32 i = 0; i < t.m_columns.size(); i++) {
      const NdbColumnImpl* c = t.m_columns[i];
      assert(c != NULL);
      if (c->m_autoIncrement) {
        if (autoIncrement) {
          m_error.code = 4335;
          delete t2;
          DBUG_RETURN(-1);
        }
        autoIncrement = true;
        initialValue = c->m_autoIncrementInitialValue;
      }
    }
    if (autoIncrement) {
      // XXX unlikely race condition - t.m_id may no longer be same table
      // the tuple id range is not used on input
      Ndb::TupleIdRange range;
      if (m_ndb.setTupleIdInNdb(&t, range, initialValue, false) == -1) {
        assert(m_ndb.theError.code != 0);
        m_error.code = m_ndb.theError.code;
        delete t2;
        DBUG_RETURN(-1);
      }
    }
  }

  // blob tables - use "t2" to get values set by kernel
  if (t2->m_noOfBlobs != 0 && createBlobTables(t, *t2) != 0) {
    int save_code = m_error.code;
    (void)dropTableGlobal(*t2);
    m_error.code = save_code;
    delete t2;
    DBUG_RETURN(-1);
  }

  // not entered in cache
  delete t2;
  DBUG_RETURN(0);
}

int
NdbDictionaryImpl::createBlobTables(NdbTableImpl& orig, NdbTableImpl &t)
{
  DBUG_ENTER("NdbDictionaryImpl::createBlobTables");
  for (unsigned i = 0; i < t.m_columns.size(); i++) {
    NdbColumnImpl & c = *t.m_columns[i];
    if (! c.getBlobType() || c.getPartSize() == 0)
      continue;
    NdbTableImpl bt;
    NdbBlob::getBlobTable(bt, &t, &c);
    NdbDictionary::Column::StorageType 
      d = NdbDictionary::Column::StorageTypeDisk;
    if (orig.m_columns[i]->getStorageType() == d)
      bt.getColumn("DATA")->setStorageType(d);
    if (createTable(bt) != 0) {
      DBUG_RETURN(-1);
    }
  }
  DBUG_RETURN(0); 
}

int 
NdbDictInterface::createTable(Ndb & ndb,
			      NdbTableImpl & impl)
{
  DBUG_ENTER("NdbDictInterface::createTable");
  DBUG_RETURN(createOrAlterTable(ndb, impl, false));
}

int NdbDictionaryImpl::alterTable(NdbTableImpl &impl)
{
  BaseString internalName(impl.m_internalName);
  const char * originalInternalName = internalName.c_str();

  DBUG_ENTER("NdbDictionaryImpl::alterTable");
  Ndb_local_table_info * local = 0;
  if((local= get_local_table_info(originalInternalName)) == 0)
  {
    m_error.code = 709;
    DBUG_RETURN(-1);
  }

  // Alter the table
  int ret = alterTableGlobal(*local->m_table_impl, impl);
  if(ret == 0)
  {
    m_globalHash->lock();
    m_globalHash->release(local->m_table_impl, 1);
    m_globalHash->unlock();
    m_localHash.drop(originalInternalName);
  }
  DBUG_RETURN(ret);
}

int NdbDictionaryImpl::alterTableGlobal(NdbTableImpl &old_impl,
                                        NdbTableImpl &impl)
{
  DBUG_ENTER("NdbDictionaryImpl::alterTableGlobal");
  // Alter the table
  int ret = m_receiver.alterTable(m_ndb, impl);
  old_impl.m_status = NdbDictionary::Object::Invalid;
  if(ret == 0){
    DBUG_RETURN(ret);
  }
  ERR_RETURN(getNdbError(), ret);
}

int 
NdbDictInterface::alterTable(Ndb & ndb,
			      NdbTableImpl & impl)
{
  DBUG_ENTER("NdbDictInterface::alterTable");
  DBUG_RETURN(createOrAlterTable(ndb, impl, true));
}

int 
NdbDictInterface::createOrAlterTable(Ndb & ndb,
				     NdbTableImpl & impl,
				     bool alter)
{
  unsigned i, err;
  char *ts_names[MAX_NDB_PARTITIONS];
  DBUG_ENTER("NdbDictInterface::createOrAlterTable");

  impl.computeAggregates();

  if((unsigned)impl.getNoOfPrimaryKeys() > NDB_MAX_NO_OF_ATTRIBUTES_IN_KEY){
    m_error.code= 4317;
    DBUG_RETURN(-1);
  }
  unsigned sz = impl.m_columns.size();
  if (sz > NDB_MAX_ATTRIBUTES_IN_TABLE){
    m_error.code= 4318;
    DBUG_RETURN(-1);
  }
  
  // Check if any changes for alter table
  
  // Name change
  if (!impl.m_newExternalName.empty()) {
    if (alter)
    {
      AlterTableReq::setNameFlag(impl.m_changeMask, true);
    }
    if (!impl.m_externalName.assign(impl.m_newExternalName))
    {
      m_error.code= 4000;
      DBUG_RETURN(-1);
    }
    impl.m_newExternalName.clear();
  }
  // Definition change (frm)
  if (!impl.m_newFrm.empty())
  {
    if (alter)
    {
      AlterTableReq::setFrmFlag(impl.m_changeMask, true);
    }
    if (impl.m_frm.assign(impl.m_newFrm.get_data(), impl.m_newFrm.length()))
    {
      m_error.code= 4000;
      DBUG_RETURN(-1);
    }
    impl.m_newFrm.clear();
  }
  // Change FragmentData (fragment identity, state, tablespace id)
  if (!impl.m_new_fd.empty())
  {
    if (alter)
    {
      AlterTableReq::setFragDataFlag(impl.m_changeMask, true);
    }
    if (impl.m_fd.assign(impl.m_new_fd.get_data(), impl.m_new_fd.length()))
    {
      m_error.code= 4000;
      DBUG_RETURN(-1);
    }
    impl.m_new_fd.clear();
  }
  // Change Tablespace Name Data
  if (!impl.m_new_ts_name.empty())
  {
    if (alter)
    {
      AlterTableReq::setTsNameFlag(impl.m_changeMask, true);
    }
    if (impl.m_ts_name.assign(impl.m_new_ts_name.get_data(),
                              impl.m_new_ts_name.length()))
    {
      m_error.code= 4000;
      DBUG_RETURN(-1);
    }
    impl.m_new_ts_name.clear();
  }
  // Change Range/List Data
  if (!impl.m_new_range.empty())
  {
    if (alter)
    {
      AlterTableReq::setRangeListFlag(impl.m_changeMask, true);
    }
    if (impl.m_range.assign(impl.m_new_range.get_data(),
                            impl.m_new_range.length()))
    {
      m_error.code= 4000;
      DBUG_RETURN(-1);
    }
    impl.m_new_range.clear();
  }
  // Change Tablespace Data
  if (!impl.m_new_ts.empty())
  {
    if (alter)
    {
      AlterTableReq::setTsFlag(impl.m_changeMask, true);
    }
    if (impl.m_ts.assign(impl.m_new_ts.get_data(),
                         impl.m_new_ts.length()))
    {
      m_error.code= 4000;
      DBUG_RETURN(-1);
    }
    impl.m_new_ts.clear();
  }


  /*
     TODO RONM: Here I need to insert checks for fragment array and
     range or list array
  */
  
  //validate();
  //aggregate();

  const BaseString internalName(
    ndb.internalize_table_name(impl.m_externalName.c_str()));
  if (!impl.m_internalName.assign(internalName))
  {
    m_error.code= 4000;
    DBUG_RETURN(-1);
  }
  impl.updateMysqlName();
  DictTabInfo::Table *tmpTab;

  tmpTab = (DictTabInfo::Table*)NdbMem_Allocate(sizeof(DictTabInfo::Table));
  if (!tmpTab)
  {
    m_error.code = 4000;
    DBUG_RETURN(-1);
  }
  tmpTab->init();
  BaseString::snprintf(tmpTab->TableName,
	   sizeof(tmpTab->TableName),
	   internalName.c_str());

  Uint32 distKeys= 0;
  for(i = 0; i<sz; i++) {
    const NdbColumnImpl * col = impl.m_columns[i];
    if (col == NULL) {
      m_error.code = 4272;
      NdbMem_Free((void*)tmpTab);
      DBUG_RETURN(-1);
    }
    if (col->m_distributionKey)
    {
      distKeys++;
    }
  }
  if (distKeys == impl.m_noOfKeys)
    distKeys= 0;
  impl.m_noOfDistributionKeys= distKeys;


  // Check max length of frm data
  if (impl.m_frm.length() > MAX_FRM_DATA_SIZE){
    m_error.code= 1229;
    NdbMem_Free((void*)tmpTab);
    DBUG_RETURN(-1);
  }
  /*
    TODO RONM: This needs to change to dynamic arrays instead
    Frm Data, FragmentData, TablespaceData, RangeListData, TsNameData
  */
  tmpTab->FrmLen = impl.m_frm.length();
  memcpy(tmpTab->FrmData, impl.m_frm.get_data(), impl.m_frm.length());

  tmpTab->FragmentDataLen = impl.m_fd.length();
  memcpy(tmpTab->FragmentData, impl.m_fd.get_data(), impl.m_fd.length());

  tmpTab->TablespaceDataLen = impl.m_ts.length();
  memcpy(tmpTab->TablespaceData, impl.m_ts.get_data(), impl.m_ts.length());

  tmpTab->RangeListDataLen = impl.m_range.length();
  memcpy(tmpTab->RangeListData, impl.m_range.get_data(),
         impl.m_range.length());

  memcpy(ts_names, impl.m_ts_name.get_data(),
         impl.m_ts_name.length());

  tmpTab->FragmentCount= impl.m_fragmentCount;
  tmpTab->TableLoggedFlag = impl.m_logging;
  tmpTab->TableTemporaryFlag = impl.m_temporary;
  tmpTab->RowGCIFlag = impl.m_row_gci;
  tmpTab->RowChecksumFlag = impl.m_row_checksum;
  tmpTab->TableKValue = impl.m_kvalue;
  tmpTab->MinLoadFactor = impl.m_minLoadFactor;
  tmpTab->MaxLoadFactor = impl.m_maxLoadFactor;
  tmpTab->TableType = DictTabInfo::UserTable;
  tmpTab->PrimaryTableId = impl.m_primaryTableId;
  tmpTab->NoOfAttributes = sz;
  tmpTab->MaxRowsHigh = (Uint32)(impl.m_max_rows >> 32);
  tmpTab->MaxRowsLow = (Uint32)(impl.m_max_rows & 0xFFFFFFFF);
  tmpTab->MinRowsHigh = (Uint32)(impl.m_min_rows >> 32);
  tmpTab->MinRowsLow = (Uint32)(impl.m_min_rows & 0xFFFFFFFF);
  tmpTab->DefaultNoPartFlag = impl.m_default_no_part_flag;
  tmpTab->LinearHashFlag = impl.m_linear_flag;
  tmpTab->SingleUserMode = impl.m_single_user_mode;

  if (impl.m_ts_name.length())
  {
    char **ts_name_ptr= (char**)ts_names;
    i= 0;
    do
    {
      NdbTablespaceImpl tmp;
      if (*ts_name_ptr)
      {
        if(get_filegroup(tmp, NdbDictionary::Object::Tablespace, 
                         (const char*)*ts_name_ptr) == 0)
        {
          tmpTab->TablespaceData[2*i] = tmp.m_id;
          tmpTab->TablespaceData[2*i + 1] = tmp.m_version;
        }
        else
        { 
          NdbMem_Free((void*)tmpTab);
          DBUG_RETURN(-1);
        }
      }
      else
      {
        /*
          No tablespace used, set tablespace id to NULL
        */
        tmpTab->TablespaceData[2*i] = RNIL;
        tmpTab->TablespaceData[2*i + 1] = 0;
      }
      ts_name_ptr++;
    } while (++i < tmpTab->FragmentCount);
    tmpTab->TablespaceDataLen= 4*i;
  }

  tmpTab->FragmentType = getKernelConstant(impl.m_fragmentType,
 					   fragmentTypeMapping,
					   DictTabInfo::AllNodesSmallTable);
  tmpTab->TableVersion = rand();

  const char *tablespace_name= impl.m_tablespace_name.c_str();
loop:
  if(impl.m_tablespace_id != ~(Uint32)0)
  {
    tmpTab->TablespaceId = impl.m_tablespace_id;
    tmpTab->TablespaceVersion = impl.m_tablespace_version;
  }
  else if(strlen(tablespace_name))
  {
    NdbTablespaceImpl tmp;
    if(get_filegroup(tmp, NdbDictionary::Object::Tablespace, 
		     tablespace_name) == 0)
    {
      tmpTab->TablespaceId = tmp.m_id;
      tmpTab->TablespaceVersion = tmp.m_version;
    }
    else 
    {
      // error set by get filegroup
      if (m_error.code == 723)
	m_error.code = 755;
      
      NdbMem_Free((void*)tmpTab);
      DBUG_RETURN(-1);
    }
  } 
  else
  {
    for(i = 0; i<sz; i++)
    {
      if(impl.m_columns[i]->m_storageType == NDB_STORAGETYPE_DISK)
      {
	tablespace_name = "DEFAULT-TS";
	goto loop;
      }
    }
  }
  
  UtilBufferWriter w(m_buffer);
  SimpleProperties::UnpackStatus s;
  s = SimpleProperties::pack(w, 
			     tmpTab,
			     DictTabInfo::TableMapping, 
			     DictTabInfo::TableMappingSize, true);
  
  if(s != SimpleProperties::Eof){
    abort();
  }
  NdbMem_Free((void*)tmpTab);
  
  DBUG_PRINT("info",("impl.m_noOfDistributionKeys: %d impl.m_noOfKeys: %d distKeys: %d",
		     impl.m_noOfDistributionKeys, impl.m_noOfKeys, distKeys));
  if (distKeys == impl.m_noOfKeys)
    distKeys= 0;
  impl.m_noOfDistributionKeys= distKeys;
  
  for(i = 0; i<sz; i++){
    const NdbColumnImpl * col = impl.m_columns[i];
    if(col == 0)
      continue;
    
    DBUG_PRINT("info",("column: %s(%d) col->m_distributionKey: %d",
		       col->m_name.c_str(), i, col->m_distributionKey));
    DictTabInfo::Attribute tmpAttr; tmpAttr.init();
    BaseString::snprintf(tmpAttr.AttributeName, sizeof(tmpAttr.AttributeName), 
	     col->m_name.c_str());
    tmpAttr.AttributeId = col->m_attrId;
    tmpAttr.AttributeKeyFlag = col->m_pk;
    tmpAttr.AttributeNullableFlag = col->m_nullable;
    tmpAttr.AttributeDKey = distKeys ? col->m_distributionKey : 0;

    tmpAttr.AttributeExtType = (Uint32)col->m_type;
    tmpAttr.AttributeExtPrecision = ((unsigned)col->m_precision & 0xFFFF);
    tmpAttr.AttributeExtScale = col->m_scale;
    tmpAttr.AttributeExtLength = col->m_length;
    if(col->m_storageType == NDB_STORAGETYPE_DISK)
      tmpAttr.AttributeArrayType = NDB_ARRAYTYPE_FIXED;
    else
      tmpAttr.AttributeArrayType = col->m_arrayType;

    if(col->m_pk)
      tmpAttr.AttributeStorageType = NDB_STORAGETYPE_MEMORY;      
    else
      tmpAttr.AttributeStorageType = col->m_storageType;

    if(col->getBlobType())
      tmpAttr.AttributeStorageType = NDB_STORAGETYPE_MEMORY;      
    
    // check type and compute attribute size and array size
    if (! tmpAttr.translateExtType()) {
      m_error.code= 703;
      DBUG_RETURN(-1);
    }
    // charset is defined exactly for char types
    if (col->getCharType() != (col->m_cs != NULL)) {
      m_error.code= 703;
      DBUG_RETURN(-1);
    }
    // primary key type check
    if (col->m_pk && 
        (err = NdbSqlUtil::check_column_for_pk(col->m_type, col->m_cs)))
    {
      m_error.code= err;
      DBUG_RETURN(-1);
    }
    // distribution key not supported for Char attribute
    if (distKeys && col->m_distributionKey && col->m_cs != NULL) {
      // we can allow this for non-var char where strxfrm does nothing
      if (col->m_type == NdbDictionary::Column::Char &&
          (col->m_cs->state & MY_CS_BINSORT))
        ;
      else {
        m_error.code= 745;
        DBUG_RETURN(-1);
      }
    }
    // charset in upper half of precision
    if (col->getCharType()) {
      tmpAttr.AttributeExtPrecision |= (col->m_cs->number << 16);
    }

    tmpAttr.AttributeAutoIncrement = col->m_autoIncrement;
    BaseString::snprintf(tmpAttr.AttributeDefaultValue, 
	     sizeof(tmpAttr.AttributeDefaultValue),
	     col->m_defaultValue.c_str());
    s = SimpleProperties::pack(w, 
			       &tmpAttr,
			       DictTabInfo::AttributeMapping, 
			       DictTabInfo::AttributeMappingSize, true);
    w.add(DictTabInfo::AttributeEnd, 1);
  }

  int ret;
  
  LinearSectionPtr ptr[1];
  ptr[0].p = (Uint32*)m_buffer.get_data();
  ptr[0].sz = m_buffer.length() / 4;
  NdbApiSignal tSignal(m_reference);
  tSignal.theReceiversBlockNumber = DBDICT;
  if (alter) {
    tSignal.theVerId_signalNumber   = GSN_ALTER_TABLE_REQ;
    tSignal.theLength = AlterTableReq::SignalLength;

    AlterTableReq * req = CAST_PTR(AlterTableReq, tSignal.getDataPtrSend());
    
    req->senderRef = m_reference;
    req->senderData = 0;
    req->changeMask = impl.m_changeMask;
    req->tableId = impl.m_id;
    req->tableVersion = impl.m_version;;

    int errCodes[] = { AlterTableRef::NotMaster, AlterTableRef::Busy, 0 };
    ret = dictSignal(&tSignal, ptr, 1,
		     0, // master
		     WAIT_ALTER_TAB_REQ,
		     DICT_WAITFOR_TIMEOUT, 100,
		     errCodes);
    
    if(m_error.code == AlterTableRef::InvalidTableVersion) {
      // Clear caches and try again
      DBUG_RETURN(INCOMPATIBLE_VERSION);
    }
  } else {
    tSignal.theVerId_signalNumber   = GSN_CREATE_TABLE_REQ;
    tSignal.theLength = CreateTableReq::SignalLength;

    CreateTableReq * req = CAST_PTR(CreateTableReq, tSignal.getDataPtrSend());
    req->senderRef = m_reference;
    req->senderData = 0;
    int errCodes[] = { CreateTableRef::Busy, CreateTableRef::NotMaster, 0 };
    ret = dictSignal(&tSignal, ptr, 1,
		     0, // master node
		     WAIT_CREATE_INDX_REQ,
		     DICT_WAITFOR_TIMEOUT, 100,
		     errCodes);
  }
  
  DBUG_RETURN(ret);
}

void
NdbDictInterface::execCREATE_TABLE_CONF(NdbApiSignal * signal,
					LinearSectionPtr ptr[3])
{
  const CreateTableConf* const conf=
    CAST_CONSTPTR(CreateTableConf, signal->getDataPtr());
  m_buffer.grow(4 * 2); // 2 words
  Uint32* data = (Uint32*)m_buffer.get_data();
  data[0] = conf->tableId;
  data[1] = conf->tableVersion;
  m_waiter.signal(NO_WAIT);  
}

void
NdbDictInterface::execCREATE_TABLE_REF(NdbApiSignal * sig,
				       LinearSectionPtr ptr[3])
{
  const CreateTableRef* ref = CAST_CONSTPTR(CreateTableRef, sig->getDataPtr());
  m_error.code= ref->errorCode;
  m_masterNodeId = ref->masterNodeId;
  m_waiter.signal(NO_WAIT);  
}

void
NdbDictInterface::execALTER_TABLE_CONF(NdbApiSignal * signal,
                                       LinearSectionPtr ptr[3])
{
  m_waiter.signal(NO_WAIT);
}

void
NdbDictInterface::execALTER_TABLE_REF(NdbApiSignal * sig,
				      LinearSectionPtr ptr[3])
{
  const AlterTableRef * ref = CAST_CONSTPTR(AlterTableRef, sig->getDataPtr());
  m_error.code= ref->errorCode;
  m_masterNodeId = ref->masterNodeId;
  m_waiter.signal(NO_WAIT);
}

/*****************************************************************
 * Drop table
 */
int
NdbDictionaryImpl::dropTable(const char * name)
{
  DBUG_ENTER("NdbDictionaryImpl::dropTable");
  DBUG_PRINT("enter",("name: %s", name));
  ASSERT_NOT_MYSQLD;
  NdbTableImpl * tab = getTable(name);
  if(tab == 0){
    DBUG_RETURN(-1);
  }
  int ret = dropTable(* tab);
  // If table stored in cache is incompatible with the one in the kernel
  // we must clear the cache and try again
  if (ret == INCOMPATIBLE_VERSION) {
    const BaseString internalTableName(m_ndb.internalize_table_name(name));
    DBUG_PRINT("info",("INCOMPATIBLE_VERSION internal_name: %s", internalTableName.c_str()));
    m_localHash.drop(internalTableName.c_str());
    m_globalHash->lock();
    m_globalHash->release(tab, 1);
    m_globalHash->unlock();
    DBUG_RETURN(dropTable(name));
  }
  
  DBUG_RETURN(ret);
}

int
NdbDictionaryImpl::dropTable(NdbTableImpl & impl)
{
  int res;
  const char * name = impl.getName();
  if(impl.m_status == NdbDictionary::Object::New){
    return dropTable(name);
  }

  if (impl.m_indexType != NdbDictionary::Object::TypeUndefined)
  {
    m_receiver.m_error.code= 1228;
    return -1;
  }

  List list;
  if ((res = listIndexes(list, impl.m_id)) == -1){
    return -1;
  }
  for (unsigned i = 0; i < list.count; i++) {
    const List::Element& element = list.elements[i];
    if ((res = dropIndex(element.name, name)) == -1)
    {
      return -1;
    }
  }
  
  if (impl.m_noOfBlobs != 0) {
    if (dropBlobTables(impl) != 0){
      return -1;
    }
  }
  
  int ret = m_receiver.dropTable(impl);  
  if(ret == 0 || m_error.code == 709 || m_error.code == 723){
    const char * internalTableName = impl.m_internalName.c_str();

    
    m_localHash.drop(internalTableName);
    m_globalHash->lock();
    m_globalHash->release(&impl, 1);
    m_globalHash->unlock();

    return 0;
  }
  
  return ret;
}

int
NdbDictionaryImpl::dropTableGlobal(NdbTableImpl & impl)
{
  int res;
  DBUG_ENTER("NdbDictionaryImpl::dropTableGlobal");
  DBUG_ASSERT(impl.m_status != NdbDictionary::Object::New);
  DBUG_ASSERT(impl.m_indexType == NdbDictionary::Object::TypeUndefined);

  List list;
  if ((res = listIndexes(list, impl.m_id)) == -1){
    ERR_RETURN(getNdbError(), -1);
  }
  for (unsigned i = 0; i < list.count; i++) {
    const List::Element& element = list.elements[i];
    NdbIndexImpl *idx= getIndexGlobal(element.name, impl);
    if (idx == NULL)
    {
      ERR_RETURN(getNdbError(), -1);
    }
    if ((res = dropIndexGlobal(*idx)) == -1)
    {
      releaseIndexGlobal(*idx, 1);
      ERR_RETURN(getNdbError(), -1);
    }
    releaseIndexGlobal(*idx, 1);
  }
  
  if (impl.m_noOfBlobs != 0) {
    if (dropBlobTables(impl) != 0){
      ERR_RETURN(getNdbError(), -1);
    }
  }
  
  int ret = m_receiver.dropTable(impl);  
  impl.m_status = NdbDictionary::Object::Invalid;
  if(ret == 0 || m_error.code == 709 || m_error.code == 723)
  {
    DBUG_RETURN(0);
  }
  
  ERR_RETURN(getNdbError(), ret);
}

int
NdbDictionaryImpl::dropBlobTables(NdbTableImpl & t)
{
  DBUG_ENTER("NdbDictionaryImpl::dropBlobTables");
  for (unsigned i = 0; i < t.m_columns.size(); i++) {
    NdbColumnImpl & c = *t.m_columns[i];
    if (! c.getBlobType() || c.getPartSize() == 0)
      continue;
    NdbTableImpl* bt = c.m_blobTable;
    if (bt == NULL) {
      DBUG_PRINT("info", ("col %s: blob table pointer is NULL",
                          c.m_name.c_str()));
      continue; // "force" mode on
    }
    // drop directly - by-pass cache
    int ret = m_receiver.dropTable(*c.m_blobTable);
    if (ret != 0) {
      DBUG_PRINT("info", ("col %s: blob table %s: error %d",
                 c.m_name.c_str(), bt->m_internalName.c_str(), m_error.code));
      if (! (ret == 709 || ret == 723)) // "force" mode on
        ERR_RETURN(getNdbError(), -1);
    }
    // leave c.m_blobTable defined
  }
  DBUG_RETURN(0);
}

int
NdbDictInterface::dropTable(const NdbTableImpl & impl)
{
  NdbApiSignal tSignal(m_reference);
  tSignal.theReceiversBlockNumber = DBDICT;
  tSignal.theVerId_signalNumber   = GSN_DROP_TABLE_REQ;
  tSignal.theLength = DropTableReq::SignalLength;
  
  DropTableReq * req = CAST_PTR(DropTableReq, tSignal.getDataPtrSend());
  req->senderRef = m_reference;
  req->senderData = 0;
  req->tableId = impl.m_id;
  req->tableVersion = impl.m_version;

  int errCodes[] =
    { DropTableRef::NoDropTableRecordAvailable,
      DropTableRef::NotMaster,
      DropTableRef::Busy, 0 };
  int r = dictSignal(&tSignal, 0, 0,
		     0, // master
		     WAIT_DROP_TAB_REQ, 
		     DICT_WAITFOR_TIMEOUT, 100,
		     errCodes);
  if(m_error.code == DropTableRef::InvalidTableVersion) {
    // Clear caches and try again
    return INCOMPATIBLE_VERSION;
  }
  return r;
}

void
NdbDictInterface::execDROP_TABLE_CONF(NdbApiSignal * signal,
				       LinearSectionPtr ptr[3])
{
  DBUG_ENTER("NdbDictInterface::execDROP_TABLE_CONF");
  //DropTableConf* const conf = CAST_CONSTPTR(DropTableConf, signal->getDataPtr());

  m_waiter.signal(NO_WAIT);  
  DBUG_VOID_RETURN;
}

void
NdbDictInterface::execDROP_TABLE_REF(NdbApiSignal * signal,
				      LinearSectionPtr ptr[3])
{
  DBUG_ENTER("NdbDictInterface::execDROP_TABLE_REF");
  const DropTableRef* ref = CAST_CONSTPTR(DropTableRef, signal->getDataPtr());
  m_error.code= ref->errorCode;
  m_masterNodeId = ref->masterNodeId;
  m_waiter.signal(NO_WAIT);  
  DBUG_VOID_RETURN;
}

int
NdbDictionaryImpl::invalidateObject(NdbTableImpl & impl)
{
  const char * internalTableName = impl.m_internalName.c_str();
  DBUG_ENTER("NdbDictionaryImpl::invalidateObject");
  DBUG_PRINT("enter", ("internal_name: %s", internalTableName));

  m_localHash.drop(internalTableName);
  m_globalHash->lock();
  m_globalHash->release(&impl, 1);
  m_globalHash->unlock();
  DBUG_RETURN(0);
}

int
NdbDictionaryImpl::removeCachedObject(NdbTableImpl & impl)
{
  const char * internalTableName = impl.m_internalName.c_str();
  DBUG_ENTER("NdbDictionaryImpl::removeCachedObject");
  DBUG_PRINT("enter", ("internal_name: %s", internalTableName));

  m_localHash.drop(internalTableName);  
  m_globalHash->lock();
  m_globalHash->release(&impl);
  m_globalHash->unlock();
  DBUG_RETURN(0);
}

int
NdbDictInterface::create_index_obj_from_table(NdbIndexImpl** dst,
					      NdbTableImpl* tab,
					      const NdbTableImpl* prim)
{
  DBUG_ENTER("NdbDictInterface::create_index_obj_from_table");
  NdbIndexImpl *idx = new NdbIndexImpl();
  if (idx == NULL)
  {
    errno = ENOMEM;
    return -1;
  }
  idx->m_version = tab->m_version;
  idx->m_status = tab->m_status;
  idx->m_id = tab->m_id;
  if (!idx->m_externalName.assign(tab->getName()) ||
      !idx->m_tableName.assign(prim->m_externalName))
  {
    delete idx;
    errno = ENOMEM;
    return -1;
  }
  NdbDictionary::Object::Type type = idx->m_type = tab->m_indexType;
  idx->m_logging = tab->m_logging;
  idx->m_temporary = tab->m_temporary;
  // skip last attribute (NDB$PK or NDB$TNODE)

  const Uint32 distKeys = prim->m_noOfDistributionKeys;
  Uint32 keyCount = (distKeys ? distKeys : prim->m_noOfKeys);

  unsigned i;
  for(i = 0; i+1<tab->m_columns.size(); i++){
    NdbColumnImpl* org = tab->m_columns[i];

    NdbColumnImpl* col = new NdbColumnImpl;
    if (col == NULL)
    {
      errno = ENOMEM;
      delete idx;
      return -1;
    }
    // Copy column definition
    *col = * org;
    if (idx->m_columns.push_back(col))
    {
      delete col;
      delete idx;
      return -1;
    }

    /**
     * reverse map
     */
    const NdbColumnImpl* primCol = prim->getColumn(col->getName());
    int key_id = primCol->getColumnNo();
    int fill = -1;
    idx->m_key_ids.fill(key_id, fill);
    idx->m_key_ids[key_id] = i;
    col->m_keyInfoPos = key_id;

    if(type == NdbDictionary::Object::OrderedIndex && 
       (primCol->m_distributionKey ||
	(distKeys == 0 && primCol->getPrimaryKey())))
    {
      keyCount--;
      org->m_distributionKey = 1;
    }
  }

  if(keyCount == 0)
  {
    tab->m_noOfDistributionKeys = (distKeys ? distKeys : prim->m_noOfKeys);
  }
  else 
  {
    for(i = 0; i+1<tab->m_columns.size(); i++)
      tab->m_columns[i]->m_distributionKey = 0;
  }

  idx->m_table_id = prim->getObjectId();
  idx->m_table_version = prim->getObjectVersion();
  
  * dst = idx;
  DBUG_PRINT("exit", ("m_id: %d  m_version: %d", idx->m_id, idx->m_version));
  DBUG_RETURN(0);
}

/*****************************************************************
 * Create index
 */
int
NdbDictionaryImpl::createIndex(NdbIndexImpl &ix)
{
  ASSERT_NOT_MYSQLD;
  NdbTableImpl* tab = getTable(ix.getTable());
  if(tab == 0){
    m_error.code = 4249;
    return -1;
  }
  
  return m_receiver.createIndex(m_ndb, ix, * tab);
}

int
NdbDictionaryImpl::createIndex(NdbIndexImpl &ix, NdbTableImpl &tab)
{
  return m_receiver.createIndex(m_ndb, ix, tab);
}

int 
NdbDictInterface::createIndex(Ndb & ndb,
			      const NdbIndexImpl & impl, 
			      const NdbTableImpl & table)
{
  //validate();
  //aggregate();
  unsigned i, err;
  UtilBufferWriter w(m_buffer);
  const size_t len = strlen(impl.m_externalName.c_str()) + 1;
  if(len > MAX_TAB_NAME_SIZE) {
    m_error.code = 4241;
    return -1;
  }
  const BaseString internalName(
    ndb.internalize_index_name(&table, impl.getName()));
  w.add(DictTabInfo::TableName, internalName.c_str());
  w.add(DictTabInfo::TableLoggedFlag, impl.m_logging);
  w.add(DictTabInfo::TableTemporaryFlag, impl.m_temporary);

  NdbApiSignal tSignal(m_reference);
  tSignal.theReceiversBlockNumber = DBDICT;
  tSignal.theVerId_signalNumber   = GSN_CREATE_INDX_REQ;
  tSignal.theLength = CreateIndxReq::SignalLength;
  
  CreateIndxReq * const req = CAST_PTR(CreateIndxReq, tSignal.getDataPtrSend());
  
  req->setUserRef(m_reference);
  req->setConnectionPtr(0);
  req->setRequestType(CreateIndxReq::RT_USER);
  
  Uint32 it = getKernelConstant(impl.m_type,
				indexTypeMapping,
				DictTabInfo::UndefTableType);
  
  if(it == DictTabInfo::UndefTableType){
    m_error.code = 4250;
    return -1;
  }
  req->setIndexType((DictTabInfo::TableType) it);
  
  req->setTableId(table.m_id);
  req->setOnline(true);
  AttributeList attributeList;
  attributeList.sz = impl.m_columns.size();
  for(i = 0; i<attributeList.sz; i++){
    const NdbColumnImpl* col = 
      table.getColumn(impl.m_columns[i]->m_name.c_str());
    if(col == 0){
      m_error.code = 4247;
      return -1;
    }
    // Copy column definition  XXX must be wrong, overwrites
    *impl.m_columns[i] = *col;

    // index key type check
    if (it == DictTabInfo::UniqueHashIndex &&
        (err = NdbSqlUtil::check_column_for_hash_index(col->m_type, col->m_cs))
        ||
        it == DictTabInfo::OrderedIndex &&
        (err = NdbSqlUtil::check_column_for_ordered_index(col->m_type, col->m_cs)))
    {
      m_error.code = err;
      return -1;
    }
    // API uses external column number to talk to DICT
    attributeList.id[i] = col->m_column_no;
  }
  LinearSectionPtr ptr[2];
  ptr[0].p = (Uint32*)&attributeList;
  ptr[0].sz = 1 + attributeList.sz;
  ptr[1].p = (Uint32*)m_buffer.get_data();
  ptr[1].sz = m_buffer.length() >> 2;                //BUG?

  int errCodes[] = { CreateIndxRef::Busy, CreateIndxRef::NotMaster, 0 };
  return dictSignal(&tSignal, ptr, 2,
		    0, // master
		    WAIT_CREATE_INDX_REQ,
		    DICT_WAITFOR_TIMEOUT, 100,
		    errCodes);
}

void
NdbDictInterface::execCREATE_INDX_CONF(NdbApiSignal * signal,
				       LinearSectionPtr ptr[3])
{
  m_waiter.signal(NO_WAIT);  
}

void
NdbDictInterface::execCREATE_INDX_REF(NdbApiSignal * sig,
				      LinearSectionPtr ptr[3])
{
  const CreateIndxRef* ref = CAST_CONSTPTR(CreateIndxRef, sig->getDataPtr());
  m_error.code = ref->getErrorCode();
  if(m_error.code == ref->NotMaster)
    m_masterNodeId= ref->masterNodeId;
  m_waiter.signal(NO_WAIT);  
}

/*****************************************************************
 * Drop index
 */
int
NdbDictionaryImpl::dropIndex(const char * indexName, 
			     const char * tableName)
{
  ASSERT_NOT_MYSQLD;
  NdbIndexImpl * idx = getIndex(indexName, tableName);
  if (idx == 0) {
    m_error.code = 4243;
    return -1;
  }
  int ret = dropIndex(*idx, tableName);
  // If index stored in cache is incompatible with the one in the kernel
  // we must clear the cache and try again
  if (ret == INCOMPATIBLE_VERSION) {
    const BaseString internalIndexName((tableName)
      ?
      m_ndb.internalize_index_name(getTable(tableName), indexName)
      :
      m_ndb.internalize_table_name(indexName)); // Index is also a table

    m_localHash.drop(internalIndexName.c_str());
    m_globalHash->lock();
    m_globalHash->release(idx->m_table, 1);
    m_globalHash->unlock();
    return dropIndex(indexName, tableName);
  }

  return ret;
}

int
NdbDictionaryImpl::dropIndex(NdbIndexImpl & impl, const char * tableName)
{
  const char * indexName = impl.getName();
  if (tableName || m_ndb.usingFullyQualifiedNames()) {
    NdbTableImpl * timpl = impl.m_table;
    
    if (timpl == 0) {
      m_error.code = 709;
      return -1;
    }

    const BaseString internalIndexName((tableName)
      ?
      m_ndb.internalize_index_name(getTable(tableName), indexName)
      :
      m_ndb.internalize_table_name(indexName)); // Index is also a table

    if(impl.m_status == NdbDictionary::Object::New){
      return dropIndex(indexName, tableName);
    }

    int ret= dropIndexGlobal(impl);
    if (ret == 0)
    {
      m_globalHash->lock();
      m_globalHash->release(impl.m_table, 1);
      m_globalHash->unlock();
      m_localHash.drop(internalIndexName.c_str());
    }
    return ret;
  }

  m_error.code = 4243;
  return -1;
}

int
NdbDictionaryImpl::dropIndexGlobal(NdbIndexImpl & impl)
{
  DBUG_ENTER("NdbDictionaryImpl::dropIndexGlobal");
  int ret = m_receiver.dropIndex(impl, *impl.m_table);
  impl.m_status = NdbDictionary::Object::Invalid;
  if(ret == 0)
  {
    DBUG_RETURN(0);
  }
  ERR_RETURN(getNdbError(), ret);
}

int
NdbDictInterface::dropIndex(const NdbIndexImpl & impl, 
			    const NdbTableImpl & timpl)
{
  DBUG_ENTER("NdbDictInterface::dropIndex");
  DBUG_PRINT("enter", ("indexId: %d  indexVersion: %d",
                       timpl.m_id, timpl.m_version));
  NdbApiSignal tSignal(m_reference);
  tSignal.theReceiversBlockNumber = DBDICT;
  tSignal.theVerId_signalNumber   = GSN_DROP_INDX_REQ;
  tSignal.theLength = DropIndxReq::SignalLength;

  DropIndxReq * const req = CAST_PTR(DropIndxReq, tSignal.getDataPtrSend());
  req->setUserRef(m_reference);
  req->setConnectionPtr(0);
  req->setRequestType(DropIndxReq::RT_USER);
  req->setTableId(~0);  // DICT overwrites
  req->setIndexId(timpl.m_id);
  req->setIndexVersion(timpl.m_version);

  int errCodes[] = { DropIndxRef::Busy, DropIndxRef::NotMaster, 0 };
  int r = dictSignal(&tSignal, 0, 0,
		     0, // master
		     WAIT_DROP_INDX_REQ,
		     DICT_WAITFOR_TIMEOUT, 100,
		     errCodes);
  if(m_error.code == DropIndxRef::InvalidIndexVersion) {
    // Clear caches and try again
    ERR_RETURN(m_error, INCOMPATIBLE_VERSION);
  }
  ERR_RETURN(m_error, r);
}

void
NdbDictInterface::execDROP_INDX_CONF(NdbApiSignal * signal,
				       LinearSectionPtr ptr[3])
{
  m_waiter.signal(NO_WAIT);  
}

void
NdbDictInterface::execDROP_INDX_REF(NdbApiSignal * signal,
				      LinearSectionPtr ptr[3])
{
  const DropIndxRef* ref = CAST_CONSTPTR(DropIndxRef, signal->getDataPtr());
  m_error.code = ref->getErrorCode();
  if(m_error.code == ref->NotMaster)
    m_masterNodeId= ref->masterNodeId;
  m_waiter.signal(NO_WAIT);  
}

/*****************************************************************
 * Create event
 */

int
NdbDictionaryImpl::createEvent(NdbEventImpl & evnt)
{
  DBUG_ENTER("NdbDictionaryImpl::createEvent");
  int i;
  NdbTableImpl* tab= evnt.m_tableImpl;
  if (tab == 0)
  {
    tab= getTable(evnt.getTableName());
    if(tab == 0){
      DBUG_PRINT("info",("NdbDictionaryImpl::createEvent: table not found: %s",
			 evnt.getTableName()));
      ERR_RETURN(getNdbError(), -1);
    }
    evnt.setTable(tab);
  }

  DBUG_PRINT("info",("Table: id: %d version: %d", tab->m_id, tab->m_version));

  NdbTableImpl &table = *evnt.m_tableImpl;

  int attributeList_sz = evnt.m_attrIds.size();

  for (i = 0; i < attributeList_sz; i++) {
    NdbColumnImpl *col_impl = table.getColumn(evnt.m_attrIds[i]);
    if (col_impl) {
      evnt.m_facade->addColumn(*(col_impl->m_facade));
    } else {
      ndbout_c("Attr id %u in table %s not found", evnt.m_attrIds[i],
	       evnt.getTableName());
      m_error.code= 4713;
      ERR_RETURN(getNdbError(), -1);
    }
  }

  evnt.m_attrIds.clear();

  attributeList_sz = evnt.m_columns.size();

  DBUG_PRINT("info",("Event on tableId=%d, tableVersion=%d, event name %s, no of columns %d",
		     table.m_id, table.m_version,
		     evnt.m_name.c_str(),
		     evnt.m_columns.size()));

  int pk_count = 0;
  evnt.m_attrListBitmask.clear();

  for(i = 0; i<attributeList_sz; i++){
    const NdbColumnImpl* col = 
      table.getColumn(evnt.m_columns[i]->m_name.c_str());
    if(col == 0){
      m_error.code= 4247;
      ERR_RETURN(getNdbError(), -1);
    }
    // Copy column definition
    *evnt.m_columns[i] = *col;
    
    if(col->m_pk){
      pk_count++;
    }
    
    evnt.m_attrListBitmask.set(col->m_attrId);
  }
  
  // Sort index attributes according to primary table (using insertion sort)
  for(i = 1; i < attributeList_sz; i++) {
    NdbColumnImpl* temp = evnt.m_columns[i];
    unsigned int j = i;
    while((j > 0) && (evnt.m_columns[j - 1]->m_attrId > temp->m_attrId)) {
      evnt.m_columns[j] = evnt.m_columns[j - 1];
      j--;
    }
    evnt.m_columns[j] = temp;
  }
  // Check for illegal duplicate attributes
  for(i = 1; i<attributeList_sz; i++) {
    if (evnt.m_columns[i-1]->m_attrId == evnt.m_columns[i]->m_attrId) {
      m_error.code= 4258;
      ERR_RETURN(getNdbError(), -1);
    }
  }
  
#ifdef EVENT_DEBUG
  char buf[128] = {0};
  evnt.m_attrListBitmask.getText(buf);
  ndbout_c("createEvent: mask = %s", buf);
#endif

  // NdbDictInterface m_receiver;
  if (m_receiver.createEvent(m_ndb, evnt, 0 /* getFlag unset */) != 0)
    ERR_RETURN(getNdbError(), -1);

  // Create blob events
  if (evnt.m_mergeEvents && createBlobEvents(evnt) != 0) {
    int save_code = m_error.code;
    (void)dropEvent(evnt.m_name.c_str());
    m_error.code = save_code;
    ERR_RETURN(getNdbError(), -1);
  }
  DBUG_RETURN(0);
}

int
NdbDictionaryImpl::createBlobEvents(NdbEventImpl& evnt)
{
  DBUG_ENTER("NdbDictionaryImpl::createBlobEvents");
  NdbTableImpl& t = *evnt.m_tableImpl;
  Uint32 n = t.m_noOfBlobs;
  Uint32 i;
  for (i = 0; i < evnt.m_columns.size() && n > 0; i++) {
    NdbColumnImpl & c = *evnt.m_columns[i];
    if (! c.getBlobType() || c.getPartSize() == 0)
      continue;
    n--;
    NdbEventImpl blob_evnt;
    NdbBlob::getBlobEvent(blob_evnt, &evnt, &c);
    if (createEvent(blob_evnt) != 0)
      ERR_RETURN(getNdbError(), -1);
  }
  DBUG_RETURN(0);
}

int
NdbDictInterface::createEvent(class Ndb & ndb,
			      NdbEventImpl & evnt,
			      int getFlag)
{
  DBUG_ENTER("NdbDictInterface::createEvent");
  DBUG_PRINT("enter",("getFlag=%d",getFlag));

  NdbApiSignal tSignal(m_reference);
  tSignal.theReceiversBlockNumber = DBDICT;
  tSignal.theVerId_signalNumber   = GSN_CREATE_EVNT_REQ;
  if (getFlag)
    tSignal.theLength = CreateEvntReq::SignalLengthGet;
  else
    tSignal.theLength = CreateEvntReq::SignalLengthCreate;

  CreateEvntReq * const req = CAST_PTR(CreateEvntReq, tSignal.getDataPtrSend());
  
  req->setUserRef(m_reference);
  req->setUserData(0);

  if (getFlag) {
    // getting event from Dictionary
    req->setRequestType(CreateEvntReq::RT_USER_GET);
  } else {
    DBUG_PRINT("info",("tableId: %u tableVersion: %u",
		       evnt.m_tableImpl->m_id, 
                       evnt.m_tableImpl->m_version));
    // creating event in Dictionary
    req->setRequestType(CreateEvntReq::RT_USER_CREATE);
    req->setTableId(evnt.m_tableImpl->m_id);
    req->setTableVersion(evnt.m_tableImpl->m_version);
    req->setAttrListBitmask(evnt.m_attrListBitmask);
    req->setEventType(evnt.mi_type);
    req->clearFlags();
    if (evnt.m_rep & NdbDictionary::Event::ER_ALL)
      req->setReportAll();
    if (evnt.m_rep & NdbDictionary::Event::ER_SUBSCRIBE)
      req->setReportSubscribe();
  }

  UtilBufferWriter w(m_buffer);

  const size_t len = strlen(evnt.m_name.c_str()) + 1;
  if(len > MAX_TAB_NAME_SIZE) {
    m_error.code= 4241;
    ERR_RETURN(getNdbError(), -1);
  }

  w.add(SimpleProperties::StringValue, evnt.m_name.c_str());

  if (getFlag == 0)
  {
    const BaseString internal_tabname(
      ndb.internalize_table_name(evnt.m_tableName.c_str()));
    w.add(SimpleProperties::StringValue,
	 internal_tabname.c_str());
  }

  LinearSectionPtr ptr[1];
  ptr[0].p = (Uint32*)m_buffer.get_data();
  ptr[0].sz = (m_buffer.length()+3) >> 2;

  int ret = dictSignal(&tSignal,ptr, 1,
		       0, // master
		       WAIT_CREATE_INDX_REQ,
		       DICT_WAITFOR_TIMEOUT, 100,
		       0, -1);

  if (ret) {
    ERR_RETURN(getNdbError(), ret);
  }
  
  char *dataPtr = (char *)m_buffer.get_data();
  unsigned int lenCreateEvntConf = *((unsigned int *)dataPtr);
  dataPtr += sizeof(lenCreateEvntConf);
  CreateEvntConf const * evntConf = (CreateEvntConf *)dataPtr;
  dataPtr += lenCreateEvntConf;
  
  //  NdbEventImpl *evntImpl = (NdbEventImpl *)evntConf->getUserData();

  evnt.m_eventId = evntConf->getEventId();
  evnt.m_eventKey = evntConf->getEventKey();
  evnt.m_table_id = evntConf->getTableId();
  evnt.m_table_version = evntConf->getTableVersion();

  if (getFlag) {
    evnt.m_attrListBitmask = evntConf->getAttrListBitmask();
    evnt.mi_type           = evntConf->getEventType();
    evnt.setTable(dataPtr);
  } else {
    if ((Uint32) evnt.m_tableImpl->m_id         != evntConf->getTableId() ||
	evnt.m_tableImpl->m_version    != evntConf->getTableVersion() ||
	//evnt.m_attrListBitmask != evntConf->getAttrListBitmask() ||
	evnt.mi_type           != evntConf->getEventType()) {
      ndbout_c("ERROR*************");
      ERR_RETURN(getNdbError(), 1);
    }
  }

  DBUG_RETURN(0);
}

int
NdbDictionaryImpl::executeSubscribeEvent(NdbEventOperationImpl & ev_op)
{
  // NdbDictInterface m_receiver;
  return m_receiver.executeSubscribeEvent(m_ndb, ev_op);
}

int
NdbDictInterface::executeSubscribeEvent(class Ndb & ndb,
					NdbEventOperationImpl & ev_op)
{
  DBUG_ENTER("NdbDictInterface::executeSubscribeEvent");
  NdbApiSignal tSignal(m_reference);
  tSignal.theReceiversBlockNumber = DBDICT;
  tSignal.theVerId_signalNumber   = GSN_SUB_START_REQ;
  tSignal.theLength = SubStartReq::SignalLength2;
  
  SubStartReq * req = CAST_PTR(SubStartReq, tSignal.getDataPtrSend());

  req->subscriptionId   = ev_op.m_eventImpl->m_eventId;
  req->subscriptionKey  = ev_op.m_eventImpl->m_eventKey;
  req->part             = SubscriptionData::TableData;
  req->subscriberData   = ev_op.m_oid;
  req->subscriberRef    = m_reference;

  DBUG_PRINT("info",("GSN_SUB_START_REQ subscriptionId=%d,subscriptionKey=%d,"
		     "subscriberData=%d",req->subscriptionId,
		     req->subscriptionKey,req->subscriberData));

  DBUG_RETURN(dictSignal(&tSignal,NULL,0,
			 0 /*use masternode id*/,
			 WAIT_CREATE_INDX_REQ /*WAIT_CREATE_EVNT_REQ*/,
			 -1, 100,
			 0, -1));
}

int
NdbDictionaryImpl::stopSubscribeEvent(NdbEventOperationImpl & ev_op)
{
  // NdbDictInterface m_receiver;
  return m_receiver.stopSubscribeEvent(m_ndb, ev_op);
}

int
NdbDictInterface::stopSubscribeEvent(class Ndb & ndb,
				     NdbEventOperationImpl & ev_op)
{
  DBUG_ENTER("NdbDictInterface::stopSubscribeEvent");

  NdbApiSignal tSignal(m_reference);
  //  tSignal.theReceiversBlockNumber = SUMA;
  tSignal.theReceiversBlockNumber = DBDICT;
  tSignal.theVerId_signalNumber   = GSN_SUB_STOP_REQ;
  tSignal.theLength = SubStopReq::SignalLength;
  
  SubStopReq * req = CAST_PTR(SubStopReq, tSignal.getDataPtrSend());

  req->subscriptionId  = ev_op.m_eventImpl->m_eventId;
  req->subscriptionKey = ev_op.m_eventImpl->m_eventKey;
  req->subscriberData  = ev_op.m_oid;
  req->part            = (Uint32) SubscriptionData::TableData;
  req->subscriberRef   = m_reference;

  DBUG_PRINT("info",("GSN_SUB_STOP_REQ subscriptionId=%d,subscriptionKey=%d,"
		     "subscriberData=%d",req->subscriptionId,
		     req->subscriptionKey,req->subscriberData));

  DBUG_RETURN(dictSignal(&tSignal,NULL,0,
			 0 /*use masternode id*/,
			 WAIT_CREATE_INDX_REQ /*WAIT_SUB_STOP__REQ*/,
			 -1, 100,
			 0, -1));
}

NdbEventImpl * 
NdbDictionaryImpl::getEvent(const char * eventName, NdbTableImpl* tab)
{
  DBUG_ENTER("NdbDictionaryImpl::getEvent");
  DBUG_PRINT("enter",("eventName= %s", eventName));

  NdbEventImpl *ev =  new NdbEventImpl();
  if (ev == NULL) {
    DBUG_RETURN(NULL);
  }

  ev->setName(eventName);

  int ret = m_receiver.createEvent(m_ndb, *ev, 1 /* getFlag set */);

  if (ret) {
    delete ev;
    DBUG_RETURN(NULL);
  }

  // We only have the table name with internal name
  DBUG_PRINT("info",("table %s", ev->getTableName()));
  if (tab == NULL)
  {
    tab= fetchGlobalTableImplRef(InitTable(this, ev->getTableName()));
    if (tab == 0)
    {
      DBUG_PRINT("error",("unable to find table %s", ev->getTableName()));
      delete ev;
      DBUG_RETURN(NULL);
    }
    if ((tab->m_status != NdbDictionary::Object::Retrieved) ||
        ((Uint32) tab->m_id != ev->m_table_id) ||
        (table_version_major(tab->m_version) !=
         table_version_major(ev->m_table_version)))
    {
      DBUG_PRINT("info", ("mismatch on verison in cache"));
      releaseTableGlobal(*tab, 1);
      tab= fetchGlobalTableImplRef(InitTable(this, ev->getTableName()));
      if (tab == 0)
      {
        DBUG_PRINT("error",("unable to find table %s", ev->getTableName()));
        delete ev;
        DBUG_RETURN(NULL);
      }
    }
    ev->setTable(tab);
    releaseTableGlobal(*tab, 0);
  }
  else
    ev->setTable(tab);
  tab = 0;

  ev->setTable(m_ndb.externalizeTableName(ev->getTableName()));  
  // get the columns from the attrListBitmask
  NdbTableImpl &table = *ev->m_tableImpl;
  AttributeMask & mask = ev->m_attrListBitmask;
  unsigned attributeList_sz = mask.count();

  DBUG_PRINT("info",("Table: id: %d version: %d", 
                     table.m_id, table.m_version));

  if ((Uint32) table.m_id != ev->m_table_id ||
      table_version_major(table.m_version) !=
      table_version_major(ev->m_table_version))
  {
    m_error.code = 241;
    delete ev;
    DBUG_RETURN(NULL);
  }
#ifndef DBUG_OFF
  char buf[128] = {0};
  mask.getText(buf);
  DBUG_PRINT("info",("attributeList_sz= %d, mask= %s", 
                     attributeList_sz, buf));
#endif

  
  if ( attributeList_sz > (uint) table.getNoOfColumns() )
  {
    m_error.code = 241;
    DBUG_PRINT("error",("Invalid version, too many columns"));
    delete ev;
    DBUG_RETURN(NULL);
  }

  assert( (int)attributeList_sz <= table.getNoOfColumns() );
  for(unsigned id= 0; ev->m_columns.size() < attributeList_sz; id++) {
    if ( id >= (uint) table.getNoOfColumns())
    {
      m_error.code = 241;
      DBUG_PRINT("error",("Invalid version, column %d out of range", id));
      delete ev;
      DBUG_RETURN(NULL);
    }
    if (!mask.get(id))
      continue;

    const NdbColumnImpl* col = table.getColumn(id);
    DBUG_PRINT("info",("column %d %s", id, col->getName()));
    NdbColumnImpl* new_col = new NdbColumnImpl;
    // Copy column definition
    *new_col = *col;
    ev->m_columns.push_back(new_col);
  }
  DBUG_RETURN(ev);
}

// ev is main event and has been retrieved previously
NdbEventImpl *
NdbDictionaryImpl::getBlobEvent(const NdbEventImpl& ev, uint col_no)
{
  DBUG_ENTER("NdbDictionaryImpl::getBlobEvent");
  DBUG_PRINT("enter", ("ev=%s col=%u", ev.m_name.c_str(), col_no));

  NdbTableImpl* tab = ev.m_tableImpl;
  assert(tab != NULL && col_no < tab->m_columns.size());
  NdbColumnImpl* col = tab->m_columns[col_no];
  assert(col != NULL && col->getBlobType() && col->getPartSize() != 0);
  NdbTableImpl* blob_tab = col->m_blobTable;
  assert(blob_tab != NULL);
  char bename[MAX_TAB_NAME_SIZE];
  NdbBlob::getBlobEventName(bename, &ev, col);

  NdbEventImpl* blob_ev = getEvent(bename, blob_tab);
  DBUG_RETURN(blob_ev);
}

void
NdbDictInterface::execCREATE_EVNT_CONF(NdbApiSignal * signal,
				       LinearSectionPtr ptr[3])
{
  DBUG_ENTER("NdbDictInterface::execCREATE_EVNT_CONF");

  m_buffer.clear();
  unsigned int len = signal->getLength() << 2;
  m_buffer.append((char *)&len, sizeof(len));
  m_buffer.append(signal->getDataPtr(), len);

  if (signal->m_noOfSections > 0) {
    m_buffer.append((char *)ptr[0].p, strlen((char *)ptr[0].p)+1);
  }

  const CreateEvntConf * const createEvntConf=
    CAST_CONSTPTR(CreateEvntConf, signal->getDataPtr());

  Uint32 subscriptionId = createEvntConf->getEventId();
  Uint32 subscriptionKey = createEvntConf->getEventKey();

  DBUG_PRINT("info",("nodeid=%d,subscriptionId=%d,subscriptionKey=%d",
		     refToNode(signal->theSendersBlockRef),
		     subscriptionId,subscriptionKey));
  m_waiter.signal(NO_WAIT);
  DBUG_VOID_RETURN;
}

void
NdbDictInterface::execCREATE_EVNT_REF(NdbApiSignal * signal,
				      LinearSectionPtr ptr[3])
{
  DBUG_ENTER("NdbDictInterface::execCREATE_EVNT_REF");

  const CreateEvntRef* const ref=
    CAST_CONSTPTR(CreateEvntRef, signal->getDataPtr());
  m_error.code= ref->getErrorCode();
  DBUG_PRINT("error",("error=%d,line=%d,node=%d",ref->getErrorCode(),
		      ref->getErrorLine(),ref->getErrorNode()));
  if (m_error.code == CreateEvntRef::NotMaster)
    m_masterNodeId = ref->getMasterNode();
  m_waiter.signal(NO_WAIT);
  DBUG_VOID_RETURN;
}

void
NdbDictInterface::execSUB_STOP_CONF(NdbApiSignal * signal,
				      LinearSectionPtr ptr[3])
{
  DBUG_ENTER("NdbDictInterface::execSUB_STOP_CONF");
  const SubStopConf * const subStopConf=
    CAST_CONSTPTR(SubStopConf, signal->getDataPtr());

  Uint32 subscriptionId = subStopConf->subscriptionId;
  Uint32 subscriptionKey = subStopConf->subscriptionKey;
  Uint32 subscriberData = subStopConf->subscriberData;

  DBUG_PRINT("info",("subscriptionId=%d,subscriptionKey=%d,subscriberData=%d",
		     subscriptionId,subscriptionKey,subscriberData));
  m_waiter.signal(NO_WAIT);
  DBUG_VOID_RETURN;
}

void
NdbDictInterface::execSUB_STOP_REF(NdbApiSignal * signal,
				     LinearSectionPtr ptr[3])
{
  DBUG_ENTER("NdbDictInterface::execSUB_STOP_REF");
  const SubStopRef * const subStopRef=
    CAST_CONSTPTR(SubStopRef, signal->getDataPtr());

  Uint32 subscriptionId = subStopRef->subscriptionId;
  Uint32 subscriptionKey = subStopRef->subscriptionKey;
  Uint32 subscriberData = subStopRef->subscriberData;
  m_error.code= subStopRef->errorCode;

  DBUG_PRINT("error",("subscriptionId=%d,subscriptionKey=%d,subscriberData=%d,error=%d",
		      subscriptionId,subscriptionKey,subscriberData,m_error.code));
  if (m_error.code == SubStopRef::NotMaster)
    m_masterNodeId = subStopRef->m_masterNodeId;
  m_waiter.signal(NO_WAIT);
  DBUG_VOID_RETURN;
}

void
NdbDictInterface::execSUB_START_CONF(NdbApiSignal * signal,
				     LinearSectionPtr ptr[3])
{
  DBUG_ENTER("NdbDictInterface::execSUB_START_CONF");
  const SubStartConf * const subStartConf=
    CAST_CONSTPTR(SubStartConf, signal->getDataPtr());

  Uint32 subscriptionId = subStartConf->subscriptionId;
  Uint32 subscriptionKey = subStartConf->subscriptionKey;
  SubscriptionData::Part part = 
    (SubscriptionData::Part)subStartConf->part;
  Uint32 subscriberData = subStartConf->subscriberData;

  switch(part) {
  case SubscriptionData::MetaData: {
    DBUG_PRINT("error",("SubscriptionData::MetaData"));
    m_error.code= 1;
    break;
  }
  case SubscriptionData::TableData: {
    DBUG_PRINT("info",("SubscriptionData::TableData"));
    break;
  }
  default: {
    DBUG_PRINT("error",("wrong data"));
    m_error.code= 2;
    break;
  }
  }
  DBUG_PRINT("info",("subscriptionId=%d,subscriptionKey=%d,subscriberData=%d",
		     subscriptionId,subscriptionKey,subscriberData));
  m_waiter.signal(NO_WAIT);
  DBUG_VOID_RETURN;
}

void
NdbDictInterface::execSUB_START_REF(NdbApiSignal * signal,
				    LinearSectionPtr ptr[3])
{
  DBUG_ENTER("NdbDictInterface::execSUB_START_REF");
  const SubStartRef * const subStartRef=
    CAST_CONSTPTR(SubStartRef, signal->getDataPtr());
  m_error.code= subStartRef->errorCode;
  if (m_error.code == SubStartRef::NotMaster)
    m_masterNodeId = subStartRef->m_masterNodeId;
  m_waiter.signal(NO_WAIT);
  DBUG_VOID_RETURN;
}

/*****************************************************************
 * Drop event
 */
int 
NdbDictionaryImpl::dropEvent(const char * eventName)
{
  DBUG_ENTER("NdbDictionaryImpl::dropEvent");
  DBUG_PRINT("info", ("name=%s", eventName));

  NdbEventImpl *evnt = getEvent(eventName); // allocated
  if (evnt == NULL) {
    if (m_error.code != 723 && // no such table
        m_error.code != 241)   // invalid table
      DBUG_RETURN(-1);
    DBUG_PRINT("info", ("no table err=%d, drop by name alone", m_error.code));
    evnt = new NdbEventImpl();
    evnt->setName(eventName);
  }
  int ret = dropEvent(*evnt);
  delete evnt;  
  DBUG_RETURN(ret);
}

int
NdbDictionaryImpl::dropEvent(const NdbEventImpl& evnt)
{
  if (dropBlobEvents(evnt) != 0)
    return -1;
  if (m_receiver.dropEvent(evnt) != 0)
    return -1;
  return 0;
}

int
NdbDictionaryImpl::dropBlobEvents(const NdbEventImpl& evnt)
{
  DBUG_ENTER("NdbDictionaryImpl::dropBlobEvents");
  if (evnt.m_tableImpl != 0) {
    const NdbTableImpl& t = *evnt.m_tableImpl;
    Uint32 n = t.m_noOfBlobs;
    Uint32 i;
    for (i = 0; i < evnt.m_columns.size() && n > 0; i++) {
      const NdbColumnImpl& c = *evnt.m_columns[i];
      if (! c.getBlobType() || c.getPartSize() == 0)
        continue;
      n--;
      NdbEventImpl* blob_evnt = getBlobEvent(evnt, i);
      if (blob_evnt == NULL)
        continue;
      (void)dropEvent(*blob_evnt);
      delete blob_evnt;
    }
  } else {
    // loop over MAX_ATTRIBUTES_IN_TABLE ...
    Uint32 i;
    DBUG_PRINT("info", ("missing table definition, looping over "
                        "MAX_ATTRIBUTES_IN_TABLE(%d)",
                        MAX_ATTRIBUTES_IN_TABLE));
    for (i = 0; i < MAX_ATTRIBUTES_IN_TABLE; i++) {
      char bename[MAX_TAB_NAME_SIZE];
      // XXX should get name from NdbBlob
      sprintf(bename, "NDB$BLOBEVENT_%s_%u", evnt.getName(), i);
      NdbEventImpl* bevnt = new NdbEventImpl();
      bevnt->setName(bename);
      (void)m_receiver.dropEvent(*bevnt);
      delete bevnt;
    }
  }
  DBUG_RETURN(0);
}

int
NdbDictInterface::dropEvent(const NdbEventImpl &evnt)
{
  NdbApiSignal tSignal(m_reference);
  tSignal.theReceiversBlockNumber = DBDICT;
  tSignal.theVerId_signalNumber   = GSN_DROP_EVNT_REQ;
  tSignal.theLength = DropEvntReq::SignalLength;
  
  DropEvntReq * const req = CAST_PTR(DropEvntReq, tSignal.getDataPtrSend());

  req->setUserRef(m_reference);
  req->setUserData(0);

  UtilBufferWriter w(m_buffer);

  w.add(SimpleProperties::StringValue, evnt.m_name.c_str());

  LinearSectionPtr ptr[1];
  ptr[0].p = (Uint32*)m_buffer.get_data();
  ptr[0].sz = (m_buffer.length()+3) >> 2;

  return dictSignal(&tSignal,ptr, 1,
		    0 /*use masternode id*/,
		    WAIT_CREATE_INDX_REQ,
		    -1, 100,
		    0, -1);
}

void
NdbDictInterface::execDROP_EVNT_CONF(NdbApiSignal * signal,
				     LinearSectionPtr ptr[3])
{
  DBUG_ENTER("NdbDictInterface::execDROP_EVNT_CONF");
  m_waiter.signal(NO_WAIT);  
  DBUG_VOID_RETURN;
}

void
NdbDictInterface::execDROP_EVNT_REF(NdbApiSignal * signal,
				    LinearSectionPtr ptr[3])
{
  DBUG_ENTER("NdbDictInterface::execDROP_EVNT_REF");
  const DropEvntRef* const ref=
    CAST_CONSTPTR(DropEvntRef, signal->getDataPtr());
  m_error.code= ref->getErrorCode();

  DBUG_PRINT("info",("ErrorCode=%u Errorline=%u ErrorNode=%u",
	     ref->getErrorCode(), ref->getErrorLine(), ref->getErrorNode()));
  if (m_error.code == DropEvntRef::NotMaster)
    m_masterNodeId = ref->getMasterNode();
  m_waiter.signal(NO_WAIT);
  DBUG_VOID_RETURN;
}

/*****************************************************************
 * List objects or indexes
 */
int
NdbDictionaryImpl::listObjects(List& list, NdbDictionary::Object::Type type)
{
  ListTablesReq req;
  req.requestData = 0;
  req.setTableType(getKernelConstant(type, objectTypeMapping, 0));
  req.setListNames(true);
  return m_receiver.listObjects(list, req.requestData, m_ndb.usingFullyQualifiedNames());
}

int
NdbDictionaryImpl::listIndexes(List& list, Uint32 indexId)
{
  ListTablesReq req;
  req.requestData = 0;
  req.setTableId(indexId);
  req.setListNames(true);
  req.setListIndexes(true);
  return m_receiver.listObjects(list, req.requestData, m_ndb.usingFullyQualifiedNames());
}

int
NdbDictInterface::listObjects(NdbDictionary::Dictionary::List& list,
			      Uint32 requestData, bool fullyQualifiedNames)
{
  NdbApiSignal tSignal(m_reference);
  ListTablesReq* const req = CAST_PTR(ListTablesReq, tSignal.getDataPtrSend());
  req->senderRef = m_reference;
  req->senderData = 0;
  req->requestData = requestData;
  tSignal.theReceiversBlockNumber = DBDICT;
  tSignal.theVerId_signalNumber = GSN_LIST_TABLES_REQ;
  tSignal.theLength = ListTablesReq::SignalLength;
  if (listObjects(&tSignal) != 0)
    return -1;
  // count
  const Uint32* data = (const Uint32*)m_buffer.get_data();
  const unsigned length = m_buffer.length() / 4;
  list.count = 0;
  bool ok = true;
  unsigned pos, count;
  pos = count = 0;
  while (pos < length) {
    // table id - name length - name
    pos++;
    if (pos >= length) {
      ok = false;
      break;
    }
    Uint32 n = (data[pos++] + 3) >> 2;
    pos += n;
    if (pos > length) {
      ok = false;
      break;
    }
    count++;
  }
  if (! ok) {
    // bad signal data
    m_error.code= 4213;
    return -1;
  }
  list.count = count;
  list.elements = new NdbDictionary::Dictionary::List::Element[count];
  pos = count = 0;
  while (pos < length) {
    NdbDictionary::Dictionary::List::Element& element = list.elements[count];
    Uint32 d = data[pos++];
    element.id = ListTablesConf::getTableId(d);
    element.type = (NdbDictionary::Object::Type)
      getApiConstant(ListTablesConf::getTableType(d), objectTypeMapping, 0);
    element.state = (NdbDictionary::Object::State)
      getApiConstant(ListTablesConf::getTableState(d), objectStateMapping, 0);
    element.store = (NdbDictionary::Object::Store)
      getApiConstant(ListTablesConf::getTableStore(d), objectStoreMapping, 0);
    element.temp = ListTablesConf::getTableTemp(d);
    // table or index name
    Uint32 n = (data[pos++] + 3) >> 2;
    BaseString databaseName;
    BaseString schemaName;
    BaseString objectName;
    if (!databaseName || !schemaName || !objectName)
    {
      m_error.code= 4000;
      return -1;
    }
    if ((element.type == NdbDictionary::Object::UniqueHashIndex) ||
	(element.type == NdbDictionary::Object::OrderedIndex)) {
      char * indexName = new char[n << 2];
      if (indexName == NULL)
      {
        m_error.code= 4000;
        return -1;
      }
      memcpy(indexName, &data[pos], n << 2);
      if (!(databaseName = Ndb::getDatabaseFromInternalName(indexName)) ||
          !(schemaName = Ndb::getSchemaFromInternalName(indexName)))
      {
        delete [] indexName;
        m_error.code= 4000;
        return -1;
      }
      objectName = BaseString(Ndb::externalizeIndexName(indexName, fullyQualifiedNames));
      delete [] indexName;
    } else if ((element.type == NdbDictionary::Object::SystemTable) || 
	       (element.type == NdbDictionary::Object::UserTable)) {
      char * tableName = new char[n << 2];
      if (tableName == NULL)
      {
        m_error.code= 4000;
        return -1;
      }
      memcpy(tableName, &data[pos], n << 2);
      if (!(databaseName = Ndb::getDatabaseFromInternalName(tableName)) ||
          !(schemaName = Ndb::getSchemaFromInternalName(tableName)))
      {
        delete [] tableName;
        m_error.code= 4000;
        return -1;
      }
      objectName = BaseString(Ndb::externalizeTableName(tableName, fullyQualifiedNames));
      delete [] tableName;
    }
    else {
      char * otherName = new char[n << 2];
      if (otherName == NULL)
      {
        m_error.code= 4000;
        return -1;
      }
      memcpy(otherName, &data[pos], n << 2);
      if (!(objectName = BaseString(otherName)))
      {
        m_error.code= 4000;
        return -1;
      }
      delete [] otherName;
    }
    if (!(element.database = new char[databaseName.length() + 1]) ||
        !(element.schema = new char[schemaName.length() + 1]) ||
        !(element.name = new char[objectName.length() + 1]))
    {
      m_error.code= 4000;
      return -1;
    }
    strcpy(element.database, databaseName.c_str());
    strcpy(element.schema, schemaName.c_str());
    strcpy(element.name, objectName.c_str());
    pos += n;
    count++;
  }
  return 0;
}

int
NdbDictInterface::listObjects(NdbApiSignal* signal)
{
  const Uint32 RETRIES = 100;
  for (Uint32 i = 0; i < RETRIES; i++) {
    m_buffer.clear();
    // begin protected
    /*
      The PollGuard has an implicit call of unlock_and_signal through the
      ~PollGuard method. This method is called implicitly by the compiler
      in all places where the object is out of context due to a return,
      break, continue or simply end of statement block
    */
    PollGuard poll_guard(m_transporter, &m_waiter, refToBlock(m_reference));
    Uint16 aNodeId = m_transporter->get_an_alive_node();
    if (aNodeId == 0) {
      m_error.code= 4009;
      return -1;
    }
    if (m_transporter->sendSignal(signal, aNodeId) != 0) {
      continue;
    }
    m_error.code= 0;
    int ret_val= poll_guard.wait_n_unlock(DICT_WAITFOR_TIMEOUT,
                                          aNodeId, WAIT_LIST_TABLES_CONF);
    // end protected
    if (ret_val == 0 && m_error.code == 0)
      return 0;
    if (ret_val == -2) //WAIT_NODE_FAILURE
      continue;
    return -1;
  }
  return -1;
}

void
NdbDictInterface::execLIST_TABLES_CONF(NdbApiSignal* signal,
				       LinearSectionPtr ptr[3])
{
  const unsigned off = ListTablesConf::HeaderLength;
  const unsigned len = (signal->getLength() - off);
  if (m_buffer.append(signal->getDataPtr() + off, len << 2))
  {
    m_error.code= 4000;
  }
  if (signal->getLength() < ListTablesConf::SignalLength) {
    // last signal has less than full length
    m_waiter.signal(NO_WAIT);
  }
}

int
NdbDictionaryImpl::forceGCPWait()
{
  return m_receiver.forceGCPWait();
}

int
NdbDictInterface::forceGCPWait()
{
  NdbApiSignal tSignal(m_reference);
  WaitGCPReq* const req = CAST_PTR(WaitGCPReq, tSignal.getDataPtrSend());
  req->senderRef = m_reference;
  req->senderData = 0;
  req->requestType = WaitGCPReq::CompleteForceStart;
  tSignal.theReceiversBlockNumber = DBDIH;
  tSignal.theVerId_signalNumber = GSN_WAIT_GCP_REQ;
  tSignal.theLength = WaitGCPReq::SignalLength;

  const Uint32 RETRIES = 100;
  for (Uint32 i = 0; i < RETRIES; i++)
  {
    m_transporter->lock_mutex();
    Uint16 aNodeId = m_transporter->get_an_alive_node();
    if (aNodeId == 0) {
      m_error.code= 4009;
      m_transporter->unlock_mutex();
      return -1;
    }
    if (m_transporter->sendSignal(&tSignal, aNodeId) != 0) {
      m_transporter->unlock_mutex();
      continue;
    }
    m_error.code= 0;
    m_waiter.m_node = aNodeId;
    m_waiter.m_state = WAIT_LIST_TABLES_CONF;
    m_waiter.wait(DICT_WAITFOR_TIMEOUT);
    m_transporter->unlock_mutex();    
    return 0;
  }
  return -1;
}

void
NdbDictInterface::execWAIT_GCP_CONF(NdbApiSignal* signal,
				    LinearSectionPtr ptr[3])
{
  m_waiter.signal(NO_WAIT);
}

void
NdbDictInterface::execWAIT_GCP_REF(NdbApiSignal* signal,
				    LinearSectionPtr ptr[3])
{
  m_waiter.signal(NO_WAIT);
}

NdbFilegroupImpl::NdbFilegroupImpl(NdbDictionary::Object::Type t)
  : NdbDictObjectImpl(t)
{
  m_extent_size = 0;
  m_undo_buffer_size = 0;
  m_logfile_group_id = ~0;
  m_logfile_group_version = ~0;
}

NdbTablespaceImpl::NdbTablespaceImpl() : 
  NdbDictionary::Tablespace(* this), 
  NdbFilegroupImpl(NdbDictionary::Object::Tablespace), m_facade(this)
{
}

NdbTablespaceImpl::NdbTablespaceImpl(NdbDictionary::Tablespace & f) : 
  NdbDictionary::Tablespace(* this), 
  NdbFilegroupImpl(NdbDictionary::Object::Tablespace), m_facade(&f)
{
}

NdbTablespaceImpl::~NdbTablespaceImpl(){
}

int
NdbTablespaceImpl::assign(const NdbTablespaceImpl& org)
{
  m_id = org.m_id;
  m_version = org.m_version;
  m_status = org.m_status;
  m_type = org.m_type;

  if (!m_name.assign(org.m_name))
    return -1;
  m_grow_spec = org.m_grow_spec;
  m_extent_size = org.m_extent_size;
  m_undo_free_words = org.m_undo_free_words;
  m_logfile_group_id = org.m_logfile_group_id;
  m_logfile_group_version = org.m_logfile_group_version;
  if (!m_logfile_group_name.assign(org.m_logfile_group_name))
    return -1;
  m_undo_free_words = org.m_undo_free_words;
  return 0;
}

NdbLogfileGroupImpl::NdbLogfileGroupImpl() : 
  NdbDictionary::LogfileGroup(* this), 
  NdbFilegroupImpl(NdbDictionary::Object::LogfileGroup), m_facade(this)
{
}

NdbLogfileGroupImpl::NdbLogfileGroupImpl(NdbDictionary::LogfileGroup & f) : 
  NdbDictionary::LogfileGroup(* this), 
  NdbFilegroupImpl(NdbDictionary::Object::LogfileGroup), m_facade(&f)
{
}

NdbLogfileGroupImpl::~NdbLogfileGroupImpl(){
}

int
NdbLogfileGroupImpl::assign(const NdbLogfileGroupImpl& org)
{
  m_id = org.m_id;
  m_version = org.m_version;
  m_status = org.m_status;
  m_type = org.m_type;

  if (!m_name.assign(org.m_name))
    return -1;
  m_grow_spec = org.m_grow_spec;
  m_extent_size = org.m_extent_size;
  m_undo_free_words = org.m_undo_free_words;
  m_logfile_group_id = org.m_logfile_group_id;
  m_logfile_group_version = org.m_logfile_group_version;
  if (!m_logfile_group_name.assign(org.m_logfile_group_name))
    return -1;
  m_undo_free_words = org.m_undo_free_words;
  return 0;
}

NdbFileImpl::NdbFileImpl(NdbDictionary::Object::Type t)
  : NdbDictObjectImpl(t)
{
  m_size = 0;
  m_free = 0;
  m_filegroup_id = ~0;
  m_filegroup_version = ~0;
}

NdbDatafileImpl::NdbDatafileImpl() : 
  NdbDictionary::Datafile(* this), 
  NdbFileImpl(NdbDictionary::Object::Datafile), m_facade(this)
{
}

NdbDatafileImpl::NdbDatafileImpl(NdbDictionary::Datafile & f) : 
  NdbDictionary::Datafile(* this), 
  NdbFileImpl(NdbDictionary::Object::Datafile), m_facade(&f)
{
}

NdbDatafileImpl::~NdbDatafileImpl(){
}

int
NdbDatafileImpl::assign(const NdbDatafileImpl& org)
{
  m_id = org.m_id;
  m_version = org.m_version;
  m_status = org.m_status;
  m_type = org.m_type;

  m_size = org.m_size;
  m_free = org.m_free;
  m_filegroup_id = org.m_filegroup_id;
  m_filegroup_version = org.m_filegroup_version;
  if (!m_path.assign(org.m_path) ||
      !m_filegroup_name.assign(org.m_filegroup_name))
    return -1;
  return 0;
}

NdbUndofileImpl::NdbUndofileImpl() : 
  NdbDictionary::Undofile(* this), 
  NdbFileImpl(NdbDictionary::Object::Undofile), m_facade(this)
{
}

NdbUndofileImpl::NdbUndofileImpl(NdbDictionary::Undofile & f) : 
  NdbDictionary::Undofile(* this), 
  NdbFileImpl(NdbDictionary::Object::Undofile), m_facade(&f)
{
}

NdbUndofileImpl::~NdbUndofileImpl(){
}

int
NdbUndofileImpl::assign(const NdbUndofileImpl& org)
{
  m_id = org.m_id;
  m_version = org.m_version;
  m_status = org.m_status;
  m_type = org.m_type;

  m_size = org.m_size;
  m_free = org.m_free;
  m_filegroup_id = org.m_filegroup_id;
  m_filegroup_version = org.m_filegroup_version;
  if (!m_path.assign(org.m_path) ||
      !m_filegroup_name.assign(org.m_filegroup_name))
    return 4000;
  return 0;
}

int 
NdbDictionaryImpl::createDatafile(const NdbDatafileImpl & file, 
				  bool force,
				  NdbDictObjectImpl* obj)
  
{
  DBUG_ENTER("NdbDictionaryImpl::createDatafile");
  NdbFilegroupImpl tmp(NdbDictionary::Object::Tablespace);
  if(file.m_filegroup_version != ~(Uint32)0){
    tmp.m_id = file.m_filegroup_id;
    tmp.m_version = file.m_filegroup_version;
    DBUG_RETURN(m_receiver.create_file(file, tmp, force, obj));
  }
  
  
  if(m_receiver.get_filegroup(tmp, NdbDictionary::Object::Tablespace,
			      file.m_filegroup_name.c_str()) == 0){
    DBUG_RETURN(m_receiver.create_file(file, tmp, force, obj));
  }
  DBUG_RETURN(-1); 
}

int
NdbDictionaryImpl::dropDatafile(const NdbDatafileImpl & file){
  return m_receiver.drop_file(file);
}

int
NdbDictionaryImpl::createUndofile(const NdbUndofileImpl & file, 
				  bool force,
				  NdbDictObjectImpl* obj)
{
  DBUG_ENTER("NdbDictionaryImpl::createUndofile");
  NdbFilegroupImpl tmp(NdbDictionary::Object::LogfileGroup);
  if(file.m_filegroup_version != ~(Uint32)0){
    tmp.m_id = file.m_filegroup_id;
    tmp.m_version = file.m_filegroup_version;
    DBUG_RETURN(m_receiver.create_file(file, tmp, force, obj));
  }
  
  
  if(m_receiver.get_filegroup(tmp, NdbDictionary::Object::LogfileGroup,
			      file.m_filegroup_name.c_str()) == 0){
    DBUG_RETURN(m_receiver.create_file(file, tmp, force, obj));
  }
  DBUG_PRINT("info", ("Failed to find filegroup"));
  DBUG_RETURN(-1);
}

int
NdbDictionaryImpl::dropUndofile(const NdbUndofileImpl & file)
{
  return m_receiver.drop_file(file);
}

int
NdbDictionaryImpl::createTablespace(const NdbTablespaceImpl & fg,
				    NdbDictObjectImpl* obj)
{
  return m_receiver.create_filegroup(fg, obj);
}

int
NdbDictionaryImpl::dropTablespace(const NdbTablespaceImpl & fg)
{
  return m_receiver.drop_filegroup(fg);
}

int
NdbDictionaryImpl::createLogfileGroup(const NdbLogfileGroupImpl & fg,
				      NdbDictObjectImpl* obj)
{
  return m_receiver.create_filegroup(fg, obj);
}

int
NdbDictionaryImpl::dropLogfileGroup(const NdbLogfileGroupImpl & fg)
{
  return m_receiver.drop_filegroup(fg);
}

int
NdbDictInterface::create_file(const NdbFileImpl & file,
			      const NdbFilegroupImpl & group,
			      bool overwrite,
			      NdbDictObjectImpl* obj)
{
  DBUG_ENTER("NdbDictInterface::create_file"); 
  UtilBufferWriter w(m_buffer);
  DictFilegroupInfo::File f; f.init();
  snprintf(f.FileName, sizeof(f.FileName), file.m_path.c_str());
  f.FileType = file.m_type;
  f.FilegroupId = group.m_id;
  f.FilegroupVersion = group.m_version;
  f.FileSizeHi = (file.m_size >> 32);
  f.FileSizeLo = (file.m_size & 0xFFFFFFFF);
  
  SimpleProperties::UnpackStatus s;
  s = SimpleProperties::pack(w, 
			     &f,
			     DictFilegroupInfo::FileMapping, 
			     DictFilegroupInfo::FileMappingSize, true);
  
  if(s != SimpleProperties::Eof){
    abort();
  }
  
  NdbApiSignal tSignal(m_reference);
  tSignal.theReceiversBlockNumber = DBDICT;
  tSignal.theVerId_signalNumber = GSN_CREATE_FILE_REQ;
  tSignal.theLength = CreateFileReq::SignalLength;
  
  CreateFileReq* req = CAST_PTR(CreateFileReq, tSignal.getDataPtrSend());
  req->senderRef = m_reference;
  req->senderData = 0;
  req->objType = file.m_type;
  req->requestInfo = 0;
  if (overwrite)
    req->requestInfo |= CreateFileReq::ForceCreateFile;
  
  LinearSectionPtr ptr[3];
  ptr[0].p = (Uint32*)m_buffer.get_data();
  ptr[0].sz = m_buffer.length() / 4;

  int err[] = { CreateFileRef::Busy, CreateFileRef::NotMaster, 0};
  /*
    Send signal without time-out since creating files can take a very long
    time if the file is very big.
  */
  int ret = dictSignal(&tSignal, ptr, 1,
		       0, // master
		       WAIT_CREATE_INDX_REQ,
		       -1, 100,
		       err);

  if (ret == 0 && obj)
  {
    Uint32* data = (Uint32*)m_buffer.get_data();
    obj->m_id = data[0];
    obj->m_version = data[1];
  }

  DBUG_RETURN(ret);
}

void
NdbDictInterface::execCREATE_FILE_CONF(NdbApiSignal * signal,
				       LinearSectionPtr ptr[3])
{
  const CreateFileConf* conf=
    CAST_CONSTPTR(CreateFileConf, signal->getDataPtr());
  m_buffer.grow(4 * 2); // 2 words
  Uint32* data = (Uint32*)m_buffer.get_data();
  data[0] = conf->fileId;
  data[1] = conf->fileVersion;
  
  m_waiter.signal(NO_WAIT);  
}

void
NdbDictInterface::execCREATE_FILE_REF(NdbApiSignal * signal,
				      LinearSectionPtr ptr[3])
{
  const CreateFileRef* ref = 
    CAST_CONSTPTR(CreateFileRef, signal->getDataPtr());
  m_error.code = ref->errorCode;
  m_masterNodeId = ref->masterNodeId;
  m_waiter.signal(NO_WAIT);  
}

int
NdbDictInterface::drop_file(const NdbFileImpl & file)
{
  DBUG_ENTER("NdbDictInterface::drop_file");
  NdbApiSignal tSignal(m_reference);
  tSignal.theReceiversBlockNumber = DBDICT;
  tSignal.theVerId_signalNumber = GSN_DROP_FILE_REQ;
  tSignal.theLength = DropFileReq::SignalLength;
  
  DropFileReq* req = CAST_PTR(DropFileReq, tSignal.getDataPtrSend());
  req->senderRef = m_reference;
  req->senderData = 0;
  req->file_id = file.m_id;
  req->file_version = file.m_version;

  int err[] = { DropFileRef::Busy, DropFileRef::NotMaster, 0};
  DBUG_RETURN(dictSignal(&tSignal, 0, 0,
	                 0, // master
		         WAIT_CREATE_INDX_REQ,
		         DICT_WAITFOR_TIMEOUT, 100,
		         err));
}

void
NdbDictInterface::execDROP_FILE_CONF(NdbApiSignal * signal,
					    LinearSectionPtr ptr[3])
{
  m_waiter.signal(NO_WAIT);  
}

void
NdbDictInterface::execDROP_FILE_REF(NdbApiSignal * signal,
					   LinearSectionPtr ptr[3])
{
  const DropFileRef* ref = 
    CAST_CONSTPTR(DropFileRef, signal->getDataPtr());
  m_error.code = ref->errorCode;
  m_masterNodeId = ref->masterNodeId;
  m_waiter.signal(NO_WAIT);  
}

int
NdbDictInterface::create_filegroup(const NdbFilegroupImpl & group,
				   NdbDictObjectImpl* obj)
{
  DBUG_ENTER("NdbDictInterface::create_filegroup");
  UtilBufferWriter w(m_buffer);
  DictFilegroupInfo::Filegroup fg; fg.init();
  snprintf(fg.FilegroupName, sizeof(fg.FilegroupName), group.m_name.c_str());
  switch(group.m_type){
  case NdbDictionary::Object::Tablespace:
  {
    fg.FilegroupType = DictTabInfo::Tablespace;
    //fg.TS_DataGrow = group.m_grow_spec;
    fg.TS_ExtentSize = group.m_extent_size;

    if(group.m_logfile_group_version != ~(Uint32)0)
    {
      fg.TS_LogfileGroupId = group.m_logfile_group_id;
      fg.TS_LogfileGroupVersion = group.m_logfile_group_version;
    }
    else 
    {
      NdbLogfileGroupImpl tmp;
      if(get_filegroup(tmp, NdbDictionary::Object::LogfileGroup, 
		       group.m_logfile_group_name.c_str()) == 0)
      {
	fg.TS_LogfileGroupId = tmp.m_id;
	fg.TS_LogfileGroupVersion = tmp.m_version;
      }
      else // error set by get filegroup
      {
	DBUG_RETURN(-1);
      }
    }
  }
  break;
  case NdbDictionary::Object::LogfileGroup:
    fg.LF_UndoBufferSize = group.m_undo_buffer_size;
    fg.FilegroupType = DictTabInfo::LogfileGroup;
    //fg.LF_UndoGrow = group.m_grow_spec;
    break;
  default:
    abort();
    DBUG_RETURN(-1);
  };
  
  SimpleProperties::UnpackStatus s;
  s = SimpleProperties::pack(w, 
			     &fg,
			     DictFilegroupInfo::Mapping, 
			     DictFilegroupInfo::MappingSize, true);
  
  if(s != SimpleProperties::Eof){
    abort();
  }
  
  NdbApiSignal tSignal(m_reference);
  tSignal.theReceiversBlockNumber = DBDICT;
  tSignal.theVerId_signalNumber = GSN_CREATE_FILEGROUP_REQ;
  tSignal.theLength = CreateFilegroupReq::SignalLength;
  
  CreateFilegroupReq* req = 
    CAST_PTR(CreateFilegroupReq, tSignal.getDataPtrSend());
  req->senderRef = m_reference;
  req->senderData = 0;
  req->objType = fg.FilegroupType;
  
  LinearSectionPtr ptr[3];
  ptr[0].p = (Uint32*)m_buffer.get_data();
  ptr[0].sz = m_buffer.length() / 4;

  int err[] = { CreateFilegroupRef::Busy, CreateFilegroupRef::NotMaster, 0};
  int ret = dictSignal(&tSignal, ptr, 1,
		       0, // master
		       WAIT_CREATE_INDX_REQ,
		       DICT_WAITFOR_TIMEOUT, 100,
		       err);
  
  if (ret == 0 && obj)
  {
    Uint32* data = (Uint32*)m_buffer.get_data();
    obj->m_id = data[0];
    obj->m_version = data[1];
  }
  
  DBUG_RETURN(ret);
}

void
NdbDictInterface::execCREATE_FILEGROUP_CONF(NdbApiSignal * signal,
					    LinearSectionPtr ptr[3])
{
  const CreateFilegroupConf* conf=
    CAST_CONSTPTR(CreateFilegroupConf, signal->getDataPtr());
  m_buffer.grow(4 * 2); // 2 words
  Uint32* data = (Uint32*)m_buffer.get_data();
  data[0] = conf->filegroupId;
  data[1] = conf->filegroupVersion;
  m_waiter.signal(NO_WAIT);  
}

void
NdbDictInterface::execCREATE_FILEGROUP_REF(NdbApiSignal * signal,
					   LinearSectionPtr ptr[3])
{
  const CreateFilegroupRef* ref = 
    CAST_CONSTPTR(CreateFilegroupRef, signal->getDataPtr());
  m_error.code = ref->errorCode;
  m_masterNodeId = ref->masterNodeId;
  m_waiter.signal(NO_WAIT);  
}

int
NdbDictInterface::drop_filegroup(const NdbFilegroupImpl & group)
{
  DBUG_ENTER("NdbDictInterface::drop_filegroup");
  NdbApiSignal tSignal(m_reference);
  tSignal.theReceiversBlockNumber = DBDICT;
  tSignal.theVerId_signalNumber = GSN_DROP_FILEGROUP_REQ;
  tSignal.theLength = DropFilegroupReq::SignalLength;
  
  DropFilegroupReq* req = CAST_PTR(DropFilegroupReq, tSignal.getDataPtrSend());
  req->senderRef = m_reference;
  req->senderData = 0;
  req->filegroup_id = group.m_id;
  req->filegroup_version = group.m_version;
  
  int err[] = { DropFilegroupRef::Busy, DropFilegroupRef::NotMaster, 0};
  DBUG_RETURN(dictSignal(&tSignal, 0, 0,
                         0, // master
		         WAIT_CREATE_INDX_REQ,
		         DICT_WAITFOR_TIMEOUT, 100,
		         err));
}

void
NdbDictInterface::execDROP_FILEGROUP_CONF(NdbApiSignal * signal,
					    LinearSectionPtr ptr[3])
{
  m_waiter.signal(NO_WAIT);  
}

void
NdbDictInterface::execDROP_FILEGROUP_REF(NdbApiSignal * signal,
					   LinearSectionPtr ptr[3])
{
  const DropFilegroupRef* ref = 
    CAST_CONSTPTR(DropFilegroupRef, signal->getDataPtr());
  m_error.code = ref->errorCode;
  m_masterNodeId = ref->masterNodeId;
  m_waiter.signal(NO_WAIT);  
}


int
NdbDictInterface::get_filegroup(NdbFilegroupImpl & dst,
				NdbDictionary::Object::Type type,
				const char * name){
  DBUG_ENTER("NdbDictInterface::get_filegroup");
  NdbApiSignal tSignal(m_reference);
  GetTabInfoReq * req = CAST_PTR(GetTabInfoReq, tSignal.getDataPtrSend());

  size_t strLen = strlen(name) + 1;

  req->senderRef = m_reference;
  req->senderData = 0;
  req->requestType = 
    GetTabInfoReq::RequestByName | GetTabInfoReq::LongSignalConf;
  req->tableNameLen = strLen;
  tSignal.theReceiversBlockNumber = DBDICT;
  tSignal.theVerId_signalNumber   = GSN_GET_TABINFOREQ;
  tSignal.theLength = GetTabInfoReq::SignalLength;

  LinearSectionPtr ptr[1];
  ptr[0].p  = (Uint32*)name;
  ptr[0].sz = (strLen + 3)/4;
  
#ifndef IGNORE_VALGRIND_WARNINGS
  if (strLen & 3)
  {
    Uint32 pad = 0;
    m_buffer.clear();
    m_buffer.append(name, strLen);
    m_buffer.append(&pad, 4);
    ptr[0].p = (Uint32*)m_buffer.get_data();
  }
#endif
  
  int r = dictSignal(&tSignal, ptr, 1,
		     -1, // any node
		     WAIT_GET_TAB_INFO_REQ,
		     DICT_WAITFOR_TIMEOUT, 100);
  if (r)
  {
    dst.m_id = -1;
    dst.m_version = ~0;
    
    DBUG_PRINT("info", ("get_filegroup failed dictSignal"));
    DBUG_RETURN(-1);
  }

  m_error.code = parseFilegroupInfo(dst,
				    (Uint32*)m_buffer.get_data(),
				    m_buffer.length() / 4);

  if(m_error.code)
  {
    DBUG_PRINT("info", ("get_filegroup failed parseFilegroupInfo %d",
                         m_error.code));
    DBUG_RETURN(m_error.code);
  }

  if(dst.m_type == NdbDictionary::Object::Tablespace)
  {
    NdbDictionary::LogfileGroup tmp;
    get_filegroup(NdbLogfileGroupImpl::getImpl(tmp),
		  NdbDictionary::Object::LogfileGroup,
		  dst.m_logfile_group_id);
    if (!dst.m_logfile_group_name.assign(tmp.getName()))
      DBUG_RETURN(m_error.code = 4000);
  }
  
  if(dst.m_type == type)
  {
    DBUG_RETURN(0);
  }
  DBUG_PRINT("info", ("get_filegroup failed no such filegroup"));
  DBUG_RETURN(m_error.code = GetTabInfoRef::TableNotDefined);
}

int
NdbDictInterface::parseFilegroupInfo(NdbFilegroupImpl &dst,
				     const Uint32 * data, Uint32 len)
  
{
  SimplePropertiesLinearReader it(data, len);

  SimpleProperties::UnpackStatus status;
  DictFilegroupInfo::Filegroup fg; fg.init();
  status = SimpleProperties::unpack(it, &fg, 
				    DictFilegroupInfo::Mapping, 
				    DictFilegroupInfo::MappingSize, 
				    true, true);
  
  if(status != SimpleProperties::Eof){
    return CreateFilegroupRef::InvalidFormat;
  }

  dst.m_id = fg.FilegroupId;
  dst.m_version = fg.FilegroupVersion;
  dst.m_type = (NdbDictionary::Object::Type)fg.FilegroupType;
  dst.m_status = NdbDictionary::Object::Retrieved;
  
  if (!dst.m_name.assign(fg.FilegroupName))
    return 4000;
  dst.m_extent_size = fg.TS_ExtentSize;
  dst.m_undo_buffer_size = fg.LF_UndoBufferSize;
  dst.m_logfile_group_id = fg.TS_LogfileGroupId;
  dst.m_logfile_group_version = fg.TS_LogfileGroupVersion;
  dst.m_undo_free_words= ((Uint64)fg.LF_UndoFreeWordsHi << 32)
    | (fg.LF_UndoFreeWordsLo);

  return 0;
}

int
NdbDictInterface::get_filegroup(NdbFilegroupImpl & dst,
				NdbDictionary::Object::Type type,
				Uint32 id){
  DBUG_ENTER("NdbDictInterface::get_filegroup");
  NdbApiSignal tSignal(m_reference);
  GetTabInfoReq * req = CAST_PTR(GetTabInfoReq, tSignal.getDataPtrSend());

  req->senderRef = m_reference;
  req->senderData = 0;
  req->requestType =
    GetTabInfoReq::RequestById | GetTabInfoReq::LongSignalConf;
  req->tableId = id;
  tSignal.theReceiversBlockNumber = DBDICT;
  tSignal.theVerId_signalNumber   = GSN_GET_TABINFOREQ;
  tSignal.theLength = GetTabInfoReq::SignalLength;

  int r = dictSignal(&tSignal, NULL, 1,
		     -1, // any node
		     WAIT_GET_TAB_INFO_REQ,
		     DICT_WAITFOR_TIMEOUT, 100);
  if (r)
  {
    DBUG_PRINT("info", ("get_filegroup failed dictSignal"));
    DBUG_RETURN(-1);
  }

  m_error.code = parseFilegroupInfo(dst,
				    (Uint32*)m_buffer.get_data(),
				    m_buffer.length() / 4);

  if(m_error.code)
  {
    DBUG_PRINT("info", ("get_filegroup failed parseFilegroupInfo %d",
                         m_error.code));
    DBUG_RETURN(m_error.code);
  }

  if(dst.m_type == type)
  {
    DBUG_RETURN(0);
  }
  DBUG_PRINT("info", ("get_filegroup failed no such filegroup"));
  DBUG_RETURN(m_error.code = GetTabInfoRef::TableNotDefined);
}

int
NdbDictInterface::get_file(NdbFileImpl & dst,
			   NdbDictionary::Object::Type type,
			   int node,
			   const char * name){
  DBUG_ENTER("NdbDictInterface::get_file");
  NdbApiSignal tSignal(m_reference);
  GetTabInfoReq * req = CAST_PTR(GetTabInfoReq, tSignal.getDataPtrSend());

  size_t strLen = strlen(name) + 1;

  req->senderRef = m_reference;
  req->senderData = 0;
  req->requestType =
    GetTabInfoReq::RequestByName | GetTabInfoReq::LongSignalConf;
  req->tableNameLen = strLen;
  tSignal.theReceiversBlockNumber = DBDICT;
  tSignal.theVerId_signalNumber   = GSN_GET_TABINFOREQ;
  tSignal.theLength = GetTabInfoReq::SignalLength;

  LinearSectionPtr ptr[1];
  ptr[0].p  = (Uint32*)name;
  ptr[0].sz = (strLen + 3)/4;
  
#ifndef IGNORE_VALGRIND_WARNINGS
  if (strLen & 3)
  {
    Uint32 pad = 0;
    m_buffer.clear();
    m_buffer.append(name, strLen);
    m_buffer.append(&pad, 4);
    ptr[0].p = (Uint32*)m_buffer.get_data();
  }
#endif
  
  int r = dictSignal(&tSignal, ptr, 1,
		     node,
		     WAIT_GET_TAB_INFO_REQ,
		     DICT_WAITFOR_TIMEOUT, 100);
  if (r)
  {
    DBUG_PRINT("info", ("get_file failed dictSignal"));
    DBUG_RETURN(-1);
  }

  m_error.code = parseFileInfo(dst,
			       (Uint32*)m_buffer.get_data(),
			       m_buffer.length() / 4);

  if(m_error.code)
  {
    DBUG_PRINT("info", ("get_file failed parseFileInfo %d",
                         m_error.code));
    DBUG_RETURN(m_error.code);
  }

  if(dst.m_type == NdbDictionary::Object::Undofile)
  {
    NdbDictionary::LogfileGroup tmp;
    get_filegroup(NdbLogfileGroupImpl::getImpl(tmp),
		  NdbDictionary::Object::LogfileGroup,
		  dst.m_filegroup_id);
    if (!dst.m_filegroup_name.assign(tmp.getName()))
      DBUG_RETURN(m_error.code = 4000);
  }
  else if(dst.m_type == NdbDictionary::Object::Datafile)
  {
    NdbDictionary::Tablespace tmp;
    get_filegroup(NdbTablespaceImpl::getImpl(tmp),
		  NdbDictionary::Object::Tablespace,
		  dst.m_filegroup_id);
    if (!dst.m_filegroup_name.assign(tmp.getName()))
      DBUG_RETURN(m_error.code = 4000);
    dst.m_free *= tmp.getExtentSize();
  }
  else
    dst.m_filegroup_name.assign("Not Yet Implemented");
  
  if(dst.m_type == type)
  {
    DBUG_RETURN(0);
  }
  DBUG_PRINT("info", ("get_file failed no such file"));
  DBUG_RETURN(m_error.code = GetTabInfoRef::TableNotDefined);
}

int
NdbDictInterface::parseFileInfo(NdbFileImpl &dst,
				const Uint32 * data, Uint32 len)
{
  SimplePropertiesLinearReader it(data, len);

  SimpleProperties::UnpackStatus status;
  DictFilegroupInfo::File f; f.init();
  status = SimpleProperties::unpack(it, &f,
				    DictFilegroupInfo::FileMapping,
				    DictFilegroupInfo::FileMappingSize,
				    true, true);

  if(status != SimpleProperties::Eof){
    return CreateFilegroupRef::InvalidFormat;
  }

  dst.m_type= (NdbDictionary::Object::Type)f.FileType;
  dst.m_id= f.FileId;
  dst.m_version = f.FileVersion;

  dst.m_size= ((Uint64)f.FileSizeHi << 32) | (f.FileSizeLo);
  if (!dst.m_path.assign(f.FileName))
    return 4000;

  dst.m_filegroup_id= f.FilegroupId;
  dst.m_filegroup_version= f.FilegroupVersion;
  dst.m_free=  f.FileFreeExtents;
  return 0;
}

template class Vector<int>;
template class Vector<Uint16>;
template class Vector<Uint32>;
template class Vector<Vector<Uint32> >;
template class Vector<NdbTableImpl*>;
template class Vector<NdbColumnImpl*>;

const NdbDictionary::Column * NdbDictionary::Column::FRAGMENT = 0;
const NdbDictionary::Column * NdbDictionary::Column::FRAGMENT_FIXED_MEMORY = 0;
const NdbDictionary::Column * NdbDictionary::Column::FRAGMENT_VARSIZED_MEMORY = 0;
const NdbDictionary::Column * NdbDictionary::Column::ROW_COUNT = 0;
const NdbDictionary::Column * NdbDictionary::Column::COMMIT_COUNT = 0;
const NdbDictionary::Column * NdbDictionary::Column::ROW_SIZE = 0;
const NdbDictionary::Column * NdbDictionary::Column::RANGE_NO = 0;
const NdbDictionary::Column * NdbDictionary::Column::DISK_REF = 0;
const NdbDictionary::Column * NdbDictionary::Column::RECORDS_IN_RANGE = 0;
const NdbDictionary::Column * NdbDictionary::Column::ROWID = 0;
const NdbDictionary::Column * NdbDictionary::Column::ROW_GCI = 0;
<<<<<<< HEAD
const NdbDictionary::Column * NdbDictionary::Column::ANY_VALUE = 0;
=======
const NdbDictionary::Column * NdbDictionary::Column::COPY_ROWID = 0;
>>>>>>> f06225a6
<|MERGE_RESOLUTION|>--- conflicted
+++ resolved
@@ -378,19 +378,16 @@
     col->m_impl.m_attrSize = 8;
     col->m_impl.m_arraySize = 1;
     col->m_impl.m_nullable = true;
-<<<<<<< HEAD
   } else if(!strcmp(name, "NDB$ANY_VALUE")){
     col->setType(NdbDictionary::Column::Unsigned);
     col->m_impl.m_attrId = AttributeHeader::ANY_VALUE;
     col->m_impl.m_attrSize = 4;
     col->m_impl.m_arraySize = 1;
-=======
   } else if(!strcmp(name, "NDB$COPY_ROWID")){
     col->setType(NdbDictionary::Column::Bigunsigned);
     col->m_impl.m_attrId = AttributeHeader::COPY_ROWID;
     col->m_impl.m_attrSize = 4;
     col->m_impl.m_arraySize = 2;
->>>>>>> f06225a6
   } else {
     abort();
   }
@@ -5295,8 +5292,5 @@
 const NdbDictionary::Column * NdbDictionary::Column::RECORDS_IN_RANGE = 0;
 const NdbDictionary::Column * NdbDictionary::Column::ROWID = 0;
 const NdbDictionary::Column * NdbDictionary::Column::ROW_GCI = 0;
-<<<<<<< HEAD
 const NdbDictionary::Column * NdbDictionary::Column::ANY_VALUE = 0;
-=======
-const NdbDictionary::Column * NdbDictionary::Column::COPY_ROWID = 0;
->>>>>>> f06225a6
+const NdbDictionary::Column * NdbDictionary::Column::COPY_ROWID = 0;