/* Copyright (c) 2003, 2018, Oracle and/or its affiliates. All rights reserved.

   This program is free software; you can redistribute it and/or modify
   it under the terms of the GNU General Public License, version 2.0,
   as published by the Free Software Foundation.

   This program is also distributed with certain software (including
   but not limited to OpenSSL) that is licensed under separate terms,
   as designated in a particular file or component or in included license
   documentation.  The authors of MySQL hereby grant you an additional
   permission to link the program and your derivative works with the
   separately licensed software that they have included with MySQL.

   This program is distributed in the hope that it will be useful,
   but WITHOUT ANY WARRANTY; without even the implied warranty of
   MERCHANTABILITY or FITNESS FOR A PARTICULAR PURPOSE.  See the
   GNU General Public License, version 2.0, for more details.

   You should have received a copy of the GNU General Public License
   along with this program; if not, write to the Free Software
   Foundation, Inc., 51 Franklin St, Fifth Floor, Boston, MA 02110-1301  USA
*/

#include <cstdint>

#define DBACC_C
#include "Dbacc.hpp"

#include <AttributeHeader.hpp>
#include <Bitmask.hpp>
#include <signaldata/AccFrag.hpp>
#include <signaldata/AccScan.hpp>
#include <signaldata/NextScan.hpp>
#include <signaldata/AccLock.hpp>
#include <signaldata/EventReport.hpp>
#include <signaldata/FsConf.hpp>
#include <signaldata/FsRef.hpp>
#include <signaldata/FsRemoveReq.hpp>
#include <signaldata/DropTab.hpp>
#include <signaldata/DumpStateOrd.hpp>
#include <signaldata/TuxMaint.hpp>
#include <signaldata/DbinfoScan.hpp>
#include <signaldata/TransIdAI.hpp>
#include <KeyDescriptor.hpp>
#include <signaldata/NodeStateSignalData.hpp>
#include <md5_hash.hpp>

#ifdef VM_TRACE
#define ACC_DEBUG(x) ndbout << "DBACC: "<< x << endl;
#else
#define ACC_DEBUG(x)
#endif

#ifdef ACC_SAFE_QUEUE
#define vlqrequire(x) do { if (unlikely(!(x))) {\
   dump_lock_queue(loPtr); \
   ndbabort(); } } while(0)
#else
#define vlqrequire(x) ndbrequire(x)
#define dump_lock_queue(x)
#endif


// primary key is stored in TUP
#include "../dbtup/Dbtup.hpp"
#include "../dblqh/Dblqh.hpp"
/**
 * DBACC interface description
 * ---------------------------
 * DBACC is a block that performs a mapping between a key and a local key.
 * DBACC stands for DataBase ACCess Manager.
 * DBACC also handles row locks, each element in DBACC is referring to a
 * row through a local key. This row can be locked in DBACC.
 *
 * It has the following services it provides:
 * 1) ACCKEYREQ
 *    This is the by far most important interface. The user normally sends
 *    in a key, this key is a concatenation of a number of primary key
 *    columns in the table. Each column will be rounded up to the nearest
 *    4 bytes and the columns will be concatenated.
 *
 *    The ACCKEYREQ interface can be used to insert a key element, to delete
 *    a key element and to get the local key given a key.
 *
 *    The actual insert happens immediately in the prepare phase. But the
 *    insert must be followed by a later call to the signal ACCMINUPDATE
 *    that provides the local key for the inserted element.
 *
 *    The actual delete happens when the delete is committed through the
 *    ACC_COMMITREQ interface. The ACC_COMMITREQ signal also removes any
 *    row locks owned by the operation started by ACCKEYREQ.
 *
 *    Normally ACCKEYREQ responds immediate, in this case the return
 *    signal is passed in the signal object when returning from the
 *    execACCKEYREQ method. The return could come later if the row
 *    was locked, in this case a specific ACCKEYCONF signal is sent
 *    later where we have also locked the row.
 *
 *    So the basic ACCKEYREQ service works like this:
 *    1) Receive ACCKEYREQ, handle it and respond with ACCKEYCONF either
 *       immediate or at a later time. The message can also be immediately
 *       refused with an ACCKEYREF signal passed back immediately.
 *    2) For inserts the local key is provided later with a ACCMINUPDATE
 *       signal.
 *    3) The locks can be taken over by another operation, this operation
 *       can be initiated both through the ACCKEYREQ service or through
 *       the scan service. The takeover is initiated by a ACCKEYREQ call
 *       that has the take over flag set and that calls ACC_TO_REQ.
 *    4) Operations can be committed through ACC_COMMITREQ and they can
 *       aborted through ACC_ABORTREQ.
 *
 * 2) ACC_LOCKREQ
 *    The ACC_LOCKREQ service provides an interface to lock a row through
 *    a local key. It also provides a service to unlock a row through the
 *    same interface. This service is mainly used by blocks performing
 *    various types of scan services where the scan requires a lock to be
 *    taken on the row.
 *    The ACC_LOCKREQ interface is an interface built on top of the
 *    ACCKEYREQ service.
 *
 * 3) Scan service
 *    ACC can handle up to 12 concurrent full partition scans. The partition
 *    is scanned in hash table order.
 *    The ACC_LOCKREQ interface is an interface built on top of the
 *    ACCKEYREQ service.
 *
 * 3) Scan service
 *    ACC can handle up to 12 concurrent full partition scans. The partition
 *    is scanned in hash table order.
 *
 *    A scan is started up through the ACC_SCANREQ signal.
 *    After that the NEXT_SCANREQ provides a service to get the next row,
 *    to commit the previous row, to commit the previous and get the next
 *    row, to close the scan and to abort the scan.
 *
 *    For each row the row is represented by its local key. This is returned
 *    in the NEXT_SCANCONF signal. Actually this signal is often returned
 *    through a call to the LQH object through the method exec_next_scan_conf.
 *
 * 4) ACCFRAGREQ service
 *    The ACCFRAG service is used to add a new partition to handle in DBACC.
 * 5) DROP_TAB_REQ and DROP_FRAG_REQ service
 *    These services assist in dropping a partition and a table from DBACC.
 *
 * DBACC uses the following services:
 * ----------------------------------
 *
 * 1) prepareTUPKEYREQ
 *    This prepares DBTUP to read a row and to prefetch the row such that we
 *    can avoid lengthy cache misses. It provides a local key and a reference
 *    to the fragment information in DBTUP.
 *
 * 2) prepare_scanTUPKEYREQ
 *    This prepares DBTUP to read a row that we are scanning. It provides
 *    the local key to DBTUP for this service.
 *
 * 3) accReadPk
 *    This reads the primary key in DBACC format from DBTUP provided the
 *    local key.
 *
 * 4) readPrimaryKeys
 *    This reads the primary key in DBACC format from DBLQH using the
 *    operation record as key.
 *
 * Reading the primary key is performed as a last step in ensuring that
 * the hash entry refers to the primary key we are looking for.
 *
 * Overview description
 * ....................
 * On a very high level DBACC maps keys to local keys and it performs a row
 * locking service for rows. It implements this using the LH^3 data structure.
 *
 * Local keys
 * ----------
 * ACC stores local keys that are row ids. The ACC implementation is agnostic
 * to whether it is a logical row id or a physical row id. It only matters in
 * communication to other services.
 *
 * Internal complexity
 * -------------------
 * The services provided by DBACC are fairly simple, much of the complexity
 * comes from handling scans while the data structure is constantly changing.
 * A lock service is inherently complex and never simple to implement.
 *
 * The hash data structure stores each row as one element of 8 bytes that
 * resides in a container, the container has an 8 byte header and there can
 * be upto 144 containers in a 8 kByte page. The pages are filled to around
 * 70% in the normal case. Thus each row requires about 15 bytes of memory
 * in DBACC.
 *
 * On a higher level each table fragment replica in NDB have one DBACC
 * partition. This can be either a normal table, a unique index table,
 * or a BLOB table.
 */

#define JAM_FILE_ID 345

// Index pages used by ACC instances, used by CMVMI to report index memory usage
extern Uint32 g_acc_pages_used[MAX_NDBMT_LQH_WORKERS];

void
Dbacc::prepare_scan_ctx(Uint32 scanPtrI)
{
  (void)scanPtrI;
}

// Signal entries and statement blocks
/* --------------------------------------------------------------------------------- */
/* --------------------------------------------------------------------------------- */
/* --------------------------------------------------------------------------------- */
/*                                                                                   */
/*       COMMON SIGNAL RECEPTION MODULE                                              */
/*                                                                                   */
/* --------------------------------------------------------------------------------- */

/* --------------------------------------------------------------------------------- */
/* ******************--------------------------------------------------------------- */
/* CONTINUEB                                       CONTINUE SIGNAL                   */
/* ******************------------------------------+                                 */
/*   SENDER: ACC,    LEVEL B       */
void Dbacc::execCONTINUEB(Signal* signal) 
{
  jamEntry();
  Uint32 tcase = signal->theData[0];
  switch (tcase) {
  case ZINITIALISE_RECORDS:
    jam();
    initialiseRecordsLab(signal,
                         signal->theData[1],
                         signal->theData[3],
                         signal->theData[4]);
    return;
    break;
  case ZREL_ROOT_FRAG:
    {
      jam();
      Uint32 tableId = signal->theData[1];
      releaseRootFragResources(signal, tableId);
      break;
    }
  case ZREL_FRAG:
    {
      jam();
      Uint32 fragIndex = signal->theData[1];
      releaseFragResources(signal, fragIndex);
      break;
    }
  case ZREL_DIR:
    {
      jam();
      releaseDirResources(signal);
      break;
    }
  default:
    ndbabort();
  }//switch
  return;
}//Dbacc::execCONTINUEB()

/* ------------------------------------------------------------------------- */
/* ------------------------------------------------------------------------- */
/* ------------------------------------------------------------------------- */
/*                                                                           */
/*       END OF COMMON SIGNAL RECEPTION MODULE                               */
/*                                                                           */
/* ------------------------------------------------------------------------- */
/* ------------------------------------------------------------------------- */
/* ------------------------------------------------------------------------- */
/* ------------------------------------------------------------------------- */
/* ------------------------------------------------------------------------- */
/*                                                                           */
/*       SYSTEM RESTART MODULE                                               */
/*                                                                           */
/* ------------------------------------------------------------------------- */
/* ------------------------------------------------------------------------- */
/* ------------------------------------------------------------------------- */
void Dbacc::execNDB_STTOR(Signal* signal) 
{
  jamEntry();
  BlockReference ndbcntrRef = signal->theData[0];
  Uint32 startphase = signal->theData[2];
  switch (startphase) {
  case ZSPH1:
    jam();
    break;
  case ZSPH2:
    break;
  case ZSPH3:
    break;
  case ZSPH6:
    jam();
    break;
  default:
    jam();
    /*empty*/;
    break;
  }//switch
  signal->theData[0] = reference();
  sendSignal(ndbcntrRef, GSN_NDB_STTORRY, signal, 1, JBB);
  return;
}//Dbacc::execNDB_STTOR()

/* ******************--------------------------------------------------------------- */
/* STTOR                                              START /  RESTART               */
/* ******************------------------------------+                                 */
/*   SENDER: ANY,    LEVEL B       */
void Dbacc::execSTTOR(Signal* signal) 
{
  jamEntry();
  Uint32 tstartphase = signal->theData[1];
  switch (tstartphase) {
  case 1:
    jam();
    ndbrequire((c_tup = (Dbtup*)globalData.getBlock(DBTUP, instance())) != 0);
    ndbrequire((c_lqh = (Dblqh*)globalData.getBlock(DBLQH, instance())) != 0);
    break;
  }
  Uint32 signalkey = signal->theData[6];
  sttorrysignalLab(signal, signalkey);
  return;
}//Dbacc::execSTTOR()

/* --------------------------------------------------------------------------------- */
/* ZSPH1                                                                             */
/* --------------------------------------------------------------------------------- */
void Dbacc::initialiseRecordsLab(Signal* signal,
                                 Uint32 index,
                                 Uint32 ref,
                                 Uint32 data)
{
  switch (index)
  {
  case 0:
    jam();
    initialiseTableRec();
    break;
  case 1:
  case 2:
    break;
  case 3:
    jam();
    break;
  case 4:
    jam();
    break;
  case 5:
    jam();
    break;
  case 6:
    jam();
    initialiseFragRec();
    break;
  case 7:
    jam();
    break;
  case 8:
    jam();
    initialiseOperationRec();
    break;
  case 9:
    jam();
    initialisePageRec();
    break;
  case 10:
    jam();
    break;
  case 11:
    jam();
    initialiseScanRec();
    break;
  case 12:
    jam();

    {
      ReadConfigConf * conf = (ReadConfigConf*)signal->getDataPtrSend();
      conf->senderRef = reference();
      conf->senderData = data;
      sendSignal(ref, GSN_READ_CONFIG_CONF, signal, 
		 ReadConfigConf::SignalLength, JBB);
    }
    return;
    break;
  default:
    ndbabort();
  }//switch

  signal->theData[0] = ZINITIALISE_RECORDS;
  signal->theData[1] = index + 1;
  signal->theData[2] = 0;
  signal->theData[3] = ref;
  signal->theData[4] = data;
  sendSignal(reference(), GSN_CONTINUEB, signal, 5, JBB);
  return;
}//Dbacc::initialiseRecordsLab()

void Dbacc::execREAD_CONFIG_REQ(Signal* signal) 
{
  const ReadConfigReq * req = (ReadConfigReq*)signal->getDataPtr();
  Uint32 ref = req->senderRef;
  Uint32 senderData = req->senderData;
  ndbrequire(req->noOfParameters == 0);
  
  jamEntry();

  const ndb_mgm_configuration_iterator * p = 
    m_ctx.m_config.getOwnConfigIterator();
  ndbrequire(p != 0);
  
  ndbrequire(!ndb_mgm_get_int_parameter(p, CFG_ACC_FRAGMENT, &cfragmentsize));
  ndbrequire(!ndb_mgm_get_int_parameter(p, CFG_ACC_OP_RECS, &coprecsize));
  ndbrequire(!ndb_mgm_get_int_parameter(p, CFG_ACC_TABLE, &ctablesize));
  ndbrequire(!ndb_mgm_get_int_parameter(p, CFG_ACC_SCAN, &cscanRecSize));
  initRecords();

  initialiseRecordsLab(signal, 0, ref, senderData);
  return;
}

/* *********************************<< */
/* STTORRY                             */
/* *********************************<< */
void Dbacc::sttorrysignalLab(Signal* signal, Uint32 signalkey) const
{
  signal->theData[0] = signalkey;
  signal->theData[1] = 3;
  /* BLOCK CATEGORY */
  signal->theData[2] = 2;
  /* SIGNAL VERSION NUMBER */
  signal->theData[3] = ZSPH1;
  signal->theData[4] = 255;
  BlockReference cntrRef = !isNdbMtLqh() ? NDBCNTR_REF : DBACC_REF;
  sendSignal(cntrRef, GSN_STTORRY, signal, 5, JBB);
  /* END OF START PHASES */
  return;
}//Dbacc::sttorrysignalLab()

/* --------------------------------------------------------------------------------- */
/* INITIALISE_FRAG_REC                                                               */
/*              INITIALATES THE FRAGMENT RECORDS.                                    */
/* --------------------------------------------------------------------------------- */
void Dbacc::initialiseFragRec()
{
  FragmentrecPtr regFragPtr;
  ndbrequire(cfragmentsize > 0);
  for (regFragPtr.i = 0; regFragPtr.i < cfragmentsize; regFragPtr.i++) {
    jam();
    refresh_watch_dog();
    ptrAss(regFragPtr, fragmentrec);
    initFragGeneral(regFragPtr);
    regFragPtr.p->nextfreefrag = regFragPtr.i + 1;
  }//for
  regFragPtr.i = cfragmentsize - 1;
  ptrAss(regFragPtr, fragmentrec);
  regFragPtr.p->nextfreefrag = RNIL;
  cfirstfreefrag = 0;
}//Dbacc::initialiseFragRec()

/* --------------------------------------------------------------------------------- */
/* INITIALISE_OPERATION_REC                                                          */
/*              INITIALATES THE OPERATION RECORDS.                                   */
/* --------------------------------------------------------------------------------- */
void Dbacc::initialiseOperationRec()
{
  ndbrequire(coprecsize > 0);
  for (operationRecPtr.i = 0; operationRecPtr.i < coprecsize; operationRecPtr.i++) {
    refresh_watch_dog();
    ptrAss(operationRecPtr, operationrec);
    operationRecPtr.p->m_op_bits = Operationrec::OP_INITIAL;
    operationRecPtr.p->nextOp = operationRecPtr.i + 1;
  }//for
  operationRecPtr.i = coprecsize - 1;
  ptrAss(operationRecPtr, operationrec);
  operationRecPtr.p->nextOp = RNIL;
  cfreeopRec = 0;
}//Dbacc::initialiseOperationRec()

/* --------------------------------------------------------------------------------- */
/* INITIALISE_PAGE_REC                                                               */
/*              INITIALATES THE PAGE RECORDS.                                        */
/* --------------------------------------------------------------------------------- */
void Dbacc::initialisePageRec()
{
  cnoOfAllocatedPages = 0;
  cnoOfAllocatedPagesMax = 0;
}//Dbacc::initialisePageRec()


/* --------------------------------------------------------------------------------- */
/* INITIALISE_ROOTFRAG_REC                                                           */
/*              INITIALATES THE ROOTFRAG  RECORDS.                                   */
/* --------------------------------------------------------------------------------- */
/* --------------------------------------------------------------------------------- */
/* INITIALISE_SCAN_REC                                                               */
/*              INITIALATES THE QUE_SCAN RECORDS.                                    */
/* --------------------------------------------------------------------------------- */
void Dbacc::initialiseScanRec()
{
  ndbrequire(cscanRecSize > 0);
  for (scanPtr.i = 0; scanPtr.i < cscanRecSize; scanPtr.i++) {
    ptrAss(scanPtr, scanRec);
    scanPtr.p->scanNextfreerec = scanPtr.i + 1;
    scanPtr.p->scanState = ScanRec::SCAN_DISCONNECT;
    scanPtr.p->activeLocalFrag = RNIL;
    scanPtr.p->initContainer();
  }//for
  scanPtr.i = cscanRecSize - 1;
  ptrAss(scanPtr, scanRec);
  scanPtr.p->scanNextfreerec = RNIL;
  cfirstFreeScanRec = 0;
}//Dbacc::initialiseScanRec()


/* --------------------------------------------------------------------------------- */
/* INITIALISE_TABLE_REC                                                              */
/*              INITIALATES THE TABLE RECORDS.                                       */
/* --------------------------------------------------------------------------------- */
void Dbacc::initialiseTableRec()
{
  ndbrequire(ctablesize > 0);
  for (tabptr.i = 0; tabptr.i < ctablesize; tabptr.i++) {
    refresh_watch_dog();
    ptrAss(tabptr, tabrec);
    for (Uint32 i = 0; i < NDB_ARRAY_SIZE(tabptr.p->fragholder); i++) {
      tabptr.p->fragholder[i] = RNIL;
      tabptr.p->fragptrholder[i] = RNIL;
    }//for
  }//for
}//Dbacc::initialiseTableRec()

void Dbacc::set_tup_fragptr(Uint32 fragptr, Uint32 tup_fragptr)
{
  fragrecptr.i = fragptr;
  ptrCheckGuard(fragrecptr, cfragmentsize, fragmentrec);
  fragrecptr.p->tupFragptr = tup_fragptr;
}

/* --------------------------------------------------------------------------------- */
/* --------------------------------------------------------------------------------- */
/* --------------------------------------------------------------------------------- */
/*                                                                                   */
/*       END OF SYSTEM RESTART MODULE                                                */
/*                                                                                   */
/* --------------------------------------------------------------------------------- */
/* --------------------------------------------------------------------------------- */
/* --------------------------------------------------------------------------------- */
/* --------------------------------------------------------------------------------- */
/* --------------------------------------------------------------------------------- */
/*                                                                                   */
/*       ADD/DELETE FRAGMENT MODULE                                                  */
/*                                                                                   */
/* --------------------------------------------------------------------------------- */
/* --------------------------------------------------------------------------------- */

// JONAS This methods "aer ett saall"
void Dbacc::execACCFRAGREQ(Signal* signal) 
{
  const AccFragReq * const req = (AccFragReq*)&signal->theData[0];
  jamEntry();
  if (ERROR_INSERTED(3001)) {
    jam();
    addFragRefuse(signal, 1);
    CLEAR_ERROR_INSERT_VALUE;
    return;
  }
  tabptr.i = req->tableId;
#ifndef VM_TRACE
  // config mismatch - do not crash if release compiled
  if (tabptr.i >= ctablesize) {
    jam();
    addFragRefuse(signal, 640);
    return;
  }
#endif
  ptrCheckGuard(tabptr, ctablesize, tabrec);
  ndbrequire((req->reqInfo & 0xF) == ZADDFRAG);
  ndbrequire(!getfragmentrec(fragrecptr, req->fragId));
  if (cfirstfreefrag == RNIL) {
    jam();
    addFragRefuse(signal, ZFULL_FRAGRECORD_ERROR);
    return;
  }//if

  ndbassert(req->localKeyLen == 1);
  if (req->localKeyLen != 1)
  {
    jam();
    addFragRefuse(signal, ZLOCAL_KEY_LENGTH_ERROR);
    return;
  }
  seizeFragrec();
  initFragGeneral(fragrecptr);
  initFragAdd(signal, fragrecptr);

  if (!addfragtotab(fragrecptr.i, req->fragId)) {
    jam();
    releaseFragRecord(fragrecptr);
    addFragRefuse(signal, ZFULL_FRAGRECORD_ERROR);
    return;
  }//if
  Page8Ptr spPageptr;
  Uint32 result = seizePage(spPageptr, Page32Lists::ANY_SUB_PAGE);
  if (result > ZLIMIT_OF_ERROR) {
    jam();
    addFragRefuse(signal, result);
    return;
  }//if
  if (!setPagePtr(fragrecptr.p->directory, 0, spPageptr.i))
  {
    jam();
    releasePage(spPageptr);
    addFragRefuse(signal, ZDIR_RANGE_FULL_ERROR);
    return;
  }

  initPage(spPageptr, 0);

  Uint32 userPtr = req->userPtr;
  BlockReference retRef = req->userRef;
  fragrecptr.p->rootState = ACTIVEROOT;

  AccFragConf * const conf = (AccFragConf*)&signal->theData[0];
  conf->userPtr = userPtr;
  conf->rootFragPtr = RNIL;
  conf->fragId[0] = fragrecptr.p->fragmentid;
  conf->fragId[1] = RNIL;
  conf->fragPtr[0] = fragrecptr.i;
  conf->fragPtr[1] = RNIL;
  conf->rootHashCheck = fragrecptr.p->roothashcheck;
  sendSignal(retRef, GSN_ACCFRAGCONF, signal, AccFragConf::SignalLength, JBB);
}//Dbacc::execACCFRAGREQ()

void Dbacc::addFragRefuse(Signal* signal, Uint32 errorCode) const
{
  const AccFragReq * const req = (AccFragReq*)&signal->theData[0];  
  AccFragRef * const ref = (AccFragRef*)&signal->theData[0];  
  Uint32 userPtr = req->userPtr;
  BlockReference retRef = req->userRef;

  ref->userPtr = userPtr;
  ref->errorCode = errorCode;
  sendSignal(retRef, GSN_ACCFRAGREF, signal, AccFragRef::SignalLength, JBB);
  return;
}//Dbacc::addFragRefuseEarly()

void
Dbacc::execDROP_TAB_REQ(Signal* signal){
  jamEntry();
  DropTabReq* req = (DropTabReq*)signal->getDataPtr();

  TabrecPtr tabPtr;
  tabPtr.i = req->tableId;
  ptrCheckGuard(tabPtr, ctablesize, tabrec);
  
  tabPtr.p->tabUserRef = req->senderRef;
  tabPtr.p->tabUserPtr = req->senderData;
  tabPtr.p->tabUserGsn = GSN_DROP_TAB_REQ;

  signal->theData[0] = ZREL_ROOT_FRAG;
  signal->theData[1] = tabPtr.i;
  sendSignal(reference(), GSN_CONTINUEB, signal, 2, JBB);
}

void
Dbacc::execDROP_FRAG_REQ(Signal* signal){
  jamEntry();
  DropFragReq* req = (DropFragReq*)signal->getDataPtr();

  TabrecPtr tabPtr;
  tabPtr.i = req->tableId;
  ptrCheckGuard(tabPtr, ctablesize, tabrec);

  tabPtr.p->tabUserRef = req->senderRef;
  tabPtr.p->tabUserPtr = req->senderData;
  tabPtr.p->tabUserGsn = GSN_DROP_FRAG_REQ;

  for (Uint32 i = 0; i < NDB_ARRAY_SIZE(tabPtr.p->fragholder); i++)
  {
    jam();
    if (tabPtr.p->fragholder[i] == req->fragId)
    {
      jam();
      tabPtr.p->fragholder[i] = RNIL;
      releaseFragResources(signal, tabPtr.p->fragptrholder[i]);
      return;
    }//if
  }//for
  
  releaseRootFragResources(signal, req->tableId);
}

void Dbacc::releaseRootFragResources(Signal* signal, Uint32 tableId)
{
  TabrecPtr tabPtr;
  tabPtr.i = tableId;
  ptrCheckGuard(tabPtr, ctablesize, tabrec);

  if (tabPtr.p->tabUserGsn == GSN_DROP_TAB_REQ)
  {
    jam();
    for (Uint32 i = 0; i < NDB_ARRAY_SIZE(tabPtr.p->fragholder); i++)
    {
      jam();
      if (tabPtr.p->fragholder[i] != RNIL)
      {
        jam();
        tabPtr.p->fragholder[i] = RNIL;
        releaseFragResources(signal, tabPtr.p->fragptrholder[i]);
        return;
      }
    }

    /**
     * Finished...
     */
    DropTabConf * const dropConf = (DropTabConf *)signal->getDataPtrSend();
    dropConf->senderRef = reference();
    dropConf->senderData = tabPtr.p->tabUserPtr;
    dropConf->tableId = tabPtr.i;
    sendSignal(tabPtr.p->tabUserRef, GSN_DROP_TAB_CONF,
               signal, DropTabConf::SignalLength, JBB);
  }
  else
  {
    ndbrequire(tabPtr.p->tabUserGsn == GSN_DROP_FRAG_REQ);

    DropFragConf * conf = (DropFragConf *)signal->getDataPtrSend();
    conf->senderRef = reference();
    conf->senderData = tabPtr.p->tabUserPtr;
    conf->tableId = tabPtr.i;
    sendSignal(tabPtr.p->tabUserRef, GSN_DROP_FRAG_CONF,
               signal, DropFragConf::SignalLength, JBB);
  }
  
  tabPtr.p->tabUserPtr = RNIL;
  tabPtr.p->tabUserRef = 0;
  tabPtr.p->tabUserGsn = 0;
}//Dbacc::releaseRootFragResources()

void Dbacc::releaseFragResources(Signal* signal, Uint32 fragIndex)
{
  jam();
  FragmentrecPtr regFragPtr;
  regFragPtr.i = fragIndex;
  ptrCheckGuard(regFragPtr, cfragmentsize, fragmentrec);
  verifyFragCorrect(regFragPtr);

  if (regFragPtr.p->expandOrShrinkQueued)
  {
    regFragPtr.p->level.clear();

    // slack > 0 ensures EXPANDCHECK2 will do nothing.
    regFragPtr.p->slack = 1;

    // slack <= slackCheck ensures SHRINKCHECK2 will do nothing.
    regFragPtr.p->slackCheck = regFragPtr.p->slack;

    /**
     * Wait out pending expand or shrink.
     * They need a valid Fragmentrec.
     */
    signal->theData[0] = ZREL_FRAG;
    signal->theData[1] = regFragPtr.i;
    sendSignal(reference(), GSN_CONTINUEB, signal, 2, JBB);
    return;
  }

  if (!regFragPtr.p->directory.isEmpty()) {
    jam();
    DynArr256::ReleaseIterator iter;
    DynArr256 dir(directoryPool, regFragPtr.p->directory);
    dir.init(iter);
    signal->theData[0] = ZREL_DIR;
    signal->theData[1] = regFragPtr.i;
    memcpy(&signal->theData[2], &iter, sizeof(iter));
    sendSignal(reference(), GSN_CONTINUEB, signal, 2 + sizeof(iter) / 4, JBB);
  } else {
    jam();
    {
      ndbassert(static_cast<Uint32>(regFragPtr.p->m_noOfAllocatedPages) == 
                  regFragPtr.p->sparsepages.getCount() +
                  regFragPtr.p->fullpages.getCount());
      regFragPtr.p->m_noOfAllocatedPages = 0;

      LocalPage8List freelist(c_page8_pool, cfreepages);
      cnoOfAllocatedPages -= regFragPtr.p->sparsepages.getCount();
      freelist.appendList(regFragPtr.p->sparsepages);
      cnoOfAllocatedPages -= regFragPtr.p->fullpages.getCount();
      freelist.appendList(regFragPtr.p->fullpages);
      ndbassert(pages.getCount() == cfreepages.getCount() + cnoOfAllocatedPages);
      ndbassert(pages.getCount() <= cpageCount);
    }
    jam();
    Uint32 tab = regFragPtr.p->mytabptr;
    releaseFragRecord(regFragPtr);
    signal->theData[0] = ZREL_ROOT_FRAG;
    signal->theData[1] = tab;
    sendSignal(reference(), GSN_CONTINUEB, signal, 2, JBB);
  }//if
  ndbassert(validatePageCount());
}//Dbacc::releaseFragResources()

void Dbacc::verifyFragCorrect(FragmentrecPtr regFragPtr)const
{
  ndbrequire(regFragPtr.p->lockOwnersList == RNIL);
}//Dbacc::verifyFragCorrect()

void Dbacc::releaseDirResources(Signal* signal)
{
  jam();
  Uint32 fragIndex = signal->theData[1];

  DynArr256::ReleaseIterator iter;
  memcpy(&iter, &signal->theData[2], sizeof(iter));

  FragmentrecPtr regFragPtr;
  regFragPtr.i = fragIndex;
  ptrCheckGuard(regFragPtr, cfragmentsize, fragmentrec);
  verifyFragCorrect(regFragPtr);

  DynArr256::Head* directory;
  ndbrequire(signal->theData[0] == ZREL_DIR);
  directory = &regFragPtr.p->directory;

  DynArr256 dir(directoryPool, *directory);
  Uint32 ret = 0;
  Uint32 pagei;
  fragrecptr = regFragPtr;
  int count = 32;
  while (count > 0 &&
         (ret = dir.release(iter, &pagei)) != 0)
  {
    jam();
    count--;
    if (ret == 1 && pagei != RNIL)
    {
      jam();
      Page8Ptr rpPageptr;
      rpPageptr.i = pagei;
      c_page8_pool.getPtr(rpPageptr);
      releasePage(rpPageptr);
    }
  }
  while (ret == 0 && count > 0 && !cfreepages.isEmpty())
  {
    jam();
    Page8Ptr page;
    LocalPage8List freelist(c_page8_pool, cfreepages);
    freelist.removeFirst(page);
    pages.releasePage8(c_page_pool, page);
    Page32Ptr page32ptr;
    pages.dropLastPage32(c_page_pool, page32ptr, 5);
    if (page32ptr.i != RNIL)
    {
      jam();
      g_acc_pages_used[instance()]--;
      ndbassert(cpageCount >= 4);
      cpageCount -= 4; // 8KiB pages per 32KiB page
      m_ctx.m_mm.release_page(RT_DBACC_PAGE, page32ptr.i);
    }
    count--;
  }
  if (ret != 0 || !cfreepages.isEmpty())
  {
    jam();
    memcpy(&signal->theData[2], &iter, sizeof(iter));
    sendSignal(reference(), GSN_CONTINUEB, signal, 2 + sizeof(iter) / 4, JBB);
  }
  else
  {
    jam();
    signal->theData[0] = ZREL_FRAG;
    sendSignal(reference(), GSN_CONTINUEB, signal, 2, JBB);
  }
}//Dbacc::releaseDirResources()

void Dbacc::releaseFragRecord(FragmentrecPtr regFragPtr)
{
  regFragPtr.p->nextfreefrag = cfirstfreefrag;
  cfirstfreefrag = regFragPtr.i;
  initFragGeneral(regFragPtr);
  RSS_OP_FREE(cnoOfFreeFragrec);
}//Dbacc::releaseFragRecord()

/* -------------------------------------------------------------------------- */
/* ADDFRAGTOTAB                                                               */
/*       DESCRIPTION: PUTS A FRAGMENT ID AND A POINTER TO ITS RECORD INTO     */
/*                                TABLE ARRRAY OF THE TABLE RECORD.           */
/* -------------------------------------------------------------------------- */
bool Dbacc::addfragtotab(Uint32 rootIndex, Uint32 fid) const
{
  for (Uint32 i = 0; i < NDB_ARRAY_SIZE(tabptr.p->fragholder); i++) {
    jam();
    if (tabptr.p->fragholder[i] == RNIL) {
      jam();
      tabptr.p->fragholder[i] = fid;
      tabptr.p->fragptrholder[i] = rootIndex;
      return true;
    }//if
  }//for
  return false;
}//Dbacc::addfragtotab()

/* --------------------------------------------------------------------------------- */
/* --------------------------------------------------------------------------------- */
/* --------------------------------------------------------------------------------- */
/*                                                                                   */
/*       END OF ADD/DELETE FRAGMENT MODULE                                           */
/*                                                                                   */
/* --------------------------------------------------------------------------------- */
/* --------------------------------------------------------------------------------- */
/* --------------------------------------------------------------------------------- */
/* --------------------------------------------------------------------------------- */
/* --------------------------------------------------------------------------------- */
/*                                                                                   */
/*       CONNECTION MODULE                                                           */
/*                                                                                   */
/* --------------------------------------------------------------------------------- */
/* --------------------------------------------------------------------------------- */
/* ******************--------------------------------------------------------------- */
/* ACCSEIZEREQ                                           SEIZE REQ                   */
/*                                                    SENDER: LQH,    LEVEL B        */
/*          ENTER ACCSEIZEREQ WITH                                                   */
/*                    TUSERPTR ,                     CONECTION PTR OF LQH            */
/*                    TUSERBLOCKREF                  BLOCK REFERENCE OF LQH          */
/* ******************--------------------------------------------------------------- */
/* ******************--------------------------------------------------------------- */
/* ACCSEIZEREQ                                           SEIZE REQ                   */
/* ******************------------------------------+                                 */
/*   SENDER: LQH,    LEVEL B       */
void Dbacc::execACCSEIZEREQ(Signal* signal) 
{
  jamEntry();
  Uint32 userptr = signal->theData[0];
  /* CONECTION PTR OF LQH            */
  BlockReference userblockref = signal->theData[1];
  /* BLOCK REFERENCE OF LQH          */
  if (cfreeopRec == RNIL) {
    jam();
    Uint32 result = ZCONNECT_SIZE_ERROR;
    signal->theData[0] = userptr;
    signal->theData[1] = result;
    sendSignal(userblockref, GSN_ACCSEIZEREF, signal, 2, JBB);
    return;
  }//if
  seizeOpRec();
  ptrGuard(operationRecPtr);
  operationRecPtr.p->userptr = userptr;
  operationRecPtr.p->userblockref = userblockref;
  operationRecPtr.p->m_op_bits = Operationrec::OP_INITIAL;
  /* ******************************< */
  /* ACCSEIZECONF                    */
  /* ******************************< */
  signal->theData[0] = userptr;
  signal->theData[1] = operationRecPtr.i;
  sendSignal(userblockref, GSN_ACCSEIZECONF, signal, 2, JBB);
  return;
}//Dbacc::execACCSEIZEREQ()

/* --------------------------------------------------------------------------------- */
/* --------------------------------------------------------------------------------- */
/* --------------------------------------------------------------------------------- */
/*                                                                                   */
/*       END OF CONNECTION MODULE                                                    */
/*                                                                                   */
/* --------------------------------------------------------------------------------- */
/* --------------------------------------------------------------------------------- */
/* --------------------------------------------------------------------------------- */
/* --------------------------------------------------------------------------------- */
/* --------------------------------------------------------------------------------- */
/*                                                                                   */
/*       EXECUTE OPERATION MODULE                                                    */
/*                                                                                   */
/* --------------------------------------------------------------------------------- */
/* --------------------------------------------------------------------------------- */
/* --------------------------------------------------------------------------------- */
/* INIT_OP_REC                                                                       */
/*           INFORMATION WHICH IS RECIEVED BY ACCKEYREQ WILL BE SAVED                */
/*           IN THE OPERATION RECORD.                                                */
/* --------------------------------------------------------------------------------- */
void Dbacc::initOpRec(const AccKeyReq* signal, Uint32 siglen) const
{
  Uint32 Treqinfo;

  Treqinfo = signal->requestInfo;

  operationRecPtr.p->hashValue = LHBits32(signal->hashValue);
  operationRecPtr.p->tupkeylen = signal->keyLen;
  operationRecPtr.p->m_key_or_scan_info.xfrmtupkeylen = signal->keyLen;
  operationRecPtr.p->transId1 = signal->transId1;
  operationRecPtr.p->transId2 = signal->transId2;

  const bool readOp = AccKeyReq::getLockType(Treqinfo) == ZREAD;
  const bool dirtyOp = AccKeyReq::getDirtyOp(Treqinfo);
  const bool dirtyReadOp = readOp & dirtyOp;
  Uint32 operation = AccKeyReq::getOperation(Treqinfo);
  if (operation == ZREFRESH)
    operation = ZWRITE; /* Insert if !exist, otherwise lock */

  Uint32 opbits = 0;
  opbits |= operation;
  opbits |= readOp ? 0 : (Uint32) Operationrec::OP_LOCK_MODE;
  opbits |= readOp ? 0 : (Uint32) Operationrec::OP_ACC_LOCK_MODE;
  opbits |= dirtyReadOp ? (Uint32) Operationrec::OP_DIRTY_READ : 0;
  if (AccKeyReq::getLockReq(Treqinfo))
  {
    opbits |= Operationrec::OP_LOCK_REQ;            // TUX LOCK_REQ

    /**
     * A lock req has SCAN_OP, it can't delete a row,
     *   so OP_COMMIT_DELETE_CHECK is set like for SCAN
     *   see initScanOpRec
     */
    opbits |= Operationrec::OP_COMMIT_DELETE_CHECK;

    /**
     * TODO: Looking at it now, I think it would be more natural
     *       to treat it as a ZREAD...
     */
  }
  
  //operationRecPtr.p->nodeType = AccKeyReq::getReplicaType(Treqinfo);
  operationRecPtr.p->fid = fragrecptr.p->myfid;
  operationRecPtr.p->fragptr = fragrecptr.i;
  operationRecPtr.p->nextParallelQue = RNIL;
  operationRecPtr.p->prevParallelQue = RNIL;
  operationRecPtr.p->nextSerialQue = RNIL;
  operationRecPtr.p->prevSerialQue = RNIL;
  operationRecPtr.p->elementPage = RNIL;
  operationRecPtr.p->scanRecPtr = RNIL;
  operationRecPtr.p->m_op_bits = opbits;
  NdbTick_Invalidate(&operationRecPtr.p->m_lockTime);

  // bit to mark lock operation
  // undo log is not run via ACCKEYREQ

  if (operationRecPtr.p->tupkeylen == 0)
  {
    NDB_STATIC_ASSERT(AccKeyReq::SignalLength_localKey == 10);
    ndbassert(siglen == AccKeyReq::SignalLength_localKey);
  }
  else
  {
    NDB_STATIC_ASSERT(AccKeyReq::SignalLength_keyInfo == 8);
    ndbassert(siglen == AccKeyReq::SignalLength_keyInfo + operationRecPtr.p->tupkeylen);
  }
}//Dbacc::initOpRec()

/* --------------------------------------------------------------------------------- */
/* SEND_ACCKEYCONF                                                                   */
/* --------------------------------------------------------------------------------- */
void Dbacc::sendAcckeyconf(Signal* signal) const
{
  signal->theData[0] = operationRecPtr.p->userptr;
  signal->theData[1] = operationRecPtr.p->m_op_bits & Operationrec::OP_MASK;
  signal->theData[2] = operationRecPtr.p->fid;
  signal->theData[3] = operationRecPtr.p->localdata.m_page_no;
  signal->theData[4] = operationRecPtr.p->localdata.m_page_idx;
}//Dbacc::sendAcckeyconf()

/* ******************--------------------------------------------------------------- */
/* ACCKEYREQ                                         REQUEST FOR INSERT, DELETE,     */
/*                                                   RERAD AND UPDATE, A TUPLE.      */
/*                                                   SENDER: LQH,    LEVEL B         */
/*  SIGNAL DATA:      OPERATION_REC_PTR,             CONNECTION PTR                  */
/*                    TABPTR,                        TABLE ID = TABLE RECORD POINTER */
/*                    TREQINFO,                                                      */
/*                    THASHVALUE,                    HASH VALUE OF THE TUP           */
/*                    TKEYLEN,                       LENGTH OF THE PRIMARY KEYS      */
/*                    TKEY1,                         PRIMARY KEY 1                   */
/*                    TKEY2,                         PRIMARY KEY 2                   */
/*                    TKEY3,                         PRIMARY KEY 3                   */
/*                    TKEY4,                         PRIMARY KEY 4                   */
/* ******************--------------------------------------------------------------- */
void Dbacc::execACCKEYREQ(Signal* signal) 
{
  jamEntryDebug();
  AccKeyReq* const req = reinterpret_cast<AccKeyReq*>(&signal->theData[0]);
  operationRecPtr.i = req->connectPtr;   /* CONNECTION PTR */
  fragrecptr.i = req->fragmentPtr;        /* FRAGMENT RECORD POINTER         */
  ndbrequire((operationRecPtr.i < coprecsize) ||
	     (fragrecptr.i < cfragmentsize));
  ptrAss(operationRecPtr, operationrec);
  ptrAss(fragrecptr, fragmentrec);  

  ndbrequire(operationRecPtr.p->m_op_bits == Operationrec::OP_INITIAL);

  initOpRec(req, signal->getLength());

  /*---------------------------------------------------------------*/
  /*                                                               */
  /*       WE WILL USE THE HASH VALUE TO LOOK UP THE PROPER MEMORY */
  /*       PAGE AND MEMORY PAGE INDEX TO START THE SEARCH WITHIN.  */
  /*       WE REMEMBER THESE ADDRESS IF WE LATER NEED TO INSERT    */
  /*       THE ITEM AFTER NOT FINDING THE ITEM.                    */
  /*---------------------------------------------------------------*/
  OperationrecPtr lockOwnerPtr;
  Page8Ptr bucketPageptr;
  Uint32 bucketConidx;
  Page8Ptr elemPageptr;
  Uint32 elemConptr;
  Uint32 elemptr;
  const Uint32 found = getElement(req,
                                  lockOwnerPtr,
                                  bucketPageptr,
                                  bucketConidx,
                                  elemPageptr,
                                  elemConptr,
                                  elemptr);

  Uint32 opbits = operationRecPtr.p->m_op_bits;

  if (AccKeyReq::getTakeOver(req->requestInfo))
  {
    /* Verify that lock taken over and operation are on same
     * element by checking that lockOwner match.
     */
    OperationrecPtr lockOpPtr;
    lockOpPtr.i = req->lockConnectPtr;
    ptrAss(lockOpPtr, operationrec);
    if (lockOwnerPtr.i == RNIL ||
        !(lockOwnerPtr.i == lockOpPtr.i ||
          lockOwnerPtr.i == lockOpPtr.p->m_lock_owner_ptr_i))
    {
      signal->theData[0] = Uint32(-1);
      signal->theData[1] = ZTO_OP_STATE_ERROR;
      operationRecPtr.p->m_op_bits = Operationrec::OP_INITIAL;
      return; /* Take over failed */
    }

    signal->theData[1] = req->lockConnectPtr;
    signal->theData[2] = operationRecPtr.p->transId1;
    signal->theData[3] = operationRecPtr.p->transId2;
    execACC_TO_REQ(signal);
    if (signal->theData[0] == Uint32(-1))
    {
      operationRecPtr.p->m_op_bits = Operationrec::OP_INITIAL;
      ndbassert(signal->theData[1] == ZTO_OP_STATE_ERROR);
      return; /* Take over failed */
    }
  }

  Uint32 op = opbits & Operationrec::OP_MASK;
  if (found == ZTRUE) 
  {
    switch (op) {
    case ZREAD:
    case ZUPDATE:
    case ZDELETE:
    case ZWRITE:
    case ZSCAN_OP:
      if (!lockOwnerPtr.p)
      {
	if(op == ZWRITE)
	{
	  jam();
	  opbits &= ~(Uint32)Operationrec::OP_MASK;
	  opbits |= (op = ZUPDATE);
	  operationRecPtr.p->m_op_bits = opbits; // store to get correct ACCKEYCONF
	}
	opbits |= Operationrec::OP_STATE_RUNNING;
	opbits |= Operationrec::OP_RUN_QUEUE;
        c_tup->prepareTUPKEYREQ(operationRecPtr.p->localdata.m_page_no,
                                operationRecPtr.p->localdata.m_page_idx,
                                fragrecptr.p->tupFragptr);
        sendAcckeyconf(signal);
        if (! (opbits & Operationrec::OP_DIRTY_READ)) {
	  /*---------------------------------------------------------------*/
	  // It is not a dirty read. We proceed by locking and continue with
	  // the operation.
	  /*---------------------------------------------------------------*/
          Uint32 eh = elemPageptr.p->word32[elemptr];
          operationRecPtr.p->reducedHashValue = ElementHeader::getReducedHashValue(eh);
          operationRecPtr.p->elementPage = elemPageptr.i;
          operationRecPtr.p->elementContainer = elemConptr;
          operationRecPtr.p->elementPointer = elemptr;

	  eh = ElementHeader::setLocked(operationRecPtr.i);
          elemPageptr.p->word32[elemptr] = eh;
	  
	  opbits |= Operationrec::OP_LOCK_OWNER;
	  insertLockOwnersList(operationRecPtr);

          fragrecptr.p->
            m_lockStats.req_start_imm_ok((opbits & 
                                          Operationrec::OP_LOCK_MODE) 
                                         != ZREADLOCK,
                                         operationRecPtr.p->m_lockTime,
                                         getHighResTimer());
          
        } else {
          jamDebug();
	  /*---------------------------------------------------------------*/
	  // It is a dirty read. We do not lock anything. Set state to
	  // IDLE since no COMMIT call will come.
	  /*---------------------------------------------------------------*/
	  opbits = Operationrec::OP_EXECUTED_DIRTY_READ;
        }//if
	operationRecPtr.p->m_op_bits = opbits;
	return;
      } else {
        jam();
        accIsLockedLab(signal, lockOwnerPtr);
        return;
      }//if
      break;
    case ZINSERT:
      jam();
      insertExistElemLab(signal, lockOwnerPtr);
      return;
      break;
    default:
      ndbabort();
    }//switch
  } else if (found == ZFALSE) {
    switch (op){
    case ZWRITE:
      opbits &= ~(Uint32)Operationrec::OP_MASK;
      opbits |= (op = ZINSERT);
      // Fall through
    case ZINSERT:
      jam();
      opbits |= Operationrec::OP_INSERT_IS_DONE;
      opbits |= Operationrec::OP_STATE_RUNNING;
      opbits |= Operationrec::OP_RUN_QUEUE;
      operationRecPtr.p->m_op_bits = opbits;
      insertelementLab(signal, bucketPageptr, bucketConidx);
      return;
      break;
    case ZREAD:
    case ZUPDATE:
    case ZDELETE:
    case ZSCAN_OP:
      jam();
      acckeyref1Lab(signal, ZREAD_ERROR);
      return;
    default:
      ndbabort();
    }//switch
  } else {
    jam();
    acckeyref1Lab(signal, found);
    return;
  }//if
  return;
}//Dbacc::execACCKEYREQ()

void
Dbacc::execACCKEY_ORD(Signal* signal, Uint32 opPtrI)
{
  jamEntryDebug();
  OperationrecPtr lastOp;
  lastOp.i = opPtrI;
  ptrCheckGuard(lastOp, coprecsize, operationrec);
  Uint32 opbits = lastOp.p->m_op_bits;
  Uint32 opstate = opbits & Operationrec::OP_STATE_MASK;
  
  if (likely(opbits == Operationrec::OP_EXECUTED_DIRTY_READ))
  {
    jamDebug();
    lastOp.p->m_op_bits = Operationrec::OP_INITIAL;
    return;
  }
  else if (likely(opstate == Operationrec::OP_STATE_RUNNING))
  {
    opbits |= Operationrec::OP_STATE_EXECUTED;
    lastOp.p->m_op_bits = opbits;
    startNext(signal, lastOp);
    validate_lock_queue(lastOp);
    return;
  } 
  else
  {
  }

  ndbout_c("bits: %.8x state: %.8x", opbits, opstate);
  ndbabort();
}

void
Dbacc::startNext(Signal* signal, OperationrecPtr lastOp)
{
  jam();
  OperationrecPtr nextOp;
  OperationrecPtr loPtr;
  OperationrecPtr tmp;
  nextOp.i = lastOp.p->nextParallelQue;
  loPtr.i = lastOp.p->m_lock_owner_ptr_i;
  const Uint32 opbits = lastOp.p->m_op_bits;
  
  if ((opbits & Operationrec::OP_STATE_MASK)!= Operationrec::OP_STATE_EXECUTED)
  {
    jam();
    return;
  }
  
  Uint32 nextbits;
  if (nextOp.i != RNIL)
  {
    jam();
    ptrCheckGuard(nextOp, coprecsize, operationrec);
    nextbits = nextOp.p->m_op_bits;
    goto checkop;
  }
  
  if ((opbits & Operationrec::OP_LOCK_OWNER) == 0)
  {
    jam();
    ptrCheckGuard(loPtr, coprecsize, operationrec);
  }
  else
  {
    jam();
    loPtr = lastOp;
  }
  
  nextOp.i = loPtr.p->nextSerialQue;
  ndbassert(loPtr.p->m_op_bits & Operationrec::OP_LOCK_OWNER);
  
  if (nextOp.i == RNIL)
  {
    jam();
    return;
  }
  
  /**
   * There is an op in serie queue...
   *   Check if it can run
   */
  ptrCheckGuard(nextOp, coprecsize, operationrec);  
  nextbits = nextOp.p->m_op_bits;
  
  {
    const bool same = nextOp.p->is_same_trans(lastOp.p);
    
    if (!same && ((opbits & Operationrec::OP_ACC_LOCK_MODE) ||
		  (nextbits & Operationrec::OP_LOCK_MODE)))
    {
      jam();
      /**
       * Not same transaction
       *  and either last hold exclusive lock
       *          or next need exclusive lock
       */
      return;
    }

    if (!same && (opbits & Operationrec::OP_ELEMENT_DISAPPEARED))
    {
      jam();
      /* This is the case described in Bug#19031389 with
       * T1: READ1, T1: READ2, T1:DELETE
       * T2: READ3
       * where out-of-order commits have left us with
       * T1: READ1, T1: READ2
       * T2: READ3
       * and then a commit of T1: READ1 or T1: READ2
       * causes us to consider whether to allow T2: READ3 to run
       *
       * The check above (!same_trans && (prev is EX || next is EX))
       * does not catch this case as the LOCK_MODE and ACC_LOCK_MODE
       * of the READ ops is not set as they were prepared *before* the
       * DELETE
       *
       * In general it might be nice if a transaction having a
       * mix of SH and EX locks were treated as all EX until it
       * fully commits
       *
       * However in the case of INS/UPD we are not (yet) aware of problems
       *
       * For DELETE, the problem is that allowing T2: READ3 to start (and
       * then immediately fail), messes up the reference counting for the
       * delete
       * So instead of that, lets not let it start until after the deleting
       * transaction is fully committed @ ACC
       *
       */
      return;
    }
    
    /**
     * same trans and X-lock already held -> Ok
     */
    if (same && (opbits & Operationrec::OP_ACC_LOCK_MODE))
    {
      jam();
      goto upgrade;
    }
  }

  /**
   * Fall through: No exclusive locks held
   * (There is a shared parallel queue)
   */
  ndbassert((opbits & Operationrec::OP_ACC_LOCK_MODE) == 0);

  /**
   * all shared lock...
   */
  if ((nextbits & Operationrec::OP_LOCK_MODE) == 0)
  {
    jam();
    goto upgrade;
  }
  
  /**
   * There is a shared parallel queue and exclusive op is requested.
   * We must check if there are other transactions in parallel queue...
   */
  tmp= loPtr;
  while (tmp.i != RNIL)
  {
    ptrCheckGuard(tmp, coprecsize, operationrec);      
    if (!nextOp.p->is_same_trans(tmp.p))
    {
      jam();
      /**
       * parallel queue contained another transaction, dont let it run
       */
      return;
    }
    tmp.i = tmp.p->nextParallelQue;
  }
  
upgrade:
  /**
   * Move first op in serie queue to end of parallel queue
   */
  
  tmp.i = loPtr.p->nextSerialQue = nextOp.p->nextSerialQue;
  loPtr.p->m_lo_last_parallel_op_ptr_i = nextOp.i;
  nextOp.p->nextSerialQue = RNIL;
  nextOp.p->prevSerialQue = RNIL;
  nextOp.p->m_lock_owner_ptr_i = loPtr.i;
  nextOp.p->prevParallelQue = lastOp.i;
  lastOp.p->nextParallelQue = nextOp.i;
  nextbits |= (opbits & Operationrec::OP_ACC_LOCK_MODE);
  
  if (tmp.i != RNIL)
  {
    jam();
    ptrCheckGuard(tmp, coprecsize, operationrec);      
    tmp.p->prevSerialQue = loPtr.i;
  }
  else
  {
    jam();
    loPtr.p->m_lo_last_serial_op_ptr_i = RNIL;
  }
  
  nextbits |= Operationrec::OP_RUN_QUEUE;
  
  /**
   * Currently no grouping of ops in serie queue
   */
  ndbrequire(nextOp.p->nextParallelQue == RNIL);

  /**
   * Track end-of-wait
   */
  {
    FragmentrecPtr frp;
    frp.i = nextOp.p->fragptr;
    ptrCheckGuard(frp, cfragmentsize, fragmentrec);
    
    frp.p->m_lockStats.wait_ok(((nextbits & 
                                 Operationrec::OP_LOCK_MODE) 
                                != ZREADLOCK),
                               nextOp.p->m_lockTime,
                               getHighResTimer());
  }
  
checkop:
  Uint32 errCode = 0;
  OperationrecPtr save = operationRecPtr;
  operationRecPtr = nextOp;
  
  Uint32 lastop = opbits & Operationrec::OP_MASK;
  Uint32 nextop = nextbits & Operationrec::OP_MASK;

  nextbits &= nextbits & ~(Uint32)Operationrec::OP_STATE_MASK;
  nextbits |= Operationrec::OP_STATE_RUNNING;

  if (lastop == ZDELETE)
  {
    jam();
    if (nextop != ZINSERT && nextop != ZWRITE)
    {
      errCode = ZREAD_ERROR;
      goto ref;
    }
    
    nextbits &= ~(Uint32)Operationrec::OP_MASK;
    nextbits &= ~(Uint32)Operationrec::OP_ELEMENT_DISAPPEARED;
    nextbits |= (nextop = ZINSERT);
    goto conf;
  }
  else if (nextop == ZINSERT)
  {
    jam();
    errCode = ZWRITE_ERROR;
    goto ref;
  }
  else if (nextop == ZWRITE)
  {
    jam();
    nextbits &= ~(Uint32)Operationrec::OP_MASK;
    nextbits |= (nextop = ZUPDATE);
    goto conf;
  }
  else
  {
    jam();
  }

conf:
  nextOp.p->m_op_bits = nextbits;
  nextOp.p->localdata = lastOp.p->localdata;
  
  if (nextop == ZSCAN_OP && (nextbits & Operationrec::OP_LOCK_REQ) == 0)
  {
    jam();
    takeOutScanLockQueue(nextOp.p->scanRecPtr);
    putReadyScanQueue(nextOp.p->scanRecPtr);
  }
  else
  {
    jam();
    fragrecptr.i = nextOp.p->fragptr;
    ptrCheckGuard(fragrecptr, cfragmentsize, fragmentrec);
    
    sendAcckeyconf(signal);
    sendSignal(nextOp.p->userblockref, GSN_ACCKEYCONF, 
	       signal, 6, JBB);
  }
  
  operationRecPtr = save;
  return;
  
ref:
  nextOp.p->m_op_bits = nextbits;
  
  if (nextop == ZSCAN_OP && (nextbits & Operationrec::OP_LOCK_REQ) == 0)
  {
    jam();
    nextOp.p->m_op_bits |= Operationrec::OP_ELEMENT_DISAPPEARED;
    takeOutScanLockQueue(nextOp.p->scanRecPtr);
    putReadyScanQueue(nextOp.p->scanRecPtr);
  }
  else
  {
    jam();
    signal->theData[0] = nextOp.p->userptr;
    signal->theData[1] = errCode;
    sendSignal(nextOp.p->userblockref, GSN_ACCKEYREF, signal, 
	       2, JBB);
  }    
  
  operationRecPtr = save;
  return;
}

<<<<<<< HEAD
=======
void
Dbacc::xfrmKeyData(AccKeyReq* signal)const
{
  Uint32 table = fragrecptr.p->myTableId;
  Uint32 dst[MAX_KEY_SIZE_IN_WORDS * MAX_XFRM_MULTIPLY];
  Uint32 keyPartLen[MAX_ATTRIBUTES_IN_INDEX];
  Uint32* const src = signal->keyInfo;
  Uint32 len = xfrm_key(table, src, dst, sizeof(dst) >> 2, keyPartLen);
  ndbrequire(len); // 0 means error
  memcpy(src, dst, len << 2);
  operationRecPtr.p->m_key_or_scan_info.xfrmtupkeylen = len;
}

>>>>>>> 14a20ea8
void 
Dbacc::accIsLockedLab(Signal* signal, OperationrecPtr lockOwnerPtr) const
{
  Uint32 bits = operationRecPtr.p->m_op_bits;
  validate_lock_queue(lockOwnerPtr);
  
  if ((bits & Operationrec::OP_DIRTY_READ) == 0){
    Uint32 return_result;
    if ((bits & Operationrec::OP_LOCK_MODE) == ZREADLOCK) {
      jam();
      return_result = placeReadInLockQueue(lockOwnerPtr);
    } else {
      jam();
      return_result = placeWriteInLockQueue(lockOwnerPtr);
    }//if
    if (return_result == ZPARALLEL_QUEUE) {
      jamDebug();
      c_tup->prepareTUPKEYREQ(operationRecPtr.p->localdata.m_page_no,
                              operationRecPtr.p->localdata.m_page_idx,
                              fragrecptr.p->tupFragptr);

      fragrecptr.p->m_lockStats.req_start_imm_ok((bits & 
                                                  Operationrec::OP_LOCK_MODE) 
                                                 != ZREADLOCK,
                                                 operationRecPtr.p->m_lockTime,
                                                 getHighResTimer());

      sendAcckeyconf(signal);
      return;
    } else if (return_result == ZSERIAL_QUEUE) {
      jam();
      fragrecptr.p->m_lockStats.req_start((bits & 
                                           Operationrec::OP_LOCK_MODE) 
                                          != ZREADLOCK,
                                          operationRecPtr.p->m_lockTime,
                                          getHighResTimer());
      signal->theData[0] = RNIL;
      return;
    } else {
      jam();
      acckeyref1Lab(signal, return_result);
      return;
    }//if
    ndbabort();
  } 
  else 
  {
    if (! (lockOwnerPtr.p->m_op_bits & Operationrec::OP_ELEMENT_DISAPPEARED) &&
	! lockOwnerPtr.p->localdata.isInvalid())
    {
      jam();
      /* ---------------------------------------------------------------
       * It is a dirty read. We do not lock anything. Set state to
       *IDLE since no COMMIT call will arrive.
       * ---------------------------------------------------------------*/
      c_tup->prepareTUPKEYREQ(operationRecPtr.p->localdata.m_page_no,
                              operationRecPtr.p->localdata.m_page_idx,
                              fragrecptr.p->tupFragptr);
      sendAcckeyconf(signal);
      operationRecPtr.p->m_op_bits = Operationrec::OP_EXECUTED_DIRTY_READ;
      return;
    } 
    else 
    {
      jam();
      /*---------------------------------------------------------------*/
      // The tuple does not exist in the committed world currently.
      // Report read error.
      /*---------------------------------------------------------------*/
      acckeyref1Lab(signal, ZREAD_ERROR);
      return;
    }//if
  }//if
}//Dbacc::accIsLockedLab()

/* ------------------------------------------------------------------------ */
/*        I N S E R T      E X I S T      E L E M E N T                     */
/* ------------------------------------------------------------------------ */
void Dbacc::insertExistElemLab(Signal* signal,
                               OperationrecPtr lockOwnerPtr) const
{
  if (!lockOwnerPtr.p)
  {
    jam();
    acckeyref1Lab(signal, ZWRITE_ERROR);/* THE ELEMENT ALREADY EXIST */
    return;
  }//if
  accIsLockedLab(signal, lockOwnerPtr);
}//Dbacc::insertExistElemLab()

/* --------------------------------------------------------------------------------- */
/* INSERTELEMENT                                                                     */
/* --------------------------------------------------------------------------------- */
void Dbacc::insertelementLab(Signal* signal,
                             Page8Ptr bucketPageptr,
                             Uint32 bucketConidx)
{
  if (unlikely(fragrecptr.p->dirRangeFull))
  {
    jam();
    acckeyref1Lab(signal, ZDIR_RANGE_FULL_ERROR);
    return;
  }
  if (fragrecptr.p->sparsepages.isEmpty())
  {
    jam();
    Uint32 result = allocOverflowPage();
    if (result > ZLIMIT_OF_ERROR) {
      jam();
      acckeyref1Lab(signal, result);
      return;
    }//if
  }//if
  ndbrequire(operationRecPtr.p->tupkeylen <= fragrecptr.p->keyLength);
  ndbassert(!(operationRecPtr.p->m_op_bits & Operationrec::OP_LOCK_REQ));
  
  insertLockOwnersList(operationRecPtr);

  operationRecPtr.p->reducedHashValue = fragrecptr.p->level.reduce(operationRecPtr.p->hashValue);
  const Uint32 tidrElemhead = ElementHeader::setLocked(operationRecPtr.i);
  Page8Ptr idrPageptr;
  idrPageptr = bucketPageptr;
  Uint32 tidrPageindex = bucketConidx;
  bool isforward = true;
  ndbrequire(fragrecptr.p->localkeylen == 1);
  /* ----------------------------------------------------------------------- */
  /* WE SET THE LOCAL KEY TO MINUS ONE TO INDICATE IT IS NOT YET VALID.      */
  /* ----------------------------------------------------------------------- */
  Local_key localKey;
  localKey.setInvalid();
  operationRecPtr.p->localdata = localKey;
  Uint32 conptr;
  insertElement(Element(tidrElemhead, localKey.m_page_no),
                operationRecPtr,
                idrPageptr,
                tidrPageindex,
                isforward,
                conptr,
                Operationrec::ANY_SCANBITS,
                false);
  fragrecptr.p->m_lockStats.req_start_imm_ok(true /* Exclusive */,
                                             operationRecPtr.p->m_lockTime,
                                             getHighResTimer());
  c_tup->prepareTUPKEYREQ(localKey.m_page_no, localKey.m_page_idx, fragrecptr.p->tupFragptr);
  sendAcckeyconf(signal);
  return;
}//Dbacc::insertelementLab()


/* ------------------------------------------------------------------------ */
/* GET_NO_PARALLEL_TRANSACTION                                              */
/* ------------------------------------------------------------------------ */
Uint32
Dbacc::getNoParallelTransaction(const Operationrec * op) const
{
  OperationrecPtr tmp;
  
  tmp.i= op->nextParallelQue;
  Uint32 transId[2] = { op->transId1, op->transId2 };
  while (tmp.i != RNIL) 
  {
    jam();
    ptrCheckGuard(tmp, coprecsize, operationrec);
    if (tmp.p->transId1 == transId[0] && tmp.p->transId2 == transId[1])
      tmp.i = tmp.p->nextParallelQue;
    else
      return 2;
  }
  return 1;
}//Dbacc::getNoParallelTransaction()

#ifdef VM_TRACE
Uint32
Dbacc::getNoParallelTransactionFull(const Operationrec * op) const
{
  ConstPtr<Operationrec> tmp;
  
  tmp.p = op;
  while ((tmp.p->m_op_bits & Operationrec::OP_LOCK_OWNER) == 0)
  {
    tmp.i = tmp.p->prevParallelQue;
    if (tmp.i != RNIL)
    {
      ptrCheckGuard(tmp, coprecsize, operationrec);
    }
    else
    {
      break;
    }
  }    
  
  return getNoParallelTransaction(tmp.p);
}
#endif

#ifdef ACC_SAFE_QUEUE

Uint32
Dbacc::get_parallel_head(OperationrecPtr opPtr) const
{
  while ((opPtr.p->m_op_bits & Operationrec::OP_LOCK_OWNER) == 0 &&
	 opPtr.p->prevParallelQue != RNIL)
  {
    opPtr.i = opPtr.p->prevParallelQue;
    ptrCheckGuard(opPtr, coprecsize, operationrec);
  }    
  
  return opPtr.i;
}

bool
Dbacc::validate_lock_queue(OperationrecPtr opPtr)const
{
  OperationrecPtr loPtr;
  loPtr.i = get_parallel_head(opPtr);
  ptrCheckGuard(loPtr, coprecsize, operationrec);
  
  while((loPtr.p->m_op_bits & Operationrec::OP_LOCK_OWNER) == 0 &&
	loPtr.p->prevSerialQue != RNIL)
  {
    loPtr.i = loPtr.p->prevSerialQue;
    ptrCheckGuard(loPtr, coprecsize, operationrec);
  }
  
  // Now we have lock owner...
  vlqrequire(loPtr.p->m_op_bits & Operationrec::OP_LOCK_OWNER);
  vlqrequire(loPtr.p->m_op_bits & Operationrec::OP_RUN_QUEUE);

  // 1 Validate page pointer
  {
    Page8Ptr pagePtr;
    pagePtr.i = loPtr.p->elementPage;
    c_page8_pool.getPtr(pagePtr);
    arrGuard(loPtr.p->elementPointer, 2048);
    Uint32 eh = pagePtr.p->word32[loPtr.p->elementPointer];
    vlqrequire(ElementHeader::getLocked(eh));
    vlqrequire(ElementHeader::getOpPtrI(eh) == loPtr.i);
  }

  // 2 Lock owner should always have same LOCK_MODE and ACC_LOCK_MODE
  if (loPtr.p->m_op_bits & Operationrec::OP_LOCK_MODE)
  {
    vlqrequire(loPtr.p->m_op_bits & Operationrec::OP_ACC_LOCK_MODE);
  }
  else
  {
    vlqrequire((loPtr.p->m_op_bits & Operationrec::OP_ACC_LOCK_MODE) == 0);
  }
  
  // 3 Lock owner should never be waiting...
  bool running = false;
  {
    Uint32 opstate = loPtr.p->m_op_bits & Operationrec::OP_STATE_MASK;
    if (opstate == Operationrec::OP_STATE_RUNNING)
      running = true;
    else
    {
      vlqrequire(opstate == Operationrec::OP_STATE_EXECUTED);
    }
  }
  
  // Validate parallel queue
  {
    bool many = false;
    bool orlockmode = loPtr.p->m_op_bits & Operationrec::OP_LOCK_MODE;
    OperationrecPtr lastP = loPtr;
    
    while (lastP.p->nextParallelQue != RNIL)
    {
      Uint32 prev = lastP.i;
      lastP.i = lastP.p->nextParallelQue;
      ptrCheckGuard(lastP, coprecsize, operationrec);
      
      vlqrequire(lastP.p->prevParallelQue == prev);

      const Uint32 opbits = lastP.p->m_op_bits;
      many |= loPtr.p->is_same_trans(lastP.p) ? 0 : 1;
      orlockmode |= ((opbits & Operationrec::OP_LOCK_MODE) != 0);
      
      vlqrequire(opbits & Operationrec::OP_RUN_QUEUE);
      vlqrequire((opbits & Operationrec::OP_LOCK_OWNER) == 0);
      
      Uint32 opstate = opbits & Operationrec::OP_STATE_MASK;
      if (running) 
      {
	// If I found a running operation, 
	// all following should be waiting
	vlqrequire(opstate == Operationrec::OP_STATE_WAITING);
      }
      else
      {
	if (opstate == Operationrec::OP_STATE_RUNNING)
	  running = true;
	else
	  vlqrequire(opstate == Operationrec::OP_STATE_EXECUTED);
      }
      
      if (opbits & Operationrec::OP_LOCK_MODE)
      {
        vlqrequire(opbits & Operationrec::OP_ACC_LOCK_MODE);
      }
      else
      {
        vlqrequire((opbits & Operationrec::OP_MASK) == ZREAD ||
                   (opbits & Operationrec::OP_MASK) == ZSCAN_OP);

        // OP_ACC_LOCK_MODE has to reflect if any prior OperationrecPtr
        // in the parallel queue hold an exclusive lock (OP_LOCK_MODE)
        if (orlockmode)
        {
          vlqrequire((opbits & Operationrec::OP_ACC_LOCK_MODE) != 0);
        }
        else
        {
          vlqrequire((opbits & Operationrec::OP_ACC_LOCK_MODE) == 0);
        }
      }
      
      if (many)
      {
	vlqrequire(orlockmode == 0);
      }
    }
    
    if (lastP.i != loPtr.i)
    {
      vlqrequire(loPtr.p->m_lo_last_parallel_op_ptr_i == lastP.i);
      vlqrequire(lastP.p->m_lock_owner_ptr_i == loPtr.i);
    }
    else
    {
      vlqrequire(loPtr.p->m_lo_last_parallel_op_ptr_i == RNIL);
    }
  }
  
  // Validate serie queue  
  if (loPtr.p->nextSerialQue != RNIL)
  {
    Uint32 prev = loPtr.i;
    OperationrecPtr lastS;
    lastS.i = loPtr.p->nextSerialQue;
    while (true)
    {
      ptrCheckGuard(lastS, coprecsize, operationrec);      
      vlqrequire(lastS.p->prevSerialQue == prev);
      vlqrequire(getNoParallelTransaction(lastS.p) == 1);
      vlqrequire((lastS.p->m_op_bits & Operationrec::OP_LOCK_OWNER) == 0);
      vlqrequire((lastS.p->m_op_bits & Operationrec::OP_RUN_QUEUE) == 0);
      vlqrequire((lastS.p->m_op_bits & Operationrec::OP_STATE_MASK) == Operationrec::OP_STATE_WAITING);
      if (lastS.p->nextSerialQue == RNIL)
	break;
      prev = lastS.i;
      lastS.i = lastS.p->nextSerialQue;
    }
    
    vlqrequire(loPtr.p->m_lo_last_serial_op_ptr_i == lastS.i);
  }
  else
  {
    vlqrequire(loPtr.p->m_lo_last_serial_op_ptr_i == RNIL);
  }
  return true;
}

NdbOut&
operator<<(NdbOut & out, Dbacc::OperationrecPtr ptr)
{
  Uint32 opbits = ptr.p->m_op_bits;
  out << "[ " << dec << ptr.i 
      << " [ " << hex << ptr.p->transId1 
      << " " << hex << ptr.p->transId2 << "] "
      << " bits: H'" << hex << opbits << " ";
  
  bool read = false;
  switch(opbits & Dbacc::Operationrec::OP_MASK){
  case ZREAD: out << "READ "; read = true; break;
  case ZINSERT: out << "INSERT "; break;
  case ZUPDATE: out << "UPDATE "; break;
  case ZDELETE: out << "DELETE "; break;
  case ZWRITE: out << "WRITE "; break;
  case ZSCAN_OP: out << "SCAN "; read = true; break;
  default:
    out << "<Unknown: H'" 
	<< hex << (opbits & Dbacc::Operationrec::OP_MASK)
	<< "> ";
  }
  
  if (read)
  {
    if (opbits & Dbacc::Operationrec::OP_LOCK_MODE)
      out << "(X)";
    else
      out << "(S)";
    if (opbits & Dbacc::Operationrec::OP_ACC_LOCK_MODE)
      out << "(X)";
    else
      out << "(S)";
  }

  if (opbits)
  {
    out << "(RQ)";
  }
  
  switch(opbits & Dbacc::Operationrec::OP_STATE_MASK){
  case Dbacc::Operationrec::OP_STATE_WAITING:
    out << " WAITING "; break;
  case Dbacc::Operationrec::OP_STATE_RUNNING:
    out << " RUNNING "; break;
  case Dbacc::Operationrec::OP_STATE_EXECUTED:
    out << " EXECUTED "; break;
  case Dbacc::Operationrec::OP_STATE_IDLE:
    out << " IDLE "; break;
  default:
    out << " <Unknown: H'" 
	<< hex << (opbits & Dbacc::Operationrec::OP_STATE_MASK)
	<< "> ";
  }
  
/*
    OP_MASK                 = 0x000F // 4 bits for operation type
    ,OP_LOCK_MODE           = 0x0010 // 0 - shared lock, 1 = exclusive lock
    ,OP_ACC_LOCK_MODE       = 0x0020 // Or:de lock mode of all operation
                                     // before me
    ,OP_LOCK_OWNER          = 0x0040
    ,OP_DIRTY_READ          = 0x0080
    ,OP_LOCK_REQ            = 0x0100 // isAccLockReq
    ,OP_COMMIT_DELETE_CHECK = 0x0200
    ,OP_INSERT_IS_DONE      = 0x0400
    ,OP_ELEMENT_DISAPPEARED = 0x0800
    
    ,OP_STATE_MASK          = 0xF000
    ,OP_STATE_IDLE          = 0xF000
    ,OP_STATE_WAITING       = 0x0000
    ,OP_STATE_RUNNING       = 0x1000
    ,OP_STATE_EXECUTED      = 0x3000
  };
*/
  if (opbits & Dbacc::Operationrec::OP_LOCK_OWNER)
    out << "LO ";
  
  if (opbits & Dbacc::Operationrec::OP_DIRTY_READ)
    out << "DR ";
  
  if (opbits & Dbacc::Operationrec::OP_LOCK_REQ)
    out << "LOCK_REQ ";
  
  if (opbits & Dbacc::Operationrec::OP_COMMIT_DELETE_CHECK)
    out << "COMMIT_DELETE_CHECK ";

  if (opbits & Dbacc::Operationrec::OP_INSERT_IS_DONE)
    out << "INSERT_IS_DONE ";
  
  if (opbits & Dbacc::Operationrec::OP_ELEMENT_DISAPPEARED)
    out << "ELEMENT_DISAPPEARED ";
  
  if (opbits & Dbacc::Operationrec::OP_LOCK_OWNER)
  {
    out << "last_parallel: " << dec << ptr.p->m_lo_last_parallel_op_ptr_i << " ";
    out << "last_serial: " << dec << ptr.p->m_lo_last_serial_op_ptr_i << " ";
  }
  
  out << "]";
  return out;
}

void
Dbacc::dump_lock_queue(OperationrecPtr loPtr)const
{
  if ((loPtr.p->m_op_bits & Operationrec::OP_LOCK_OWNER) == 0)
  {
    while ((loPtr.p->m_op_bits & Operationrec::OP_LOCK_OWNER) == 0 &&
	   loPtr.p->prevParallelQue != RNIL)
    {
      loPtr.i = loPtr.p->prevParallelQue;
      ptrCheckGuard(loPtr, coprecsize, operationrec);      
    }
    
    while ((loPtr.p->m_op_bits & Operationrec::OP_LOCK_OWNER) == 0 &&
	   loPtr.p->prevSerialQue != RNIL)
    {
      loPtr.i = loPtr.p->prevSerialQue;
      ptrCheckGuard(loPtr, coprecsize, operationrec);      
    }

    ndbassert(loPtr.p->m_op_bits & Operationrec::OP_LOCK_OWNER);
  }
  
  ndbout << "-- HEAD --" << endl;
  OperationrecPtr tmp = loPtr;
  while (tmp.i != RNIL)
  {
    ptrCheckGuard(tmp, coprecsize, operationrec);      
    ndbout << tmp << " ";
    tmp.i = tmp.p->nextParallelQue;
    
    if (tmp.i == loPtr.i)
    {
      ndbout << " <LOOP>";
      break;
    }
  }
  ndbout << endl;
  
  tmp.i = loPtr.p->nextSerialQue;
  while (tmp.i != RNIL)
  {
    ptrCheckGuard(tmp, coprecsize, operationrec);      
    OperationrecPtr tmp2 = tmp;
    
    if (tmp.i == loPtr.i)
    {
      ndbout << "<LOOP S>" << endl;
      break;
    }

    while (tmp2.i != RNIL)
    {
      ptrCheckGuard(tmp2, coprecsize, operationrec);
      ndbout << tmp2 << " ";
      tmp2.i = tmp2.p->nextParallelQue;

      if (tmp2.i == tmp.i)
      {
	ndbout << "<LOOP 3>";
	break;
      }
    }
    ndbout << endl;
    tmp.i = tmp.p->nextSerialQue;
  }
}
#endif

/* -------------------------------------------------------------------------
 * PLACE_WRITE_IN_LOCK_QUEUE
 *	INPUT:		OPERATION_REC_PTR OUR OPERATION POINTER
 *			QUE_OPER_PTR	  LOCK QUEUE OWNER OPERATION POINTER
 *			PWI_PAGEPTR       PAGE POINTER OF ELEMENT
 *			TPWI_ELEMENTPTR   ELEMENT POINTER OF ELEMENT
 *	OUTPUT		TRESULT =
 *			ZPARALLEL_QUEUE	  OPERATION PLACED IN PARALLEL QUEUE
 *					  OPERATION CAN PROCEED NOW.
 *			ZSERIAL_QUEUE	  OPERATION PLACED IN SERIAL QUEUE
 *			ERROR CODE	  OPERATION NEEDS ABORTING
 * ------------------------------------------------------------------------- */
Uint32 
Dbacc::placeWriteInLockQueue(OperationrecPtr lockOwnerPtr) const
{
  OperationrecPtr lastOpPtr;
  lastOpPtr.i = lockOwnerPtr.p->m_lo_last_parallel_op_ptr_i;
  Uint32 opbits = operationRecPtr.p->m_op_bits;
  
  if (lastOpPtr.i == RNIL)
  {
    lastOpPtr = lockOwnerPtr;
  }
  else
  {
    ptrCheckGuard(lastOpPtr, coprecsize, operationrec);
  }
  
  ndbassert(get_parallel_head(lastOpPtr) == lockOwnerPtr.i);

  Uint32 lastbits = lastOpPtr.p->m_op_bits;
  if (lastbits & Operationrec::OP_ACC_LOCK_MODE)
  {
    if(operationRecPtr.p->is_same_trans(lastOpPtr.p))
    {
      goto checkop;
    }
  }
  else
  {
    /**
     * We dont have an exclusive lock on operation and
     *   
     */
    jam();
    
    /**
     * Scan parallel queue to see if we are the only one
     */
    OperationrecPtr loopPtr = lockOwnerPtr;
    do
    {
      ptrCheckGuard(loopPtr, coprecsize, operationrec);
      if (!loopPtr.p->is_same_trans(operationRecPtr.p))
      {
	goto serial;
      }
      loopPtr.i = loopPtr.p->nextParallelQue;
    } while (loopPtr.i != RNIL);
    
    goto checkop;
  }
  
serial:
  jam();
  placeSerialQueue(lockOwnerPtr, operationRecPtr);

  validate_lock_queue(lockOwnerPtr);
  
  return ZSERIAL_QUEUE;
  
checkop:
  /* 
     WE ARE PERFORMING AN READ EXCLUSIVE, INSERT, UPDATE OR DELETE IN THE SAME
     TRANSACTION WHERE WE PREVIOUSLY HAVE EXECUTED AN OPERATION.
     Read-All, Update-All, Insert-All and Delete-Insert are allowed
     combinations.
     Delete-Read, Delete-Update and Delete-Delete are not an allowed
     combination and will result in tuple not found error.
  */
  const Uint32 lstate = lastbits & Operationrec::OP_STATE_MASK;

  Uint32 retValue = ZSERIAL_QUEUE; // So that it gets blocked...
  if (lstate == Operationrec::OP_STATE_EXECUTED)
  {
    jam();

    /**
     * Since last operation has executed...we can now check operation types
     *   if not, we have to wait until it has executed 
     */
    const Uint32 op = opbits & Operationrec::OP_MASK;
    const Uint32 lop = lastbits & Operationrec::OP_MASK;
    if (op == ZINSERT && lop != ZDELETE)
    {
      jam();
      return ZWRITE_ERROR;
    }//if

    /**
     * NOTE. No checking op operation types, as one can read different save
     *       points...
     */

    if(op == ZWRITE)
    {
      opbits &= ~(Uint32)Operationrec::OP_MASK;
      opbits |= (lop == ZDELETE) ? ZINSERT : ZUPDATE;
    }
    
    opbits |= Operationrec::OP_STATE_RUNNING;
    operationRecPtr.p->localdata = lastOpPtr.p->localdata;
    retValue = ZPARALLEL_QUEUE;
  }
  
  opbits |= Operationrec::OP_RUN_QUEUE;
  operationRecPtr.p->m_op_bits = opbits;
  operationRecPtr.p->prevParallelQue = lastOpPtr.i;
  operationRecPtr.p->m_lock_owner_ptr_i = lockOwnerPtr.i;
  lastOpPtr.p->nextParallelQue = operationRecPtr.i;
  lockOwnerPtr.p->m_lo_last_parallel_op_ptr_i = operationRecPtr.i;
  
  validate_lock_queue(lockOwnerPtr);
  
  return retValue;
}//Dbacc::placeWriteInLockQueue()

Uint32 
Dbacc::placeReadInLockQueue(OperationrecPtr lockOwnerPtr) const
{
  OperationrecPtr lastOpPtr;
  OperationrecPtr loopPtr = lockOwnerPtr;
  lastOpPtr.i = lockOwnerPtr.p->m_lo_last_parallel_op_ptr_i;
  Uint32 opbits = operationRecPtr.p->m_op_bits;

  if (lastOpPtr.i == RNIL)
  {
    lastOpPtr = lockOwnerPtr;
  }
  else
  {
    ptrCheckGuard(lastOpPtr, coprecsize, operationrec);
  }

  ndbassert(get_parallel_head(lastOpPtr) == lockOwnerPtr.i);
  
  /**
   * Last operation in parallel queue of lock owner is same trans
   *   and ACC_LOCK_MODE is exlusive, then we can proceed
   */
  Uint32 lastbits = lastOpPtr.p->m_op_bits;
  bool same = operationRecPtr.p->is_same_trans(lastOpPtr.p);
  if (same && (lastbits & Operationrec::OP_ACC_LOCK_MODE))
  {
    jam();
    opbits |= Operationrec::OP_LOCK_MODE; // Upgrade to X-lock
    goto checkop;
  }
  
  if ((lastbits & Operationrec::OP_ACC_LOCK_MODE) && !same)
  {
    jam();
    /**
     * Last op in serial queue had X-lock and was not our transaction...
     */
    goto serial;
  }

  if (lockOwnerPtr.p->nextSerialQue == RNIL)
  {
    jam();
    goto checkop;
  }

  /**
   * Scan parallel queue to see if we are already there...
   */
  do
  {
    ptrCheckGuard(loopPtr, coprecsize, operationrec);
    if (loopPtr.p->is_same_trans(operationRecPtr.p))
      goto checkop;
    loopPtr.i = loopPtr.p->nextParallelQue;
  } while (loopPtr.i != RNIL);

serial:
  placeSerialQueue(lockOwnerPtr, operationRecPtr);
  
  validate_lock_queue(lockOwnerPtr);
  
  return ZSERIAL_QUEUE;

checkop:
  Uint32 lstate = lastbits & Operationrec::OP_STATE_MASK;
  
  Uint32 retValue = ZSERIAL_QUEUE; // So that it gets blocked...
  if (lstate == Operationrec::OP_STATE_EXECUTED)
  {
    jam();
    
    /**
     * NOTE. No checking op operation types, as one can read different save
     *       points...
     */
    
#if 0
    /**
     * Since last operation has executed...we can now check operation types
     *   if not, we have to wait until it has executed 
     */
    if (lop == ZDELETE)
    {
      jam();
      return ZREAD_ERROR;
    }
#endif
    
    opbits |= Operationrec::OP_STATE_RUNNING;
    operationRecPtr.p->localdata = lastOpPtr.p->localdata;
    retValue = ZPARALLEL_QUEUE;
  }
  opbits |= (lastbits & Operationrec::OP_ACC_LOCK_MODE);
  opbits |= Operationrec::OP_RUN_QUEUE;
  operationRecPtr.p->m_op_bits = opbits;
  
  operationRecPtr.p->prevParallelQue = lastOpPtr.i;
  operationRecPtr.p->m_lock_owner_ptr_i = lockOwnerPtr.i;
  lastOpPtr.p->nextParallelQue = operationRecPtr.i;
  lockOwnerPtr.p->m_lo_last_parallel_op_ptr_i = operationRecPtr.i;
  
  validate_lock_queue(lockOwnerPtr);
  
  return retValue;
}//Dbacc::placeReadInLockQueue

void Dbacc::placeSerialQueue(OperationrecPtr lockOwnerPtr,
			     OperationrecPtr opPtr)const
{
  OperationrecPtr lastOpPtr;
  lastOpPtr.i = lockOwnerPtr.p->m_lo_last_serial_op_ptr_i;

  if (lastOpPtr.i == RNIL)
  {
    // Lock owner is last...
    ndbrequire(lockOwnerPtr.p->nextSerialQue == RNIL);
    lastOpPtr = lockOwnerPtr;
  }
  else
  {
    ptrCheckGuard(lastOpPtr, coprecsize, operationrec);
  }
  
  operationRecPtr.p->prevSerialQue = lastOpPtr.i;
  lastOpPtr.p->nextSerialQue = opPtr.i;
  lockOwnerPtr.p->m_lo_last_serial_op_ptr_i = opPtr.i;
}

/* ------------------------------------------------------------------------- */
/* ACC KEYREQ END                                                            */
/* ------------------------------------------------------------------------- */
void Dbacc::acckeyref1Lab(Signal* signal, Uint32 result_code) const
{
  operationRecPtr.p->m_op_bits = Operationrec::OP_INITIAL;
  /* ************************<< */
  /* ACCKEYREF                  */
  /* ************************<< */
  signal->theData[0] = Uint32(-1);
  signal->theData[1] = result_code;
  return;
}//Dbacc::acckeyref1Lab()

/* ******************----------------------------------------------------- */
/* ACCMINUPDATE                                      UPDATE LOCAL KEY REQ  */
/*  DESCRIPTION: UPDATES LOCAL KEY OF AN ELEMENTS IN THE HASH TABLE        */
/*               THIS SIGNAL IS WAITED AFTER ANY INSERT REQ                */
/*          ENTER ACCMINUPDATE WITH         SENDER: LQH,    LEVEL B        */
/*                    OPERATION_REC_PTR,    OPERATION RECORD PTR           */
/*                    CLOCALKEY(0),         LOCAL KEY 1                    */
/*                    CLOCALKEY(1)          LOCAL KEY 2                    */
/* ******************----------------------------------------------------- */
void Dbacc::execACCMINUPDATE(Signal* signal) 
{
  Page8Ptr ulkPageidptr;
  Uint32 tulkLocalPtr;
  Local_key localkey;

  jamEntry();
  operationRecPtr.i = signal->theData[0];
  localkey.m_page_no = signal->theData[1];
  localkey.m_page_idx = signal->theData[2];
  ptrCheckGuard(operationRecPtr, coprecsize, operationrec);
  Uint32 opbits = operationRecPtr.p->m_op_bits;
  fragrecptr.i = operationRecPtr.p->fragptr;
  ulkPageidptr.i = operationRecPtr.p->elementPage;
  tulkLocalPtr = operationRecPtr.p->elementPointer + 1;

  if ((opbits & Operationrec::OP_STATE_MASK) == Operationrec::OP_STATE_RUNNING)
  {
    ptrCheckGuard(fragrecptr, cfragmentsize, fragmentrec);
    c_page8_pool.getPtr(ulkPageidptr);
    arrGuard(tulkLocalPtr, 2048);
    operationRecPtr.p->localdata = localkey;
    ndbrequire(fragrecptr.p->localkeylen == 1);
    ulkPageidptr.p->word32[tulkLocalPtr] = localkey.m_page_no;
    return;
  }//if
  ndbabort();
}//Dbacc::execACCMINUPDATE()

void
Dbacc::removerow(Uint32 opPtrI, const Local_key* key)
{
  jamEntry();
  operationRecPtr.i = opPtrI;
  ptrCheckGuard(operationRecPtr, coprecsize, operationrec);
  Uint32 opbits = operationRecPtr.p->m_op_bits;
  fragrecptr.i = operationRecPtr.p->fragptr;

  /* Mark element disappeared */
  opbits |= Operationrec::OP_ELEMENT_DISAPPEARED;
  opbits &= ~Uint32(Operationrec::OP_COMMIT_DELETE_CHECK);

  /**
   * This function is (currently?) only used when refreshTuple()
   *   inserts a record...and later wants to remove it
   *
   * Since this should not affect row-count...we change the optype to UPDATE
   *   execACC_COMMITREQ will be called in same timeslice as this change...
   */
  opbits &= ~Uint32(Operationrec::OP_MASK);
  opbits |= ZUPDATE;

  operationRecPtr.p->m_op_bits = opbits;

#ifdef VM_TRACE
  ptrCheckGuard(fragrecptr, cfragmentsize, fragmentrec);
  ndbrequire(operationRecPtr.p->localdata.m_page_no == key->m_page_no);
  ndbrequire(operationRecPtr.p->localdata.m_page_idx == key->m_page_idx);
#endif
}//Dbacc::execACCMINUPDATE()

/* ******************--------------------------------------------------------------- */
/* ACC_COMMITREQ                                        COMMIT  TRANSACTION          */
/*                                                     SENDER: LQH,    LEVEL B       */
/*       INPUT:  OPERATION_REC_PTR ,                                                 */
/* ******************--------------------------------------------------------------- */
void Dbacc::execACC_COMMITREQ(Signal* signal) 
{
  Uint8 Toperation;
  jamEntry();
  operationRecPtr.i = signal->theData[0];
  ptrCheckGuard(operationRecPtr, coprecsize, operationrec);
#ifdef VM_TRACE
  Uint32 tmp = operationRecPtr.i;
  void* ptr = operationRecPtr.p;
#endif
  Uint32 opbits = operationRecPtr.p->m_op_bits;
  fragrecptr.i = operationRecPtr.p->fragptr;
  ptrCheckGuard(fragrecptr, cfragmentsize, fragmentrec);
  Toperation = opbits & Operationrec::OP_MASK;
  commitOperation(signal);
  ndbassert(operationRecPtr.i == tmp);
  ndbassert(operationRecPtr.p == ptr);
  operationRecPtr.p->m_op_bits = Operationrec::OP_INITIAL;
  if((Toperation != ZREAD) &&
     (Toperation != ZSCAN_OP))
  {
    fragrecptr.p->m_commit_count++;
#ifdef ERROR_INSERT
    bool force_expand_shrink = false;
    if (ERROR_INSERTED(3004) &&
        fragrecptr.p->fragmentid == 0 &&
        fragrecptr.p->level.getSize() != ERROR_INSERT_EXTRA)
    {
      force_expand_shrink = true;
    }
#endif
    if (Toperation != ZINSERT) {
      if (Toperation != ZDELETE) {
	return;
      } else {
	jam();
	fragrecptr.p->slack += fragrecptr.p->elementLength;
#ifdef ERROR_INSERT
        if (force_expand_shrink || fragrecptr.p->slack > fragrecptr.p->slackCheck)
#else
        if (fragrecptr.p->slack > fragrecptr.p->slackCheck)
#endif
        {
          /* TIME FOR JOIN BUCKETS PROCESS */
	  if (fragrecptr.p->expandCounter > 0) {
            if (!fragrecptr.p->expandOrShrinkQueued)
            {
	      jam();
	      signal->theData[0] = fragrecptr.i;
              fragrecptr.p->expandOrShrinkQueued = true;
              sendSignal(reference(), GSN_SHRINKCHECK2, signal, 1, JBB);
	    }//if
	  }//if
	}//if
      }//if
    } else {
      jam();                                                /* EXPAND PROCESS HANDLING */
      fragrecptr.p->slack -= fragrecptr.p->elementLength;
#ifdef ERROR_INSERT
      if ((force_expand_shrink || fragrecptr.p->slack < 0) &&
          !fragrecptr.p->level.isFull())
#else
      if (fragrecptr.p->slack < 0 && !fragrecptr.p->level.isFull())
#endif
      {
	/* IT MEANS THAT IF SLACK < ZERO */
        if (!fragrecptr.p->expandOrShrinkQueued)
        {
	  jam();
	  signal->theData[0] = fragrecptr.i;
          fragrecptr.p->expandOrShrinkQueued = true;
          sendSignal(reference(), GSN_EXPANDCHECK2, signal, 1, JBB);
	}//if
      }//if
    }
  }
  return;
}//Dbacc::execACC_COMMITREQ()

/* ******************------------------------------------------------------- */
/* ACC ABORT REQ                   ABORT ALL OPERATION OF THE TRANSACTION    */
/* ******************------------------------------+                         */
/*   SENDER: LQH,    LEVEL B                                                 */
/* ******************------------------------------------------------------- */
/* ACC ABORT REQ                                         ABORT TRANSACTION   */
/* ******************------------------------------+                         */
/*   SENDER: LQH,    LEVEL B       */
void Dbacc::execACC_ABORTREQ(Signal* signal) 
{
  jamEntry();
  operationRecPtr.i = signal->theData[0];
  Uint32 sendConf = signal->theData[1];
  ptrCheckGuard(operationRecPtr, coprecsize, operationrec);
  fragrecptr.i = operationRecPtr.p->fragptr;
  Uint32 opbits = operationRecPtr.p->m_op_bits;
  Uint32 opstate = opbits & Operationrec::OP_STATE_MASK;

  if (opbits == Operationrec::OP_EXECUTED_DIRTY_READ)
  {
    jam();
  }
  else if (opstate == Operationrec::OP_STATE_EXECUTED ||
	   opstate == Operationrec::OP_STATE_WAITING ||
	   opstate == Operationrec::OP_STATE_RUNNING)
  {
    jam();
    ptrCheckGuard(fragrecptr, cfragmentsize, fragmentrec);
    abortOperation(signal);
  }
  
  operationRecPtr.p->m_op_bits = Operationrec::OP_INITIAL;

  signal->theData[0] = operationRecPtr.p->userptr;
  signal->theData[1] = 0;
  switch(sendConf){
  case 0:
    return;
  case 2:
    if (opstate != Operationrec::OP_STATE_RUNNING)
    {
      return;
    }
    // Fall through
  case 1:
    sendSignal(operationRecPtr.p->userblockref, GSN_ACC_ABORTCONF, 
	       signal, 1, JBB);
  }
  
  signal->theData[1] = RNIL;
}

/*
 * Lock or unlock tuple.
 */
void Dbacc::execACC_LOCKREQ(Signal* signal)
{
  jamEntry();
  AccLockReq* sig = (AccLockReq*)signal->getDataPtrSend();
  AccLockReq reqCopy = *sig;
  AccLockReq* const req = &reqCopy;
  Uint32 lockOp = (req->requestInfo & 0xFF);
  if (lockOp == AccLockReq::LockShared ||
      lockOp == AccLockReq::LockExclusive) {
    jam();
    // find table
    tabptr.i = req->tableId;
    ptrCheckGuard(tabptr, ctablesize, tabrec);
    // find fragment (TUX will know it)
    if (req->fragPtrI == RNIL) {
      for (Uint32 i = 0; i < NDB_ARRAY_SIZE(tabptr.p->fragholder); i++) {
        jam();
        if (tabptr.p->fragholder[i] == req->fragId){
	  jam();
	  req->fragPtrI = tabptr.p->fragptrholder[i];
	  break;
	}
      }
    }
    fragrecptr.i = req->fragPtrI;
    ptrCheckGuard(fragrecptr, cfragmentsize, fragmentrec);
    ndbrequire(req->fragId == fragrecptr.p->myfid);
    // caller must be explicit here
    ndbrequire(req->accOpPtr == RNIL);
    // seize operation to hold the lock
    if (cfreeopRec != RNIL) {
      jam();
      seizeOpRec();
      // init as in ACCSEIZEREQ
      operationRecPtr.p->userptr = req->userPtr;
      operationRecPtr.p->userblockref = req->userRef;
      operationRecPtr.p->m_op_bits = Operationrec::OP_INITIAL;
      operationRecPtr.p->scanRecPtr = RNIL;
      // do read with lock via ACCKEYREQ
      Uint32 lockMode = (lockOp == AccLockReq::LockShared) ? 0 : 1;
      Uint32 opCode = ZSCAN_OP;
      {
        Uint32 accreq = 0;
        accreq = AccKeyReq::setOperation(accreq, opCode);
        accreq = AccKeyReq::setLockType(accreq, lockMode);
        accreq = AccKeyReq::setDirtyOp(accreq, false);
        accreq = AccKeyReq::setReplicaType(accreq, 0); // ?
        accreq = AccKeyReq::setTakeOver(accreq, false);
        accreq = AccKeyReq::setLockReq(accreq, true);
        AccKeyReq* keyreq = reinterpret_cast<AccKeyReq*>(&signal->theData[0]);
        keyreq->connectPtr = operationRecPtr.i;
        keyreq->fragmentPtr = fragrecptr.i;
        keyreq->requestInfo = accreq;
        keyreq->hashValue = req->hashValue;
        keyreq->keyLen = 0;   // search local key
        keyreq->transId1 = req->transId1;
        keyreq->transId2 = req->transId2;
        keyreq->lockConnectPtr = RNIL;
        // enter local key in place of PK
        keyreq->localKey[0] = req->page_id;
        keyreq->localKey[1] = req->page_idx;
        NDB_STATIC_ASSERT(AccKeyReq::SignalLength_localKey == 10);
      }
        EXECUTE_DIRECT(DBACC, GSN_ACCKEYREQ, signal, AccKeyReq::SignalLength_localKey);
        /* keyreq invalid, signal now contains return value */
      // translate the result
      if (signal->theData[0] < RNIL) {
        jam();
        req->returnCode = AccLockReq::Success;
        req->accOpPtr = operationRecPtr.i;
      } else if (signal->theData[0] == RNIL) {
        jam();
        req->returnCode = AccLockReq::IsBlocked;
        req->accOpPtr = operationRecPtr.i;
      } else {
        ndbrequire(signal->theData[0] == (UintR)-1);
        releaseOpRec();
        req->returnCode = AccLockReq::Refused;
        req->accOpPtr = RNIL;
      }
    } else {
      jam();
      req->returnCode = AccLockReq::NoFreeOp;
    }
    *sig = *req;
    return;
  }
  if (lockOp == AccLockReq::Unlock) {
    jam();
    // do unlock via ACC_COMMITREQ (immediate)
    signal->theData[0] = req->accOpPtr;
    EXECUTE_DIRECT(DBACC, GSN_ACC_COMMITREQ, signal, 1);
    releaseOpRec();
    req->returnCode = AccLockReq::Success;
    *sig = *req;
    return;
  }
  if (lockOp == AccLockReq::Abort) {
    jam();
    // do abort via ACC_ABORTREQ (immediate)
    signal->theData[0] = req->accOpPtr;
    signal->theData[1] = 0; // Dont send abort
    execACC_ABORTREQ(signal);
    releaseOpRec();
    req->returnCode = AccLockReq::Success;
    *sig = *req;
    return;
  }
  if (lockOp == AccLockReq::AbortWithConf) {
    jam();
    // do abort via ACC_ABORTREQ (with conf signal)
    signal->theData[0] = req->accOpPtr;
    signal->theData[1] = 1; // send abort
    execACC_ABORTREQ(signal);
    releaseOpRec();
    req->returnCode = AccLockReq::Success;
    *sig = *req;
    return;
  }
  ndbabort();
}

/* --------------------------------------------------------------------------------- */
/* --------------------------------------------------------------------------------- */
/* --------------------------------------------------------------------------------- */
/*                                                                                   */
/*       END OF EXECUTE OPERATION MODULE                                             */
/*                                                                                   */
/* --------------------------------------------------------------------------------- */
/* --------------------------------------------------------------------------------- */

/**
 * HASH TABLE MODULE
 *
 * Each partition (fragment) consist of a linear hash table in Dbacc.
 * The linear hash table can expand and shrink by one bucket at a time,
 * moving data from only one bucket.
 *
 * The operations supported are:
 *
 * [] insert one new element
 * [] delete one element
 * [] lookup one element
 * [] expand by splitting one bucket creating a new top bucket
 * [] shrink by merge top bucket data into a merge bucket
 * [] scan
 *
 * SCANS INTERACTION WITH EXPAND AND SHRINK
 *
 * Since expanding and shrinking can occur during the scan, and elements
 * move around one need to take extra care so that elements are scanned
 * exactly once.  Elements deleted or inserted during scan should be
 * scanned at most once, there reinserted data always counts as a different
 * element.
 *
 * Scans are done in one or two laps.  The first lap scans buckets from
 * bottom (bucket 0) to top.  During this lap expanding and shrinking may
 * occur.  In the second lap one rescan buckets that got merged after they
 * was scanned in lap one, and now expanding and shrinking are not allowed.
 *
 * Neither is a expand or shrink involving the currently scanned bucket
 * allowed.
 *
 * During lap one the table can be seen consisting of five kinds of buckets:
 *
 * [] unscanned, note that these have no defined scan bits, since the scan
 *    bits are left overs from earlier scans.
 * [] current, exactly one bucket
 * [] scanned, all buckets below current
 * [] expanded, these buckets have not been scanned in lap one, but may
 *    contain scanned elements.  Anyway they always have well defined scan
 *    bits also for unscanned elements.
 * [] merged and scanned, these are buckets scanned in lap one but have
 *    been merged after they got scanned, and may contain unscanned
 *    elements.  These buckets must be rescanned during lap two of scan.
 *    Note that we only keep track of a first and last bucket to rescan
 *    even if there are some buckets in between that have not been merged.
 *
 * The diagram below show the possible regions of buckets.  The names to
 * the right are the data members that describes the limits of the regions.
 *
 *  +--------------------------+
 *  | Expanded buckets.  May   | Fragmentrec::level.getTop()
 *  | contain both scanned and |
 *  | unscanned data.          |
 *  |                          |
 *  +--------------------------+
 *  | Unscanned data with      | ScanRec::startNoOfBuckets
 *  | undefined scan bits.     |
 *  |                          | ScanRec::nextBucketIndex + 1
 *  +--------------------------+
 *  | Currently scanned data.  | ScanRec::nextBucketIndex
 *  +--------------------------+
 *  | Scanned buckets.         |
 *  |                          |
 *  +--------------------------+
 *  | Merged buckets after     | ScanRec::maxBucketIndexToRescan
 *  | scan start - need rescan.|
 *  |                          | ScanRec::minBucketIndexToRescan
 *  +--------------------------+
 *  |                          |
 *  | Scanned buckets.         | 0
 *  +--------------------------+
 *
 * When scan starts, all buckets are unscanned and have undefined scan bits.
 * On start scanning of an unscanned bucket with undefined scan bits all
 * scan bits for the bucket are cleared.  ScanRec::startNoOfBuckets keeps
 * track of the last bucket with undefined scan bits, note that
 * startNoOfBuckets may decrease if table shrinks below it.
 *
 * During the second lap the buckets from minBucketIndexToRescan to
 * maxBucketIndexToRescan inclusive, are scanned, and no bucket need to have
 * its scan bits cleared prior to scan.
 *
 * SCAN AND EXPAND
 *
 * After expand, the new top bucket will always have defined scan bits.
 *
 * If the split bucket have undefined scan bits the buckets scan bits are
 * cleared before split.
 *
 * The expanded bucket may only contain scanned elements if the split
 * bucket was a scanned bucket below the current bucket.  This fact comes
 * from noting that once the split bucket are below current bucket, the
 * following expand can not have a split bucket above current bucket, since
 * next split bucket is either the next bucket, or the bottom bucket due to
 * how the linear hash table grow.  And since expand are not allowed when
 * split bucket would be the current bucket all expand bucket with scanned
 * elements must come from buckets below current bucket.
 *
 * SCAN AND SHRINK
 *
 * Shrink merge back the top bucket into the bucket it was split from in
 * the corresponding expand.  This implies that we will never merge back a
 * bucket with scanned elements into an unscanned bucket, with or without
 * defined scan bits.
 *
 * If the top bucket have undefined scan bits they are cleared before merge,
 * even if it is into another bucket with undefined scan bits.  This is to
 * ensure that an element is not inserted in a bucket that have scan bits
 * set that are not allowed in bucket, for details why see under BUCKET
 * INVARIANTS.
 *
 * Whenever top bucket have undefined scan bits one need to decrease
 * startNoOfBuckets that indicates the last bucket with undefined scan
 * bits.  If the top bucket reappear by expand it will have defined
 * scan bits which possibly indicate scan elements, these must not be
 * cleared prior scan.
 *
 * If merge destination are below current bucket, it must be added for
 * rescan.  Note that we only keep track of lowest and highest bucket
 * number to rescan even if some buckets in between are not merged and do
 * not need rescan.
 *
 * CONTAINERS
 *
 * Each bucket is a linked list of containers.  Only the first head
 * container may be empty.
 *
 * Containers are located in 8KiB pages.  Each page have 72 buffers with
 * 28 words.  Each buffer may host up to two containers.  One headed at
 * buffers lowest address, called left end, and one headed at buffers high
 * words, the right end.  The left end container grows forward towards
 * higher addresses, and the right end container grows backwards.
 *
 * Each bucket has its first container at a unique logical address, the
 * logical page number is bucket number divided by 64 with the remainder
 * index one of the first 64 left end containers on page.  A dynamic array
 * are used to map the logical page number to physical page number.
 *
 * The pages which host the head containers of buckets are called normal
 * pages.  When a container is full a new container is allocated, first it
 * looks for one of the eight left end containers that are on same page.
 * If no one is free, one look for a free right end container on same page.
 * Otherwise one look for an overflow container on an overflow page.  New
 * overflow pages are allocated if needed.
 *
 * SCAN BITS
 *
 * To keep track of which elements have been scanned several means are used.
 * Every container header have scan bits, if a scan bit is set it means that
 * all elements in that container have been scanned by the corresponding
 * scan.
 *
 * If a container is currently scanned, that is some elements are scanned
 * and some not, each element in the container have a scan bit in the scan
 * record (ScanRec::elemScanned).  The next scanned element is looked for
 * in the current container, if none found, the next container is used, and
 * then the next bucket.
 *
 * A scan may only scan one container at a time.
 *
 * BUCKETS INVARIANTS
 *
 * To be able to guarantee that only one container at a time are currently
 * scanned, there is an important invariant:
 *
 * [] No container may have a scan bit set that preceding container have
 *    not set.  That is, container are scanned in order within bucket, and
 *    no inserted element may be put in such that the invariant breaks.
 *
 * Also a condition that all operations on buckets must satisfy is:
 *
 * [] It is not allowed to insert an element with more scan bits set than
 *    the buckets head container have (unless it is for a new top bucket).
 *
 *    This is too avoid extra complexity that would arise if such an
 *    element was inserted.  A new container can not be inserted preceding
 *    the bucket head container since it has an fixed logical address.  The
 *    alternative would be to create a new bucket after the bucket head
 *    container and move every element from head container to the new
 *    container.
 *
 * How the condition is fulfilled are:
 *
 * [] Shrink, where top bucket have undefined scan bits.
 *
 *    Top buckets scan bits are first cleared prior to merge.
 *
 * [] Shrink, where destination bucket have undefined scan bits.
 *
 *    In this case top bucket must also have undefined scan bits (see SCAN
 *    AND SHRINK above) and both top and destination bucket have their scan
 *    bits cleared before merge.
 *
 * [] Shrink, where destination bucket is scanned, below current.
 *
 *    The only way the top bucket can have scanned elements is that it is
 *    expanded from a scanned bucket, below current.  Since that must be the
 *    shrink destination bucket, no element can have more scan bits set than
 *    the destination buckets head container.
 *
 * [] Expand.
 *
 *    The new top bucket is always a new bucket and head containers scan bits
 *    are taken from split source bucket.
 *
 * [] Insert.
 *
 *    A new element may be inserted in any container with free space, and it
 *    inherits the containers scan bits.  If a new container is needed it is
 *    put last with container scan bits copied from preceding container.
 *
 * [] Delete.
 *
 *    Deleting an element, replaces the deleted element with the last
 *    element with same scan bits as the deleted element.  If a container
 *    becomes empty it is unlinked, unless it is the head container which
 *    always must remain.
 *
 *    Since the first containers in a bucket are more likely to be on the
 *    same (normal) page, it is better to unlink a container towards the
 *    end of bucket.  If the deleted element is the last one in its
 *    container, but not the head container, and there are no other element
 *    in bucket with same scan bits that can replace the deleted element.
 *    It is allowed to use another element with fewer bits as replacement
 *    and clear scan bits of the container accordingly.
 *
 *    The reason the bucket head container may not have some of its scan
 *    bits cleared, is that it could later result in a need to insert back
 *    an element with more scan bits set.  The scenario for that is:
 *
 *    1) Split a merged bucket, A, into a new bucket B, moving some
 *       elements with some scan bits set.
 *
 *    2) Delete some elements in bucket A, leaving only elements with no
 *       scan bits set.
 *
 *    3) Shrink table and merge back bucket B into bucket A, if we have
 *       cleared the head container of bucket A, this would result in
 *       inserting elements with more scan bits set then bucket A head
 *       container.
 *
 */

/* --------------------------------------------------------------------------------- */
/* --------------------------------------------------------------------------------- */
/*                                                                                   */
/*       MODULE:         INSERT                                                      */
/*               THE FOLLOWING SUBROUTINES ARE ONLY USED BY INSERT_ELEMENT. THIS     */
/*               ROUTINE IS THE SOLE INTERFACE TO INSERT ELEMENTS INTO THE INDEX.    */
/*               CURRENT USERS ARE INSERT REQUESTS, EXPAND CONTAINER AND SHRINK      */
/*               CONTAINER.                                                          */
/*                                                                                   */
/*               THE FOLLOWING SUBROUTINES ARE INCLUDED IN THIS MODULE:              */
/*               INSERT_ELEMENT                                                      */
/*               INSERT_CONTAINER                                                    */
/*               ADDNEWCONTAINER                                                     */
/*               GETFREELIST                                                         */
/*               INCREASELISTCONT                                                    */
/*               SEIZE_LEFTLIST                                                      */
/*               SEIZE_RIGHTLIST                                                     */
/*                                                                                   */
/*               THESE ROUTINES ARE ONLY USED BY THIS MODULE AND BY NO ONE ELSE.     */
/*               ALSO THE ROUTINES MAKE NO USE OF ROUTINES IN OTHER MODULES.         */
/*               TAKE_REC_OUT_OF_FREE_OVERPAGE AND RELEASE_OVERFLOW_REC ARE          */
/*               EXCEPTIONS TO THIS RULE.                                            */
/*                                                                                   */
/*               THE ONLY SHORT-LIVED VARIABLES USED IN OTHER PARTS OF THE BLOCK ARE */
/*               THOSE DEFINED AS INPUT AND OUTPUT IN INSERT_ELEMENT                 */
/*               SHORT-LIVED VARIABLES INCLUDE TEMPORARY VARIABLES, COMMON VARIABLES */
/*               AND POINTER VARIABLES.                                              */
/*               THE ONLY EXCEPTION TO THIS RULE IS FRAGRECPTR WHICH POINTS TO THE   */
/*               FRAGMENT RECORD. THIS IS MORE LESS STATIC ALWAYS DURING A SIGNAL    */
/*               EXECUTION.                                                          */
/*                                                                                   */
/* --------------------------------------------------------------------------------- */
/* --------------------------------------------------------------------------------- */
/* --------------------------------------------------------------------------------- */
/* INSERT_ELEMENT                                                                    */
/*       INPUT:                                                                      */
/*               IDR_PAGEPTR (POINTER TO THE ACTIVE PAGE REC)                        */
/*               TIDR_PAGEINDEX (INDEX OF THE CONTAINER)                             */
/*               TIDR_FORWARD (DIRECTION FORWARD OR BACKWARD)                        */
/*               TIDR_ELEMHEAD (HEADER OF ELEMENT TO BE INSERTED                     */
/*               CIDR_KEYS(ARRAY OF TUPLE KEYS)                                      */
/*               CLOCALKEY(ARRAY OF LOCAL KEYS).                                     */
/*               FRAGRECPTR                                                          */
/*               IDR_OPERATION_REC_PTR                                               */
/*               TIDR_KEY_LEN                                                        */
/*               conScanMask - ANY_SCANBITS or scan bits container must              */
/*                 have. Note elements inserted are never more scanned than          */
/*                 container.                                                        */
/*                                                                                   */
/*       OUTPUT:                                                                     */
/*               TIDR_PAGEINDEX (PAGE INDEX OF INSERTED ELEMENT)                     */
/*               IDR_PAGEPTR    (PAGE POINTER OF INSERTED ELEMENT)                   */
/*               TIDR_FORWARD   (CONTAINER DIRECTION OF INSERTED ELEMENT)            */
/*               NONE                                                                */
/* --------------------------------------------------------------------------------- */
void Dbacc::insertElement(const Element   elem,
                          OperationrecPtr oprecptr,
                          Page8Ptr&       pageptr,
                          Uint32&         conidx,
                          bool&           isforward,
                          Uint32&         conptr,
                          Uint16          conScanMask,
                          const bool      newBucket)
{
  Page8Ptr inrNewPageptr;
  Uint32 tidrResult;
  Uint16 scanmask;
  bool newContainer = newBucket;

  ContainerHeader containerhead;
  do {
    insertContainer(elem,
                    oprecptr,
                    pageptr,
                    conidx,
                    isforward,
                    conptr,
                    containerhead,
                    conScanMask,
                    newContainer,
                    tidrResult);
    if (tidrResult != ZFALSE)
    {
      jam();
      return;
      /* INSERTION IS DONE, OR */
      /* AN ERROR IS DETECTED  */
    }//if
    if (containerhead.getNextEnd() != 0) {
      /* THE NEXT CONTAINER IS IN THE SAME PAGE */
      conidx = containerhead.getNextIndexNumber();
      if (containerhead.getNextEnd() == ZLEFT) {
        jam();
        isforward = true;
      } else if (containerhead.getNextEnd() == ZRIGHT) {
        jam();
        isforward = false;
      } else {
        ndbabort();
        return;
      }//if
      if (!containerhead.isNextOnSamePage()) {
        jam();     /* NEXT CONTAINER IS IN AN OVERFLOW PAGE */
        pageptr.i = pageptr.p->word32[conptr + 1];
        c_page8_pool.getPtr(pageptr);
      }//if
      ndbrequire(conidx <= Container::MAX_CONTAINER_INDEX);
    } else {
      scanmask = containerhead.getScanBits();
      break;
    }//if
    // Only first container can be a new container
    newContainer = false;
  } while (1);
  Uint32 newPageindex;;
  Uint32 newBuftype;
  getfreelist(pageptr, newPageindex, newBuftype);
  bool nextOnSamePage;
  if (newPageindex == Container::NO_CONTAINER_INDEX) {
    jam();
    /* NO FREE BUFFER IS FOUND */
    if (fragrecptr.p->sparsepages.isEmpty())
    {
      jam();
      Uint32 result = allocOverflowPage();
      ndbrequire(result <= ZLIMIT_OF_ERROR);
    }//if
    {
      LocalContainerPageList sparselist(c_page8_pool, fragrecptr.p->sparsepages);
      sparselist.first(inrNewPageptr);
    }
    getfreelist(inrNewPageptr, newPageindex, newBuftype);
    ndbrequire(newPageindex != Container::NO_CONTAINER_INDEX);
    nextOnSamePage = false;
  } else {
    jam();
    inrNewPageptr = pageptr;
    nextOnSamePage = true;
  }//if
  if (newBuftype == ZLEFT)
  {
    seizeLeftlist(inrNewPageptr, newPageindex);
    isforward = true;
  }
  else if (newBuftype == ZRIGHT)
  {
    seizeRightlist(inrNewPageptr, newPageindex);
    isforward = false;
  }
  else
  {
    ndbrequire(newBuftype == ZLEFT || newBuftype == ZRIGHT);
  }
  Uint32 containerptr = getContainerPtr(newPageindex, isforward);
  ContainerHeader newcontainerhead;
  newcontainerhead.initInUse();
  Uint32 nextPtrI;
  if (containerhead.haveNext())
  {
    nextPtrI = pageptr.p->word32[conptr+1];
    newcontainerhead.setNext(containerhead.getNextEnd(),
                          containerhead.getNextIndexNumber(),
                          inrNewPageptr.i == nextPtrI);
  }
  else
  {
    nextPtrI = RNIL;
    newcontainerhead.clearNext();
  }
  inrNewPageptr.p->word32[containerptr] = newcontainerhead;
  inrNewPageptr.p->word32[containerptr + 1] = nextPtrI;
  addnewcontainer(pageptr, conptr, newPageindex,
    newBuftype, nextOnSamePage, inrNewPageptr.i);
  pageptr = inrNewPageptr;
  conidx = newPageindex;
  if (conScanMask == Operationrec::ANY_SCANBITS)
  {
    /**
     * ANY_SCANBITS indicates that this is an insert of a new element, not
     * an insert from expand or shrink.  In that case the inserted element
     * and the new container will inherit scan bits from previous container.
     * This makes the element look as scanned as possible still preserving
     * the invariant that containers and element towards the end of bucket
     * has less scan bits set than those towards the beginning.
     */
    conScanMask = scanmask;
  }
  insertContainer(elem,
                  oprecptr,
                  pageptr,
                  conidx,
                  isforward,
                  conptr,
                  containerhead,
                  conScanMask,
                  true,
                  tidrResult);
  ndbrequire(tidrResult == ZTRUE);
}//Dbacc::insertElement()

/**
 * insertContainer puts an element into a container if it has free space and
 * the requested scan bits match.
 *
 * If it is a new element inserted the requested scan bits given by
 * conScanMask can be ANY_SCANBITS or a valid set of bits.  If it is
 * ANY_SCANBITS the containers scan bits are not checked.  If it is set to
 * valid scan bits the container is a newly created empty container.
 *
 * The buckets header container may never be removed.  Nor should any scan
 * bit of it be cleared, unless for expand there the first inserted element
 * determines the bucket header containers scan bits.  newContainer indicates
 * that that current insert is part of populating a new bucket with expand.
 *
 * In case the container is empty it is either the bucket header container
 * or a new container created by caller (insertElement).
 *
 * @param[in]   elem
 * @param[in]   oprecptr
 * @param[in]   pageptr
 * @param[in]   conidx
 * @param[in]   isforward
 * @param[out]  conptr
 * @param[out]  containerhead
 * @param[in]   conScanMask
 * @param[in]   newContainer
 * @param[out]  result
 */
void Dbacc::insertContainer(const Element          elem,
                            const OperationrecPtr  oprecptr,
                            const Page8Ptr         pageptr,
                            const Uint32           conidx,
                            const bool             isforward,
                            Uint32&                conptr,
                            ContainerHeader&       containerhead,
                            Uint16                 conScanMask,
                            const bool             newContainer,
                            Uint32&                result)
{
  Uint32 tidrContainerlen;
  Uint32 tidrConfreelen;
  Uint32 tidrNextSide;
  Uint32 tidrNextConLen;
  Uint32 tidrIndex;

  result = ZFALSE;
  /* --------------------------------------------------------------------------------- */
  /*       CALCULATE THE POINTER TO THE ELEMENT TO BE INSERTED AND THE POINTER TO THE  */
  /*       CONTAINER HEADER OF THE OTHER SIDE OF THE BUFFER.                           */
  /* --------------------------------------------------------------------------------- */
  conptr = getForwardContainerPtr(conidx);
  if (isforward) {
    jam();
    tidrNextSide = conptr + (ZBUF_SIZE - Container::HEADER_SIZE);
    arrGuard(tidrNextSide + 1, 2048);
    containerhead = pageptr.p->word32[conptr];
    tidrContainerlen = containerhead.getLength();
    tidrIndex = conptr + tidrContainerlen;
  } else {
    jam();
    tidrNextSide = conptr;
    conptr = conptr + (ZBUF_SIZE - Container::HEADER_SIZE);
    arrGuard(conptr + 1, 2048);
    containerhead = pageptr.p->word32[conptr];
    tidrContainerlen = containerhead.getLength();
    tidrIndex = (conptr - tidrContainerlen) +
                (Container::HEADER_SIZE - fragrecptr.p->elementLength);
  }//if
  const Uint16 activeScanMask = fragrecptr.p->activeScanMask;
  const Uint16 conscanmask = containerhead.getScanBits();
  if(tidrContainerlen > Container::HEADER_SIZE || !newContainer)
  {
    if (conScanMask != Operationrec::ANY_SCANBITS &&
        ((conscanmask & ~conScanMask) & activeScanMask) != 0)
    {
      /* Container have more scan bits set than requested */
      /* Continue to next container. */
      return;
    }
  }
  if (tidrContainerlen == Container::HEADER_SIZE && newContainer)
  {
    /**
     * Only the first header container in a bucket or a newly created bucket
     * in insertElement can be empty.
     *
     * Set container scan bits as requested.
     */
    ndbrequire(conScanMask != Operationrec::ANY_SCANBITS);
    containerhead.copyScanBits(conScanMask & activeScanMask);
    pageptr.p->word32[conptr] = containerhead;
  }
  if (tidrContainerlen >= (ZBUF_SIZE - fragrecptr.p->elementLength))
  {
    return;
  }//if
  tidrConfreelen = ZBUF_SIZE - tidrContainerlen;
  /* --------------------------------------------------------------------------------- */
  /*       WE CALCULATE THE TOTAL LENGTH THE CONTAINER CAN EXPAND TO                   */
  /*       THIS INCLUDES THE OTHER SIDE OF THE BUFFER IF POSSIBLE TO EXPAND THERE.     */
  /* --------------------------------------------------------------------------------- */
  if (!containerhead.isUsingBothEnds()) {
    jam();
    /* --------------------------------------------------------------------------------- */
    /*       WE HAVE NOT EXPANDED TO THE ENTIRE BUFFER YET. WE CAN THUS READ THE OTHER   */
    /*       SIDE'S CONTAINER HEADER TO READ HIS LENGTH.                                 */
    /* --------------------------------------------------------------------------------- */
    ContainerHeader conhead(pageptr.p->word32[tidrNextSide]);
    tidrNextConLen = conhead.getLength();
    tidrConfreelen = tidrConfreelen - tidrNextConLen;
    if (tidrConfreelen > ZBUF_SIZE) {
      ndbabort();
      /* --------------------------------------------------------------------------------- */
      /*       THE BUFFERS ARE PLACED ON TOP OF EACH OTHER. THIS SHOULD NEVER OCCUR.       */
      /* --------------------------------------------------------------------------------- */
      return;
    }//if
  } else {
    jam();
    tidrNextConLen = 1;	/* INDICATE OTHER SIDE IS NOT PART OF FREE LIST */
  }//if
  if (tidrConfreelen < fragrecptr.p->elementLength) {
    jam();
    /* --------------------------------------------------------------------------------- */
    /*       THE CONTAINER COULD NOT BE EXPANDED TO FIT THE NEW ELEMENT. WE HAVE TO      */
    /*       RETURN AND FIND A NEW CONTAINER TO INSERT IT INTO.                          */
    /* --------------------------------------------------------------------------------- */
    return;
  }//if
  tidrContainerlen = tidrContainerlen + fragrecptr.p->elementLength;
  if (tidrNextConLen == 0) {
    /* EACH SIDE OF THE BUFFER WHICH BELONG TO A FREE */
    /* LIST, HAS ZERO AS LENGTH. */
    if (tidrContainerlen > Container::UP_LIMIT) {
      ContainerHeader conthead = pageptr.p->word32[conptr];
      conthead.setUsingBothEnds();
      pageptr.p->word32[conptr] = conthead;
      if (isforward) {
        jam();
        /* REMOVE THE RIGHT SIDE OF THE BUFFER FROM THE FREE LIST */
        seizeRightlist(pageptr, conidx);
      } else {
        jam();
        /* REMOVE THE LEFT SIDE OF THE BUFFER FROM THE FREE LIST */
        seizeLeftlist(pageptr, conidx);
      }//if
    }//if
  }//if
  /* OF THE FREE CONTAINERS */
  /* --------------------------------------------------------------------------------- */
  /*       WE HAVE NOW FOUND A FREE SPOT IN THE CURRENT CONTAINER. WE INSERT THE       */
  /*       ELEMENT HERE. THE ELEMENT CONTAINS A HEADER, A LOCAL KEY AND A TUPLE KEY.   */
  /*       BEFORE INSERTING THE ELEMENT WE WILL UPDATE THE OPERATION RECORD WITH THE   */
  /*       DATA CONCERNING WHERE WE INSERTED THE ELEMENT. THIS MAKES IT EASY TO FIND   */
  /*       THIS INFORMATION WHEN WE RETURN TO UPDATE THE LOCAL KEY OR RETURN TO COMMIT */
  /*       OR ABORT THE INSERT. IF NO OPERATION RECORD EXIST IT MEANS THAT WE ARE      */
  /*       PERFORMING THIS AS A PART OF THE EXPAND OR SHRINK PROCESS.                  */
  /* --------------------------------------------------------------------------------- */
  const Uint32 elemhead = elem.getHeader();
  ContainerHeader conthead = pageptr.p->word32[conptr];
  if (oprecptr.i != RNIL)
  {
    jam();
    ndbrequire(ElementHeader::getLocked(elemhead));
    oprecptr.p->elementPage = pageptr.i;
    oprecptr.p->elementContainer = conptr;
    oprecptr.p->elementPointer = tidrIndex;
  }
  else
  {
    ndbassert(!ElementHeader::getLocked(elemhead));
  }
  /* --------------------------------------------------------------------------------- */
  /*       WE CHOOSE TO UNDO LOG INSERTS BY WRITING THE BEFORE VALUE TO THE UNDO LOG.  */
  /*       WE COULD ALSO HAVE DONE THIS BY WRITING THIS BEFORE VALUE WHEN DELETING     */
  /*       ELEMENTS. WE CHOOSE TO PUT IT HERE SINCE WE THEREBY ENSURE THAT WE ALWAYS   */
  /*       UNDO LOG ALL WRITES TO PAGE MEMORY. IT SHOULD BE EASIER TO MAINTAIN SUCH A  */
  /*       STRUCTURE. IT IS RATHER DIFFICULT TO MAINTAIN A LOGICAL STRUCTURE WHERE     */
  /*       DELETES ARE INSERTS AND INSERTS ARE PURELY DELETES.                         */
  /* --------------------------------------------------------------------------------- */
  ndbrequire(fragrecptr.p->localkeylen == 1);
  arrGuard(tidrIndex + 1, 2048);
  pageptr.p->word32[tidrIndex] = elem.getHeader();
  pageptr.p->word32[tidrIndex + 1] = elem.getData(); /* INSERTS LOCALKEY */
  conthead.setLength(tidrContainerlen);
  pageptr.p->word32[conptr] = conthead;
  result = ZTRUE;
}//Dbacc::insertContainer()

/** ---------------------------------------------------------------------------
 * Set next link of a container to reference to next container.
 *
 * @param[in]  pageptr       Pointer to page of container to modify.
 * @param[in]  conptr        Pointer within page of container to modify.
 * @param[in]  nextConidx    Index within page of next container.
 * @param[in]  nextContype   Type of next container, left or right end.
 * @param[in]  nextSamepage  True if next container is on same page as modified
 *                           container
 * @param[in]  nextPagei     Overflow page number of next container.
 * ------------------------------------------------------------------------- */
void Dbacc::addnewcontainer(Page8Ptr pageptr,
                            Uint32 conptr,
                            Uint32 nextConidx,
                            Uint32 nextContype,
                            bool nextSamepage,
                            Uint32 nextPagei) const
{
  ContainerHeader containerhead(pageptr.p->word32[conptr]);
  containerhead.setNext(nextContype, nextConidx, nextSamepage);
  pageptr.p->word32[conptr] = containerhead;
  pageptr.p->word32[conptr + 1] = nextPagei;
}//Dbacc::addnewcontainer()

/* --------------------------------------------------------------------------------- */
/* GETFREELIST                                                                       */
/*         INPUT:                                                                    */
/*               GFL_PAGEPTR (POINTER TO A PAGE RECORD).                             */
/*         OUTPUT:                                                                   */
/*                TGFL_PAGEINDEX(POINTER TO A FREE BUFFER IN THE FREEPAGE), AND      */
/*                TGFL_BUF_TYPE( TYPE OF THE FREE BUFFER).                           */
/*         DESCRIPTION: SEARCHS IN THE FREE LIST OF THE FREE BUFFER IN THE PAGE HEAD */
/*                     (WORD32(1)),AND RETURN ADDRESS OF A FREE BUFFER OR NIL.       */
/*                     THE FREE BUFFER CAN BE A RIGHT CONTAINER OR A LEFT ONE        */
/*                     THE KIND OF THE CONTAINER IS NOTED BY TGFL_BUF_TYPE.          */
/* --------------------------------------------------------------------------------- */
void Dbacc::getfreelist(Page8Ptr pageptr, Uint32& pageindex, Uint32& buftype)
{
  const Uint32 emptylist = pageptr.p->word32[Page8::EMPTY_LIST];
  pageindex = (emptylist >> 7) & 0x7f;	/* LEFT FREE LIST */
  buftype = ZLEFT;
  if (pageindex == Container::NO_CONTAINER_INDEX) {
    jam();
    pageindex = emptylist & 0x7f;	/* RIGHT FREE LIST */
    buftype = ZRIGHT;
  }//if
  ndbrequire((pageindex <= Container::MAX_CONTAINER_INDEX) ||
             (pageindex == Container::NO_CONTAINER_INDEX));
}//Dbacc::getfreelist()

/* --------------------------------------------------------------------------------- */
/* INCREASELISTCONT                                                                  */
/*       INPUT:                                                                      */
/*               ILC_PAGEPTR     PAGE POINTER TO INCREASE NUMBER OF CONTAINERS IN    */
/*           A CONTAINER OF AN OVERFLOW PAGE (FREEPAGEPTR) IS ALLOCATED, NR OF       */
/*           ALLOCATED CONTAINER HAVE TO BE INCRESE BY ONE .                         */
/*           IF THE NUMBER OF ALLOCATED CONTAINERS IS ABOVE THE FREE LIMIT WE WILL   */
/*           REMOVE THE PAGE FROM THE FREE LIST.                                     */
/* --------------------------------------------------------------------------------- */
void Dbacc::increaselistcont(Page8Ptr ilcPageptr)
{
  ilcPageptr.p->word32[Page8::ALLOC_CONTAINERS] = ilcPageptr.p->word32[Page8::ALLOC_CONTAINERS] + 1;
  // A sparse page just got full
  if (ilcPageptr.p->word32[Page8::ALLOC_CONTAINERS] == ZFREE_LIMIT + 1) {
    // Check that it is an overflow page
    if (((ilcPageptr.p->word32[Page8::EMPTY_LIST] >> ZPOS_PAGE_TYPE_BIT) & 3) == 1)
    {
      jam();
      LocalContainerPageList sparselist(c_page8_pool, fragrecptr.p->sparsepages);
      LocalContainerPageList fulllist(c_page8_pool, fragrecptr.p->fullpages);
      sparselist.remove(ilcPageptr);
      fulllist.addLast(ilcPageptr);
    }//if
  }//if
}//Dbacc::increaselistcont()

/* --------------------------------------------------------------------------------- */
/* SEIZE_LEFTLIST                                                                    */
/*       INPUT:                                                                      */
/*               TSL_PAGEINDEX           PAGE INDEX OF CONTAINER TO SEIZE            */
/*               SL_PAGEPTR              PAGE POINTER OF CONTAINER TO SEIZE          */
/*               TSL_UPDATE_HEADER       SHOULD WE UPDATE THE CONTAINER HEADER       */
/*                                                                                   */
/*       OUTPUT:                                                                     */
/*               NONE                                                                */
/*         DESCRIPTION: THE BUFFER NOTED BY TSL_PAGEINDEX WILL BE REMOVED FROM THE   */
/*                      LIST OF LEFT FREE CONTAINER, IN THE HEADER OF THE PAGE       */
/*                      (FREEPAGEPTR). PREVIOUS AND NEXT BUFFER OF REMOVED BUFFER    */
/*                      WILL BE UPDATED.                                             */
/* --------------------------------------------------------------------------------- */
void Dbacc::seizeLeftlist(Page8Ptr slPageptr, Uint32 tslPageindex)
{
  Uint32 tsllTmp1;
  Uint32 tsllHeadIndex;
  Uint32 tsllTmp;

  tsllHeadIndex = getForwardContainerPtr(tslPageindex);
  arrGuard(tsllHeadIndex + 1, 2048);
  Uint32 tslNextfree = slPageptr.p->word32[tsllHeadIndex];
  Uint32 tslPrevfree = slPageptr.p->word32[tsllHeadIndex + 1];
  if (tslPrevfree == Container::NO_CONTAINER_INDEX) {
    jam();
    /* UPDATE FREE LIST OF LEFT CONTAINER IN PAGE HEAD */
    tsllTmp1 = slPageptr.p->word32[Page8::EMPTY_LIST];
    tsllTmp = tsllTmp1 & 0x7f;
    tsllTmp1 = (tsllTmp1 >> 14) << 14;
    tsllTmp1 = (tsllTmp1 | (tslNextfree << 7)) | tsllTmp;
    slPageptr.p->word32[Page8::EMPTY_LIST] = tsllTmp1;
  } else {
    ndbrequire(tslPrevfree <= Container::MAX_CONTAINER_INDEX);
    jam();
    tsllTmp = getForwardContainerPtr(tslPrevfree);
    slPageptr.p->word32[tsllTmp] = tslNextfree;
  }//if
  if (tslNextfree <= Container::MAX_CONTAINER_INDEX) {
    jam();
    tsllTmp = getForwardContainerPtr(tslNextfree) + 1;
    slPageptr.p->word32[tsllTmp] = tslPrevfree;
  } else {
    ndbrequire(tslNextfree == Container::NO_CONTAINER_INDEX);
    jam();
  }//if
  increaselistcont(slPageptr);
}//Dbacc::seizeLeftlist()

/* --------------------------------------------------------------------------------- */
/* SEIZE_RIGHTLIST                                                                   */
/*         DESCRIPTION: THE BUFFER NOTED BY TSL_PAGEINDEX WILL BE REMOVED FROM THE   */
/*                      LIST OF RIGHT FREE CONTAINER, IN THE HEADER OF THE PAGE      */
/*                      (SL_PAGEPTR). PREVIOUS AND NEXT BUFFER OF REMOVED BUFFER     */
/*                      WILL BE UPDATED.                                             */
/* --------------------------------------------------------------------------------- */
void Dbacc::seizeRightlist(Page8Ptr slPageptr, Uint32 tslPageindex)
{
  Uint32 tsrlHeadIndex;
  Uint32 tsrlTmp;

  tsrlHeadIndex = getBackwardContainerPtr(tslPageindex);
  arrGuard(tsrlHeadIndex + 1, 2048);
  Uint32 tslNextfree = slPageptr.p->word32[tsrlHeadIndex];
  Uint32 tslPrevfree = slPageptr.p->word32[tsrlHeadIndex + 1];
  if (tslPrevfree == Container::NO_CONTAINER_INDEX) {
    jam();
    tsrlTmp = slPageptr.p->word32[Page8::EMPTY_LIST];
    slPageptr.p->word32[Page8::EMPTY_LIST] = ((tsrlTmp >> 7) << 7) | tslNextfree;
  } else {
    ndbrequire(tslPrevfree <= Container::MAX_CONTAINER_INDEX);
    jam();
    tsrlTmp = getBackwardContainerPtr(tslPrevfree);
    slPageptr.p->word32[tsrlTmp] = tslNextfree;
  }//if
  if (tslNextfree <= Container::MAX_CONTAINER_INDEX) {
    jam();
    tsrlTmp = getBackwardContainerPtr(tslNextfree) + 1;
    slPageptr.p->word32[tsrlTmp] = tslPrevfree;
  } else {
    ndbrequire(tslNextfree == Container::NO_CONTAINER_INDEX);
    jam();
  }//if
  increaselistcont(slPageptr);
}//Dbacc::seizeRightlist()

/* --------------------------------------------------------------------------------- */
/* --------------------------------------------------------------------------------- */
/* --------------------------------------------------------------------------------- */
/*                                                                                   */
/*       END OF INSERT_ELEMENT MODULE                                                */
/*                                                                                   */
/* --------------------------------------------------------------------------------- */
/* --------------------------------------------------------------------------------- */
/* --------------------------------------------------------------------------------- */
/* --------------------------------------------------------------------------------- */
/* --------------------------------------------------------------------------------- */
/*                                                                                   */
/*       MODULE:         GET_ELEMENT                                                 */
/*               THE FOLLOWING SUBROUTINES ARE ONLY USED BY GET_ELEMENT AND          */
/*               GETDIRINDEX. THIS ROUTINE IS THE SOLE INTERFACE TO GET ELEMENTS     */
/*               FROM THE INDEX. CURRENT USERS ARE ALL REQUESTS AND EXECUTE UNDO LOG */
/*                                                                                   */
/*               THE FOLLOWING SUBROUTINES ARE INCLUDED IN THIS MODULE:              */
/*               GET_ELEMENT                                                         */
/*               GET_DIRINDEX                                                        */
/*               SEARCH_LONG_KEY                                                     */
/*                                                                                   */
/*               THESE ROUTINES ARE ONLY USED BY THIS MODULE AND BY NO ONE ELSE.     */
/*               ALSO THE ROUTINES MAKE NO USE OF ROUTINES IN OTHER MODULES.         */
/*               THE ONLY SHORT-LIVED VARIABLES USED IN OTHER PARTS OF THE BLOCK ARE */
/*               THOSE DEFINED AS INPUT AND OUTPUT IN GET_ELEMENT AND GETDIRINDEX    */
/*               SHORT-LIVED VARIABLES INCLUDE TEMPORARY VARIABLES, COMMON VARIABLES */
/*               AND POINTER VARIABLES.                                              */
/*               THE ONLY EXCEPTION TO THIS RULE IS FRAGRECPTR WHICH POINTS TO THE   */
/*               FRAGMENT RECORD. THIS IS MORE LESS STATIC ALWAYS DURING A SIGNAL    */
/*               EXECUTION.                                                          */
/*                                                                                   */
/* --------------------------------------------------------------------------------- */
/* --------------------------------------------------------------------------------- */
/* --------------------------------------------------------------------------------- */
/* GETDIRINDEX                                                                       */
/*       SUPPORT ROUTINE FOR INSERT ELEMENT, GET ELEMENT AND COMMITDELETE            */
/*         INPUT:FRAGRECPTR ( POINTER TO THE ACTIVE FRAGMENT REC)                    */
/*               OPERATION_REC_PTR  (POINTER TO THE OPERATION REC).                  */
/*                                                                                   */
/*         OUTPUT:GDI_PAGEPTR ( POINTER TO THE PAGE OF THE ELEMENT)                  */
/*                TGDI_PAGEINDEX ( INDEX OF THE ELEMENT IN THE PAGE).                */
/*                                                                                   */
/*         DESCRIPTION: CHECK THE HASH VALUE OF THE OPERATION REC AND CALCULATE THE  */
/*                     THE ADDRESS OF THE ELEMENT IN THE HASH TABLE,(GDI_PAGEPTR,    */
/*                     TGDI_PAGEINDEX) ACCORDING TO LH3.                             */
/* --------------------------------------------------------------------------------- */
Uint32 Dbacc::getPagePtr(DynArr256::Head& directory, Uint32 index)
{
  DynArr256 dir(directoryPool, directory);
  Uint32* ptr = dir.get(index);
  return *ptr;
}

bool Dbacc::setPagePtr(DynArr256::Head& directory, Uint32 index, Uint32 ptri)
{
  DynArr256 dir(directoryPool, directory);
  Uint32* ptr = dir.set(index);
  if (ptr == NULL) return false;
  *ptr = ptri;
  return true;
}

Uint32 Dbacc::unsetPagePtr(DynArr256::Head& directory, Uint32 index)
{
  DynArr256 dir(directoryPool, directory);
  Uint32* ptr = dir.get(index);
  Uint32 ptri = *ptr;
  *ptr = RNIL;
  return ptri;
}

void Dbacc::getdirindex(Page8Ptr& pageptr, Uint32& conidx)
{
  const LHBits32 hashValue = operationRecPtr.p->hashValue;
  const Uint32 address = fragrecptr.p->level.getBucketNumber(hashValue);
  conidx = fragrecptr.p->getPageIndex(address);
  pageptr.i = getPagePtr(fragrecptr.p->directory,
                         fragrecptr.p->getPageNumber(address));
  c_page8_pool.getPtr(pageptr);
}//Dbacc::getdirindex()

Uint32
Dbacc::readTablePk(Uint32 localkey1,
                   Uint32 localkey2,
                   Uint32 eh,
                   Ptr<Operationrec> opPtr,
                   Uint32 *keys,
                   bool xfrm)
{
  int ret;
  Uint32 tableId = fragrecptr.p->myTableId;
  Uint32 fragId = fragrecptr.p->myfid;

#ifdef VM_TRACE
  const int xfrm_multiply = (xfrm) ? MAX_XFRM_MULTIPLY : 1;
  memset(keys, 0x1f, (fragrecptr.p->keyLength * xfrm_multiply) << 2);
#endif
  
  if (likely(! Local_key::isInvalid(localkey1, localkey2)))
  {
    ret = c_tup->accReadPk(tableId,
                           fragId,
                           localkey1,
                           localkey2,
                           keys,
                           xfrm);
  }
  else
  {
    ndbrequire(ElementHeader::getLocked(eh));
    if (unlikely((opPtr.p->m_op_bits & Operationrec::OP_MASK) == ZSCAN_OP))
    {
      dump_lock_queue(opPtr);
      ndbrequire(opPtr.p->nextParallelQue == RNIL);
      ndbrequire(opPtr.p->m_op_bits & Operationrec::OP_ELEMENT_DISAPPEARED);
      ndbrequire(opPtr.p->m_op_bits & Operationrec::OP_COMMIT_DELETE_CHECK);
      ndbrequire((opPtr.p->m_op_bits & Operationrec::OP_STATE_MASK) == Operationrec::OP_STATE_RUNNING);
      return 0;
    }
    ret = c_lqh->readPrimaryKeys(opPtr.p->userptr, keys, xfrm);
  }
  jamEntryDebug();
  ndbrequire(ret >= 0);
  return ret;
}

/** ---------------------------------------------------------------------------
 * Find element.
 *
 * Method scan the bucket given by hashValue from operationRecPtr and look for
 * the element with primary key given in signal.  If element found, return
 * pointer to element, if not found return only bucket information.
 *
 * @param[in]   signal         Signal containing primary key to look for.
 * @param[out]  lockOwnerPtr   Lock owner if any of found element.
 * @param[out]  bucketPageptr  Page of first container of bucket there element
                               should be.
 * @param[out]  bucketConidx   Index within page of first container of bucket
                               there element should be.
 * @param[out]  elemPageptr    Page of found element.
 * @param[out]  elemConptr     Pointer within page to container of found
                               element.
 * @param[out]  elemptr        Pointer within page to found element.
 * @return                     Returns ZTRUE if element was found.
 * ------------------------------------------------------------------------- */
Uint32
Dbacc::getElement(const AccKeyReq* signal,
                  OperationrecPtr& lockOwnerPtr,
                  Page8Ptr& bucketPageptr,
                  Uint32& bucketConidx,
                  Page8Ptr& elemPageptr,
                  Uint32& elemConptr,
                  Uint32& elemptr)
{
  Uint32 tgeElementHeader;
  Uint32 tgeElemStep = 0;
  Uint32 tgePageindex;
  Uint32 tgeNextptrtype;
  Uint32 tgeRemLen = 0;
  const Uint32 TelemLen = fragrecptr.p->elementLength;
  const Uint32* Tkeydata = signal->keyInfo; /* or localKey if keyLen == 0 */
  const Uint32 localkeylen = fragrecptr.p->localkeylen;
  Uint32 bucket_number = fragrecptr.p->level.getBucketNumber(operationRecPtr.p->hashValue);
  union {
    Uint32 keys[2048];
    Uint64 keys_align;
  };
  (void)keys_align;

  getdirindex(bucketPageptr, bucketConidx);
  elemPageptr = bucketPageptr;
  tgePageindex = bucketConidx;
  /*
   * The value seached is
   * - table key for ACCKEYREQ, stored in TUP
   * - local key (1 word) for ACC_LOCKREQ and UNDO, stored in ACC
   */
  const bool searchLocalKey = operationRecPtr.p->tupkeylen == 0;

  ndbrequire(TelemLen == ZELEM_HEAD_SIZE + localkeylen);
  tgeNextptrtype = ZLEFT;

  do {
    if (tgeNextptrtype == ZLEFT) {
      jamDebug();
      elemConptr = getForwardContainerPtr(tgePageindex);
      elemptr = elemConptr + Container::HEADER_SIZE;
      tgeElemStep = TelemLen;
      ndbrequire(elemConptr < 2048);
      ContainerHeader conhead(elemPageptr.p->word32[elemConptr]);
      tgeRemLen = conhead.getLength();
      ndbrequire((elemConptr + tgeRemLen - 1) < 2048);
    } else if (tgeNextptrtype == ZRIGHT) {
      jamDebug();
      elemConptr = getBackwardContainerPtr(tgePageindex);
      tgeElemStep = 0 - TelemLen;
      elemptr = elemConptr - TelemLen;
      ndbrequire(elemConptr < 2048);
      ContainerHeader conhead(elemPageptr.p->word32[elemConptr]);
      tgeRemLen = conhead.getLength();
      ndbrequire((elemConptr - tgeRemLen) < 2048);
    } else {
      ndbrequire((tgeNextptrtype == ZLEFT) || (tgeNextptrtype == ZRIGHT));
    }//if
    if (tgeRemLen >= Container::HEADER_SIZE + TelemLen) {
      ndbrequire(tgeRemLen <= ZBUF_SIZE);
      /* ------------------------------------------------------------------- */
      // There is at least one element in this container. 
      // Check if it is the element searched for.
      /* ------------------------------------------------------------------- */
      do {
        bool possible_match;
        tgeElementHeader = elemPageptr.p->word32[elemptr];
        tgeRemLen = tgeRemLen - TelemLen;
	Local_key localkey;
	lockOwnerPtr.i = RNIL;
	lockOwnerPtr.p = NULL;
        LHBits16 reducedHashValue;
        if (ElementHeader::getLocked(tgeElementHeader)) {
          jamDebug();
	  lockOwnerPtr.i = ElementHeader::getOpPtrI(tgeElementHeader);
          ptrCheckGuard(lockOwnerPtr, coprecsize, operationrec);
          possible_match = lockOwnerPtr.p->hashValue.match(operationRecPtr.p->hashValue);
          reducedHashValue = lockOwnerPtr.p->reducedHashValue;
	  localkey = lockOwnerPtr.p->localdata;
        } else {
          jamDebug();
          reducedHashValue = ElementHeader::getReducedHashValue(tgeElementHeader);
          const Uint32 pos = elemptr + 1;
          ndbrequire(localkeylen == 1);
          localkey.m_page_no = elemPageptr.p->word32[pos];
          localkey.m_page_idx = ElementHeader::getPageIdx(tgeElementHeader);
          possible_match = true;
        }
        if (possible_match &&
            operationRecPtr.p->hashValue.match(fragrecptr.p->level.enlarge(reducedHashValue, bucket_number)))
        {
          jamDebug();
          bool found;
          if (! searchLocalKey) 
	  {
            const bool xfrm = false;
            Uint32 len = readTablePk(localkey.m_page_no,
                                     localkey.m_page_idx,
                                     tgeElementHeader,
                                     lockOwnerPtr,
<<<<<<< HEAD
                                     &keys[0],
                                     xfrm);

            if (fragrecptr.p->hasCharAttr)  //Need to consult charset library
            {
              const Uint32 table = fragrecptr.p->myTableId;
              found = (cmp_key(table, Tkeydata, &keys[0]) == 0);
            }
            else
            {
              found = (len == operationRecPtr.p->tupkeylen) &&
                      (memcmp(Tkeydata, &keys[0], len << 2) == 0);
            }
=======
                                     &keys[0]);
            found =
              (len == operationRecPtr.p->m_key_or_scan_info.xfrmtupkeylen) &&
              (memcmp(Tkeydata, &keys[0], len << 2) == 0);
>>>>>>> 14a20ea8
          } else {
            jam();
            found = (localkey.m_page_no == Tkeydata[0] && Uint32(localkey.m_page_idx) == Tkeydata[1]);
          }
          if (found) 
	  {
            jamDebug();
            operationRecPtr.p->localdata = localkey;
            return ZTRUE;
          }
        }
        if (tgeRemLen <= Container::HEADER_SIZE) {
          break;
        }
        elemptr = elemptr + tgeElemStep;
      } while (true);
    }//if
    ndbrequire(tgeRemLen == Container::HEADER_SIZE);
    ContainerHeader containerhead = elemPageptr.p->word32[elemConptr];
    tgeNextptrtype = containerhead.getNextEnd();
    if (tgeNextptrtype == 0) {
      jam();
      return ZFALSE;	/* NO MORE CONTAINER */
    }//if
    tgePageindex = containerhead.getNextIndexNumber();	/* NEXT CONTAINER PAGE INDEX 7 BITS */
    ndbrequire(tgePageindex <= Container::NO_CONTAINER_INDEX);
    if (!containerhead.isNextOnSamePage()) {
      jam();
      elemPageptr.i = elemPageptr.p->word32[elemConptr + 1];	/* NEXT PAGE ID */
      c_page8_pool.getPtr(elemPageptr);
    }//if
  } while (1);

  return ZFALSE;
}//Dbacc::getElement()

/**
 * report_pending_dealloc
 *
 * ACC indicates to LQH that it expects LQH to deallocate
 * the TUPle at some point after all the reported operations
 * have completed and the deallocation is allowed.
 *
 * opPtrP       Ptr to operation involved in dealloc
 * countOpPtrP  Ptr to operation tracking delete reference count
 *               (can be same as opPtrP)
 */
void
Dbacc::report_pending_dealloc(Signal* signal,
                              Operationrec* opPtrP,
                              const Operationrec* countOpPtrP)
{
  Local_key localKey = opPtrP->localdata;
  Uint32 opbits = opPtrP->m_op_bits;
  Uint32 userptr= opPtrP->userptr;
  const bool scanInd = (((opbits & Operationrec::OP_MASK) == ZSCAN_OP) ||
                        (opbits & Operationrec::OP_LOCK_REQ));

  if (! localKey.isInvalid())
  {
    if (scanInd)
    {
      jam();
      /**
       * Scan operation holding a lock on a key whose tuple
       * is being deallocated.
       * If this is the last operation to commit on the key
       * then it will notify LQH when the dealloc is
       * triggered.
       * To make that possible, we store the deleting
       * operation's userptr in the scan op record.
       */
      ndbrequire(opPtrP->m_key_or_scan_info.m_scanOpDeleteCountOpRef == 0);
      opPtrP->m_key_or_scan_info.m_scanOpDeleteCountOpRef =
          countOpPtrP->userptr + 1;
      return;
    }
    ndbrequire(countOpPtrP->userptr != RNIL);

    /**
     * Inform LQH of operation involved in transaction
     * which is deallocating a tuple.
     * Also pass the LQH reference of the refcount operation
     */
    signal->theData[0] = fragrecptr.p->myfid;
    signal->theData[1] = fragrecptr.p->myTableId;
    signal->theData[2] = localKey.m_page_no;
    signal->theData[3] = localKey.m_page_idx;
    signal->theData[4] = userptr;
    signal->theData[5] = countOpPtrP->userptr;
    EXECUTE_DIRECT(DBLQH, GSN_TUP_DEALLOCREQ, signal, 6);
    jamEntry();
  }
}

/**
 * trigger_dealloc
 *
 * ACC is now done with the TUPle storage, so inform LQH
 * that it can go ahead with deallocation when it is able
 */
void
Dbacc::trigger_dealloc(Signal* signal, const Operationrec* opPtrP)
{
  Local_key localKey = opPtrP->localdata;
  Uint32 opbits = opPtrP->m_op_bits;
  Uint32 userptr= opPtrP->userptr;
  const bool scanInd =
    ((opbits & Operationrec::OP_MASK) == ZSCAN_OP) || 
    (opbits & Operationrec::OP_LOCK_REQ);
  
  if (! localKey.isInvalid())
  {
    if (scanInd)
    {
      jam();
      /**
       * Operation triggering deallocation is a scan operation
       * We must use a reference to the LQH deallocation operation
       * stored on the scan operation in report_pending_dealloc()
       * to inform LQH that the deallocation is triggered.
       */
      ndbrequire(opPtrP->m_key_or_scan_info.m_scanOpDeleteCountOpRef != 0);
      userptr = opPtrP->m_key_or_scan_info.m_scanOpDeleteCountOpRef - 1;
    }
    /* Inform LQH that deallocation can go ahead */
    signal->theData[0] = fragrecptr.p->myfid;
    signal->theData[1] = fragrecptr.p->myTableId;
    signal->theData[2] = localKey.m_page_no;
    signal->theData[3] = localKey.m_page_idx;
    signal->theData[4] = userptr;
    signal->theData[5] = RNIL;
    EXECUTE_DIRECT(DBLQH, GSN_TUP_DEALLOCREQ, signal, 6);
    jamEntry();
  }
}

void Dbacc::commitdelete(Signal* signal)
{
  Page8Ptr lastPageptr;
  Page8Ptr lastPrevpageptr;
  bool lastIsforward;
  Uint32 tlastPageindex;
  Uint32 tlastElementptr;
  Uint32 tlastContainerptr;
  Uint32 tlastPrevconptr;
  Page8Ptr lastBucketPageptr;
  Uint32 lastBucketConidx;

  jam();
  trigger_dealloc(signal, operationRecPtr.p);
  
  getdirindex(lastBucketPageptr, lastBucketConidx);
  lastPageptr = lastBucketPageptr;
  tlastPageindex = lastBucketConidx;
  lastIsforward = true;
  tlastContainerptr = getForwardContainerPtr(tlastPageindex);
  arrGuard(tlastContainerptr, 2048);
  lastPrevpageptr.i = RNIL;
  ptrNull(lastPrevpageptr);
  tlastPrevconptr = 0;

  /**
   * Position last on delete container before call to getLastAndRemove.
   */
  Page8Ptr delPageptr;
  delPageptr.i = operationRecPtr.p->elementPage;
  c_page8_pool.getPtr(delPageptr);
  const Uint32 delConptr = operationRecPtr.p->elementContainer;

  while (lastPageptr.i != delPageptr.i ||
         tlastContainerptr != delConptr)
  {
    lastPrevpageptr = lastPageptr;
    tlastPrevconptr = tlastContainerptr;
    ContainerHeader lasthead(lastPageptr.p->word32[tlastContainerptr]);
    ndbrequire(lasthead.haveNext());
    if (!lasthead.isNextOnSamePage())
    {
      lastPageptr.i = lastPageptr.p->word32[tlastContainerptr + 1];
      c_page8_pool.getPtr(lastPageptr);
    }
    tlastPageindex = lasthead.getNextIndexNumber();
    lastIsforward = lasthead.getNextEnd() == ZLEFT;
    tlastContainerptr = getContainerPtr(tlastPageindex, lastIsforward);
  }

  getLastAndRemove(lastPrevpageptr,
                   tlastPrevconptr,
                   lastPageptr,
                   tlastPageindex,
                   tlastContainerptr,
                   lastIsforward,
                   tlastElementptr);

  const Uint32 delElemptr = operationRecPtr.p->elementPointer;
  /*
   * If last element is in same container as delete element, and that container
   * have scans in progress, one must make sure the last element still have the
   * same scan state, or clear if it is the one deleted.
   * If last element is not in same container as delete element, that element
   * can not have any scans in progress, in that case the container scanbits
   * should have been fewer than delete containers which is not allowed for last.
   */
  if ((lastPageptr.i == delPageptr.i) &&
      (tlastContainerptr == delConptr))
  {
    ContainerHeader conhead(delPageptr.p->word32[delConptr]);
    /**
     * If the deleted element was the only element in container
     * getLastAndRemove may have released the container already.
     * In that case header is still valid to read but it will
     * not be in use, but free.
     */
    if (conhead.isInUse() && conhead.isScanInProgress())
    {
      /**
       * Initialize scanInProgress with the active scans which have not
       * completly scanned the container.  Then check which scan actually
       * currently scan the container.
       */
      Uint16 scansInProgress =
          fragrecptr.p->activeScanMask & ~conhead.getScanBits();
      scansInProgress = delPageptr.p->checkScans(scansInProgress, delConptr);
      for(int i = 0; scansInProgress != 0; i++, scansInProgress >>= 1)
      {
        /**
         * For each scan in progress in container, move the scan bit for
         * last element to the delete elements place.  If it is the last
         * element that is deleted, the scan bit will be cleared by
         * moveScanBit.
         */
        if ((scansInProgress & 1) != 0)
        {
          ScanRecPtr scanPtr;
          scanPtr.i = fragrecptr.p->scan[i];
          ptrCheckGuard(scanPtr, cscanRecSize, scanRec);
          scanPtr.p->moveScanBit(delElemptr, tlastElementptr);
        }
      }
    }
  }
  else
  {
    /**
     * The last element which is to be moved into deleted elements place
     * are in different containers.
     *
     * Since both containers have the same scan bits that implies that there
     * are no scans in progress in the last elements container, otherwise
     * the delete container should have an extra scan bit set.
     */
#ifdef VM_TRACE
    ContainerHeader conhead(lastPageptr.p->word32[tlastContainerptr]);
    ndbassert(!conhead.isInUse() || !conhead.isScanInProgress());
    conhead = ContainerHeader(delPageptr.p->word32[delConptr]);
#else
    ContainerHeader conhead(delPageptr.p->word32[delConptr]);
#endif
    if (conhead.isScanInProgress())
    {
      /**
       * Initialize scanInProgress with the active scans which have not
       * completly scanned the container.  Then check which scan actually
       * currently scan the container.
       */
      Uint16 scansInProgress = fragrecptr.p->activeScanMask & ~conhead.getScanBits();
      scansInProgress = delPageptr.p->checkScans(scansInProgress, delConptr);
      for(int i = 0; scansInProgress != 0; i++, scansInProgress >>= 1)
      {
        if ((scansInProgress & 1) != 0)
        {
          ScanRecPtr scanPtr;
          scanPtr.i = fragrecptr.p->scan[i];
          ptrCheckGuard(scanPtr, cscanRecSize, scanRec);
          if(scanPtr.p->isScanned(delElemptr))
          {
            scanPtr.p->clearScanned(delElemptr);
          }
        }
      }
    }
  }
  if (operationRecPtr.p->elementPage == lastPageptr.i) {
    if (operationRecPtr.p->elementPointer == tlastElementptr) {
      jam();
      /* --------------------------------------------------------------------------------- */
      /*  THE LAST ELEMENT WAS THE ELEMENT TO BE DELETED. WE NEED NOT COPY IT.             */
      /*  Setting it to an invalid value only for sanity, the value should never be read.  */
      /* --------------------------------------------------------------------------------- */
      delPageptr.p->word32[delElemptr] = ElementHeader::setInvalid();
      return;
    }//if
  }//if
  /* --------------------------------------------------------------------------------- */
  /*  THE DELETED ELEMENT IS NOT THE LAST. WE READ THE LAST ELEMENT AND OVERWRITE THE  */
  /*  DELETED ELEMENT.                                                                 */
  /* --------------------------------------------------------------------------------- */
#if defined(VM_TRACE) || !defined(NDEBUG)
  delPageptr.p->word32[delElemptr] = ElementHeader::setInvalid();
#endif
  deleteElement(delPageptr,
                delConptr,
                delElemptr,
                lastPageptr,
                tlastElementptr);
}//Dbacc::commitdelete()

/** --------------------------------------------------------------------------
 * Move last element over deleted element.
 *
 * And if moved element has an operation record update that with new element
 * location.
 *
 * @param[in]  delPageptr   Pointer to page of deleted element.
 * @param[in]  delConptr    Pointer within page to container of deleted element
 * @param[in]  delElemptr   Pointer within page to deleted element.
 * @param[in]  lastPageptr  Pointer to page of last element.
 * @param[in]  lastElemptr  Pointer within page to last element.
 * ------------------------------------------------------------------------- */
void Dbacc::deleteElement(Page8Ptr delPageptr,
                          Uint32 delConptr,
                          Uint32 delElemptr,
                          Page8Ptr lastPageptr,
                          Uint32 lastElemptr) const
{
  OperationrecPtr deOperationRecPtr;

  if (lastElemptr >= 2048)
    goto deleteElement_index_error1;
  {
    const Uint32 tdeElemhead = lastPageptr.p->word32[lastElemptr];
    ndbrequire(fragrecptr.p->elementLength == 2);
    ndbassert(!ElementHeader::isValid(delPageptr.p->word32[delElemptr]));
    delPageptr.p->word32[delElemptr] = lastPageptr.p->word32[lastElemptr];
    delPageptr.p->word32[delElemptr + 1] =
      lastPageptr.p->word32[lastElemptr + 1];
    if (ElementHeader::getLocked(tdeElemhead))
    {
      /* --------------------------------------------------------------------------------- */
      /* THE LAST ELEMENT IS LOCKED AND IS THUS REFERENCED BY AN OPERATION RECORD. WE NEED */
      /* TO UPDATE THE OPERATION RECORD WITH THE NEW REFERENCE TO THE ELEMENT.             */
      /* --------------------------------------------------------------------------------- */
      deOperationRecPtr.i = ElementHeader::getOpPtrI(tdeElemhead);
      ptrCheckGuard(deOperationRecPtr, coprecsize, operationrec);
      deOperationRecPtr.p->elementPage = delPageptr.i;
      deOperationRecPtr.p->elementContainer = delConptr;
      deOperationRecPtr.p->elementPointer = delElemptr;
      /*  Writing an invalid value only for sanity, the value should never be read.  */
      lastPageptr.p->word32[lastElemptr] = ElementHeader::setInvalid();
    }//if
    return;
  }

 deleteElement_index_error1:
  arrGuard(lastElemptr, 2048);
  return;

}//Dbacc::deleteElement()

/** ---------------------------------------------------------------------------
 * Find last element in bucket.
 *
 * Shrink container of last element, but keep element words intact.  If
 * container became empty and is not the first container in bucket, unlink it
 * from previous container.
 * 
 * @param[in]      lastPrevpageptr    Page of previous container, if any.
 * @param[in]      tlastPrevconptr    Pointer within page of previous container
 * @param[in,out]  lastPageptr        Page of first container to search, and on
 *                                    return the last container.
 * @param[in,out]  tlastPageindex     Index of container within first page to
 *                                    search, and on return the last container.
 * @param[in,out]  tlastContainerptr  Pointer within page to first container to
 *                                    search, and on return the last container.
 * @param[in,out]  lastIsforward      Direction of first container to search,
 *                                    and on return the last container.
 * @param[out]     tlastElementptr    On return the pointer within page to last
 *                                    element.
 * ------------------------------------------------------------------------ */
void Dbacc::getLastAndRemove(Page8Ptr lastPrevpageptr,
                             Uint32 tlastPrevconptr,
                             Page8Ptr& lastPageptr,
                             Uint32& tlastPageindex,
                             Uint32& tlastContainerptr,
                             bool& lastIsforward,
                             Uint32& tlastElementptr)
{
  /**
   * Should find the last container with same scanbits as the first.
   */
  ContainerHeader containerhead(lastPageptr.p->word32[tlastContainerptr]);
  Uint32 tlastContainerlen = containerhead.getLength();
  /**
   * getLastAndRemove are always called prior delete of element in first
   * container, and that can not be empty.
   */
  ndbassert(tlastContainerlen != Container::HEADER_SIZE);
  const Uint16 activeScanMask = fragrecptr.p->activeScanMask;
  const Uint16 conScanMask = containerhead.getScanBits();
  while (containerhead.getNextEnd() != 0)
  {
    jam();
    Uint32 nextIndex = containerhead.getNextIndexNumber();
    Uint32 nextEnd = containerhead.getNextEnd();
    bool nextOnSamePage = containerhead.isNextOnSamePage();
    Page8Ptr nextPage;
    if (nextOnSamePage)
    {
      nextPage = lastPageptr;
    }
    else
    {
      jam();
      nextPage.i = lastPageptr.p->word32[tlastContainerptr + 1];
      c_page8_pool.getPtr(nextPage);
    }
    const bool nextIsforward = nextEnd == ZLEFT;
    const Uint32 nextConptr = getContainerPtr(nextIndex, nextIsforward);
    const ContainerHeader nextHead(nextPage.p->word32[nextConptr]);
    const Uint16 nextScanMask = nextHead.getScanBits();
    if (((conScanMask ^ nextScanMask) & activeScanMask) != 0)
    {
      /**
       * Next container have different active scan bits,
       * current container is the last one with wanted scan bits.
       * Stop searching!
       */

      ndbassert(((nextScanMask & ~conScanMask) & activeScanMask) == 0);
      break;
    }
    lastPrevpageptr.i = lastPageptr.i;
    lastPrevpageptr.p = lastPageptr.p;
    tlastPrevconptr = tlastContainerptr;
    tlastPageindex = nextIndex;
    if (!nextOnSamePage)
    {
      lastPageptr = nextPage;
    }
    lastIsforward = nextIsforward;
    tlastContainerptr = nextConptr;
    containerhead = lastPageptr.p->word32[tlastContainerptr];
    tlastContainerlen = containerhead.getLength();
    ndbassert(tlastContainerlen >= ((Uint32)Container::HEADER_SIZE + fragrecptr.p->elementLength));
  }
  /**
   * Last container found.
   */
  tlastContainerlen = tlastContainerlen - fragrecptr.p->elementLength;
  if (lastIsforward)
  {
    jam();
    tlastElementptr = tlastContainerptr + tlastContainerlen;
  }
  else
  {
    jam();
    tlastElementptr = (tlastContainerptr + (Container::HEADER_SIZE -
                                            fragrecptr.p->elementLength)) -
                       tlastContainerlen;
  }//if
  if (containerhead.isUsingBothEnds()) {
    /* --------------------------------------------------------------------------------- */
    /*       WE HAVE OWNERSHIP OF BOTH PARTS OF THE CONTAINER ENDS.                      */
    /* --------------------------------------------------------------------------------- */
    if (tlastContainerlen < Container::DOWN_LIMIT) {
      /* --------------------------------------------------------------------------------- */
      /*       WE HAVE DECREASED THE SIZE BELOW THE DOWN LIMIT, WE MUST GIVE UP THE OTHER  */
      /*       SIDE OF THE BUFFER.                                                         */
      /* --------------------------------------------------------------------------------- */
      containerhead.clearUsingBothEnds();
      if (lastIsforward)
      {
        jam();
        Uint32 relconptr = tlastContainerptr +
                           (ZBUF_SIZE - Container::HEADER_SIZE);
        releaseRightlist(lastPageptr, tlastPageindex, relconptr);
      } else {
        jam();
        Uint32 relconptr = tlastContainerptr -
                           (ZBUF_SIZE - Container::HEADER_SIZE);
        releaseLeftlist(lastPageptr, tlastPageindex, relconptr);
      }//if
    }//if
  }//if
  if (tlastContainerlen <= Container::HEADER_SIZE)
  {
    ndbrequire(tlastContainerlen == Container::HEADER_SIZE);
    if (lastPrevpageptr.i != RNIL)
    {
      jam();
      /* --------------------------------------------------------------------------------- */
      /*  THE LAST CONTAINER IS EMPTY AND IS NOT THE FIRST CONTAINER WHICH IS NOT REMOVED. */
      /*  DELETE THE LAST CONTAINER AND UPDATE THE PREVIOUS CONTAINER. ALSO PUT THIS       */
      /*  CONTAINER IN FREE CONTAINER LIST OF THE PAGE.                                    */
      /* --------------------------------------------------------------------------------- */
      ndbrequire(tlastPrevconptr < 2048);
      ContainerHeader prevConhead(lastPrevpageptr.p->word32[tlastPrevconptr]);
      ndbrequire(containerhead.isInUse());
      if (!containerhead.haveNext())
      {
         Uint32 tglrTmp = prevConhead.clearNext();
         lastPrevpageptr.p->word32[tlastPrevconptr] = tglrTmp;
      }
      else
      {
        Uint32 nextPagei = (containerhead.isNextOnSamePage()
                            ? lastPageptr.i
                            : lastPageptr.p->word32[tlastContainerptr+1]);
        Uint32 tglrTmp = prevConhead.setNext(containerhead.getNextEnd(),
                                             containerhead.getNextIndexNumber(),
                                             (nextPagei == lastPrevpageptr.i));
        lastPrevpageptr.p->word32[tlastPrevconptr] = tglrTmp;
        lastPrevpageptr.p->word32[tlastPrevconptr+1] = nextPagei;
      }
      /**
       * Any scans currently scanning the last container must be evicted from
       * container since it is about to be deleted.  Scans will look for next
       * unscanned container at next call to getScanElement.
       */
      if (containerhead.isScanInProgress())
      {
        Uint16 scansInProgress =
            fragrecptr.p->activeScanMask & ~containerhead.getScanBits();
        scansInProgress = lastPageptr.p->checkScans(scansInProgress,
                                                    tlastContainerptr);
        Uint16 scanbit = 1;
        for(int i = 0 ;
            scansInProgress != 0 ;
            i++, scansInProgress>>=1, scanbit<<=1)
        {
          if ((scansInProgress & 1) != 0)
          {
            ScanRecPtr scanPtr;
            scanPtr.i = fragrecptr.p->scan[i];
            ptrCheckGuard(scanPtr, cscanRecSize, scanRec);
            scanPtr.p->leaveContainer(lastPageptr.i, tlastContainerptr);
            lastPageptr.p->clearScanContainer(scanbit, tlastContainerptr);
          }
        }
        /**
         * All scans in progress for container are now canceled.
         * No need to call clearScanInProgress for container header since
         * container is about to be released anyway.
         */
      }
      if (lastIsforward)
      {
        jam();
        releaseLeftlist(lastPageptr, tlastPageindex, tlastContainerptr);
      }
      else
      {
        jam();
        releaseRightlist(lastPageptr, tlastPageindex, tlastContainerptr);
      }//if
      return;
    }//if
  }//if
  containerhead.setLength(tlastContainerlen);
  arrGuard(tlastContainerptr, 2048);
  lastPageptr.p->word32[tlastContainerptr] = containerhead;
}//Dbacc::getLastAndRemove()

/* --------------------------------------------------------------------------------- */
/* RELEASE_LEFTLIST                                                                  */
/*       INPUT:                                                                      */
/*               RL_PAGEPTR              PAGE POINTER OF CONTAINER TO BE RELEASED    */
/*               TRL_PAGEINDEX           PAGE INDEX OF CONTAINER TO BE RELEASED      */
/*               TURL_INDEX              INDEX OF CONTAINER TO BE RELEASED           */
/*               TRL_REL_CON             TRUE IF CONTAINER RELEASED OTHERWISE ONLY   */
/*                                       A PART IS RELEASED.                         */
/*                                                                                   */
/*       OUTPUT:                                                                     */
/*               NONE                                                                */
/*                                                                                   */
/*          THE FREE LIST OF LEFT FREE BUFFER IN THE PAGE WILL BE UPDATE             */
/*     TULL_INDEX IS INDEX TO THE FIRST WORD IN THE LEFT SIDE OF THE BUFFER          */
/* --------------------------------------------------------------------------------- */
void Dbacc::releaseLeftlist(Page8Ptr pageptr, Uint32 conidx, Uint32 conptr)
{
  Uint32 tullTmp;
  Uint32 tullTmp1;

  arrGuard(conptr + 1, 2048);
  pageptr.p->word32[conptr + 1] = Container::NO_CONTAINER_INDEX;
  tullTmp1 = (pageptr.p->word32[Page8::EMPTY_LIST] >> 7) & 0x7f;
  arrGuard(conptr, 2048);
  pageptr.p->word32[conptr] = tullTmp1;
  if (tullTmp1 <= Container::MAX_CONTAINER_INDEX) {
    jam();
    tullTmp1 = getForwardContainerPtr(tullTmp1) + 1;
    /* UPDATES PREV POINTER IN THE NEXT FREE */
    pageptr.p->word32[tullTmp1] = conidx;
  } else {
    ndbrequire(tullTmp1 == Container::NO_CONTAINER_INDEX);
  }//if
  tullTmp = pageptr.p->word32[Page8::EMPTY_LIST];
  tullTmp = (((tullTmp >> 14) << 14) | (conidx << 7)) | (tullTmp & 0x7f);
  pageptr.p->word32[Page8::EMPTY_LIST] = tullTmp;
  pageptr.p->word32[Page8::ALLOC_CONTAINERS] =
    pageptr.p->word32[Page8::ALLOC_CONTAINERS] - 1;
  ndbrequire(pageptr.p->word32[Page8::ALLOC_CONTAINERS] <= ZNIL);
  if (((pageptr.p->word32[Page8::EMPTY_LIST] >> ZPOS_PAGE_TYPE_BIT) & 3) == 1) {
    jam();
    c_page8_pool.getPtrForce(pageptr);
    checkoverfreelist(pageptr);
  }//if
}//Dbacc::releaseLeftlist()

/* --------------------------------------------------------------------------------- */
/* RELEASE_RIGHTLIST                                                                 */
/*       INPUT:                                                                      */
/*               RL_PAGEPTR              PAGE POINTER OF CONTAINER TO BE RELEASED    */
/*               TRL_PAGEINDEX           PAGE INDEX OF CONTAINER TO BE RELEASED      */
/*               TURL_INDEX              INDEX OF CONTAINER TO BE RELEASED           */
/*               TRL_REL_CON             TRUE IF CONTAINER RELEASED OTHERWISE ONLY   */
/*                                       A PART IS RELEASED.                         */
/*                                                                                   */
/*       OUTPUT:                                                                     */
/*               NONE                                                                */
/*                                                                                   */
/*         THE FREE LIST OF RIGHT FREE BUFFER IN THE PAGE WILL BE UPDATE.            */
/*         TURL_INDEX IS INDEX TO THE FIRST WORD IN THE RIGHT SIDE OF                */
/*         THE BUFFER, WHICH IS THE LAST WORD IN THE BUFFER.                         */
/* --------------------------------------------------------------------------------- */
void Dbacc::releaseRightlist(Page8Ptr pageptr, Uint32 conidx, Uint32 conptr)
{
  Uint32 turlTmp1;
  Uint32 turlTmp;

  arrGuard(conptr + 1, 2048);
  pageptr.p->word32[conptr + 1] = Container::NO_CONTAINER_INDEX;
  turlTmp1 = pageptr.p->word32[Page8::EMPTY_LIST] & 0x7f;
  arrGuard(conptr, 2048);
  pageptr.p->word32[conptr] = turlTmp1;
  if (turlTmp1 <= Container::MAX_CONTAINER_INDEX) {
    jam();
    turlTmp = getBackwardContainerPtr(turlTmp1) + 1;
    /* UPDATES PREV POINTER IN THE NEXT FREE */
    pageptr.p->word32[turlTmp] = conidx;
  } else {
    ndbrequire(turlTmp1 == Container::NO_CONTAINER_INDEX);
  }//if
  turlTmp = pageptr.p->word32[Page8::EMPTY_LIST];
  pageptr.p->word32[Page8::EMPTY_LIST] = ((turlTmp >> 7) << 7) | conidx;
  pageptr.p->word32[Page8::ALLOC_CONTAINERS] =
    pageptr.p->word32[Page8::ALLOC_CONTAINERS] - 1;
  ndbrequire(pageptr.p->word32[Page8::ALLOC_CONTAINERS] <= ZNIL);
  if (((pageptr.p->word32[Page8::EMPTY_LIST] >> ZPOS_PAGE_TYPE_BIT) & 3) == 1) {
    jam();
    checkoverfreelist(pageptr);
  }//if
}//Dbacc::releaseRightlist()

/* --------------------------------------------------------------------------------- */
/* CHECKOVERFREELIST                                                                 */
/*        INPUT: COL_PAGEPTR, POINTER OF AN OVERFLOW PAGE RECORD.                    */
/*        DESCRIPTION: CHECKS IF THE PAGE HAVE TO PUT IN FREE LIST OF OVER FLOW      */
/*                     PAGES. WHEN IT HAVE TO, AN OVERFLOW REC PTR WILL BE ALLOCATED */
/*                     TO KEEP NFORMATION  ABOUT THE PAGE.                           */
/* --------------------------------------------------------------------------------- */
void Dbacc::checkoverfreelist(Page8Ptr colPageptr)
{
  Uint32 tcolTmp;

// always an overflow page
  tcolTmp = colPageptr.p->word32[Page8::ALLOC_CONTAINERS];
  if (tcolTmp == 0) // Just got empty
  {
    jam();
    releaseOverpage(colPageptr);
  }
  else if (tcolTmp == ZFREE_LIMIT) // Just got sparse
  {
    jam();
    LocalContainerPageList fulllist(c_page8_pool, fragrecptr.p->fullpages);
    LocalContainerPageList sparselist(c_page8_pool, fragrecptr.p->sparsepages);
    fulllist.remove(colPageptr);
    sparselist.addFirst(colPageptr);
  }//if
}//Dbacc::checkoverfreelist()

/* ------------------------------------------------------------------------- */
/* ------------------------------------------------------------------------- */
/* ------------------------------------------------------------------------- */
/*                                                                           */
/*       END OF DELETE MODULE                                                */
/*                                                                           */
/* ------------------------------------------------------------------------- */
/* ------------------------------------------------------------------------- */
/* ------------------------------------------------------------------------- */
/* ------------------------------------------------------------------------- */
/* ------------------------------------------------------------------------- */
/* ------------------------------------------------------------------------- */
/*                                                                           */
/*       COMMIT AND ABORT MODULE                                             */
/*                                                                           */
/* ------------------------------------------------------------------------- */
/* ------------------------------------------------------------------------- */
/* ------------------------------------------------------------------------- */
/* ------------------------------------------------------------------------- */
/* ABORT_OPERATION                                                           */
/*DESCRIPTION: AN OPERATION RECORD CAN BE IN A LOCK QUEUE OF AN ELEMENT OR   */
/*OWNS THE LOCK. BY THIS SUBROUTINE THE LOCK STATE OF THE OPERATION WILL     */
/*BE CHECKED. THE OPERATION RECORD WILL BE REMOVED FROM THE QUEUE IF IT      */
/*BELONGED TO ANY ONE, OTHERWISE THE ELEMENT HEAD WILL BE UPDATED.           */
/* ------------------------------------------------------------------------- */

/**
 * 
 * P0 - P1 - P2 - P3
 * S0
 * S1
 * S2
 */
void
Dbacc::abortParallelQueueOperation(Signal* signal, OperationrecPtr opPtr)
{
  jam();
  OperationrecPtr nextP;
  OperationrecPtr prevP;
  OperationrecPtr loPtr;

  Uint32 opbits = opPtr.p->m_op_bits;
  Uint32 opstate = opbits & Operationrec::OP_STATE_MASK;
  nextP.i = opPtr.p->nextParallelQue;
  prevP.i = opPtr.p->prevParallelQue;
  loPtr.i = opPtr.p->m_lock_owner_ptr_i;

  ndbassert(! (opbits & Operationrec::OP_LOCK_OWNER));
  ndbassert(opbits & Operationrec::OP_RUN_QUEUE);

  ptrCheckGuard(prevP, coprecsize, operationrec);    
  ndbassert(prevP.p->nextParallelQue == opPtr.i);
  prevP.p->nextParallelQue = nextP.i;
  
  if (nextP.i != RNIL)
  {
    ptrCheckGuard(nextP, coprecsize, operationrec);
    ndbassert(nextP.p->prevParallelQue == opPtr.i);
    nextP.p->prevParallelQue = prevP.i;
  }
  else if (prevP.i != loPtr.i)
  {
    jam();
    ptrCheckGuard(loPtr, coprecsize, operationrec);
    ndbassert(loPtr.p->m_op_bits & Operationrec::OP_LOCK_OWNER);
    ndbassert(loPtr.p->m_lo_last_parallel_op_ptr_i == opPtr.i);
    loPtr.p->m_lo_last_parallel_op_ptr_i = prevP.i;
    prevP.p->m_lock_owner_ptr_i = loPtr.i;
    
    /**
     * Abort P3...check start next
     */
    startNext(signal, prevP);
    validate_lock_queue(prevP);
    return;
  }
  else
  {
    jam();
    /**
     * P0 - P1
     *
     * Abort P1, check start next
     */
    ndbassert(prevP.p->m_op_bits & Operationrec::OP_LOCK_OWNER);
    prevP.p->m_lo_last_parallel_op_ptr_i = RNIL;
    startNext(signal, prevP);
    validate_lock_queue(prevP);
    return;
  }

  /**
   * Abort P1/P2
   */
  if (opbits & Operationrec::OP_LOCK_MODE)
  {
    Uint32 nextbits = nextP.p->m_op_bits;
    while ((nextbits & Operationrec::OP_LOCK_MODE) == 0)
    {
      ndbassert(nextbits & Operationrec::OP_ACC_LOCK_MODE);
      nextbits &= ~(Uint32)Operationrec::OP_ACC_LOCK_MODE;
      nextP.p->m_op_bits = nextbits;
      
      if (nextP.p->nextParallelQue != RNIL)
      {
	nextP.i = nextP.p->nextParallelQue;
	ptrCheckGuard(nextP, coprecsize, operationrec);
	nextbits = nextP.p->m_op_bits;
      }
      else
      {
	break;
      }
    }
  }

  /**
   * Abort P1, P2
   */
  if (opstate == Operationrec::OP_STATE_RUNNING)
  {
    jam();
    startNext(signal, prevP);
    validate_lock_queue(prevP);
    return;
  }
  
  ndbassert(opstate == Operationrec::OP_STATE_EXECUTED ||
	    opstate == Operationrec::OP_STATE_WAITING);
  
  /**
   * Scan to last of run queue
   */
  while (nextP.p->nextParallelQue != RNIL)
  {
    jam();
    nextP.i = nextP.p->nextParallelQue;
    ptrCheckGuard(nextP, coprecsize, operationrec);
  }

#ifdef VM_TRACE
  loPtr.i = nextP.p->m_lock_owner_ptr_i;
  ptrCheckGuard(loPtr, coprecsize, operationrec);
  ndbassert(loPtr.p->m_op_bits & Operationrec::OP_LOCK_OWNER);
  ndbassert(loPtr.p->m_lo_last_parallel_op_ptr_i == nextP.i);
#endif
  startNext(signal, nextP);
  validate_lock_queue(nextP);
  
  return;
}

void 
Dbacc::abortSerieQueueOperation(Signal* signal, OperationrecPtr opPtr)
{
  jam();
  OperationrecPtr prevS, nextS;
  OperationrecPtr prevP, nextP;
  OperationrecPtr loPtr;

  Uint32 opbits = opPtr.p->m_op_bits;

  prevS.i = opPtr.p->prevSerialQue;
  nextS.i = opPtr.p->nextSerialQue;

  prevP.i = opPtr.p->prevParallelQue;
  nextP.i = opPtr.p->nextParallelQue;

  ndbassert((opbits & Operationrec::OP_LOCK_OWNER) == 0);
  ndbassert((opbits & Operationrec::OP_RUN_QUEUE) == 0);

  {
    FragmentrecPtr frp;
    frp.i = opPtr.p->fragptr;
    ptrCheckGuard(frp, cfragmentsize, fragmentrec);

    frp.p->m_lockStats.wait_fail((opbits & 
                                  Operationrec::OP_LOCK_MODE) 
                                 != ZREADLOCK,
                                 opPtr.p->m_lockTime,
                                 getHighResTimer());
  }
  
  if (prevP.i != RNIL)
  {
    /**
     * We're not list head...
     */
    ptrCheckGuard(prevP, coprecsize, operationrec);    
    ndbassert(prevP.p->nextParallelQue == opPtr.i);
    prevP.p->nextParallelQue = nextP.i;

    if (nextP.i != RNIL)
    {
      ptrCheckGuard(nextP, coprecsize, operationrec);      
      ndbassert(nextP.p->prevParallelQue == opPtr.i);
      ndbassert((nextP.p->m_op_bits & Operationrec::OP_STATE_MASK) == 
		Operationrec::OP_STATE_WAITING);
      nextP.p->prevParallelQue = prevP.i;
      
      if ((prevP.p->m_op_bits & Operationrec::OP_ACC_LOCK_MODE) == 0 &&
	  opbits & Operationrec::OP_LOCK_MODE)
      {
	/**
	 * Scan right in parallel queue to fix OP_ACC_LOCK_MODE
	 */
	while ((nextP.p->m_op_bits & Operationrec::OP_LOCK_MODE) == 0)
	{
	  ndbassert(nextP.p->m_op_bits & Operationrec::OP_ACC_LOCK_MODE);
	  nextP.p->m_op_bits &= ~(Uint32)Operationrec::OP_ACC_LOCK_MODE;
	  nextP.i = nextP.p->nextParallelQue;
	  if (nextP.i == RNIL)
	    break;
	  ptrCheckGuard(nextP, coprecsize, operationrec);	  
	}
      }
    }
    validate_lock_queue(prevP);
    return;
  }
  else
  {
    /**
     * We're a list head
     */
    ptrCheckGuard(prevS, coprecsize, operationrec);      
    ndbassert(prevS.p->nextSerialQue == opPtr.i);
    
    if (nextP.i != RNIL)
    {
      /**
       * Promote nextP to list head
       */
      ptrCheckGuard(nextP, coprecsize, operationrec);      
      ndbassert(nextP.p->prevParallelQue == opPtr.i);
      prevS.p->nextSerialQue = nextP.i;
      nextP.p->prevParallelQue = RNIL;
      nextP.p->nextSerialQue = nextS.i;
      if (nextS.i != RNIL)
      {
	jam();
	ptrCheckGuard(nextS, coprecsize, operationrec); 	
	ndbassert(nextS.p->prevSerialQue == opPtr.i);
	nextS.p->prevSerialQue = nextP.i;
	validate_lock_queue(prevS);
	return;
      }
      else
      {
	// nextS is RNIL, i.e we're last in serie queue...
	// we must update lockOwner.m_lo_last_serial_op_ptr_i
	loPtr = prevS;
	while ((loPtr.p->m_op_bits & Operationrec::OP_LOCK_OWNER) == 0)
	{
	  loPtr.i = loPtr.p->prevSerialQue;
	  ptrCheckGuard(loPtr, coprecsize, operationrec);	  
	}
	ndbassert(loPtr.p->m_lo_last_serial_op_ptr_i == opPtr.i);
	loPtr.p->m_lo_last_serial_op_ptr_i = nextP.i;
	validate_lock_queue(loPtr);
	return;
      }
    }
    
    if (nextS.i == RNIL)
    {
      /**
       * Abort S2
       */

      // nextS is RNIL, i.e we're last in serie queue...
      // and we have no parallel queue, 
      // we must update lockOwner.m_lo_last_serial_op_ptr_i
      prevS.p->nextSerialQue = RNIL;
      
      loPtr = prevS;
      while ((loPtr.p->m_op_bits & Operationrec::OP_LOCK_OWNER) == 0)
      {
	loPtr.i = loPtr.p->prevSerialQue;
	ptrCheckGuard(loPtr, coprecsize, operationrec);	  
      }
      ndbassert(loPtr.p->m_lo_last_serial_op_ptr_i == opPtr.i);
      if (prevS.i != loPtr.i)
      {
	jam();
	loPtr.p->m_lo_last_serial_op_ptr_i = prevS.i;
      }
      else
      {
	loPtr.p->m_lo_last_serial_op_ptr_i = RNIL;
      }
      validate_lock_queue(loPtr);
    }
    else if (nextP.i == RNIL)
    {
      ptrCheckGuard(nextS, coprecsize, operationrec);      
      ndbassert(nextS.p->prevSerialQue == opPtr.i);
      prevS.p->nextSerialQue = nextS.i;
      nextS.p->prevSerialQue = prevS.i;
      
      if (prevS.p->m_op_bits & Operationrec::OP_LOCK_OWNER)
      {
	/**
	 * Abort S0
	 */
	OperationrecPtr lastOp;
	lastOp.i = prevS.p->m_lo_last_parallel_op_ptr_i;
	if (lastOp.i != RNIL)
	{
	  jam();
	  ptrCheckGuard(lastOp, coprecsize, operationrec);	
	  ndbassert(lastOp.p->m_lock_owner_ptr_i == prevS.i);
	}
	else
	{
	  jam();
	  lastOp = prevS;
	}
	startNext(signal, lastOp);
	validate_lock_queue(lastOp);
      }
      else
      {
	validate_lock_queue(prevS);
      }
    }
  }
}


void Dbacc::abortOperation(Signal* signal)
{
  Uint32 opbits = operationRecPtr.p->m_op_bits;

  validate_lock_queue(operationRecPtr);

  if (opbits & Operationrec::OP_LOCK_OWNER) 
  {
    takeOutLockOwnersList(operationRecPtr);
    opbits &= ~(Uint32)Operationrec::OP_LOCK_OWNER;
    if (opbits & Operationrec::OP_INSERT_IS_DONE)
    { 
      jam();
      opbits |= Operationrec::OP_ELEMENT_DISAPPEARED;
    }//if
    operationRecPtr.p->m_op_bits = opbits;
    const bool queue = (operationRecPtr.p->nextParallelQue != RNIL ||
			operationRecPtr.p->nextSerialQue != RNIL);
    
    if (queue)
    {
      jam();
      release_lockowner(signal, operationRecPtr, false);
    } 
    else 
    {
      /* -------------------------------------------------------------------
       * WE ARE OWNER OF THE LOCK AND NO OTHER OPERATIONS ARE QUEUED. 
       * IF INSERT OR STANDBY WE DELETE THE ELEMENT OTHERWISE WE REMOVE 
       * THE LOCK FROM THE ELEMENT.
       * ------------------------------------------------------------------ */
      if ((opbits & Operationrec::OP_ELEMENT_DISAPPEARED) == 0)
      {
        jam();
	Page8Ptr aboPageidptr;
	Uint32 taboElementptr;
	Uint32 tmp2Olq;

        taboElementptr = operationRecPtr.p->elementPointer;
        aboPageidptr.i = operationRecPtr.p->elementPage;
        ndbassert(!operationRecPtr.p->localdata.isInvalid());
        tmp2Olq = ElementHeader::setUnlocked(
                      operationRecPtr.p->localdata.m_page_idx,
                      operationRecPtr.p->reducedHashValue);
        c_page8_pool.getPtr(aboPageidptr);
        arrGuard(taboElementptr, 2048);
        aboPageidptr.p->word32[taboElementptr] = tmp2Olq;
        return;
      } 
      else 
      {
        jam();
        commitdelete(signal);
      }//if
    }//if
  } 
  else if (opbits & Operationrec::OP_RUN_QUEUE)
  {
    abortParallelQueueOperation(signal, operationRecPtr);
  }
  else
  {
    abortSerieQueueOperation(signal, operationRecPtr);
  }
}

void
Dbacc::commitDeleteCheck(Signal* signal)
{
  OperationrecPtr opPtr;
  OperationrecPtr lastOpPtr;
  OperationrecPtr deleteOpPtr;
  Uint32 elementDeleted = 0;
  bool deleteCheckOngoing = true;
  LHBits32 hashValue;
  lastOpPtr = operationRecPtr;
  opPtr.i = operationRecPtr.p->nextParallelQue;
  while (opPtr.i != RNIL) {
    jam();
    ptrCheckGuard(opPtr, coprecsize, operationrec);
    lastOpPtr = opPtr;
    opPtr.i = opPtr.p->nextParallelQue;
  }//while
  deleteOpPtr = lastOpPtr;
  do {
    Uint32 opbits = deleteOpPtr.p->m_op_bits;
    Uint32 op = opbits & Operationrec::OP_MASK;
    if (op == ZDELETE) {
      jam();
      /* -------------------------------------------------------------------
       * IF THE CURRENT OPERATION TO BE COMMITTED IS A DELETE OPERATION DUE TO
       * A SCAN-TAKEOVER THE ACTUAL DELETE WILL BE PERFORMED BY THE PREVIOUS 
       * OPERATION (SCAN) IN THE PARALLEL QUEUE WHICH OWNS THE LOCK.
       * THE PROBLEM IS THAT THE SCAN OPERATION DOES NOT HAVE A HASH VALUE 
       * ASSIGNED TO IT SO WE COPY IT FROM THIS OPERATION.
       *
       * WE ASSUME THAT THIS SOLUTION WILL WORK BECAUSE THE ONLY WAY A 
       * SCAN CAN PERFORM A DELETE IS BY BEING FOLLOWED BY A NORMAL 
       * DELETE-OPERATION THAT HAS A HASH VALUE.
       * ----------------------------------------------------------------- */
      hashValue = deleteOpPtr.p->hashValue;
      elementDeleted = Operationrec::OP_ELEMENT_DISAPPEARED;
      deleteCheckOngoing = false;
    } else if (op == ZREAD || op == ZSCAN_OP) {
      /* -------------------------------------------------------------------
       * We are trying to find out whether the commit will in the end delete 
       * the tuple. Normally the delete will be the last operation in the 
       * list of operations on this. It is however possible to issue reads 
       * and scans in the same savepoint as the delete operation was issued 
       * and these can end up after the delete in the list of operations 
       * in the parallel queue. Thus if we discover a read or a scan 
       * we have to continue scanning the list looking for a delete operation.
       */
      deleteOpPtr.i = deleteOpPtr.p->prevParallelQue;
      if (opbits & Operationrec::OP_LOCK_OWNER) {
        jam();
        deleteCheckOngoing = false;
      } else {
        jam();
        ptrCheckGuard(deleteOpPtr, coprecsize, operationrec);
      }//if
    } else {
      jam();
      /* ------------------------------------------------------------------ */
      /* Finding an UPDATE or INSERT before finding a DELETE 
       * means we cannot be deleting as the end result of this transaction.
       */
      deleteCheckOngoing = false;
    }//if
  } while (deleteCheckOngoing);
  opPtr = lastOpPtr;
  do {
    jam();
    opPtr.p->m_op_bits |= Operationrec::OP_COMMIT_DELETE_CHECK;
    if (elementDeleted) {
      jam();
      /* All pending dealloc operations are marked and reported to LQH */
      opPtr.p->m_op_bits |= elementDeleted;
      opPtr.p->hashValue = hashValue;
      report_pending_dealloc(signal, opPtr.p, deleteOpPtr.p);
    }//if
    opPtr.i = opPtr.p->prevParallelQue;
    if (opPtr.p->m_op_bits & Operationrec::OP_LOCK_OWNER) {
      jam();
      break;
    }//if
    ptrCheckGuard(opPtr, coprecsize, operationrec);
  } while (true);
}//Dbacc::commitDeleteCheck()

/* ------------------------------------------------------------------------- */
/* COMMIT_OPERATION                                                          */
/* INPUT: OPERATION_REC_PTR, POINTER TO AN OPERATION RECORD                  */
/* DESCRIPTION: THE OPERATION RECORD WILL BE TAKE OUT OF ANY LOCK QUEUE.     */
/*         IF IT OWNS THE ELEMENT LOCK. HEAD OF THE ELEMENT WILL BE UPDATED. */
/* ------------------------------------------------------------------------- */
void Dbacc::commitOperation(Signal* signal)
{
  validate_lock_queue(operationRecPtr);

  Uint32 opbits = operationRecPtr.p->m_op_bits;
  Uint32 op = opbits & Operationrec::OP_MASK;
  ndbrequire((opbits & Operationrec::OP_STATE_MASK) == Operationrec::OP_STATE_EXECUTED);
  if ((opbits & Operationrec::OP_COMMIT_DELETE_CHECK) == 0 && 
      (op != ZREAD && op != ZSCAN_OP))
  {
    jam();
    /*  This method is used to check whether the end result of the transaction
        will be to delete the tuple. In this case all operation will be marked
        with elementIsDisappeared = true to ensure that the last operation
        committed will remove the tuple. We only run this once per transaction
        (commitDeleteCheckFlag = true if performed earlier) and we don't
        execute this code when committing a scan operation since committing
        a scan operation only means that the scan is continuing and the scan
        lock is released.
    */
    commitDeleteCheck(signal);
    opbits = operationRecPtr.p->m_op_bits;
  }//if

  ndbassert(opbits & Operationrec::OP_RUN_QUEUE);
  
  if (opbits & Operationrec::OP_LOCK_OWNER) 
  {
    takeOutLockOwnersList(operationRecPtr);
    opbits &= ~(Uint32)Operationrec::OP_LOCK_OWNER;
    operationRecPtr.p->m_op_bits = opbits;
    
    const bool queue = (operationRecPtr.p->nextParallelQue != RNIL ||
			operationRecPtr.p->nextSerialQue != RNIL);
    
    if (!queue && (opbits & Operationrec::OP_ELEMENT_DISAPPEARED) == 0) 
    {
      /* 
       * This is the normal path through the commit for operations owning the
       * lock without any queues and not a delete operation.
       */
      Page8Ptr coPageidptr;
      Uint32 tcoElementptr;
      Uint32 tmp2Olq;
      
      coPageidptr.i = operationRecPtr.p->elementPage;
      tcoElementptr = operationRecPtr.p->elementPointer;
      ndbassert(!operationRecPtr.p->localdata.isInvalid());
      tmp2Olq = ElementHeader::setUnlocked(
                    operationRecPtr.p->localdata.m_page_idx,
                    operationRecPtr.p->reducedHashValue);
      c_page8_pool.getPtr(coPageidptr);
      arrGuard(tcoElementptr, 2048);
      coPageidptr.p->word32[tcoElementptr] = tmp2Olq;
      return;
    }
    else if (queue)
    {
      jam();
      /*
       * The case when there is a queue lined up.
       * Release the lock and pass it to the next operation lined up.
       */
      release_lockowner(signal, operationRecPtr, true);
      return;
    } 
    else 
    {
      jam();
      /*
       * No queue and elementIsDisappeared is true. 
       * We perform the actual delete operation.
       */
      commitdelete(signal);
      return;
    }//if
  } 
  else 
  {
    /**
     * THE OPERATION DOES NOT OWN THE LOCK. IT MUST BE IN A LOCK QUEUE OF THE
     * ELEMENT.
     */
    jam();
    OperationrecPtr prev, next, lockOwner;
    prev.i = operationRecPtr.p->prevParallelQue;
    next.i = operationRecPtr.p->nextParallelQue;
    lockOwner.i = operationRecPtr.p->m_lock_owner_ptr_i;
    ptrCheckGuard(prev, coprecsize, operationrec);
    
    prev.p->nextParallelQue = next.i;
    if (next.i != RNIL) 
    {
      jam();
      ptrCheckGuard(next, coprecsize, operationrec);
      next.p->prevParallelQue = prev.i;
    }
    else if (prev.p->m_op_bits & Operationrec::OP_LOCK_OWNER)
    {
      jam();
      ndbassert(lockOwner.i == prev.i);
      prev.p->m_lo_last_parallel_op_ptr_i = RNIL;
      next = prev;
    }
    else
    {
      jam();
      /**
       * Last operation in parallel queue
       */
      ndbassert(prev.i != lockOwner.i);
      ptrCheckGuard(lockOwner, coprecsize, operationrec);      
      ndbassert(lockOwner.p->m_op_bits & Operationrec::OP_LOCK_OWNER);
      lockOwner.p->m_lo_last_parallel_op_ptr_i = prev.i;
      prev.p->m_lock_owner_ptr_i = lockOwner.i;
      next = prev;
    }
    
    /**
     * Check possible lock upgrade
     */
    if(opbits & Operationrec::OP_ACC_LOCK_MODE)
    {
      jam();

      /**
       * Not lock owner...committing a exclusive operation...
       *
       * e.g
       *   T1(R) T1(X)
       *   T2(R/X)
       *
       *   If T1(X) commits T2(R/X) is not supposed to run
       *     as T1(R) should also commit
       *
       * e.g
       *   T1(R) T1(X) T1*(R)
       *   T2(R/X)
       *
       *   If T1*(R) commits T2(R/X) is not supposed to run
       *     as T1(R),T2(x) should also commit
       */
      validate_lock_queue(prev);
      return;
    }

    /**
     * We committed a shared lock
     *   Check if we can start next...
     */
    while(next.p->nextParallelQue != RNIL)
    {
      jam();
      next.i = next.p->nextParallelQue;
      ptrCheckGuard(next, coprecsize, operationrec);
      
      if ((next.p->m_op_bits & Operationrec::OP_STATE_MASK) != 
	  Operationrec::OP_STATE_EXECUTED)
      {
	jam();
	return;
      }
    }
    
    startNext(signal, next);
    
    validate_lock_queue(prev);
  }
}//Dbacc::commitOperation()

void 
Dbacc::release_lockowner(Signal* signal, OperationrecPtr opPtr, bool commit)
{
  OperationrecPtr nextP;
  OperationrecPtr nextS;
  OperationrecPtr newOwner;
  OperationrecPtr lastP;
  
  Uint32 opbits = opPtr.p->m_op_bits;
  nextP.i = opPtr.p->nextParallelQue;
  nextS.i = opPtr.p->nextSerialQue;
  lastP.i = opPtr.p->m_lo_last_parallel_op_ptr_i;
  Uint32 lastS = opPtr.p->m_lo_last_serial_op_ptr_i;

  ndbassert(lastP.i != RNIL || lastS != RNIL);
  ndbassert(nextP.i != RNIL || nextS.i != RNIL);

  enum {
    NOTHING,
    CHECK_LOCK_UPGRADE,
    START_NEW
  } action = NOTHING;

  if (nextP.i != RNIL)
  {
    jam();
    ptrCheckGuard(nextP, coprecsize, operationrec);
    newOwner = nextP;

    if (lastP.i == newOwner.i)
    {
      newOwner.p->m_lo_last_parallel_op_ptr_i = RNIL;
      lastP = nextP;
    }
    else
    {
      ptrCheckGuard(lastP, coprecsize, operationrec);
      newOwner.p->m_lo_last_parallel_op_ptr_i = lastP.i;
      lastP.p->m_lock_owner_ptr_i = newOwner.i;
    }
    
    newOwner.p->m_lo_last_serial_op_ptr_i = lastS;
    newOwner.p->nextSerialQue = nextS.i;
    
    if (nextS.i != RNIL)
    {
      jam();
      ptrCheckGuard(nextS, coprecsize, operationrec);
      ndbassert(nextS.p->prevSerialQue == opPtr.i);
      nextS.p->prevSerialQue = newOwner.i;
    }
    
    if (commit)
    {
      if ((opbits & Operationrec::OP_ACC_LOCK_MODE) == ZREADLOCK)
      {
	jam();
	/**
	 * Lock owner...committing a shared operation...
	 * this can be a lock upgrade
	 *
	 * e.g
	 *   T1(R) T2(R)
	 *   T2(X)
	 *
	 *   If T1(R) commits T2(X) is supposed to run
	 *
	 * e.g
	 *   T1(X) T1(R)
	 *   T2(R)
	 *
	 *   If T1(X) commits, then T1(R) _should_ commit before T2(R) is
	 *     allowed to proceed
	 */
	action = CHECK_LOCK_UPGRADE;
      }
      else
      {
	jam();
	newOwner.p->m_op_bits |= Operationrec::OP_LOCK_MODE;
      }
    }
    else
    {
      /**
       * Aborting an operation can *always* lead to lock upgrade
       */
      action = CHECK_LOCK_UPGRADE;
      Uint32 opstate = opbits & Operationrec::OP_STATE_MASK;
      if (opstate != Operationrec::OP_STATE_EXECUTED)
      {
	ndbassert(opstate == Operationrec::OP_STATE_RUNNING);
	if (opbits & Operationrec::OP_ELEMENT_DISAPPEARED)
	{
	  jam();
          trigger_dealloc(signal, opPtr.p);
	  newOwner.p->localdata.setInvalid();
	}
	else
	{
	  jam();
	  newOwner.p->localdata = opPtr.p->localdata;
	}
	action = START_NEW;
      }
      
      /**
       * Update ACC_LOCK_MODE
       */
      if (opbits & Operationrec::OP_LOCK_MODE)
      {
	Uint32 nextbits = nextP.p->m_op_bits;
	while ((nextbits & Operationrec::OP_LOCK_MODE) == 0)
	{
	  ndbassert(nextbits & Operationrec::OP_ACC_LOCK_MODE);
	  nextbits &= ~(Uint32)Operationrec::OP_ACC_LOCK_MODE;
	  nextP.p->m_op_bits = nextbits;
	  
	  if (nextP.p->nextParallelQue != RNIL)
	  {
	    nextP.i = nextP.p->nextParallelQue;
	    ptrCheckGuard(nextP, coprecsize, operationrec);
	    nextbits = nextP.p->m_op_bits;
	  }
	  else
	  {
	    break;
	  }
	}
      }
    }
  }
  else
  {
    jam();
    ptrCheckGuard(nextS, coprecsize, operationrec);
    newOwner = nextS;
    
    newOwner.p->m_op_bits |= Operationrec::OP_RUN_QUEUE;
    
    if (opbits & Operationrec::OP_ELEMENT_DISAPPEARED)
    {
      trigger_dealloc(signal, opPtr.p);
      newOwner.p->localdata.setInvalid();
    }
    else
    {
      jam();
      newOwner.p->localdata = opPtr.p->localdata;
    }
    
    lastP = newOwner;
    while (lastP.p->nextParallelQue != RNIL)
    {
      lastP.i = lastP.p->nextParallelQue;
      ptrCheckGuard(lastP, coprecsize, operationrec);      
      lastP.p->m_op_bits |= Operationrec::OP_RUN_QUEUE;
    }
    
    if (newOwner.i != lastP.i)
    {
      jam();
      newOwner.p->m_lo_last_parallel_op_ptr_i = lastP.i;
    }
    else
    {
      jam();
      newOwner.p->m_lo_last_parallel_op_ptr_i = RNIL;
    }

    if (newOwner.i != lastS)
    {
      jam();
      newOwner.p->m_lo_last_serial_op_ptr_i = lastS;
    }
    else
    {
      jam();
      newOwner.p->m_lo_last_serial_op_ptr_i = RNIL;
    }
    
    action = START_NEW;
  }
  
  insertLockOwnersList(newOwner);
  
  /**
   * Copy op info, and store op in element
   *
   */
  {
    newOwner.p->elementPage = opPtr.p->elementPage;
    newOwner.p->elementPointer = opPtr.p->elementPointer;
    newOwner.p->elementContainer = opPtr.p->elementContainer;
    newOwner.p->reducedHashValue = opPtr.p->reducedHashValue;
    newOwner.p->m_op_bits |= (opbits & Operationrec::OP_ELEMENT_DISAPPEARED);
    if (opbits & Operationrec::OP_ELEMENT_DISAPPEARED)
    {
      /* ------------------------------------------------------------------- */
      // If the elementIsDisappeared is set then we know that the 
      // hashValue is also set since it always originates from a 
      // committing abort or a aborting insert. 
      // Scans do not initialise the hashValue and must have this 
      // value initialised if they are
      // to successfully commit the delete.
      /* ------------------------------------------------------------------- */
      jam();
      newOwner.p->hashValue = opPtr.p->hashValue;
    }//if

    Page8Ptr pagePtr;
    pagePtr.i = newOwner.p->elementPage;
    c_page8_pool.getPtr(pagePtr);
    const Uint32 tmp = ElementHeader::setLocked(newOwner.i);
    arrGuard(newOwner.p->elementPointer, 2048);
    pagePtr.p->word32[newOwner.p->elementPointer] = tmp;
#if defined(VM_TRACE) || defined(ERROR_INSERT)
    /**
     * Invalidate page number in elements second word for test in initScanOp
     */
    if (newOwner.p->localdata.isInvalid())
    {
      pagePtr.p->word32[newOwner.p->elementPointer + 1] =
        newOwner.p->localdata.m_page_no;
    }
    else
    {
      ndbrequire(newOwner.p->localdata.m_page_no ==
                   pagePtr.p->word32[newOwner.p->elementPointer+1]);
    }
#endif
  }
  
  switch(action){
  case NOTHING:
    validate_lock_queue(newOwner);
    return;
  case START_NEW:
    startNew(signal, newOwner);
    validate_lock_queue(newOwner);
    return;
  case CHECK_LOCK_UPGRADE:
    startNext(signal, lastP);
    validate_lock_queue(lastP);
    break;
  }
  
}

void
Dbacc::startNew(Signal* signal, OperationrecPtr newOwner)
{
  OperationrecPtr save = operationRecPtr;
  operationRecPtr = newOwner;
  
  Uint32 opbits = newOwner.p->m_op_bits;
  Uint32 op = opbits & Operationrec::OP_MASK;
  ndbassert((opbits & Operationrec::OP_STATE_MASK) ==
             Operationrec::OP_STATE_WAITING);
  ndbassert(opbits & Operationrec::OP_LOCK_OWNER);
  const bool deleted = opbits & Operationrec::OP_ELEMENT_DISAPPEARED;
  Uint32 errCode = 0;

  opbits &= opbits & ~(Uint32)Operationrec::OP_STATE_MASK;
  opbits |= Operationrec::OP_STATE_RUNNING;
  
  if (op == ZSCAN_OP && (opbits & Operationrec::OP_LOCK_REQ) == 0)
    goto scan;

  /* Waiting op now runnable... */
  {
    FragmentrecPtr frp;
    frp.i = newOwner.p->fragptr;
    ptrCheckGuard(frp, cfragmentsize, fragmentrec);
    frp.p->m_lockStats.wait_ok((opbits & Operationrec::OP_LOCK_MODE) 
                               != ZREADLOCK,
                               operationRecPtr.p->m_lockTime,
                               getHighResTimer());
  }

  if (deleted)
  {
    jam();
    if (op != ZINSERT && op != ZWRITE)
    {
      errCode = ZREAD_ERROR;
      goto ref;
    }
    
    opbits &= ~(Uint32)Operationrec::OP_MASK;
    opbits &= ~(Uint32)Operationrec::OP_ELEMENT_DISAPPEARED;
    opbits |= (op = ZINSERT);
    opbits |= Operationrec::OP_INSERT_IS_DONE;
    goto conf;
  }
  else if (op == ZINSERT)
  {
    jam();
    errCode = ZWRITE_ERROR;
    goto ref;
  }
  else if (op == ZWRITE)
  {
    jam();
    opbits &= ~(Uint32)Operationrec::OP_MASK;
    opbits |= (op = ZUPDATE);
    goto conf;
  }

conf:
  newOwner.p->m_op_bits = opbits;

  sendAcckeyconf(signal);
  sendSignal(newOwner.p->userblockref, GSN_ACCKEYCONF, 
	     signal, 6, JBB);

  operationRecPtr = save;
  return;
  
scan:
  jam();
  newOwner.p->m_op_bits = opbits;
  
  takeOutScanLockQueue(newOwner.p->scanRecPtr);
  putReadyScanQueue(newOwner.p->scanRecPtr);

  operationRecPtr = save;
  return;
  
ref:
  newOwner.p->m_op_bits = opbits;
  
  signal->theData[0] = newOwner.p->userptr;
  signal->theData[1] = errCode;
  sendSignal(newOwner.p->userblockref, GSN_ACCKEYREF, signal, 
	     2, JBB);
  
  operationRecPtr = save;
  return;
}

/**
 * takeOutLockOwnersList
 *
 * Description: Take out an operation from the doubly linked 
 * lock owners list on the fragment.
 *
 */
void Dbacc::takeOutLockOwnersList(const OperationrecPtr& outOperPtr) const
{
  const Uint32 Tprev = outOperPtr.p->prevLockOwnerOp;
  const Uint32 Tnext = outOperPtr.p->nextLockOwnerOp;
#ifdef VM_TRACE
  // Check that operation is already in the list
  OperationrecPtr tmpOperPtr;
  bool inList = false;
  tmpOperPtr.i = fragrecptr.p->lockOwnersList;
  while (tmpOperPtr.i != RNIL){
    ptrCheckGuard(tmpOperPtr, coprecsize, operationrec);
    if (tmpOperPtr.i == outOperPtr.i)
      inList = true;
    tmpOperPtr.i = tmpOperPtr.p->nextLockOwnerOp;
  }
  ndbrequire(inList == true);
#endif
  
  ndbassert(outOperPtr.p->m_op_bits & Operationrec::OP_LOCK_OWNER);
  
  // Fast path through the code for the common case.
  if ((Tprev == RNIL) && (Tnext == RNIL)) {
    ndbrequire(fragrecptr.p->lockOwnersList == outOperPtr.i);
    fragrecptr.p->lockOwnersList = RNIL;
    return;
  } 

  // Check previous operation 
  if (Tprev != RNIL) {    
    jam();
    arrGuard(Tprev, coprecsize);
    operationrec[Tprev].nextLockOwnerOp = Tnext;
  } else {
    fragrecptr.p->lockOwnersList = Tnext;
  }//if

  // Check next operation
  if (Tnext == RNIL) {
    return;
  } else {
    jam();
    arrGuard(Tnext, coprecsize);
    operationrec[Tnext].prevLockOwnerOp = Tprev;
  }//if

  return;
}//Dbacc::takeOutLockOwnersList()

/**
 * insertLockOwnersList
 *
 * Description: Insert an operation first in the dubly linked lock owners 
 * list on the fragment.
 *
 */
void Dbacc::insertLockOwnersList(const OperationrecPtr& insOperPtr) const
{
  OperationrecPtr tmpOperPtr;
#ifdef VM_TRACE
  // Check that operation is not already in list
  tmpOperPtr.i = fragrecptr.p->lockOwnersList;
  while(tmpOperPtr.i != RNIL){
    ptrCheckGuard(tmpOperPtr, coprecsize, operationrec);
    ndbrequire(tmpOperPtr.i != insOperPtr.i);
    tmpOperPtr.i = tmpOperPtr.p->nextLockOwnerOp;    
  }
#endif
  tmpOperPtr.i = fragrecptr.p->lockOwnersList;
  
  ndbrequire(! (insOperPtr.p->m_op_bits & Operationrec::OP_LOCK_OWNER));

  insOperPtr.p->m_op_bits |= Operationrec::OP_LOCK_OWNER;
  insOperPtr.p->prevLockOwnerOp = RNIL;
  insOperPtr.p->nextLockOwnerOp = tmpOperPtr.i;
  
  fragrecptr.p->lockOwnersList = insOperPtr.i;
  if (tmpOperPtr.i == RNIL) {
    return;
  } else {
    jam();
    ptrCheckGuard(tmpOperPtr, coprecsize, operationrec);
    tmpOperPtr.p->prevLockOwnerOp = insOperPtr.i;
  }//if
}//Dbacc::insertLockOwnersList()


/* --------------------------------------------------------------------------------- */
/* --------------------------------------------------------------------------------- */
/* --------------------------------------------------------------------------------- */
/*                                                                                   */
/*       END OF COMMIT AND ABORT MODULE                                              */
/*                                                                                   */
/* --------------------------------------------------------------------------------- */
/* --------------------------------------------------------------------------------- */
/* --------------------------------------------------------------------------------- */
/* --------------------------------------------------------------------------------- */
/* --------------------------------------------------------------------------------- */
/* ALLOC_OVERFLOW_PAGE                                                               */
/*          DESCRIPTION:                                                             */
/* --------------------------------------------------------------------------------- */
Uint32 Dbacc::allocOverflowPage()
{
  Page8Ptr spPageptr;
  Uint32 result = seizePage(spPageptr, Page32Lists::ANY_SUB_PAGE);
  if (result > ZLIMIT_OF_ERROR)
  {
    return result;
  }
  {
    LocalContainerPageList sparselist(c_page8_pool, fragrecptr.p->sparsepages);
    sparselist.addLast(spPageptr);
  }
  initOverpage(spPageptr);
  return 0;
}//Dbacc::allocOverflowPage()

/* --------------------------------------------------------------------------------- */
/* --------------------------------------------------------------------------------- */
/* --------------------------------------------------------------------------------- */
/*                                                                                   */
/*       EXPAND/SHRINK MODULE                                                        */
/*                                                                                   */
/* --------------------------------------------------------------------------------- */
/* --------------------------------------------------------------------------------- */
/* ******************--------------------------------------------------------------- */
/*EXPANDCHECK                                        EXPAND BUCKET ORD               */
/* SENDER: ACC,    LEVEL B         */
/*   INPUT:   FRAGRECPTR, POINTS TO A FRAGMENT RECORD.                               */
/*   DESCRIPTION: A BUCKET OF A FRAGMENT PAGE WILL BE EXPAND INTO TWO BUCKETS        */
/*                                 ACCORDING TO LH3.                                 */
/* ******************--------------------------------------------------------------- */
/* ******************--------------------------------------------------------------- */
/* EXPANDCHECK                                        EXPAND BUCKET ORD              */
/* ******************------------------------------+                                 */
/* SENDER: ACC,    LEVEL B         */
/* A BUCKET OF THE FRAGMENT WILL   */
/* BE EXPANDED ACORDING TO LH3,    */
/* AND COMMIT TRANSACTION PROCESS  */
/* WILL BE CONTINUED */
Uint32 Dbacc::checkScanExpand(Uint32 splitBucket)
{
  Uint32 Ti;
  Uint32 TreturnCode = 0;
  Uint32 TPageIndex;
  Uint32 TDirInd;
  Uint32 TSplit;
  Uint32 TreleaseScanBucket;
  Page8Ptr TPageptr;
  ScanRecPtr TscanPtr;
  Uint16 releaseScanMask = 0;

  TSplit = splitBucket;
  for (Ti = 0; Ti < MAX_PARALLEL_SCANS_PER_FRAG; Ti++)
  {
    if (fragrecptr.p->scan[Ti] != RNIL)
    {
      //-------------------------------------------------------------
      // A scan is ongoing on this particular local fragment. We have
      // to check its current state.
      //-------------------------------------------------------------
      TscanPtr.i = fragrecptr.p->scan[Ti];
      ptrCheckGuard(TscanPtr, cscanRecSize, scanRec);
      if (TscanPtr.p->activeLocalFrag == fragrecptr.i) {
        if (TscanPtr.p->scanBucketState ==  ScanRec::FIRST_LAP) {
          if (TSplit == TscanPtr.p->nextBucketIndex) {
            jam();
	    //-------------------------------------------------------------
	    // We are currently scanning this bucket. We cannot split it
	    // simultaneously with the scan. We have to pass this offer for
	    // splitting the bucket.
	    //-------------------------------------------------------------
            TreturnCode = 1;
            return TreturnCode;
          }
          else if (TSplit > TscanPtr.p->nextBucketIndex)
          {
            jam();
            ndbassert(TSplit <= TscanPtr.p->startNoOfBuckets);
            if (TSplit <= TscanPtr.p->startNoOfBuckets)
            {
	      //-------------------------------------------------------------
	      // This bucket has not yet been scanned. We must reset the scanned
	      // bit indicator for this scan on this bucket.
	      //-------------------------------------------------------------
              releaseScanMask |= TscanPtr.p->scanMask;
            }
          }
          else
          {
            jam();
          }//if
        } else if (TscanPtr.p->scanBucketState ==  ScanRec::SECOND_LAP) {
          jam();
	  //-------------------------------------------------------------
	  // We are performing a second lap to handle buckets that was
	  // merged during the first lap of scanning. During this second
	  // lap we do not allow any splits or merges.
	  //-------------------------------------------------------------
          TreturnCode = 1;
          return TreturnCode;
        } else {
          ndbrequire(TscanPtr.p->scanBucketState ==  ScanRec::SCAN_COMPLETED);
          jam();
	  //-------------------------------------------------------------
	  // The scan is completed and we can thus go ahead and perform
	  // the split.
	  //-------------------------------------------------------------
        }//if
      }//if
    }//if
  }//for
  TreleaseScanBucket = TSplit;
  TPageIndex = fragrecptr.p->getPageIndex(TreleaseScanBucket);
  TDirInd = fragrecptr.p->getPageNumber(TreleaseScanBucket);
  TPageptr.i = getPagePtr(fragrecptr.p->directory, TDirInd);
  c_page8_pool.getPtr(TPageptr);
  releaseScanBucket(TPageptr, TPageIndex, releaseScanMask);
  return TreturnCode;
}//Dbacc::checkScanExpand()

void Dbacc::execEXPANDCHECK2(Signal* signal)
{
  jamEntry();

  if(refToBlock(signal->getSendersBlockRef()) == DBLQH)
  {
    jam();
    return;
  }

  fragrecptr.i = signal->theData[0];
  ptrCheckGuard(fragrecptr, cfragmentsize, fragmentrec);
  fragrecptr.p->expandOrShrinkQueued = false;
#ifdef ERROR_INSERT
  bool force_expand_shrink = false;
  if (ERROR_INSERTED(3004) && fragrecptr.p->fragmentid == 0)
  {
    if (fragrecptr.p->level.getSize() > ERROR_INSERT_EXTRA)
    {
      execSHRINKCHECK2(signal);
      return;
    }
    else if (fragrecptr.p->level.getSize() == ERROR_INSERT_EXTRA)
    {
      return;
    }
    force_expand_shrink = true;
  }
  if (!force_expand_shrink && fragrecptr.p->slack > 0)
#else
  if (fragrecptr.p->slack > 0)
#endif
  {
    jam();
    /* IT MEANS THAT IF SLACK > ZERO */
    /*--------------------------------------------------------------*/
    /*       THE SLACK HAS IMPROVED AND IS NOW ACCEPTABLE AND WE    */
    /*       CAN FORGET ABOUT THE EXPAND PROCESS.                   */
    /*--------------------------------------------------------------*/
    if (ERROR_INSERTED(3002))
      debug_lh_vars("SLK");
    if (fragrecptr.p->dirRangeFull == ZTRUE) {
      jam();
      fragrecptr.p->dirRangeFull = ZFALSE;
    }
    return;
  }//if
  if (fragrecptr.p->level.isFull())
  {
    jam();
    /*
     * The level structure does not allow more buckets.
     * Do not expand.
     */
    return;
  }
  if (fragrecptr.p->sparsepages.isEmpty())
  {
    jam();
    Uint32 result = allocOverflowPage();
    if (result > ZLIMIT_OF_ERROR) {
      jam();
      /*--------------------------------------------------------------*/
      /* WE COULD NOT ALLOCATE ANY OVERFLOW PAGE. THUS WE HAVE TO STOP*/
      /* THE EXPAND SINCE WE CANNOT GUARANTEE ITS COMPLETION.         */
      /*--------------------------------------------------------------*/
      return;
    }//if
  }//if

  Uint32 splitBucket;
  Uint32 receiveBucket;

  bool doSplit = fragrecptr.p->level.getSplitBucket(splitBucket, receiveBucket);

  // Check that splitted bucket is not currently scanned
  if (doSplit && checkScanExpand(splitBucket) == 1) {
    jam();
    /*--------------------------------------------------------------*/
    // A scan state was inconsistent with performing an expand
    // operation.
    /*--------------------------------------------------------------*/
    return;
  }//if

  /*--------------------------------------------------------------------------*/
  /*       WE START BY FINDING THE PAGE, THE PAGE INDEX AND THE PAGE DIRECTORY*/
  /*       OF THE NEW BUCKET WHICH SHALL RECEIVE THE ELEMENT WHICH HAVE A 1 IN*/
  /*       THE NEXT HASH BIT. THIS BIT IS USED IN THE SPLIT MECHANISM TO      */
  /*       DECIDE WHICH ELEMENT GOES WHERE.                                   */
  /*--------------------------------------------------------------------------*/

  Uint32 expDirInd = fragrecptr.p->getPageNumber(receiveBucket);
  Page8Ptr expPageptr;
  if (fragrecptr.p->getPageIndex(receiveBucket) == 0)
  { // Need new bucket
    expPageptr.i = RNIL;
  }
  else
  {
    expPageptr.i = getPagePtr(fragrecptr.p->directory, expDirInd);
#ifdef VM_TRACE
    require(expPageptr.i != RNIL);
#endif
  }
  if (expPageptr.i == RNIL) {
    jam();
    Uint32 result = seizePage(expPageptr, Page32Lists::ANY_SUB_PAGE);
    if (result > ZLIMIT_OF_ERROR) {
      jam();
      return;
    }//if
    if (!setPagePtr(fragrecptr.p->directory, expDirInd, expPageptr.i))
    {
      jam();
      releasePage(expPageptr);
      //result = ZDIR_RANGE_FULL_ERROR;
      return;
    }
    initPage(expPageptr, expDirInd);
  } else {
    c_page8_pool.getPtr(expPageptr);
  }//if

  /**
   * Allow use of extra index memory (m_free_pct) during expand
   * even after node have become started.
   * Reset to false in endofexpLab().
   */
  c_allow_use_of_spare_pages = true;

  fragrecptr.p->expReceivePageptr = expPageptr.i;
  fragrecptr.p->expReceiveIndex = fragrecptr.p->getPageIndex(receiveBucket);
  /*--------------------------------------------------------------------------*/
  /*       THE NEXT ACTION IS TO FIND THE PAGE, THE PAGE INDEX AND THE PAGE   */
  /*       DIRECTORY OF THE BUCKET TO BE SPLIT.                               */
  /*--------------------------------------------------------------------------*/
  Page8Ptr pageptr;
  Uint32 conidx = fragrecptr.p->getPageIndex(splitBucket);
  expDirInd = fragrecptr.p->getPageNumber(splitBucket);
  pageptr.i = getPagePtr(fragrecptr.p->directory, expDirInd);
#ifdef VM_TRACE
  require(pageptr.i != RNIL);
#endif
  fragrecptr.p->expSenderIndex = conidx;
  fragrecptr.p->expSenderPageptr = pageptr.i;
  if (pageptr.i == RNIL) {
    jam();
    endofexpLab(signal);	/* EMPTY BUCKET */
    return;
  }//if
  fragrecptr.p->expReceiveIsforward = true;
  c_page8_pool.getPtr(pageptr);
  expandcontainer(pageptr, conidx);
  endofexpLab(signal);
  return;
}//Dbacc::execEXPANDCHECK2()
  
void Dbacc::endofexpLab(Signal* signal)
{
  c_allow_use_of_spare_pages = false;
  fragrecptr.p->slack += fragrecptr.p->maxloadfactor;
  fragrecptr.p->expandCounter++;
  fragrecptr.p->level.expand();
  Uint32 noOfBuckets = fragrecptr.p->level.getSize();
  Uint32 Thysteres = fragrecptr.p->maxloadfactor - fragrecptr.p->minloadfactor;
  fragrecptr.p->slackCheck = Int64(noOfBuckets) * Thysteres;
#ifdef ERROR_INSERT
  bool force_expand_shrink = false;
  if (ERROR_INSERTED(3004) &&
      fragrecptr.p->fragmentid == 0 &&
      fragrecptr.p->level.getSize() != ERROR_INSERT_EXTRA)
  {
    force_expand_shrink = true;
  }
  if ((force_expand_shrink || fragrecptr.p->slack < 0) &&
      !fragrecptr.p->level.isFull())
#else
  if (fragrecptr.p->slack < 0 && !fragrecptr.p->level.isFull())
#endif
  {
    jam();
    /* IT MEANS THAT IF SLACK < ZERO */
    /* --------------------------------------------------------------------------------- */
    /*       IT IS STILL NECESSARY TO EXPAND THE FRAGMENT EVEN MORE. START IT FROM HERE  */
    /*       WITHOUT WAITING FOR NEXT COMMIT ON THE FRAGMENT.                            */
    /* --------------------------------------------------------------------------------- */
    signal->theData[0] = fragrecptr.i;
    fragrecptr.p->expandOrShrinkQueued = true;
    sendSignal(reference(), GSN_EXPANDCHECK2, signal, 1, JBB);
  }//if
  return;
}//Dbacc::endofexpLab()

void Dbacc::execDEBUG_SIG(Signal* signal) 
{
  jamEntry();

  progError(__LINE__, NDBD_EXIT_SR_UNDOLOG);
  return;
}//Dbacc::execDEBUG_SIG()

LHBits32 Dbacc::getElementHash(OperationrecPtr& oprec)
{
  jam();
  ndbassert(!oprec.isNull());

  // Only calculate hash value if operation does not already have a complete hash value
  if (oprec.p->hashValue.valid_bits() < fragrecptr.p->MAX_HASH_VALUE_BITS)
  {
    jam();
    union {
      Uint32 keys[2048 * MAX_XFRM_MULTIPLY];
      Uint64 keys_align;
    };
    (void)keys_align;
    Local_key localkey;
    localkey = oprec.p->localdata;
    const bool xfrm = fragrecptr.p->hasCharAttr;
    Uint32 len = readTablePk(localkey.m_page_no,
                              localkey.m_page_idx,
                              ElementHeader::setLocked(oprec.i),
                              oprec,
                              &keys[0],
                              xfrm);
    if (len > 0)
      oprec.p->hashValue = LHBits32(md5_hash((Uint64*)&keys[0], len));
  }
  return oprec.p->hashValue;
}

LHBits32 Dbacc::getElementHash(Uint32 const* elemptr)
{
  jam();
  assert(ElementHeader::getUnlocked(*elemptr));

  union {
    Uint32 keys[2048 * MAX_XFRM_MULTIPLY];
    Uint64 keys_align;
  };
  (void)keys_align;
  Uint32 elemhead = *elemptr;
  Local_key localkey;
  elemptr += 1;
  ndbrequire(fragrecptr.p->localkeylen == 1);
  localkey.m_page_no = *elemptr;
  localkey.m_page_idx = ElementHeader::getPageIdx(elemhead);
  OperationrecPtr oprec;
  oprec.i = RNIL;
  const bool xfrm = fragrecptr.p->hasCharAttr;
  Uint32 len = readTablePk(localkey.m_page_no,
                           localkey.m_page_idx,
                           elemhead,
                           oprec,
                           &keys[0],
                           xfrm);
  if (len > 0)
  {
    jam();
    return LHBits32(md5_hash((Uint64*)&keys[0], len));
  }
  else
  { // Return an invalid hash value if no data
    jam();
    return LHBits32();
  }
}

LHBits32 Dbacc::getElementHash(Uint32 const* elemptr, OperationrecPtr& oprec)
{
  jam();

  if (!oprec.isNull())
  {
    jam();
    return getElementHash(oprec);
  }

  Uint32 elemhead = *elemptr;
  if (ElementHeader::getUnlocked(elemhead))
  {
    jam();
    return getElementHash(elemptr);
  }
  else
  {
    jam();
    oprec.i = ElementHeader::getOpPtrI(elemhead);
    ptrCheckGuard(oprec, coprecsize, operationrec);
    return getElementHash(oprec);
  }
}

/* --------------------------------------------------------------------------------- */
/* EXPANDCONTAINER                                                                   */
/*        INPUT: EXC_PAGEPTR (POINTER TO THE ACTIVE PAGE RECORD)                     */
/*               CEXC_PAGEINDEX (INDEX OF THE BUCKET).                               */
/*                                                                                   */
/*        DESCRIPTION: THE HASH VALUE OF ALL ELEMENTS IN THE CONTAINER WILL BE       */
/*                  CHECKED. SOME OF THIS ELEMENTS HAVE TO MOVE TO THE NEW CONTAINER */
/* --------------------------------------------------------------------------------- */
void Dbacc::expandcontainer(Page8Ptr pageptr, Uint32 conidx)
{
  ContainerHeader containerhead;
  LHBits32 texcHashvalue;
  Uint32 tidrContainerptr;
  Uint32 tidrElemhead;

  Page8Ptr lastPageptr;
  Page8Ptr lastPrevpageptr;
  bool lastIsforward;
  Uint32 tlastPageindex;
  Uint32 tlastElementptr;
  Uint32 tlastContainerptr;
  Uint32 tlastPrevconptr;

  Uint32 elemptr;
  Uint32 prevPageptr = RNIL;
  Uint32 prevConptr = 0;
  bool isforward = true;
  Uint32 elemStep;
  const Uint32 elemLen = fragrecptr.p->elementLength;
  OperationrecPtr oprecptr;
  bool newBucket = true;
 EXP_CONTAINER_LOOP:
  Uint32 conptr = getContainerPtr(conidx, isforward);
  if (isforward)
  {
    jam();
    elemptr = conptr + Container::HEADER_SIZE;
    elemStep = elemLen;
  }
  else
  {
    jam();
    elemStep = -elemLen;
    elemptr = conptr + elemStep;
  }
  arrGuard(conptr, 2048);
  containerhead = pageptr.p->word32[conptr];
  const Uint32 conlen = containerhead.getLength();
  Uint32 cexcMovedLen = Container::HEADER_SIZE;
  if (conlen <= Container::HEADER_SIZE) {
    ndbrequire(conlen >= Container::HEADER_SIZE);
    jam();
    goto NEXT_ELEMENT;
  }//if
 NEXT_ELEMENT_LOOP:
  oprecptr.i = RNIL;
  ptrNull(oprecptr);
  /* --------------------------------------------------------------------------------- */
  /*       CEXC_PAGEINDEX         PAGE INDEX OF CURRENT CONTAINER BEING EXAMINED.      */
  /*       CEXC_CONTAINERPTR      INDEX OF CURRENT CONTAINER BEING EXAMINED.           */
  /*       CEXC_ELEMENTPTR        INDEX OF CURRENT ELEMENT BEING EXAMINED.             */
  /*       EXC_PAGEPTR            PAGE WHERE CURRENT ELEMENT RESIDES.                  */
  /*       CEXC_PREVPAGEPTR        PAGE OF PREVIOUS CONTAINER.                         */
  /*       CEXC_PREVCONPTR        INDEX OF PREVIOUS CONTAINER                          */
  /*       CEXC_FORWARD           DIRECTION OF CURRENT CONTAINER                       */
  /* --------------------------------------------------------------------------------- */
  arrGuard(elemptr, 2048);
  tidrElemhead = pageptr.p->word32[elemptr];
  bool move;
  if (ElementHeader::getLocked(tidrElemhead))
  {
    jam();
    oprecptr.i = ElementHeader::getOpPtrI(tidrElemhead);
    ptrCheckGuard(oprecptr, coprecsize, operationrec);
    ndbassert(oprecptr.p->reducedHashValue.valid_bits() >= 1);
    move = oprecptr.p->reducedHashValue.get_bit(1);
    oprecptr.p->reducedHashValue.shift_out();
    const LHBits16 reducedHashValue = oprecptr.p->reducedHashValue;
    if (!fragrecptr.p->enough_valid_bits(reducedHashValue))
    {
      jam();
      oprecptr.p->reducedHashValue =
        fragrecptr.p->level.reduceForSplit(getElementHash(oprecptr));
    }
  }
  else
  {
    jam();
    LHBits16 reducedHashValue = ElementHeader::getReducedHashValue(tidrElemhead);
    ndbassert(reducedHashValue.valid_bits() >= 1);
    move = reducedHashValue.get_bit(1);
    reducedHashValue.shift_out();
    if (!fragrecptr.p->enough_valid_bits(reducedHashValue))
    {
      jam();
      const Uint32* elemwordptr = &pageptr.p->word32[elemptr];
      const LHBits32 hashValue = getElementHash(elemwordptr);
      reducedHashValue =
        fragrecptr.p->level.reduceForSplit(hashValue);
    }
    tidrElemhead = ElementHeader::setReducedHashValue(tidrElemhead, reducedHashValue);
  }
  if (!move)
  {
    jam();
    if (ElementHeader::getUnlocked(tidrElemhead))
      pageptr.p->word32[elemptr] = tidrElemhead;
    /* --------------------------------------------------------------------------------- */
    /*       THIS ELEMENT IS NOT TO BE MOVED. WE CALCULATE THE WHEREABOUTS OF THE NEXT   */
    /*       ELEMENT AND PROCEED WITH THAT OR END THE SEARCH IF THERE ARE NO MORE        */
    /*       ELEMENTS IN THIS CONTAINER.                                                 */
    /* --------------------------------------------------------------------------------- */
    goto NEXT_ELEMENT;
  }//if
  /* --------------------------------------------------------------------------------- */
  /*       THE HASH BIT WAS SET AND WE SHALL MOVE THIS ELEMENT TO THE NEW BUCKET.      */
  /*       WE START BY READING THE ELEMENT TO BE ABLE TO INSERT IT INTO THE NEW BUCKET.*/
  /*       THEN WE INSERT THE ELEMENT INTO THE NEW BUCKET. THE NEXT STEP IS TO DELETE  */
  /*       THE ELEMENT FROM THIS BUCKET. THIS IS PERFORMED BY REPLACING IT WITH THE    */
  /*       LAST ELEMENT IN THE BUCKET. IF THIS ELEMENT IS TO BE MOVED WE MOVE IT AND   */
  /*       GET THE LAST ELEMENT AGAIN UNTIL WE EITHER FIND ONE THAT STAYS OR THIS      */
  /*       ELEMENT IS THE LAST ELEMENT.                                                */
  /* --------------------------------------------------------------------------------- */
  {
    ndbrequire(fragrecptr.p->localkeylen == 1);
    const Uint32 localkey = pageptr.p->word32[elemptr + 1];
#if defined(VM_TRACE) || !defined(NDEBUG)
    pageptr.p->word32[elemptr] = ElementHeader::setInvalid();
#endif
    Uint32 tidrPageindex = fragrecptr.p->expReceiveIndex;
    Page8Ptr idrPageptr;
    idrPageptr.i = fragrecptr.p->expReceivePageptr;
    c_page8_pool.getPtr(idrPageptr);
    bool tidrIsforward = fragrecptr.p->expReceiveIsforward;
    insertElement(Element(tidrElemhead, localkey),
                  oprecptr,
                  idrPageptr,
                  tidrPageindex,
                  tidrIsforward,
                  tidrContainerptr,
                  containerhead.getScanBits(),
                  newBucket);
    fragrecptr.p->expReceiveIndex = tidrPageindex;
    fragrecptr.p->expReceivePageptr = idrPageptr.i;
    fragrecptr.p->expReceiveIsforward = tidrIsforward;
    newBucket = false;
  }
 REMOVE_LAST_LOOP:
  jam();
  lastPageptr.i = pageptr.i;
  lastPageptr.p = pageptr.p;
  tlastContainerptr = conptr;
  lastPrevpageptr.i = prevPageptr;
  c_page8_pool.getPtrForce(lastPrevpageptr);
  tlastPrevconptr = prevConptr;
  arrGuard(tlastContainerptr, 2048);
  lastIsforward = isforward;
  tlastPageindex = conidx;
  getLastAndRemove(lastPrevpageptr,
                   tlastPrevconptr,
                   lastPageptr,
                   tlastPageindex,
                   tlastContainerptr,
                   lastIsforward,
                   tlastElementptr);
  if (pageptr.i == lastPageptr.i)
  {
    if (elemptr == tlastElementptr)
    {
      jam();
      /* --------------------------------------------------------------------------------- */
      /*       THE CURRENT ELEMENT WAS ALSO THE LAST ELEMENT.                              */
      /* --------------------------------------------------------------------------------- */
      return;
    }//if
  }//if
  /* --------------------------------------------------------------------------------- */
  /*       THE CURRENT ELEMENT WAS NOT THE LAST ELEMENT. IF THE LAST ELEMENT SHOULD    */
  /*       STAY WE COPY IT TO THE POSITION OF THE CURRENT ELEMENT, OTHERWISE WE INSERT */
  /*       INTO THE NEW BUCKET, REMOVE IT AND TRY WITH THE NEW LAST ELEMENT.           */
  /* --------------------------------------------------------------------------------- */
  oprecptr.i = RNIL;
  ptrNull(oprecptr);
  arrGuard(tlastElementptr, 2048);
  tidrElemhead = lastPageptr.p->word32[tlastElementptr];
  if (ElementHeader::getLocked(tidrElemhead))
  {
    jam();
    oprecptr.i = ElementHeader::getOpPtrI(tidrElemhead);
    ptrCheckGuard(oprecptr, coprecsize, operationrec);
    ndbassert(oprecptr.p->reducedHashValue.valid_bits() >= 1);
    move = oprecptr.p->reducedHashValue.get_bit(1);
    oprecptr.p->reducedHashValue.shift_out();
    if (!fragrecptr.p->enough_valid_bits(oprecptr.p->reducedHashValue))
    {
      jam();
      oprecptr.p->reducedHashValue =
        fragrecptr.p->level.reduceForSplit(getElementHash(oprecptr));
    }
  }
  else
  {
    jam();
    LHBits16 reducedHashValue = ElementHeader::getReducedHashValue(tidrElemhead);
    ndbassert(reducedHashValue.valid_bits() > 0);
    move = reducedHashValue.get_bit(1);
    reducedHashValue.shift_out();
    if (!fragrecptr.p->enough_valid_bits(reducedHashValue))
    {
      jam();
      const Uint32* elemwordptr = &lastPageptr.p->word32[tlastElementptr];
      const LHBits32 hashValue = getElementHash(elemwordptr);
      reducedHashValue =
        fragrecptr.p->level.reduceForSplit(hashValue);
    }
    tidrElemhead = ElementHeader::setReducedHashValue(tidrElemhead, reducedHashValue);
  }
  if (!move)
  {
    jam();
    if (ElementHeader::getUnlocked(tidrElemhead))
      lastPageptr.p->word32[tlastElementptr] = tidrElemhead;
    /* --------------------------------------------------------------------------------- */
    /*       THE LAST ELEMENT IS NOT TO BE MOVED. WE COPY IT TO THE CURRENT ELEMENT.     */
    /* --------------------------------------------------------------------------------- */
    const Page8Ptr delPageptr = pageptr;
    const Uint32 delConptr = conptr;
    const Uint32 delElemptr = elemptr;
    deleteElement(delPageptr,
                  delConptr,
                  delElemptr,
                  lastPageptr,
                  tlastElementptr);
  }
  else
  {
    jam();
    /* --------------------------------------------------------------------------------- */
    /*       THE LAST ELEMENT IS ALSO TO BE MOVED.                                       */
    /* --------------------------------------------------------------------------------- */
    {
      ndbrequire(fragrecptr.p->localkeylen == 1);
      const Uint32 localkey = lastPageptr.p->word32[tlastElementptr + 1];
      Uint32 tidrPageindex = fragrecptr.p->expReceiveIndex;
      Page8Ptr idrPageptr;
      idrPageptr.i = fragrecptr.p->expReceivePageptr;
      c_page8_pool.getPtr(idrPageptr);
      bool tidrIsforward = fragrecptr.p->expReceiveIsforward;
      insertElement(Element(tidrElemhead, localkey),
                    oprecptr,
                    idrPageptr,
                    tidrPageindex,
                    tidrIsforward,
                    tidrContainerptr,
                    containerhead.getScanBits(),
                    newBucket);
      fragrecptr.p->expReceiveIndex = tidrPageindex;
      fragrecptr.p->expReceivePageptr = idrPageptr.i;
      fragrecptr.p->expReceiveIsforward = tidrIsforward;
      newBucket = false;
    }
    goto REMOVE_LAST_LOOP;
  }//if
 NEXT_ELEMENT:
  arrGuard(conptr, 2048);
  containerhead = pageptr.p->word32[conptr];
  cexcMovedLen = cexcMovedLen + fragrecptr.p->elementLength;
  if (containerhead.getLength() > cexcMovedLen) {
    jam();
    /* --------------------------------------------------------------------------------- */
    /*       WE HAVE NOT YET MOVED THE COMPLETE CONTAINER. WE PROCEED WITH THE NEXT      */
    /*       ELEMENT IN THE CONTAINER. IT IS IMPORTANT TO READ THE CONTAINER LENGTH      */
    /*       FROM THE CONTAINER HEADER SINCE IT MIGHT CHANGE BY REMOVING THE LAST        */
    /*       ELEMENT IN THE BUCKET.                                                      */
    /* --------------------------------------------------------------------------------- */
    elemptr = elemptr + elemStep;
    goto NEXT_ELEMENT_LOOP;
  }//if
  if (containerhead.getNextEnd() != 0) {
    jam();
    /* --------------------------------------------------------------------------------- */
    /*       WE PROCEED TO THE NEXT CONTAINER IN THE BUCKET.                             */
    /* --------------------------------------------------------------------------------- */
    prevPageptr = pageptr.i;
    prevConptr = conptr;
    nextcontainerinfo(pageptr,
                      conptr,
                      containerhead,
                      conidx,
                      isforward);
    goto EXP_CONTAINER_LOOP;
  }//if
}//Dbacc::expandcontainer()

/* ******************--------------------------------------------------------------- */
/* SHRINKCHECK                                        JOIN BUCKET ORD                */
/*                                                   SENDER: ACC,    LEVEL B         */
/*   INPUT:   FRAGRECPTR, POINTS TO A FRAGMENT RECORD.                               */
/*   DESCRIPTION: TWO BUCKET OF A FRAGMENT PAGE WILL BE JOINED TOGETHER              */
/*                                 ACCORDING TO LH3.                                 */
/* ******************--------------------------------------------------------------- */
/* ******************--------------------------------------------------------------- */
/* SHRINKCHECK                                            JOIN BUCKET ORD            */
/* ******************------------------------------+                                 */
/*   SENDER: ACC,    LEVEL B       */
/* TWO BUCKETS OF THE FRAGMENT     */
/* WILL BE JOINED  ACORDING TO LH3 */
/* AND COMMIT TRANSACTION PROCESS  */
/* WILL BE CONTINUED */
Uint32 Dbacc::checkScanShrink(Uint32 sourceBucket, Uint32 destBucket)
{
  Uint32 Ti;
  Uint32 TreturnCode = 0;
  Uint32 TPageIndex;
  Uint32 TDirInd;
  Uint32 TmergeDest;
  Uint32 TmergeSource;
  Uint32 TreleaseScanBucket;
  Uint32 TreleaseInd = 0;
  enum Actions { ExtendRescan, ReduceUndefined };
  Bitmask<1> actions[MAX_PARALLEL_SCANS_PER_FRAG];
  Uint16 releaseDestScanMask = 0;
  Uint16 releaseSourceScanMask = 0;
  Page8Ptr TPageptr;
  ScanRecPtr scanPtr;

  TmergeDest = destBucket;
  TmergeSource = sourceBucket;
  for (Ti = 0; Ti < MAX_PARALLEL_SCANS_PER_FRAG; Ti++)
  {
    actions[Ti].clear();
    if (fragrecptr.p->scan[Ti] != RNIL) {
      scanPtr.i = fragrecptr.p->scan[Ti];
      ptrCheckGuard(scanPtr, cscanRecSize, scanRec);
      if (scanPtr.p->activeLocalFrag == fragrecptr.i) {
	//-------------------------------------------------------------
	// A scan is ongoing on this particular local fragment. We have
	// to check its current state.
	//-------------------------------------------------------------
        if (scanPtr.p->scanBucketState ==  ScanRec::FIRST_LAP) {
          jam();
          if ((TmergeDest == scanPtr.p->nextBucketIndex) ||
              (TmergeSource == scanPtr.p->nextBucketIndex)) {
            jam();
	    //-------------------------------------------------------------
	    // We are currently scanning one of the buckets involved in the
	    // merge. We cannot merge while simultaneously performing a scan.
	    // We have to pass this offer for merging the buckets.
	    //-------------------------------------------------------------
            TreturnCode = 1;
            return TreturnCode;
          }
          else if (TmergeDest < scanPtr.p->nextBucketIndex)
          {
            jam();
            /**
             * Merge bucket into scanned bucket.  Mark for rescan.
             */
            actions[Ti].set(ExtendRescan);
            if (TmergeSource == scanPtr.p->startNoOfBuckets)
            {
              /**
               * Merge unscanned bucket with undefined scan bits into scanned
               * bucket.  Source buckets scan bits must be cleared.
               */
              actions[Ti].set(ReduceUndefined);
              releaseSourceScanMask |= scanPtr.p->scanMask;
            }
            TreleaseInd = 1;
          }//if
          else
          {
            /**
             * Merge unscanned bucket with undefined scan bits into unscanned
             * bucket with undefined scan bits.
             */
            if (TmergeSource == scanPtr.p->startNoOfBuckets)
            {
              actions[Ti].set(ReduceUndefined);
              releaseSourceScanMask |= scanPtr.p->scanMask;
              TreleaseInd = 1;
            }
            if (TmergeDest <= scanPtr.p->startNoOfBuckets)
            {
              jam();
              // Destination bucket is not scanned by scan
              releaseDestScanMask |= scanPtr.p->scanMask;
            }
          }
        }
        else if (scanPtr.p->scanBucketState ==  ScanRec::SECOND_LAP)
        {
          jam();
	  //-------------------------------------------------------------
	  // We are performing a second lap to handle buckets that was
	  // merged during the first lap of scanning. During this second
	  // lap we do not allow any splits or merges.
	  //-------------------------------------------------------------
          TreturnCode = 1;
          return TreturnCode;
        } else if (scanPtr.p->scanBucketState ==  ScanRec::SCAN_COMPLETED) {
          jam();
	  //-------------------------------------------------------------
	  // The scan is completed and we can thus go ahead and perform
	  // the split.
	  //-------------------------------------------------------------
          releaseDestScanMask |= scanPtr.p->scanMask;
          releaseSourceScanMask |= scanPtr.p->scanMask;
        } else {
          jam();
          sendSystemerror(__LINE__);
          return TreturnCode;
        }//if
      }//if
    }//if
  }//for

  TreleaseScanBucket = TmergeSource;
  TPageIndex = fragrecptr.p->getPageIndex(TreleaseScanBucket);
  TDirInd = fragrecptr.p->getPageNumber(TreleaseScanBucket);
  TPageptr.i = getPagePtr(fragrecptr.p->directory, TDirInd);
  c_page8_pool.getPtr(TPageptr);
  releaseScanBucket(TPageptr, TPageIndex, releaseSourceScanMask);

  TreleaseScanBucket = TmergeDest;
  TPageIndex = fragrecptr.p->getPageIndex(TreleaseScanBucket);
  TDirInd = fragrecptr.p->getPageNumber(TreleaseScanBucket);
  TPageptr.i = getPagePtr(fragrecptr.p->directory, TDirInd);
  c_page8_pool.getPtr(TPageptr);
  releaseScanBucket(TPageptr, TPageIndex, releaseDestScanMask);

  if (TreleaseInd == 1) {
    jam();
    for (Ti = 0; Ti < MAX_PARALLEL_SCANS_PER_FRAG; Ti++) {
      if (!actions[Ti].isclear())
      {
        jam();
        scanPtr.i = fragrecptr.p->scan[Ti];
        ptrCheckGuard(scanPtr, cscanRecSize, scanRec);
        if (actions[Ti].get(ReduceUndefined))
        {
          scanPtr.p->startNoOfBuckets --;
        }
        if (actions[Ti].get(ExtendRescan))
        {
          if (TmergeDest < scanPtr.p->minBucketIndexToRescan)
          {
            jam();
	    //-------------------------------------------------------------
	    // We have to keep track of the starting bucket to Rescan in the
	    // second lap.
	    //-------------------------------------------------------------
            scanPtr.p->minBucketIndexToRescan = TmergeDest;
          }//if
          if (TmergeDest > scanPtr.p->maxBucketIndexToRescan)
          {
            jam();
	    //-------------------------------------------------------------
	    // We have to keep track of the ending bucket to Rescan in the
	    // second lap.
	    //-------------------------------------------------------------
            scanPtr.p->maxBucketIndexToRescan = TmergeDest;
          }//if
        }
      }//if
    }//for
  }//if
  return TreturnCode;
}//Dbacc::checkScanShrink()

void Dbacc::execSHRINKCHECK2(Signal* signal) 
{
  jamEntry();
  fragrecptr.i = signal->theData[0];
  ptrCheckGuard(fragrecptr, cfragmentsize, fragmentrec);
  fragrecptr.p->expandOrShrinkQueued = false;
#ifdef ERROR_INSERT
  bool force_expand_shrink = false;
  if (ERROR_INSERTED(3004) && fragrecptr.p->fragmentid == 0)
  {
    if (fragrecptr.p->level.getSize() < ERROR_INSERT_EXTRA)
    {
      execEXPANDCHECK2(signal);
      return;
    }
    else if (fragrecptr.p->level.getSize() == ERROR_INSERT_EXTRA)
    {
      return;
    }
    force_expand_shrink = true;
  }
  if (!force_expand_shrink &&
      fragrecptr.p->slack <= fragrecptr.p->slackCheck)
#else
  if (fragrecptr.p->slack <= fragrecptr.p->slackCheck)
#endif
  {
    jam();
    /* TIME FOR JOIN BUCKETS PROCESS */
    /*--------------------------------------------------------------*/
    /*       NO LONGER NECESSARY TO SHRINK THE FRAGMENT.            */
    /*--------------------------------------------------------------*/
    return;
  }//if
#ifdef ERROR_INSERT
  if (!force_expand_shrink && fragrecptr.p->slack < 0)
#else
  if (fragrecptr.p->slack < 0)
#endif
  {
    jam();
    /*--------------------------------------------------------------*/
    /* THE SLACK IS NEGATIVE, IN THIS CASE WE WILL NOT NEED ANY     */
    /* SHRINK.                                                      */
    /*--------------------------------------------------------------*/
    return;
  }//if
  if (fragrecptr.p->level.isEmpty())
  {
    jam();
    /* no need to shrink empty hash table */
    return;
  }
  if (fragrecptr.p->sparsepages.isEmpty())
  {
    jam();
    Uint32 result = allocOverflowPage();
    if (result > ZLIMIT_OF_ERROR) {
      jam();
      return;
    }//if
  }//if
  if (!pages.haveFreePage8(Page32Lists::ANY_SUB_PAGE))
  {
    jam();
    return;
  }

  // Since expandCounter guards more shrinks than expands and
  // all fragments starts with a full page of buckets
  ndbassert(fragrecptr.p->getPageNumber(fragrecptr.p->level.getTop()) > 0);

  Uint32 mergeSourceBucket;
  Uint32 mergeDestBucket;
  bool doMerge = fragrecptr.p->level.getMergeBuckets(mergeSourceBucket, mergeDestBucket);

  ndbassert(doMerge); // Merge always needed since we never shrink below one page of buckets

  /* check that neither of source or destination bucket are currently scanned */
  if (doMerge && checkScanShrink(mergeSourceBucket, mergeDestBucket) == 1) {
    jam();
    /*--------------------------------------------------------------*/
    // A scan state was inconsistent with performing a shrink
    // operation.
    /*--------------------------------------------------------------*/
    return;
  }//if
  
  /**
   * Allow use of extra index memory (m_free_pct) during shrink
   * even after node have become started.
   * Reset to false in endofshrinkbucketLab().
   */
  c_allow_use_of_spare_pages = true;

  if (ERROR_INSERTED(3002))
    debug_lh_vars("SHR");
  if (fragrecptr.p->dirRangeFull == ZTRUE) {
    jam();
    fragrecptr.p->dirRangeFull = ZFALSE;
  }

  shrink_adjust_reduced_hash_value(mergeDestBucket);

  /*--------------------------------------------------------------------------*/
  /*       WE START BY FINDING THE NECESSARY INFORMATION OF THE BUCKET TO BE  */
  /*       REMOVED WHICH WILL SEND ITS ELEMENTS TO THE RECEIVING BUCKET.      */
  /*--------------------------------------------------------------------------*/
  Uint32 cexcPageindex = fragrecptr.p->getPageIndex(mergeSourceBucket);
  Uint32 expDirInd = fragrecptr.p->getPageNumber(mergeSourceBucket);
  Page8Ptr pageptr;
  pageptr.i = getPagePtr(fragrecptr.p->directory, expDirInd);
  fragrecptr.p->expSenderIndex = cexcPageindex;
  fragrecptr.p->expSenderPageptr = pageptr.i;
  fragrecptr.p->expSenderDirIndex = expDirInd;
  /*--------------------------------------------------------------------------*/
  /*       WE NOW PROCEED BY FINDING THE NECESSARY INFORMATION ABOUT THE      */
  /*       RECEIVING BUCKET.                                                  */
  /*--------------------------------------------------------------------------*/
  expDirInd = fragrecptr.p->getPageNumber(mergeDestBucket);
  fragrecptr.p->expReceivePageptr = getPagePtr(fragrecptr.p->directory, expDirInd);
  fragrecptr.p->expReceiveIndex = fragrecptr.p->getPageIndex(mergeDestBucket);
  fragrecptr.p->expReceiveIsforward = true;
  if (pageptr.i == RNIL)
  {
    jam();
    endofshrinkbucketLab(signal);	/* EMPTY BUCKET */
    return;
  }//if
  /*--------------------------------------------------------------------------*/
  /*       INITIALISE THE VARIABLES FOR THE SHRINK PROCESS.                   */
  /*--------------------------------------------------------------------------*/
  c_page8_pool.getPtr(pageptr);
  bool isforward = true;
  Uint32 conptr = getForwardContainerPtr(cexcPageindex);
  arrGuard(conptr, 2048);
  ContainerHeader containerhead = pageptr.p->word32[conptr];
  Uint32 conlen = containerhead.getLength();
  if (conlen <= Container::HEADER_SIZE) {
    ndbrequire(conlen == Container::HEADER_SIZE);
  } else {
    jam();
    shrinkcontainer(pageptr, conptr, isforward, conlen);
  }//if
  /*--------------------------------------------------------------------------*/
  /*       THIS CONTAINER IS NOT YET EMPTY AND WE REMOVE ALL THE ELEMENTS.    */
  /*--------------------------------------------------------------------------*/
  if (containerhead.isUsingBothEnds()) {
    jam();
    Uint32 relconptr = conptr + (ZBUF_SIZE - Container::HEADER_SIZE);
    releaseRightlist(pageptr, cexcPageindex, relconptr);
  }//if
  ContainerHeader conthead;
  conthead.initInUse();
  arrGuard(conptr, 2048);
  pageptr.p->word32[conptr] = conthead;
  if (containerhead.getNextEnd() == 0) {
    jam();
    endofshrinkbucketLab(signal);
    return;
  }//if
  nextcontainerinfo(pageptr,
                    conptr,
                    containerhead,
                    cexcPageindex,
                    isforward);
  do {
    conptr = getContainerPtr(cexcPageindex, isforward);
    arrGuard(conptr, 2048);
    containerhead = pageptr.p->word32[conptr];
    conlen = containerhead.getLength();
    ndbrequire(conlen > Container::HEADER_SIZE);
    /*--------------------------------------------------------------------------*/
    /*       THIS CONTAINER IS NOT YET EMPTY AND WE REMOVE ALL THE ELEMENTS.    */
    /*--------------------------------------------------------------------------*/
    shrinkcontainer(pageptr, conptr, isforward, conlen);
    const Uint32 prevPageptr = pageptr.i;
    const Uint32 cexcPrevpageindex = cexcPageindex;
    const Uint32 cexcPrevisforward = isforward;
    if (containerhead.getNextEnd() != 0) {
      jam();
      /*--------------------------------------------------------------------------*/
      /*       WE MUST CALL THE NEXT CONTAINER INFO ROUTINE BEFORE WE RELEASE THE */
      /*       CONTAINER SINCE THE RELEASE WILL OVERWRITE THE NEXT POINTER.       */
      /*--------------------------------------------------------------------------*/
      nextcontainerinfo(pageptr,
                        conptr,
                        containerhead,
                        cexcPageindex,
                        isforward);
    }//if
    Page8Ptr rlPageptr;
    rlPageptr.i = prevPageptr;
    c_page8_pool.getPtr(rlPageptr);
    ndbassert(!containerhead.isScanInProgress());
    if (cexcPrevisforward)
    {
      jam();
      if (containerhead.isUsingBothEnds()) {
        jam();
        Uint32 relconptr = conptr + (ZBUF_SIZE - Container::HEADER_SIZE);
        releaseRightlist(rlPageptr, cexcPrevpageindex, relconptr);
      }//if
      ndbrequire(ContainerHeader(rlPageptr.p->word32[conptr]).isInUse());
      releaseLeftlist(rlPageptr, cexcPrevpageindex, conptr);
    }
    else
    {
      jam();
      if (containerhead.isUsingBothEnds()) {
        jam();
        Uint32 relconptr = conptr - (ZBUF_SIZE - Container::HEADER_SIZE);
        releaseLeftlist(rlPageptr, cexcPrevpageindex, relconptr);
      }//if
      ndbrequire(ContainerHeader(rlPageptr.p->word32[conptr]).isInUse());
      releaseRightlist(rlPageptr, cexcPrevpageindex, conptr);
    }//if
  } while (containerhead.getNextEnd() != 0);
  endofshrinkbucketLab(signal);
  return;
}//Dbacc::execSHRINKCHECK2()

void Dbacc::endofshrinkbucketLab(Signal* signal)
{
  c_allow_use_of_spare_pages = false;
  fragrecptr.p->level.shrink();
  fragrecptr.p->expandCounter--;
  fragrecptr.p->slack -= fragrecptr.p->maxloadfactor;
  if (fragrecptr.p->expSenderIndex == 0) {
    jam();
    if (fragrecptr.p->expSenderPageptr != RNIL) {
      jam();
      Page8Ptr rpPageptr;
      rpPageptr.i = fragrecptr.p->expSenderPageptr;
      c_page8_pool.getPtr(rpPageptr);
      releasePage(rpPageptr);
      unsetPagePtr(fragrecptr.p->directory, fragrecptr.p->expSenderDirIndex);
    }//if
    if ((fragrecptr.p->getPageNumber(fragrecptr.p->level.getSize()) & 0xff) == 0) {
      jam();
      DynArr256 dir(directoryPool, fragrecptr.p->directory);
      DynArr256::ReleaseIterator iter;
      Uint32 relcode;
#ifdef VM_TRACE
      Uint32 count = 0;
#endif
      dir.init(iter);
      while ((relcode = dir.trim(fragrecptr.p->expSenderDirIndex, iter)) != 0)
      {
#ifdef VM_TRACE
        count++;
        ndbrequire(count <= 256);
#endif
      }
    }//if
  }//if
#ifdef ERROR_INSERT
  bool force_expand_shrink = false;
  if (ERROR_INSERTED(3004) &&
      fragrecptr.p->fragmentid == 0 &&
      fragrecptr.p->level.getSize() != ERROR_INSERT_EXTRA)
  {
    force_expand_shrink = true;
  }
  if (force_expand_shrink || fragrecptr.p->slack > 0)
#else
  if (fragrecptr.p->slack > 0)
#endif
  {
    jam();
    /*--------------------------------------------------------------*/
    /* THE SLACK IS POSITIVE, IN THIS CASE WE WILL CHECK WHETHER    */
    /* WE WILL CONTINUE PERFORM ANOTHER SHRINK.                     */
    /*--------------------------------------------------------------*/
    Uint32 noOfBuckets = fragrecptr.p->level.getSize();
    Uint32 Thysteresis = fragrecptr.p->maxloadfactor - fragrecptr.p->minloadfactor;
    fragrecptr.p->slackCheck = Int64(noOfBuckets) * Thysteresis;
#ifdef ERROR_INSERT
    if (force_expand_shrink || fragrecptr.p->slack > Thysteresis)
#else
    if (fragrecptr.p->slack > Thysteresis)
#endif
    {
      /*--------------------------------------------------------------*/
      /*       IT IS STILL NECESSARY TO SHRINK THE FRAGMENT MORE. THIS*/
      /*       CAN HAPPEN WHEN A NUMBER OF SHRINKS GET REJECTED       */
      /*       DURING A LOCAL CHECKPOINT. WE START A NEW SHRINK       */
      /*       IMMEDIATELY FROM HERE WITHOUT WAITING FOR A COMMIT TO  */
      /*       START IT.                                              */
      /*--------------------------------------------------------------*/
      if (fragrecptr.p->expandCounter > 0) {
        jam();
	/*--------------------------------------------------------------*/
	/*       IT IS VERY IMPORTANT TO NOT TRY TO SHRINK MORE THAN    */
	/*       WAS EXPANDED. IF MAXP IS SET TO A VALUE BELOW 63 THEN  */
	/*       WE WILL LOSE RECORDS SINCE GETDIRINDEX CANNOT HANDLE   */
	/*       SHRINKING BELOW 2^K - 1 (NOW 63). THIS WAS A BUG THAT  */
	/*       WAS REMOVED 2000-05-12.                                */
	/*--------------------------------------------------------------*/
        signal->theData[0] = fragrecptr.i;
        ndbrequire(!fragrecptr.p->expandOrShrinkQueued);
        fragrecptr.p->expandOrShrinkQueued = true;
        sendSignal(reference(), GSN_SHRINKCHECK2, signal, 1, JBB);
      }//if
    }//if
  }//if
  ndbrequire(fragrecptr.p->getPageNumber(fragrecptr.p->level.getSize()) > 0);
  return;
}//Dbacc::endofshrinkbucketLab()

/* --------------------------------------------------------------------------------- */
/* SHRINKCONTAINER                                                                   */
/*        INPUT: EXC_PAGEPTR (POINTER TO THE ACTIVE PAGE RECORD)                     */
/*               CEXC_CONTAINERLEN (LENGTH OF THE CONTAINER).                        */
/*               CEXC_CONTAINERPTR (ARRAY INDEX OF THE CONTAINER).                   */
/*               CEXC_FORWARD (CONTAINER FORWARD (+1) OR BACKWARD (-1))              */
/*                                                                                   */
/*        DESCRIPTION: SCAN ALL ELEMENTS IN DESTINATION BUCKET BEFORE MERGE          */
/*               AND ADJUST THE STORED REDUCED HASH VALUE (SHIFT IN ZERO).           */
/* --------------------------------------------------------------------------------- */
void
Dbacc::shrink_adjust_reduced_hash_value(Uint32 bucket_number)
{
  /*
   * Note: function are a copy paste from getElement() with modified inner loop
   * instead of finding a specific element, scan through all and modify.
   */
  Uint32 tgeElementHeader;
  Uint32 tgeElemStep;
  Uint32 tgePageindex;
  Uint32 tgeNextptrtype;
  Uint32 tgeContainerptr;
  Uint32 tgeElementptr;
  Uint32 tgeRemLen;
  const Uint32 TelemLen = fragrecptr.p->elementLength;
  const Uint32 localkeylen = fragrecptr.p->localkeylen;

  tgePageindex = fragrecptr.p->getPageIndex(bucket_number);
  Page8Ptr gePageptr;
  gePageptr.i = getPagePtr(fragrecptr.p->directory, fragrecptr.p->getPageNumber(bucket_number));
  c_page8_pool.getPtr(gePageptr);

  ndbrequire(TelemLen == ZELEM_HEAD_SIZE + localkeylen);
  tgeNextptrtype = ZLEFT;

  /* Loop through all containers in a bucket */
  do {
    if (tgeNextptrtype == ZLEFT)
    {
      jam();
      tgeContainerptr = getForwardContainerPtr(tgePageindex);
      tgeElementptr = tgeContainerptr + Container::HEADER_SIZE;
      tgeElemStep = TelemLen;
      ndbrequire(tgeContainerptr < 2048);
      tgeRemLen = ContainerHeader(gePageptr.p->word32[tgeContainerptr]).getLength();
      ndbrequire((tgeContainerptr + tgeRemLen - 1) < 2048);
    }
    else if (tgeNextptrtype == ZRIGHT)
    {
      jam();
      tgeContainerptr = getBackwardContainerPtr(tgePageindex);
      tgeElementptr = tgeContainerptr - TelemLen;
      tgeElemStep = 0 - TelemLen;
      ndbrequire(tgeContainerptr < 2048);
      tgeRemLen = ContainerHeader(gePageptr.p->word32[tgeContainerptr]).getLength();
      ndbrequire((tgeContainerptr - tgeRemLen) < 2048);
    }
    else
    {
      jam();
      jamLine(tgeNextptrtype);
      ndbabort();
    }//if
    if (tgeRemLen >= Container::HEADER_SIZE + TelemLen)
    {
      ndbrequire(tgeRemLen <= ZBUF_SIZE);
      /* ------------------------------------------------------------------- */
      /* Loop through all elements in a container */
      do
      {
        tgeElementHeader = gePageptr.p->word32[tgeElementptr];
        tgeRemLen = tgeRemLen - TelemLen;
        /*
         * Adjust the stored reduced hash value for element, shifting in a zero
         */
        if (ElementHeader::getLocked(tgeElementHeader))
        {
          jam();
          OperationrecPtr oprec;
          oprec.i = ElementHeader::getOpPtrI(tgeElementHeader);
          ptrCheckGuard(oprec, coprecsize, operationrec);
          oprec.p->reducedHashValue.shift_in(false);
        }
        else
        {
          jam();
          LHBits16 reducedHashValue = ElementHeader::getReducedHashValue(tgeElementHeader);
          reducedHashValue.shift_in(false);
          tgeElementHeader = ElementHeader::setReducedHashValue(tgeElementHeader, reducedHashValue);
          gePageptr.p->word32[tgeElementptr] = tgeElementHeader;
        }
        if (tgeRemLen <= Container::HEADER_SIZE)
        {
          break;
        }
        tgeElementptr = tgeElementptr + tgeElemStep;
      } while (true);
    }//if
    ndbrequire(tgeRemLen == Container::HEADER_SIZE);
    ContainerHeader containerhead = gePageptr.p->word32[tgeContainerptr];
    ndbassert((containerhead.getScanBits() & ~fragrecptr.p->activeScanMask) == 0);
    tgeNextptrtype = containerhead.getNextEnd();
    if (tgeNextptrtype == 0)
    {
      jam();
      return;	/* NO MORE CONTAINER */
    }//if
    tgePageindex = containerhead.getNextIndexNumber();	/* NEXT CONTAINER PAGE INDEX 7 BITS */
    ndbrequire((tgePageindex <= Container::MAX_CONTAINER_INDEX) || (tgePageindex == Container::NO_CONTAINER_INDEX));
    if (!containerhead.isNextOnSamePage())
    {
      jam();
      gePageptr.i = gePageptr.p->word32[tgeContainerptr + 1];  /* NEXT PAGE I */
      c_page8_pool.getPtr(gePageptr);
    }//if
  } while (1);

  return;
}//Dbacc::shrink_adjust_reduced_hash_value()

void Dbacc::shrinkcontainer(Page8Ptr pageptr,
                            Uint32 conptr,
                            bool isforward,
                            Uint32 conlen)
{
  Uint32 tshrElementptr;
  Uint32 tshrRemLen;
  Uint32 tidrContainerptr;
  Uint32 tidrElemhead;
  const Uint32 elemLen = fragrecptr.p->elementLength;
  Uint32 elemStep;
  OperationrecPtr oprecptr;
  tshrRemLen = conlen - Container::HEADER_SIZE;
  if (isforward)
  {
    jam();
    tshrElementptr = conptr + Container::HEADER_SIZE;
    elemStep = elemLen;
  }
  else
  {
    jam();
    elemStep = -elemLen;
    tshrElementptr = conptr + elemStep;
  }//if
 SHR_LOOP:
  oprecptr.i = RNIL;
  ptrNull(oprecptr);
  /* --------------------------------------------------------------------------------- */
  /*       THE CODE BELOW IS ALL USED TO PREPARE FOR THE CALL TO INSERT_ELEMENT AND    */
  /*       HANDLE THE RESULT FROM INSERT_ELEMENT. INSERT_ELEMENT INSERTS THE ELEMENT   */
  /*       INTO ANOTHER BUCKET.                                                        */
  /* --------------------------------------------------------------------------------- */
  arrGuard(tshrElementptr, 2048);
  tidrElemhead = pageptr.p->word32[tshrElementptr];
  if (ElementHeader::getLocked(tidrElemhead)) {
    jam();
    /* --------------------------------------------------------------------------------- */
    /*       IF THE ELEMENT IS LOCKED WE MUST UPDATE THE ELEMENT INFO IN THE OPERATION   */
    /*       RECORD OWNING THE LOCK. WE DO THIS BY READING THE OPERATION RECORD POINTER  */
    /*       FROM THE ELEMENT HEADER.                                                    */
    /* --------------------------------------------------------------------------------- */
    oprecptr.i = ElementHeader::getOpPtrI(tidrElemhead);
    ptrCheckGuard(oprecptr, coprecsize, operationrec);
    oprecptr.p->reducedHashValue.shift_in(true);
  }//if
  else
  {
    LHBits16 reducedHashValue = ElementHeader::getReducedHashValue(tidrElemhead);
    reducedHashValue.shift_in(true);
    tidrElemhead = ElementHeader::setReducedHashValue(tidrElemhead, reducedHashValue);
  }
  {
    ndbrequire(fragrecptr.p->localkeylen == 1);
    const Uint32 localkey = pageptr.p->word32[tshrElementptr + 1];
    Uint32 tidrPageindex = fragrecptr.p->expReceiveIndex;
    Page8Ptr idrPageptr;
    idrPageptr.i = fragrecptr.p->expReceivePageptr;
    c_page8_pool.getPtr(idrPageptr);
    bool tidrIsforward = fragrecptr.p->expReceiveIsforward;
    insertElement(Element(tidrElemhead, localkey),
                  oprecptr,
                  idrPageptr,
                  tidrPageindex,
                  tidrIsforward,
                  tidrContainerptr,
                  ContainerHeader(pageptr.p->word32[conptr]).getScanBits(),
                  false);
    /* --------------------------------------------------------------- */
    /*       TAKE CARE OF RESULT FROM INSERT_ELEMENT.                  */
    /* --------------------------------------------------------------- */
    fragrecptr.p->expReceiveIndex = tidrPageindex;
    fragrecptr.p->expReceivePageptr = idrPageptr.i;
    fragrecptr.p->expReceiveIsforward = tidrIsforward;
  }
  if (tshrRemLen < elemLen) {
    jam();
    sendSystemerror(__LINE__);
  }//if
  tshrRemLen = tshrRemLen - elemLen;
  if (tshrRemLen != 0) {
    jam();
    tshrElementptr += elemStep;
    goto SHR_LOOP;
  }//if
}//Dbacc::shrinkcontainer()

void Dbacc::initFragAdd(Signal* signal,
                        FragmentrecPtr regFragPtr) const
{
  const AccFragReq * const req = (AccFragReq*)&signal->theData[0];  
  Uint32 minLoadFactor = (req->minLoadFactor * ZBUF_SIZE) / 100;
  Uint32 maxLoadFactor = (req->maxLoadFactor * ZBUF_SIZE) / 100;
  if (ERROR_INSERTED(3003)) // use small LoadFactors to force sparse hash table
  {
    jam();
    minLoadFactor = 1;
    maxLoadFactor = 2; 
  }
  if (minLoadFactor >= maxLoadFactor) {
    jam();
    minLoadFactor = maxLoadFactor - 1;
  }//if
  regFragPtr.p->fragState = ACTIVEFRAG;
  // NOTE: next line must match calculation in Dblqh::execLQHFRAGREQ
  regFragPtr.p->myfid = req->fragId;
  regFragPtr.p->myTableId = req->tableId;
  ndbrequire(req->kValue == 6);
  ndbrequire(req->kValue == regFragPtr.p->k);
  regFragPtr.p->expandCounter = 0;

  /**
   * Only allow shrink during SR
   *   - to make sure we don't run out of pages during REDO log execution
   *
   * Is later restored to 0 by LQH at end of REDO log execution
   */
  regFragPtr.p->expandOrShrinkQueued = false;
  regFragPtr.p->level.setSize(1 << req->kValue);
  regFragPtr.p->minloadfactor = minLoadFactor;
  regFragPtr.p->maxloadfactor = maxLoadFactor;
  regFragPtr.p->slack = Int64(regFragPtr.p->level.getSize()) * maxLoadFactor;
  regFragPtr.p->localkeylen = req->localKeyLen;
  regFragPtr.p->nodetype = (req->reqInfo >> 4) & 0x3;
  regFragPtr.p->keyLength = req->keyLength;
  ndbrequire(req->keyLength != 0);
  ndbrequire(regFragPtr.p->elementLength ==
             ZELEM_HEAD_SIZE + regFragPtr.p->localkeylen);
  Uint32 Tmp1 = regFragPtr.p->level.getSize();
  Uint32 Tmp2 = regFragPtr.p->maxloadfactor - regFragPtr.p->minloadfactor;
  regFragPtr.p->slackCheck = Int64(Tmp1) * Tmp2;
  regFragPtr.p->mytabptr = req->tableId;
  regFragPtr.p->roothashcheck = req->kValue + req->lhFragBits;
  regFragPtr.p->m_commit_count = 0; // stable results
  for (Uint32 i = 0; i < MAX_PARALLEL_SCANS_PER_FRAG; i++) {
    regFragPtr.p->scan[i] = RNIL;
  }//for
  
  Uint32 hasCharAttr = g_key_descriptor_pool.getPtr(req->tableId)->hasCharAttr;
  regFragPtr.p->hasCharAttr = hasCharAttr;
}//Dbacc::initFragAdd()

void Dbacc::initFragGeneral(FragmentrecPtr regFragPtr)const
{
  new (&regFragPtr.p->directory) DynArr256::Head();

  regFragPtr.p->lockOwnersList = RNIL;

  regFragPtr.p->hasCharAttr = ZFALSE;
  regFragPtr.p->dirRangeFull = ZFALSE;
  regFragPtr.p->fragState = FREEFRAG;

  regFragPtr.p->sparsepages.init();
  regFragPtr.p->fullpages.init();
  regFragPtr.p->m_noOfAllocatedPages = 0;
  regFragPtr.p->activeScanMask = 0;

  regFragPtr.p->m_lockStats.init();
}//Dbacc::initFragGeneral()


void Dbacc::execACC_SCANREQ(Signal* signal) //Direct Executed
{
  jamEntry();
  AccScanReq * req = (AccScanReq*)&signal->theData[0];
  Uint32 userptr = req->senderData;
  BlockReference userblockref = req->senderRef;
  tabptr.i = req->tableId;
  Uint32 fid = req->fragmentNo;
  Uint32 scanFlag = req->requestInfo;
  Uint32 scanTrid1 = req->transId1;
  Uint32 scanTrid2 = req->transId2;
  
  ptrCheckGuard(tabptr, ctablesize, tabrec);
  ndbrequire(getfragmentrec(fragrecptr, fid));
  
  Uint32 i;
  for (i = 0; i < MAX_PARALLEL_SCANS_PER_FRAG; i++) {
    jam();
    if (fragrecptr.p->scan[i] == RNIL) {
      jam();
      break;
    }
  }
  ndbrequire(i != MAX_PARALLEL_SCANS_PER_FRAG);
  ndbrequire(cfirstFreeScanRec != RNIL);
  seizeScanRec();

  fragrecptr.p->scan[i] = scanPtr.i;
  scanPtr.p->scanBucketState =  ScanRec::FIRST_LAP;
  scanPtr.p->scanLockMode = AccScanReq::getLockMode(scanFlag);
  scanPtr.p->scanReadCommittedFlag = AccScanReq::getReadCommittedFlag(scanFlag);
  
  /* TWELVE BITS OF THE ELEMENT HEAD ARE SCAN */
  /* CHECK BITS. THE MASK NOTES WHICH BIT IS */
  /* ALLOCATED FOR THE ACTIVE SCAN */
  scanPtr.p->scanMask = 1 << i;
  scanPtr.p->scanUserptr = userptr;
  scanPtr.p->scanUserblockref = userblockref;
  scanPtr.p->scanTrid1 = scanTrid1;
  scanPtr.p->scanTrid2 = scanTrid2;
  scanPtr.p->scanLockHeld = 0;
  scanPtr.p->scanLockCount = 0;
  scanPtr.p->scanOpsAllocated = 0;
  scanPtr.p->scanFirstActiveOp = RNIL;
  scanPtr.p->scanFirstQueuedOp = RNIL;
  scanPtr.p->scanLastQueuedOp = RNIL;
  scanPtr.p->scanFirstLockedOp = RNIL;
  scanPtr.p->scanLastLockedOp = RNIL;
  scanPtr.p->scanState = ScanRec::WAIT_NEXT;
  scanPtr.p->scan_lastSeen = __LINE__;
  initScanFragmentPart();

  /* ************************ */
  /*  ACC_SCANCONF            */
  /* ************************ */
  signal->theData[0] = scanPtr.p->scanUserptr;
  signal->theData[1] = scanPtr.i;
  signal->theData[2] = 1; /* NR OF LOCAL FRAGMENT */
  signal->theData[3] = fragrecptr.p->fragmentid;
  signal->theData[4] = RNIL;
  signal->theData[7] = AccScanConf::ZNOT_EMPTY_FRAGMENT;
  signal->theData[8] = 0; /* Success */
  /**
   * Return with signal->theData[8] == 0 indicates ACC_SCANCONF
   * return signal.
   */
  return;
}//Dbacc::execACC_SCANREQ()

/* ******************--------------------------------------------------------------- */
/*  NEXT_SCANREQ                                       REQUEST FOR NEXT ELEMENT OF   */
/* ******************------------------------------+   A FRAGMENT.                   */
/*   SENDER: LQH,    LEVEL B       */
void Dbacc::execNEXT_SCANREQ(Signal* signal) 
{
  Uint32 tscanNextFlag;
  jamEntryDebug();
  scanPtr.i = signal->theData[0];
  operationRecPtr.i = signal->theData[1];
  tscanNextFlag = signal->theData[2];
  /* ------------------------------------------ */
  /* 1 = ZCOPY_NEXT  GET NEXT ELEMENT           */
  /* 2 = ZCOPY_NEXT_COMMIT COMMIT THE           */
  /* ACTIVE ELEMENT AND GET THE NEXT ONE        */
  /* 3 = ZCOPY_COMMIT COMMIT THE ACTIVE ELEMENT */
  /* 4 = ZCOPY_REPEAT GET THE ACTIVE ELEMENT    */
  /* 5 = ZCOPY_ABORT RELOCK THE ACTIVE ELEMENT  */
  /* 6 = ZCOPY_CLOSE THE SCAN PROCESS IS READY  */
  /* ------------------------------------------ */
  ptrCheckGuard(scanPtr, cscanRecSize, scanRec);
  ndbrequire(scanPtr.p->scanState == ScanRec::WAIT_NEXT);

  switch (tscanNextFlag) {
  case NextScanReq::ZSCAN_NEXT:
    jam();
    /*empty*/;
    break;
  case NextScanReq::ZSCAN_NEXT_COMMIT:
  case NextScanReq::ZSCAN_COMMIT:
    jam();
    /* --------------------------------------------------------------------- */
    /* COMMIT ACTIVE OPERATION. 
     * SEND NEXT SCAN ELEMENT IF IT IS ZCOPY_NEXT_COMMIT.
     * --------------------------------------------------------------------- */
    ptrCheckGuard(operationRecPtr, coprecsize, operationrec); 
    fragrecptr.i = operationRecPtr.p->fragptr;
    ptrCheckGuard(fragrecptr, cfragmentsize, fragmentrec);
    if (!scanPtr.p->scanReadCommittedFlag) {
      commitOperation(signal);
    }//if
    operationRecPtr.p->m_op_bits = Operationrec::OP_INITIAL;
    takeOutActiveScanOp();
    releaseOpRec();
    scanPtr.p->scanOpsAllocated--;
    if (tscanNextFlag == NextScanReq::ZSCAN_COMMIT) {
      jam();
      signal->theData[0] = 0; /* Success */
      /**
       * signal->theData[0] = 0 indicates NEXT_SCANCONF return
       * signal for NextScanReq::ZSCAN_COMMIT
       */
      return;
    }//if
    break;
  case NextScanReq::ZSCAN_CLOSE:
    jam();
    fragrecptr.i = scanPtr.p->activeLocalFrag;
    ptrCheckGuard(fragrecptr, cfragmentsize, fragmentrec);
    ndbassert(fragrecptr.p->activeScanMask & scanPtr.p->scanMask);
    /* ---------------------------------------------------------------------
     * THE SCAN PROCESS IS FINISHED. RELOCK ALL LOCKED EL. 
     * RELESE ALL INVOLVED REC.
     * ------------------------------------------------------------------- */
    releaseScanLab(signal);
    return;
  default:
    ndbabort();
  }//switch
  scanPtr.p->scan_lastSeen = __LINE__;
  signal->theData[0] = scanPtr.i;
  signal->theData[1] = AccCheckScan::ZNOT_CHECK_LCP_STOP;
  execACC_CHECK_SCAN(signal);
  return;
}//Dbacc::execNEXT_SCANREQ()

void Dbacc::checkNextBucketLab(Signal* signal)
{
  Page8Ptr nsPageptr;
  Page8Ptr gnsPageidptr;
  Page8Ptr tnsPageidptr;
  Uint32 tnsElementptr;
  Uint32 tnsContainerptr;
  Uint32 tnsIsLocked;
  Uint32 tnsCopyDir;

  tnsCopyDir = fragrecptr.p->getPageNumber(scanPtr.p->nextBucketIndex);
  tnsPageidptr.i = getPagePtr(fragrecptr.p->directory, tnsCopyDir);
  c_page8_pool.getPtr(tnsPageidptr);
  gnsPageidptr.i = tnsPageidptr.i;
  gnsPageidptr.p = tnsPageidptr.p;
  Uint32 conidx = fragrecptr.p->getPageIndex(scanPtr.p->nextBucketIndex);
  Page8Ptr pageptr;
  pageptr.i = gnsPageidptr.i;
  pageptr.p = gnsPageidptr.p;
  Uint32 conptr;
  bool isforward;
  Uint32 elemptr;
  Uint32 islocked;
  if (!getScanElement(pageptr, conidx, conptr, isforward, elemptr, islocked))
  {
    scanPtr.p->nextBucketIndex++;
    if (scanPtr.p->scanBucketState ==  ScanRec::SECOND_LAP) {
      if (scanPtr.p->nextBucketIndex > scanPtr.p->maxBucketIndexToRescan) {
	/* ---------------------------------------------------------------- */
	// We have finished the rescan phase. 
	// We are ready to proceed with the next fragment part.
	/* ---------------------------------------------------------------- */
        jam();
        checkNextFragmentLab(signal);
        return;
      }//if
    } else if (scanPtr.p->scanBucketState ==  ScanRec::FIRST_LAP) {
      if (fragrecptr.p->level.getTop() < scanPtr.p->nextBucketIndex) {
	/* ---------------------------------------------------------------- */
	// All buckets have been scanned a first time.
	/* ---------------------------------------------------------------- */
        if (scanPtr.p->minBucketIndexToRescan == 0xFFFFFFFF) {
          jam();
	  /* -------------------------------------------------------------- */
	  // We have not had any merges behind the scan. 
	  // Thus it is not necessary to perform any rescan any buckets 
	  // and we can proceed immediately with the next fragment part.
	  /* --------------------------------------------------------------- */
          checkNextFragmentLab(signal);
          return;
        } else {
          jam();
	  /* --------------------------------------------------------------------------------- */
	  // Some buckets are in the need of rescanning due to merges that have moved records
	  // from in front of the scan to behind the scan. During the merges we kept track of
	  // which buckets that need a rescan. We start with the minimum and end with maximum.
	  /* --------------------------------------------------------------------------------- */
          scanPtr.p->nextBucketIndex = scanPtr.p->minBucketIndexToRescan;
	  scanPtr.p->scanBucketState =  ScanRec::SECOND_LAP;
          if (scanPtr.p->maxBucketIndexToRescan > fragrecptr.p->level.getTop()) {
            jam();
	    /* --------------------------------------------------------------------------------- */
	    // If we have had so many merges that the maximum is bigger than the number of buckets
	    // then we will simply satisfy ourselves with scanning to the end. This can only happen
	    // after bringing down the total of buckets to less than half and the minimum should
	    // be 0 otherwise there is some problem.
	    /* --------------------------------------------------------------------------------- */
            if (scanPtr.p->minBucketIndexToRescan != 0) {
              jam();
              sendSystemerror(__LINE__);
              return;
            }//if
            scanPtr.p->maxBucketIndexToRescan = fragrecptr.p->level.getTop();
          }//if
        }//if
      }//if
    }//if
    if ((scanPtr.p->scanBucketState ==  ScanRec::FIRST_LAP) &&
        (scanPtr.p->nextBucketIndex <= scanPtr.p->startNoOfBuckets)) {
      /* --------------------------------------------------------------------------------- */
      // We will only reset the scan indicator on the buckets that existed at the start of the
      // scan. The others will be handled by the split and merge code.
      /* --------------------------------------------------------------------------------- */
      Uint32 conidx = fragrecptr.p->getPageIndex(scanPtr.p->nextBucketIndex);
      if (conidx == 0) {
        jam();
        Uint32 pagei = fragrecptr.p->getPageNumber(scanPtr.p->nextBucketIndex);
        gnsPageidptr.i = getPagePtr(fragrecptr.p->directory, pagei);
        c_page8_pool.getPtr(gnsPageidptr);
      }//if
      ndbassert(!scanPtr.p->isInContainer());
      releaseScanBucket(gnsPageidptr, conidx, scanPtr.p->scanMask);
    }//if
    scanPtr.p->scan_lastSeen = __LINE__;
    BlockReference ref = scanPtr.p->scanUserblockref;
    signal->theData[0] = scanPtr.p->scanUserptr;
    signal->theData[1] = GSN_ACC_CHECK_SCAN;
    signal->theData[2] = AccCheckScan::ZCHECK_LCP_STOP;
    sendSignal(ref, GSN_ACC_CHECK_SCAN, signal, 3, JBB);
    return;
  }//if
  /* ----------------------------------------------------------------------- */
  /*	AN ELEMENT WHICH HAVE NOT BEEN SCANNED WAS FOUND. WE WILL PREPARE IT */
  /*	TO BE SENT TO THE LQH BLOCK FOR FURTHER PROCESSING.                  */
  /*    WE ASSUME THERE ARE OPERATION RECORDS AVAILABLE SINCE LQH SHOULD HAVE*/
  /*    GUARANTEED THAT THROUGH EARLY BOOKING.                               */
  /* ----------------------------------------------------------------------- */
  tnsIsLocked = islocked;
  tnsElementptr = elemptr;
  tnsContainerptr = conptr;
  nsPageptr.i = pageptr.i;
  nsPageptr.p = pageptr.p;
  seizeOpRec();
  initScanOpRec(nsPageptr, tnsContainerptr, tnsElementptr);
 
  if (!tnsIsLocked){
    if (!scanPtr.p->scanReadCommittedFlag) {
      jam();
      /* Immediate lock grant as element unlocked */
      fragrecptr.p->m_lockStats.
        req_start_imm_ok(scanPtr.p->scanLockMode != ZREADLOCK,
                         operationRecPtr.p->m_lockTime,
                         getHighResTimer());
      
      setlock(nsPageptr, tnsElementptr);
      insertLockOwnersList(operationRecPtr);
      operationRecPtr.p->m_op_bits |= 
	Operationrec::OP_STATE_RUNNING | Operationrec::OP_RUN_QUEUE;
    }//if
  } else {
    arrGuard(tnsElementptr, 2048);
    queOperPtr.i = 
      ElementHeader::getOpPtrI(nsPageptr.p->word32[tnsElementptr]);
    ptrCheckGuard(queOperPtr, coprecsize, operationrec);
    if (queOperPtr.p->m_op_bits & Operationrec::OP_ELEMENT_DISAPPEARED ||
	queOperPtr.p->localdata.isInvalid())
    {
      jam();
      /* ------------------------------------------------------------------ */
      // If the lock owner indicates the element is disappeared then 
      // we will not report this tuple. We will continue with the next tuple.
      /* ------------------------------------------------------------------ */
      /* FC : Is this correct, shouldn't we wait for lock holder commit? */
      operationRecPtr.p->m_op_bits = Operationrec::OP_INITIAL;
      releaseOpRec();
      scanPtr.p->scanOpsAllocated--;
      scanPtr.p->scan_lastSeen = __LINE__;
      BlockReference ref = scanPtr.p->scanUserblockref;
      signal->theData[0] = scanPtr.p->scanUserptr;
      signal->theData[1] = GSN_ACC_CHECK_SCAN;
      signal->theData[2] = AccCheckScan::ZCHECK_LCP_STOP;
      sendSignal(ref, GSN_ACC_CHECK_SCAN, signal, 3, JBB);
      return;
    }//if
    if (!scanPtr.p->scanReadCommittedFlag) {
      Uint32 return_result;
      if (scanPtr.p->scanLockMode == ZREADLOCK) {
        jam();
        return_result = placeReadInLockQueue(queOperPtr);
      } else {
        jam();
        return_result = placeWriteInLockQueue(queOperPtr);
      }//if
      if (return_result == ZSERIAL_QUEUE) {
	/* -----------------------------------------------------------------
	 * WE PLACED THE OPERATION INTO A SERIAL QUEUE AND THUS WE HAVE TO 
	 * WAIT FOR THE LOCK TO BE RELEASED. WE CONTINUE WITH THE NEXT ELEMENT
	 * ----------------------------------------------------------------- */
        fragrecptr.p->
          m_lockStats.req_start(scanPtr.p->scanLockMode != ZREADLOCK,
                                operationRecPtr.p->m_lockTime,
                                getHighResTimer());
        putOpScanLockQue();	/* PUT THE OP IN A QUE IN THE SCAN REC */
        scanPtr.p->scan_lastSeen = __LINE__;
        BlockReference ref = scanPtr.p->scanUserblockref;
        signal->theData[0] = scanPtr.p->scanUserptr;
        signal->theData[1] = GSN_ACC_CHECK_SCAN;
        signal->theData[2] = AccCheckScan::ZCHECK_LCP_STOP;
        sendSignal(ref, GSN_ACC_CHECK_SCAN, signal, 3, JBB);
        return;
      } else if (return_result != ZPARALLEL_QUEUE) {
        jam();
	/* ----------------------------------------------------------------- */
	// The tuple is either not committed yet or a delete in 
	// the same transaction (not possible here since we are a scan). 
	// Thus we simply continue with the next tuple.
	/* ----------------------------------------------------------------- */
	operationRecPtr.p->m_op_bits = Operationrec::OP_INITIAL;
        releaseOpRec();
	scanPtr.p->scanOpsAllocated--;
        scanPtr.p->scan_lastSeen = __LINE__;
        BlockReference ref = scanPtr.p->scanUserblockref;
        signal->theData[0] = scanPtr.p->scanUserptr;
        signal->theData[1] = GSN_ACC_CHECK_SCAN;
        signal->theData[2] = AccCheckScan::ZCHECK_LCP_STOP;
        sendSignal(ref, GSN_ACC_CHECK_SCAN, signal, 3, JBB);
        return;
      }//if
      ndbassert(return_result == ZPARALLEL_QUEUE);
      /* We got into the parallel queue - immediate grant */
      fragrecptr.p->m_lockStats.
        req_start_imm_ok(scanPtr.p->scanLockMode != ZREADLOCK,
                         operationRecPtr.p->m_lockTime,
                         getHighResTimer());
    }//if
  }//if
  /* ----------------------------------------------------------------------- */
  // Committed read proceed without caring for locks immediately 
  // down here except when the tuple was deleted permanently 
  // and no new operation has inserted it again.
  /* ----------------------------------------------------------------------- */
  scanPtr.p->scan_lastSeen = __LINE__;
  putActiveScanOp();
  sendNextScanConf(signal);
  return;
}//Dbacc::checkNextBucketLab()


void Dbacc::checkNextFragmentLab(Signal* signal)
{
  scanPtr.p->scanBucketState =  ScanRec::SCAN_COMPLETED;
  // The scan is completed. ACC_CHECK_SCAN will perform all the necessary 
  // checks to see
  // what the next step is.
  signal->theData[0] = scanPtr.i;
  signal->theData[1] = AccCheckScan::ZCHECK_LCP_STOP;
  execACC_CHECK_SCAN(signal);
  return;
}//Dbacc::checkNextFragmentLab()

void Dbacc::initScanFragmentPart()
{
  Page8Ptr cnfPageidptr;
  /* ----------------------------------------------------------------------- */
  // Set the active fragment part.
  // Set the current bucket scanned to the first.
  // Start with the first lap.
  // Remember the number of buckets at start of the scan.
  // Set the minimum and maximum to values that will always be smaller and 
  //    larger than.
  // Reset the scan indicator on the first bucket.
  /* ----------------------------------------------------------------------- */
  ndbassert(scanPtr.p->activeLocalFrag == RNIL);
  scanPtr.p->activeLocalFrag = fragrecptr.i;
  scanPtr.p->nextBucketIndex = 0;	/* INDEX OF SCAN BUCKET */
  ndbassert(!scanPtr.p->isInContainer());
  scanPtr.p->scanBucketState = ScanRec::FIRST_LAP;
  scanPtr.p->startNoOfBuckets = fragrecptr.p->level.getTop();
  scanPtr.p->minBucketIndexToRescan = 0xFFFFFFFF;
  scanPtr.p->maxBucketIndexToRescan = 0;
  cnfPageidptr.i = getPagePtr(fragrecptr.p->directory, 0);
  c_page8_pool.getPtr(cnfPageidptr);
  const Uint32 conidx = fragrecptr.p->getPageIndex(scanPtr.p->nextBucketIndex);
  ndbassert(!(fragrecptr.p->activeScanMask & scanPtr.p->scanMask));
  ndbassert(!scanPtr.p->isInContainer());
  releaseScanBucket(cnfPageidptr, conidx, scanPtr.p->scanMask);
  fragrecptr.p->activeScanMask |= scanPtr.p->scanMask;
}//Dbacc::initScanFragmentPart()

/* -------------------------------------------------------------------------
 * FLAG = 6 = ZCOPY_CLOSE THE SCAN PROCESS IS READY OR ABORTED. 
 * ALL OPERATION IN THE ACTIVE OR WAIT QUEUE ARE RELEASED, 
 * SCAN FLAG OF ROOT FRAG IS RESET AND THE SCAN RECORD IS RELEASED.
 * ------------------------------------------------------------------------ */
void Dbacc::releaseScanLab(Signal* signal)
{
  releaseAndCommitActiveOps(signal);
  releaseAndCommitQueuedOps(signal);
  releaseAndAbortLockedOps(signal);

  fragrecptr.i = scanPtr.p->activeLocalFrag;
  ptrCheckGuard(fragrecptr, cfragmentsize, fragmentrec);
  ndbassert(fragrecptr.p->activeScanMask & scanPtr.p->scanMask);

  /**
   * Dont leave partial scanned bucket as partial scanned.
   * Elements scanbits must match containers scanbits.
   */
  if ((scanPtr.p->scanBucketState ==  ScanRec::FIRST_LAP &&
       scanPtr.p->nextBucketIndex <= fragrecptr.p->level.getTop()) ||
      (scanPtr.p->scanBucketState ==  ScanRec::SECOND_LAP &&
       scanPtr.p->nextBucketIndex <= scanPtr.p->maxBucketIndexToRescan))
  {
    jam();
    Uint32 conidx = fragrecptr.p->getPageIndex(scanPtr.p->nextBucketIndex);
    Uint32 pagei = fragrecptr.p->getPageNumber(scanPtr.p->nextBucketIndex);
    Page8Ptr pageptr;
    pageptr.i = getPagePtr(fragrecptr.p->directory, pagei);
    c_page8_pool.getPtr(pageptr);

    Uint32 inPageI;
    Uint32 inConptr;
    if(scanPtr.p->getContainer(inPageI, inConptr))
    {
      Page8Ptr page;
      page.i = inPageI;
      c_page8_pool.getPtr(page);
      ContainerHeader conhead(page.p->word32[inConptr]);
      scanPtr.p->leaveContainer(inPageI, inConptr);
      page.p->clearScanContainer(scanPtr.p->scanMask, inConptr);
      if (!page.p->checkScanContainer(inConptr))
      {
        conhead.clearScanInProgress();
        page.p->word32[inConptr] = Uint32(conhead);
      }
    }
    releaseScanBucket(pageptr, conidx, scanPtr.p->scanMask);
  }

  for (Uint32 i = 0; i < MAX_PARALLEL_SCANS_PER_FRAG; i++) {
    jam();
    if (fragrecptr.p->scan[i] == scanPtr.i)
    {
      jam();
      fragrecptr.p->scan[i] = RNIL;
    }//if
  }//for
  // Stops the heartbeat
  NextScanConf* const conf = (NextScanConf*)signal->getDataPtrSend();
  conf->scanPtr = scanPtr.p->scanUserptr;
  conf->accOperationPtr = RNIL;
  conf->fragId = RNIL;
  fragrecptr.p->activeScanMask &= ~scanPtr.p->scanMask;
  scanPtr.p->activeLocalFrag = RNIL;
  releaseScanRec();
  signal->setLength(NextScanConf::SignalLengthNoTuple);
  c_lqh->exec_next_scan_conf(signal);
  return;
}//Dbacc::releaseScanLab()


void Dbacc::releaseAndCommitActiveOps(Signal* signal)
{
  OperationrecPtr trsoOperPtr;
  operationRecPtr.i = scanPtr.p->scanFirstActiveOp;
  while (operationRecPtr.i != RNIL) {
    jam();
    ptrCheckGuard(operationRecPtr, coprecsize, operationrec);
    trsoOperPtr.i = operationRecPtr.p->nextOp;
    fragrecptr.i = operationRecPtr.p->fragptr;
    ptrCheckGuard(fragrecptr, cfragmentsize, fragmentrec);
    if (!scanPtr.p->scanReadCommittedFlag) {
      jam();
      if ((operationRecPtr.p->m_op_bits & Operationrec::OP_STATE_MASK) ==
	  Operationrec::OP_STATE_EXECUTED)
      {
	commitOperation(signal);
      }
      else
      {
	abortOperation(signal);
      }
    }//if
    operationRecPtr.p->m_op_bits = Operationrec::OP_INITIAL;
    takeOutActiveScanOp();
    releaseOpRec();
    scanPtr.p->scanOpsAllocated--;
    operationRecPtr.i = trsoOperPtr.i;
  }//if
}//Dbacc::releaseAndCommitActiveOps()


void Dbacc::releaseAndCommitQueuedOps(Signal* signal)
{
  OperationrecPtr trsoOperPtr;
  operationRecPtr.i = scanPtr.p->scanFirstQueuedOp;
  while (operationRecPtr.i != RNIL) {
    jam();
    ptrCheckGuard(operationRecPtr, coprecsize, operationrec);
    trsoOperPtr.i = operationRecPtr.p->nextOp;
    fragrecptr.i = operationRecPtr.p->fragptr;
    ptrCheckGuard(fragrecptr, cfragmentsize, fragmentrec);
    if (!scanPtr.p->scanReadCommittedFlag) {
      jam();
      if ((operationRecPtr.p->m_op_bits & Operationrec::OP_STATE_MASK) ==
	  Operationrec::OP_STATE_EXECUTED)
      {
	commitOperation(signal);
      }
      else
      {
	abortOperation(signal);
      }
    }//if
    operationRecPtr.p->m_op_bits = Operationrec::OP_INITIAL;
    takeOutReadyScanQueue();
    releaseOpRec();
    scanPtr.p->scanOpsAllocated--;
    operationRecPtr.i = trsoOperPtr.i;
  }//if
}//Dbacc::releaseAndCommitQueuedOps()

void Dbacc::releaseAndAbortLockedOps(Signal* signal) {

  OperationrecPtr trsoOperPtr;
  operationRecPtr.i = scanPtr.p->scanFirstLockedOp;
  while (operationRecPtr.i != RNIL) {
    jam();
    ptrCheckGuard(operationRecPtr, coprecsize, operationrec);
    trsoOperPtr.i = operationRecPtr.p->nextOp;
    fragrecptr.i = operationRecPtr.p->fragptr;
    ptrCheckGuard(fragrecptr, cfragmentsize, fragmentrec);
    if (!scanPtr.p->scanReadCommittedFlag) {
      jam();
      abortOperation(signal);
    }//if
    takeOutScanLockQueue(scanPtr.i);
    operationRecPtr.p->m_op_bits = Operationrec::OP_INITIAL;
    releaseOpRec();
    scanPtr.p->scanOpsAllocated--;
    operationRecPtr.i = trsoOperPtr.i;
  }//if
}//Dbacc::releaseAndAbortLockedOps()

/* 3.18.3  ACC_CHECK_SCAN */
/* ******************--------------------------------------------------------------- */
/* ACC_CHECK_SCAN                                                                    */
/*          ENTER ACC_CHECK_SCAN WITH                                                */
/*                    SCAN_PTR                                                       */
/* ******************--------------------------------------------------------------- */
/* ******************--------------------------------------------------------------- */
/* ACC_CHECK_SCAN                                                                    */
/* ******************------------------------------+                                 */
void Dbacc::execACC_CHECK_SCAN(Signal* signal) 
{
  Uint32 TcheckLcpStop;
  jamEntry();
  scanPtr.i = signal->theData[0];
  TcheckLcpStop = signal->theData[1];
  ptrCheckGuard(scanPtr, cscanRecSize, scanRec);
  while (scanPtr.p->scanFirstQueuedOp != RNIL) {
    jam();
    //---------------------------------------------------------------------
    // An operation has been released from the lock queue. 
    // We are in the parallel queue of this tuple. We are 
    // ready to report the tuple now.
    //------------------------------------------------------------------------
    operationRecPtr.i = scanPtr.p->scanFirstQueuedOp;
    ptrCheckGuard(operationRecPtr, coprecsize, operationrec);
    takeOutReadyScanQueue();
    fragrecptr.i = operationRecPtr.p->fragptr;
    ptrCheckGuard(fragrecptr, cfragmentsize, fragmentrec);

    /* Scan op that had to wait for a lock is now runnable */
    fragrecptr.p->m_lockStats.wait_ok(scanPtr.p->scanLockMode != ZREADLOCK,
                                      operationRecPtr.p->m_lockTime,
                                      getHighResTimer());

    if (operationRecPtr.p->m_op_bits & Operationrec::OP_ELEMENT_DISAPPEARED) 
    {
      jam();
      /**
       * Despite aborting, this is an 'ok' wait.
       * This op is waking up to find the entity it locked has gone.
       * As a 'QueuedOp', we are in the parallel queue of the element, so 
       * at the abort below we don't double-count abort as a failure.
       */
      abortOperation(signal);
      operationRecPtr.p->m_op_bits = Operationrec::OP_INITIAL;
      releaseOpRec();
      scanPtr.p->scanOpsAllocated--;
      continue;
    }//if
    scanPtr.p->scan_lastSeen = __LINE__;
    putActiveScanOp();
    sendNextScanConf(signal);
    return;
  }//while


  if ((scanPtr.p->scanBucketState == ScanRec::SCAN_COMPLETED) &&
      (scanPtr.p->scanLockHeld == 0)) {
    jam();
    //----------------------------------------------------------------------------
    // The scan is now completed and there are no more locks outstanding. Thus we
    // we will report the scan as completed to LQH.
    //----------------------------------------------------------------------------
    scanPtr.p->scan_lastSeen = __LINE__;
    NextScanConf* const conf = (NextScanConf*)signal->getDataPtrSend();
    conf->scanPtr = scanPtr.p->scanUserptr;
    conf->accOperationPtr = RNIL;
    conf->fragId = RNIL;
    signal->setLength(NextScanConf::SignalLengthNoTuple);
    c_lqh->exec_next_scan_conf(signal);
    return;
  }//if
  if (TcheckLcpStop == AccCheckScan::ZCHECK_LCP_STOP) {
  //---------------------------------------------------------------------------
  // To ensure that the block of the fragment occurring at the start of a local
  // checkpoint is not held for too long we insert a release and reacquiring of
  // that lock here. This is performed in LQH. If we are blocked or if we have
  // requested a sleep then we will receive RNIL in the returning signal word.
  //---------------------------------------------------------------------------
    signal->theData[0] = scanPtr.p->scanUserptr;
    signal->theData[1] =
      (((scanPtr.p->scanLockHeld >= ZSCAN_MAX_LOCK) ||
        (scanPtr.p->scanBucketState ==  ScanRec::SCAN_COMPLETED)) ?
       CheckLcpStop::ZSCAN_RESOURCE_WAIT:
       CheckLcpStop::ZSCAN_RUNNABLE);

    EXECUTE_DIRECT(DBLQH, GSN_CHECK_LCP_STOP, signal, 2);
    jamEntry();
    if (signal->theData[0] == CheckLcpStop::ZTAKE_A_BREAK) {
      jam();
      scanPtr.p->scan_lastSeen = __LINE__;
      return;
    }//if
  }//if
  /**
   * If we have more than max locks held OR
   * scan is completed AND at least one lock held
   *  - Inform LQH about this condition
   */
  if ((scanPtr.p->scanLockHeld >= ZSCAN_MAX_LOCK) ||
      (cfreeopRec == RNIL) ||
      ((scanPtr.p->scanBucketState == ScanRec::SCAN_COMPLETED) &&
       (scanPtr.p->scanLockHeld > 0))) {
    jam();
    scanPtr.p->scan_lastSeen = __LINE__;
    NextScanConf* const conf = (NextScanConf*)signal->getDataPtrSend();
    conf->scanPtr = scanPtr.p->scanUserptr;
    conf->accOperationPtr = RNIL;
    conf->fragId = 512; // MASV
    sendSignal(scanPtr.p->scanUserblockref,
               GSN_NEXT_SCANCONF,
               signal,
               NextScanConf::SignalLengthNoTuple,
               JBB);
    return;
  }
  if (scanPtr.p->scanBucketState == ScanRec::SCAN_COMPLETED) {
    jam();
    signal->theData[0] = scanPtr.i;
    signal->theData[1] = AccCheckScan::ZCHECK_LCP_STOP;
    execACC_CHECK_SCAN(signal);
    return;
  }//if

  fragrecptr.i = scanPtr.p->activeLocalFrag;
  ptrCheckGuard(fragrecptr, cfragmentsize, fragmentrec);
  ndbassert(fragrecptr.p->activeScanMask & scanPtr.p->scanMask);
  checkNextBucketLab(signal);
  return;
}//Dbacc::execACC_CHECK_SCAN()

/* ******************---------------------------------------------------- */
/* ACC_TO_REQ                                       PERFORM A TAKE OVER   */
/* ******************-------------------+                                 */
/*   SENDER: LQH,    LEVEL B       */
void Dbacc::execACC_TO_REQ(Signal* signal) 
{
  OperationrecPtr tatrOpPtr;

  jamEntry();
  tatrOpPtr.i = signal->theData[1];     /*  OPER PTR OF ACC                */
  ptrCheckGuard(tatrOpPtr, coprecsize, operationrec);

  /* Only scan locks can be taken over */
  if ((tatrOpPtr.p->m_op_bits & Operationrec::OP_MASK) == ZSCAN_OP)
  {
    if (signal->theData[2] == tatrOpPtr.p->transId1 &&
        signal->theData[3] == tatrOpPtr.p->transId2)
    {
      /* If lock is from same transaction as take over, lock can
       * be taken over several times.
       *
       * This occurs for example in this scenario:
       *
       * create table t (x int primary key, y int);
       * insert into t (x, y) values (1, 0);
       * begin;
       * # Scan and lock rows in t, update using take over operation.
       * update t set y = 1;
       * # The second update on same row, will take over the same lock as previous update
       * update t set y = 2;
       * commit;
       */
      return;
    }
    else if (tatrOpPtr.p->m_op_bits & Operationrec::OP_LOCK_OWNER &&
             tatrOpPtr.p->nextParallelQue == RNIL)
    {
      /* If lock is taken over from other transaction it must be
       * the only one in the parallel queue.  Otherwise one could
       * end up with mixing operations from different transaction
       * in a parallel queue.
       */
      tatrOpPtr.p->transId1 = signal->theData[2];
      tatrOpPtr.p->transId2 = signal->theData[3];
      validate_lock_queue(tatrOpPtr);
      return;
    }
  }
  jam();
  signal->theData[0] = Uint32(-1);
  signal->theData[1] = ZTO_OP_STATE_ERROR;
  return;
}//Dbacc::execACC_TO_REQ()

/** ---------------------------------------------------------------------------
 * Get next unscanned element in fragment.
 *
 * @param[in,out]  pageptr    Page of first container to scan, on return
 *                            container for found element.
 * @param[in,out]  conidx     Index within page for first container to scan, on
 *                            return container for found element.
 * @param[out]     conptr     Pointer withing page of first container to scan,
 *                            on return container for found element.
 * @param[in,out]  isforward  Direction of first container to scan, on return
 *                            the direction of container for found element.
 * @param[out]     elemptr    Pointer within page of next element in scan.
 * @param[out]     islocked   Indicates if element is locked.
 * @return                    Return true if an unscanned element was found.
 * ------------------------------------------------------------------------- */
bool Dbacc::getScanElement(Page8Ptr& pageptr,
                           Uint32& conidx,
                           Uint32& conptr,
                           bool& isforward,
                           Uint32& elemptr,
                           Uint32& islocked) const
{
  /* Input is always the bucket header container */
  isforward = true;
  /* Check if scan is already active in a container */
  Uint32 inPageI;
  Uint32 inConptr;
  if (scanPtr.p->getContainer(inPageI, inConptr))
  {
    // TODO: in VM_TRACE double check container is in bucket!
    pageptr.i = inPageI;
    c_page8_pool.getPtr(pageptr);
    conptr = inConptr;
    ContainerHeader conhead(pageptr.p->word32[conptr]);
    ndbassert(conhead.isScanInProgress());
    ndbassert((conhead.getScanBits() & scanPtr.p->scanMask)==0);
    getContainerIndex(conptr, conidx, isforward);
  }
  else // if first bucket is not in scan nor scanned , start it
  {
    Uint32 conptr = getContainerPtr(conidx, isforward);
    ContainerHeader containerhead(pageptr.p->word32[conptr]);
    if (!(containerhead.getScanBits() & scanPtr.p->scanMask))
    {
      if(!containerhead.isScanInProgress())
      {
        containerhead.setScanInProgress();
        pageptr.p->word32[conptr] = containerhead;
      }
      scanPtr.p->enterContainer(pageptr.i, conptr);
      pageptr.p->setScanContainer(scanPtr.p->scanMask, conptr);
    }
  }
 NEXTSEARCH_SCAN_LOOP:
  conptr = getContainerPtr(conidx, isforward);
  ContainerHeader containerhead(pageptr.p->word32[conptr]);
  Uint32 conlen = containerhead.getLength();
  if (containerhead.getScanBits() & scanPtr.p->scanMask)
  { // Already scanned, go to next.
    ndbassert(!pageptr.p->checkScans(scanPtr.p->scanMask, conptr));
  }
  else
  {
    ndbassert(containerhead.isScanInProgress());
    if (searchScanContainer(pageptr,
                            conptr,
                            isforward,
                            conlen,
                            elemptr,
                            islocked))
    {
      jam();
      return true;
    }//if
  }
  if ((containerhead.getScanBits() & scanPtr.p->scanMask) == 0)
  {
    containerhead.setScanBits(scanPtr.p->scanMask);
    scanPtr.p->leaveContainer(pageptr.i, conptr);
    pageptr.p->clearScanContainer(scanPtr.p->scanMask, conptr);
    if (!pageptr.p->checkScanContainer(conptr))
    {
      containerhead.clearScanInProgress();
    }
    pageptr.p->word32[conptr] = Uint32(containerhead);
  }
  if (containerhead.haveNext())
  {
    jam();
    nextcontainerinfo(pageptr, conptr, containerhead, conidx, isforward);
    conptr=getContainerPtr(conidx,isforward);
    containerhead=pageptr.p->word32[conptr];
    if ((containerhead.getScanBits() & scanPtr.p->scanMask) == 0)
    {
      if(!containerhead.isScanInProgress())
      {
        containerhead.setScanInProgress();
      }
      pageptr.p->word32[conptr] = Uint32(containerhead);
      scanPtr.p->enterContainer(pageptr.i, conptr);
      pageptr.p->setScanContainer(scanPtr.p->scanMask, conptr);
    } // else already scanned, get next
    goto NEXTSEARCH_SCAN_LOOP;
  }//if
  pageptr.p->word32[conptr] = Uint32(containerhead);
  return false;
}//Dbacc::getScanElement()

/* --------------------------------------------------------------------------------- */
/*  INIT_SCAN_OP_REC                                                                 */
/* --------------------------------------------------------------------------------- */
void Dbacc::initScanOpRec(Page8Ptr pageptr,
                          Uint32 conptr,
                          Uint32 elemptr) const
{
  Uint32 tisoLocalPtr;
  Uint32 localkeylen = fragrecptr.p->localkeylen;

  scanPtr.p->scanOpsAllocated++;

  Uint32 opbits = 0;
  opbits |= ZSCAN_OP;
  opbits |= scanPtr.p->scanLockMode ? (Uint32) Operationrec::OP_LOCK_MODE : 0;
  opbits |= scanPtr.p->scanLockMode ? (Uint32) Operationrec::OP_ACC_LOCK_MODE : 0;
  opbits |= (scanPtr.p->scanReadCommittedFlag ? 
             (Uint32) Operationrec::OP_EXECUTED_DIRTY_READ : 0);
  opbits |= Operationrec::OP_COMMIT_DELETE_CHECK;
  operationRecPtr.p->userptr = RNIL;
  operationRecPtr.p->scanRecPtr = scanPtr.i;
  operationRecPtr.p->fid = fragrecptr.p->myfid;
  operationRecPtr.p->fragptr = fragrecptr.i;
  operationRecPtr.p->nextParallelQue = RNIL;
  operationRecPtr.p->prevParallelQue = RNIL;
  operationRecPtr.p->nextSerialQue = RNIL;
  operationRecPtr.p->prevSerialQue = RNIL;
  operationRecPtr.p->transId1 = scanPtr.p->scanTrid1;
  operationRecPtr.p->transId2 = scanPtr.p->scanTrid2;
  operationRecPtr.p->elementContainer = conptr;
  operationRecPtr.p->elementPointer = elemptr;
  operationRecPtr.p->elementPage = pageptr.i;
  operationRecPtr.p->m_op_bits = opbits;
  tisoLocalPtr = elemptr + 1;

  arrGuard(tisoLocalPtr, 2048);
  if(ElementHeader::getUnlocked(pageptr.p->word32[elemptr]))
  {
    Local_key key;
    key.m_page_no = pageptr.p->word32[tisoLocalPtr];
    key.m_page_idx = ElementHeader::getPageIdx(pageptr.p->word32[elemptr]);
    operationRecPtr.p->localdata = key;
  }
  else
  {
    OperationrecPtr oprec;
    oprec.i = ElementHeader::getOpPtrI(pageptr.p->word32[elemptr]);
    ptrCheckGuard(oprec, coprecsize, operationrec);
#if defined(VM_TRACE) || defined(ERROR_INSERT)
    ndbrequire(oprec.p->localdata.m_page_no == pageptr.p->word32[tisoLocalPtr]);
#endif
    operationRecPtr.p->localdata = oprec.p->localdata;
  }
  tisoLocalPtr = tisoLocalPtr + 1;
  ndbrequire(localkeylen == 1)
  operationRecPtr.p->hashValue.clear();
  operationRecPtr.p->tupkeylen = fragrecptr.p->keyLength;
<<<<<<< HEAD
  operationRecPtr.p->xfrmtupkeylen = 0; // not used for a scanOp
=======
  operationRecPtr.p->m_key_or_scan_info.xfrmtupkeylen = 0; // not used
>>>>>>> 14a20ea8
  NdbTick_Invalidate(&operationRecPtr.p->m_lockTime);
}//Dbacc::initScanOpRec()

/* ----------------------------------------------------------------------------
 * Get information of next container.
 *
 * @param[in,out] pageptr          Page of current container, and on return to
 *                                 next container.
 * @param[in]     conptr           Pointer within page to current container.
 * @param[in]     containerheader  Header of current container.
 * @param[out]    nextConidx       Index within page to next container.
 * @param[out]    nextIsforward    Direction of next container.
 * ------------------------------------------------------------------------- */
void Dbacc::nextcontainerinfo(Page8Ptr& pageptr,
                              Uint32 conptr,
                              ContainerHeader containerhead,
                              Uint32& nextConidx,
                              bool& nextIsforward) const
{
  /* THE NEXT CONTAINER IS IN THE SAME PAGE */
  nextConidx = containerhead.getNextIndexNumber();
  if (containerhead.getNextEnd() == ZLEFT)
  {
    jam();
    nextIsforward = true;
  }
  else if (containerhead.getNextEnd() == ZRIGHT)
  {
    jam();
    nextIsforward = false;
  }
  else
  {
    ndbrequire(containerhead.getNextEnd() == ZLEFT ||
               containerhead.getNextEnd() == ZRIGHT);
  }
  if (!containerhead.isNextOnSamePage())
  {
    jam();
    /* NEXT CONTAINER IS IN AN OVERFLOW PAGE */
    arrGuard(conptr + 1, 2048);
    pageptr.i = pageptr.p->word32[conptr + 1];
    c_page8_pool.getPtr(pageptr);
  }//if
}//Dbacc::nextcontainerinfo()

/* --------------------------------------------------------------------------------- */
/* PUT_ACTIVE_SCAN_OP                                                                */
/* --------------------------------------------------------------------------------- */
void Dbacc::putActiveScanOp() const
{
  OperationrecPtr pasOperationRecPtr;
  pasOperationRecPtr.i = scanPtr.p->scanFirstActiveOp;
  if (pasOperationRecPtr.i != RNIL) {
    jam();
    ptrCheckGuard(pasOperationRecPtr, coprecsize, operationrec);
    pasOperationRecPtr.p->prevOp = operationRecPtr.i;
  }//if
  operationRecPtr.p->nextOp = pasOperationRecPtr.i;
  operationRecPtr.p->prevOp = RNIL;
  scanPtr.p->scanFirstActiveOp = operationRecPtr.i;
}//Dbacc::putActiveScanOp()

/**
 * putOpScanLockQueue
 *
 * Description: Put an operation in the doubly linked 
 * lock list on a scan record. The list is used to 
 * keep track of which operations belonging
 * to the scan are put in serial lock list of another 
 * operation
 *
 * @note Use takeOutScanLockQueue to remove an operation
 *       from the list
 *
 */
void Dbacc::putOpScanLockQue() const
{

#ifdef VM_TRACE
  // DEBUG CODE
  // Check that there are as many operations in the lockqueue as 
  // scanLockHeld indicates
  OperationrecPtr tmpOp;
  int numLockedOpsBefore = 0;
  tmpOp.i = scanPtr.p->scanFirstLockedOp;
  while(tmpOp.i != RNIL){
    numLockedOpsBefore++;
    ptrCheckGuard(tmpOp, coprecsize, operationrec);
    if (tmpOp.p->nextOp == RNIL)
    {
      ndbrequire(tmpOp.i == scanPtr.p->scanLastLockedOp);
    }
    tmpOp.i = tmpOp.p->nextOp;
  } 
  ndbrequire(numLockedOpsBefore==scanPtr.p->scanLockHeld);
#endif

  OperationrecPtr pslOperationRecPtr;
  ScanRec theScanRec;
  theScanRec = *scanPtr.p;

  pslOperationRecPtr.i = scanPtr.p->scanLastLockedOp;
  operationRecPtr.p->prevOp = pslOperationRecPtr.i;
  operationRecPtr.p->nextOp = RNIL;
  if (pslOperationRecPtr.i != RNIL) {
    jam();
    ptrCheckGuard(pslOperationRecPtr, coprecsize, operationrec);
    pslOperationRecPtr.p->nextOp = operationRecPtr.i;
  } else {
    jam();
    scanPtr.p->scanFirstLockedOp = operationRecPtr.i;
  }//if
  scanPtr.p->scanLastLockedOp = operationRecPtr.i;
  scanPtr.p->scanLockHeld++;
  scanPtr.p->scanLockCount++;

}//Dbacc::putOpScanLockQue()

/* --------------------------------------------------------------------------------- */
/* PUT_READY_SCAN_QUEUE                                                              */
/* --------------------------------------------------------------------------------- */
void Dbacc::putReadyScanQueue(Uint32 scanRecIndex) const
{
  OperationrecPtr prsOperationRecPtr;
  ScanRecPtr TscanPtr;

  TscanPtr.i = scanRecIndex;
  ptrCheckGuard(TscanPtr, cscanRecSize, scanRec);

  prsOperationRecPtr.i = TscanPtr.p->scanLastQueuedOp;
  operationRecPtr.p->prevOp = prsOperationRecPtr.i;
  operationRecPtr.p->nextOp = RNIL;
  TscanPtr.p->scanLastQueuedOp = operationRecPtr.i;
  if (prsOperationRecPtr.i != RNIL) {
    jam();
    ptrCheckGuard(prsOperationRecPtr, coprecsize, operationrec);
    prsOperationRecPtr.p->nextOp = operationRecPtr.i;
  } else {
    jam();
    TscanPtr.p->scanFirstQueuedOp = operationRecPtr.i;
  }//if
}//Dbacc::putReadyScanQueue()

/** ---------------------------------------------------------------------------
 * Reset scan bit for all elements within a bucket.
 *
 * Which scan bit are determined by scanPtr.
 *
 * @param[in]  pageptr  Page of first container of bucket
 * @param[in]  conidx   Index within page to first container of bucket
 * @param[in]  scanMask Scan bit mask for scan bits that should be cleared
 * ------------------------------------------------------------------------- */
void Dbacc::releaseScanBucket(Page8Ptr pageptr,
                              Uint32 conidx,
                              Uint16 scanMask) const
{
  scanMask |= (~fragrecptr.p->activeScanMask &
               ((1 << MAX_PARALLEL_SCANS_PER_FRAG) - 1));
  bool isforward = true;
 NEXTRELEASESCANLOOP:
  Uint32 conptr = getContainerPtr(conidx, isforward);
  ContainerHeader containerhead(pageptr.p->word32[conptr]);
  Uint32 conlen = containerhead.getLength();
  const Uint16 isScanned = containerhead.getScanBits() & scanMask;
  releaseScanContainer(pageptr, conptr, isforward, conlen, scanMask, isScanned);
  if (isScanned)
  {
    containerhead.clearScanBits(isScanned);
    pageptr.p->word32[conptr] = Uint32(containerhead);
  }
  if (containerhead.getNextEnd() != 0) {
    jam();
    nextcontainerinfo(pageptr, conptr, containerhead, conidx, isforward);
    goto NEXTRELEASESCANLOOP;
  }//if
}//Dbacc::releaseScanBucket()

/** --------------------------------------------------------------------------
 * Reset scan bit of the element for each element in a container.
 * Which scan bit are determined by scanPtr.
 *
 * @param[in]  pageptr  Pointer to page holding container.
 * @param[in]  conptr   Pointer within page to container.
 * @param[in]  forward  Container growing direction.
 * @param[in]  conlen   Containers current size.
 * @param[in]  scanMask   Scan bits that should be cleared if set
 * @param[in]  allScanned All elements should have this bits set (debug)
 * ------------------------------------------------------------------------- */
void Dbacc::releaseScanContainer(const Page8Ptr pageptr,
                                 const Uint32 conptr,
                                 const bool isforward,
                                 const Uint32 conlen,
                                 const Uint16 scanMask,
                                 const Uint16 allScanned) const
{
  OperationrecPtr rscOperPtr;
  Uint32 trscElemStep;
  Uint32 trscElementptr;
  Uint32 trscElemlens;
  Uint32 trscElemlen;

  if (conlen < 4) {
    if (conlen != Container::HEADER_SIZE) {
      jam();
      sendSystemerror(__LINE__);
    }//if
    return;	/* 2 IS THE MINIMUM SIZE OF THE ELEMENT */
  }//if
  trscElemlens = conlen - Container::HEADER_SIZE;
  trscElemlen = fragrecptr.p->elementLength;
  if (isforward)
  {
    jam();
    trscElementptr = conptr + Container::HEADER_SIZE;
    trscElemStep = trscElemlen;
  }
  else
  {
    jam();
    trscElementptr = conptr - trscElemlen;
    trscElemStep = 0 - trscElemlen;
  }//if
  if (trscElemlens % trscElemlen != 0)
  {
    jam();
    sendSystemerror(__LINE__);
  }//if
}//Dbacc::releaseScanContainer()

/* --------------------------------------------------------------------------------- */
/* RELEASE_SCAN_REC                                                                  */
/* --------------------------------------------------------------------------------- */
void Dbacc::releaseScanRec()
{  
  // Check that all ops this scan has allocated have been 
  // released
  ndbrequire(scanPtr.p->scanOpsAllocated==0);

  // Check that all locks this scan might have aquired 
  // have been properly released
  ndbrequire(scanPtr.p->scanLockHeld == 0);
  ndbrequire(scanPtr.p->scanFirstLockedOp == RNIL);
  ndbrequire(scanPtr.p->scanLastLockedOp == RNIL);

  // Check that all active operations have been 
  // properly released
  ndbrequire(scanPtr.p->scanFirstActiveOp == RNIL);

  // Check that all queued operations have been 
  // properly released
  ndbrequire(scanPtr.p->scanFirstQueuedOp == RNIL);
  ndbrequire(scanPtr.p->scanLastQueuedOp == RNIL);

  // Put scan record in free list
  scanPtr.p->scanNextfreerec = cfirstFreeScanRec;
  scanPtr.p->scanState = ScanRec::SCAN_DISCONNECT;
  scanPtr.p->scan_lastSeen = __LINE__;
  cfirstFreeScanRec = scanPtr.i;

}//Dbacc::releaseScanRec()

/* --------------------------------------------------------------------------------- */
/*  SEARCH_SCAN_CONTAINER                                                            */
/*       INPUT:           TSSC_CONTAINERLEN                                          */
/*                        TSSC_CONTAINERPTR                                          */
/*                        TSSC_ISFORWARD                                             */
/*                        SSC_PAGEIDPTR                                              */
/*                        SCAN_PTR                                                   */
/*       OUTPUT:          TSSC_IS_LOCKED                                             */
/*                                                                                   */
/*            DESCRIPTION: SEARCH IN A CONTAINER TO FIND THE NEXT SCAN ELEMENT.      */
/*                    TO DO THIS THE SCAN BIT OF THE ELEMENT HEADER IS CHECKED. IF   */
/*                    THIS BIT IS ZERO, IT IS SET TO ONE AND THE ELEMENT IS RETURNED.*/
/* --------------------------------------------------------------------------------- */
bool Dbacc::searchScanContainer(Page8Ptr pageptr,
                                Uint32 conptr,
                                bool isforward,
                                Uint32 conlen,
                                Uint32& elemptr,
                                Uint32& islocked) const
{
  OperationrecPtr operPtr;
  Uint32 elemlens;
  Uint32 elemlen;
  Uint32 elemStep;
  Uint32 Telemptr;
  Uint32 Tislocked;

#ifdef VM_TRACE
  ContainerHeader chead(pageptr.p->word32[conptr]);
  ndbassert((chead.getScanBits()&scanPtr.p->scanMask)==0);
  ndbassert(chead.isScanInProgress());
  ndbassert(scanPtr.p->isInContainer());
  {
    Uint32 pagei; Uint32 cptr;
    ndbassert(scanPtr.p->getContainer(pagei, cptr));
    ndbassert(pageptr.i==pagei);
    ndbassert(conptr==cptr);
  }
#endif

  if (conlen < 4) {
    jam();
    return false;	/* 2 IS THE MINIMUM SIZE OF THE ELEMENT */
  }//if
  elemlens = conlen - Container::HEADER_SIZE;
  elemlen = fragrecptr.p->elementLength;
  /* LENGTH OF THE ELEMENT */
  if (isforward)
  {
    jam();
    Telemptr = conptr + Container::HEADER_SIZE;
    elemStep = elemlen;
  }
  else
  {
    jam();
    Telemptr = conptr - elemlen;
    elemStep = 0 - elemlen;
  }//if
 SCANELEMENTLOOP001:
  arrGuard(Telemptr, 2048);
  const Uint32 eh = pageptr.p->word32[Telemptr];
  bool found=false;
  if (!scanPtr.p->isScanned(Telemptr))
  {
    found=true;
    scanPtr.p->setScanned(Telemptr);
  }
  Tislocked = ElementHeader::getLocked(eh);
  if (found)
  {
    elemptr = Telemptr;
    islocked = Tislocked;
    return true;
  }
  ndbassert(!found);
  /* THE ELEMENT IS ALREADY SENT. */
  /* SEARCH FOR NEXT ONE */
  elemlens = elemlens - elemlen;
  if (elemlens > 1) {
    jam();
    Telemptr = Telemptr + elemStep;
    goto SCANELEMENTLOOP001;
  }//if
  return false;
}//Dbacc::searchScanContainer()

/* --------------------------------------------------------------------------------- */
/*  SEND THE RESPONSE NEXT_SCANCONF AND POSSIBLE KEYINFO SIGNALS AS WELL.            */
/* --------------------------------------------------------------------------------- */
void Dbacc::sendNextScanConf(Signal* signal)
{
  const Local_key localKey = operationRecPtr.p->localdata;

  c_tup->prepare_scanTUPKEYREQ(localKey.m_page_no, localKey.m_page_idx);

  const Uint32 scanUserPtr = scanPtr.p->scanUserptr;
  const Uint32 opPtrI = operationRecPtr.i;
  const Uint32 fid = operationRecPtr.p->fid;
  /** ---------------------------------------------------------------------
   * LQH WILL NOT HAVE ANY USE OF THE TUPLE KEY LENGTH IN THIS CASE AND 
   * SO WE DO NOT PROVIDE IT. IN THIS CASE THESE VALUES ARE UNDEFINED. 
   * ---------------------------------------------------------------------- */
  NextScanConf* const conf = (NextScanConf*)signal->getDataPtrSend();
  conf->scanPtr = scanUserPtr;
  conf->accOperationPtr = opPtrI;
  conf->fragId = fid;
  conf->localKey[0] = localKey.m_page_no;
  conf->localKey[1] = localKey.m_page_idx;
  signal->setLength(NextScanConf::SignalLengthNoGCI);
  c_lqh->exec_next_scan_conf(signal);
}//Dbacc::sendNextScanConf()

/** ---------------------------------------------------------------------------
 * Sets lock on an element.
 *
 * Information about the element is copied from element head into operation
 * record.  A pointer to operation record are inserted in element header
 * instead.
 *
 * @param[in]  pageptr  Pointer to page holding element.
 * @param[in]  elemptr  Pointer within page to element.
 * ------------------------------------------------------------------------- */
void Dbacc::setlock(Page8Ptr pageptr, Uint32 elemptr) const
{
  Uint32 tselTmp1;

  arrGuard(elemptr, 2048);
  tselTmp1 = pageptr.p->word32[elemptr];
  operationRecPtr.p->reducedHashValue = ElementHeader::getReducedHashValue(tselTmp1);

  tselTmp1 = ElementHeader::setLocked(operationRecPtr.i);
  pageptr.p->word32[elemptr] = tselTmp1;
}//Dbacc::setlock()

/* --------------------------------------------------------------------------------- */
/*  TAKE_OUT_ACTIVE_SCAN_OP                                                          */
/*         DESCRIPTION: AN ACTIVE SCAN OPERATION IS BELOGED TO AN ACTIVE LIST OF THE */
/*                      SCAN RECORD. BY THIS SUBRUTIN THE LIST IS UPDATED.           */
/* --------------------------------------------------------------------------------- */
void Dbacc::takeOutActiveScanOp() const
{
  OperationrecPtr tasOperationRecPtr;

  if (operationRecPtr.p->prevOp != RNIL) {
    jam();
    tasOperationRecPtr.i = operationRecPtr.p->prevOp;
    ptrCheckGuard(tasOperationRecPtr, coprecsize, operationrec);
    tasOperationRecPtr.p->nextOp = operationRecPtr.p->nextOp;
  } else {
    jam();
    scanPtr.p->scanFirstActiveOp = operationRecPtr.p->nextOp;
  }//if
  if (operationRecPtr.p->nextOp != RNIL) {
    jam();
    tasOperationRecPtr.i = operationRecPtr.p->nextOp;
    ptrCheckGuard(tasOperationRecPtr, coprecsize, operationrec);
    tasOperationRecPtr.p->prevOp = operationRecPtr.p->prevOp;
  }//if
}//Dbacc::takeOutActiveScanOp()

/**
 * takeOutScanLockQueue
 *
 * Description: Take out an operation from the doubly linked 
 * lock list on a scan record.
 *
 * @note Use putOpScanLockQue to insert a operation in 
 *       the list
 *
 */
void Dbacc::takeOutScanLockQueue(Uint32 scanRecIndex) const
{
  OperationrecPtr tslOperationRecPtr;
  ScanRecPtr TscanPtr;

  TscanPtr.i = scanRecIndex;
  ptrCheckGuard(TscanPtr, cscanRecSize, scanRec);

  if (operationRecPtr.p->prevOp != RNIL) {
    jam();
    tslOperationRecPtr.i = operationRecPtr.p->prevOp;
    ptrCheckGuard(tslOperationRecPtr, coprecsize, operationrec);
    tslOperationRecPtr.p->nextOp = operationRecPtr.p->nextOp;
  } else {
    jam();
    // Check that first are pointing at operation to take out
    ndbrequire(TscanPtr.p->scanFirstLockedOp==operationRecPtr.i);
    TscanPtr.p->scanFirstLockedOp = operationRecPtr.p->nextOp;
  }//if
  if (operationRecPtr.p->nextOp != RNIL) {
    jam();
    tslOperationRecPtr.i = operationRecPtr.p->nextOp;
    ptrCheckGuard(tslOperationRecPtr, coprecsize, operationrec);
    tslOperationRecPtr.p->prevOp = operationRecPtr.p->prevOp;
  } else {
    jam();
    // Check that last are pointing at operation to take out
    ndbrequire(TscanPtr.p->scanLastLockedOp==operationRecPtr.i);
    TscanPtr.p->scanLastLockedOp = operationRecPtr.p->prevOp;
  }//if
  TscanPtr.p->scanLockHeld--;

#ifdef VM_TRACE
  // DEBUG CODE
  // Check that there are as many operations in the lockqueue as 
  // scanLockHeld indicates
  OperationrecPtr tmpOp;
  int numLockedOps = 0;
  tmpOp.i = TscanPtr.p->scanFirstLockedOp;
  while(tmpOp.i != RNIL){
    numLockedOps++;
    ptrCheckGuard(tmpOp, coprecsize, operationrec);
    if (tmpOp.p->nextOp == RNIL)
    {
      ndbrequire(tmpOp.i == TscanPtr.p->scanLastLockedOp);
    }
    tmpOp.i = tmpOp.p->nextOp;
  } 
  ndbrequire(numLockedOps==TscanPtr.p->scanLockHeld);
#endif
}//Dbacc::takeOutScanLockQueue()

/* --------------------------------------------------------------------------------- */
/* TAKE_OUT_READY_SCAN_QUEUE                                                         */
/* --------------------------------------------------------------------------------- */
void Dbacc::takeOutReadyScanQueue() const
{
  OperationrecPtr trsOperationRecPtr;

  if (operationRecPtr.p->prevOp != RNIL) {
    jam();
    trsOperationRecPtr.i = operationRecPtr.p->prevOp;
    ptrCheckGuard(trsOperationRecPtr, coprecsize, operationrec);
    trsOperationRecPtr.p->nextOp = operationRecPtr.p->nextOp;
  } else {
    jam();
    scanPtr.p->scanFirstQueuedOp = operationRecPtr.p->nextOp;
  }//if
  if (operationRecPtr.p->nextOp != RNIL) {
    jam();
    trsOperationRecPtr.i = operationRecPtr.p->nextOp;
    ptrCheckGuard(trsOperationRecPtr, coprecsize, operationrec);
    trsOperationRecPtr.p->prevOp = operationRecPtr.p->prevOp;
  } else {
    jam();
    scanPtr.p->scanLastQueuedOp = operationRecPtr.p->nextOp;
  }//if
}//Dbacc::takeOutReadyScanQueue()

/* --------------------------------------------------------------------------------- */
/* --------------------------------------------------------------------------------- */
/* --------------------------------------------------------------------------------- */
/*                                                                                   */
/*       END OF SCAN MODULE                                                          */
/*                                                                                   */
/* --------------------------------------------------------------------------------- */
/* --------------------------------------------------------------------------------- */

bool Dbacc::getfragmentrec(FragmentrecPtr& rootPtr, Uint32 fid)
{
  for (Uint32 i = 0; i < NDB_ARRAY_SIZE(tabptr.p->fragholder); i++) {
    jam();
    if (tabptr.p->fragholder[i] == fid) {
      jam();
      fragrecptr.i = tabptr.p->fragptrholder[i];
      ptrCheckGuard(fragrecptr, cfragmentsize, fragmentrec);
      return true;
    }//if
  }//for
  return false;
}//Dbacc::getrootfragmentrec()

/* --------------------------------------------------------------------------------- */
/* INIT_OVERPAGE                                                                     */
/*         INPUT. IOP_PAGEPTR, POINTER TO AN OVERFLOW PAGE RECORD                    */
/*         DESCRIPTION: CONTAINERS AND FREE LISTS OF THE PAGE, GET INITIALE VALUE    */
/*         ACCORDING TO LH3 AND PAGE STRUCTOR DESCRIPTION OF NDBACC BLOCK            */
/* --------------------------------------------------------------------------------- */
void Dbacc::initOverpage(Page8Ptr iopPageptr)
{
  Page32* p32 = reinterpret_cast<Page32*>(iopPageptr.p - (iopPageptr.i % 4));
  ndbrequire(p32->magic == Page32::MAGIC);
  Uint32 tiopPrevFree;
  Uint32 tiopNextFree;

  // Clear page, but keep page list entries
  // Setting word32[ALLOC_CONTAINERS] and word32[CHECK_SUM] to zero is essential
  Uint32 nextPage = iopPageptr.p->word32[Page8::NEXT_PAGE];
  Uint32 prevPage = iopPageptr.p->word32[Page8::PREV_PAGE];
  bzero(iopPageptr.p->word32 + Page8::P32_WORD_COUNT,
        sizeof(iopPageptr.p->word32) - Page8::P32_WORD_COUNT * sizeof(Uint32));
  iopPageptr.p->word32[Page8::NEXT_PAGE] = nextPage;
  iopPageptr.p->word32[Page8::PREV_PAGE] = prevPage;

  iopPageptr.p->word32[Page8::EMPTY_LIST] = (1 << ZPOS_PAGE_TYPE_BIT);
  /* --------------------------------------------------------------------------------- */
  /*       INITIALISE PREVIOUS PART OF DOUBLY LINKED LIST FOR LEFT CONTAINERS.         */
  /* --------------------------------------------------------------------------------- */
  Uint32 iopIndex = ZHEAD_SIZE + 1;
  iopPageptr.p->word32[iopIndex] = Container::NO_CONTAINER_INDEX;
  for (tiopPrevFree = 0; tiopPrevFree <= Container::MAX_CONTAINER_INDEX - 1; tiopPrevFree++) {
    iopIndex = iopIndex + ZBUF_SIZE;
    iopPageptr.p->word32[iopIndex] = tiopPrevFree;
  }//for
  /* --------------------------------------------------------------------------------- */
  /*       INITIALISE NEXT PART OF DOUBLY LINKED LIST FOR LEFT CONTAINERS.             */
  /* --------------------------------------------------------------------------------- */
  iopIndex = ZHEAD_SIZE;
  for (tiopNextFree = 1; tiopNextFree <= Container::MAX_CONTAINER_INDEX; tiopNextFree++) {
    iopPageptr.p->word32[iopIndex] = tiopNextFree;
    iopIndex = iopIndex + ZBUF_SIZE;
  }//for
  iopPageptr.p->word32[iopIndex] = Container::NO_CONTAINER_INDEX;	/* LEFT_LIST IS UPDATED */
  /* --------------------------------------------------------------------------------- */
  /*       INITIALISE PREVIOUS PART OF DOUBLY LINKED LIST FOR RIGHT CONTAINERS.        */
  /* --------------------------------------------------------------------------------- */
  iopIndex = (ZBUF_SIZE + ZHEAD_SIZE) - 1;
  iopPageptr.p->word32[iopIndex] = Container::NO_CONTAINER_INDEX;
  for (tiopPrevFree = 0; tiopPrevFree <= Container::MAX_CONTAINER_INDEX - 1; tiopPrevFree++) {
    iopIndex = iopIndex + ZBUF_SIZE;
    iopPageptr.p->word32[iopIndex] = tiopPrevFree;
  }//for
  /* --------------------------------------------------------------------------------- */
  /*       INITIALISE NEXT PART OF DOUBLY LINKED LIST FOR RIGHT CONTAINERS.            */
  /* --------------------------------------------------------------------------------- */
  iopIndex = (ZBUF_SIZE + ZHEAD_SIZE) - 2;
  for (tiopNextFree = 1; tiopNextFree <= Container::MAX_CONTAINER_INDEX; tiopNextFree++) {
    iopPageptr.p->word32[iopIndex] = tiopNextFree;
    iopIndex = iopIndex + ZBUF_SIZE;
  }//for
  iopPageptr.p->word32[iopIndex] = Container::NO_CONTAINER_INDEX;	/* RIGHT_LIST IS UPDATED */
}//Dbacc::initOverpage()

/* --------------------------------------------------------------------------------- */
/* INIT_PAGE                                                                         */
/*         INPUT. INP_PAGEPTR, POINTER TO A PAGE RECORD                              */
/*         DESCRIPTION: CONTAINERS AND FREE LISTS OF THE PAGE, GET INITIALE VALUE    */
/*         ACCORDING TO LH3 AND PAGE STRUCTOR DISACRIPTION OF NDBACC BLOCK           */
/* --------------------------------------------------------------------------------- */
void Dbacc::initPage(Page8Ptr inpPageptr, Uint32 tipPageId)
{
  Uint32 tinpIndex;
  Uint32 tinpTmp;
  Uint32 tinpPrevFree;
  Uint32 tinpNextFree;

  Page32* p32 = reinterpret_cast<Page32*>(inpPageptr.p - (inpPageptr.i % 4));
  ndbrequire(p32->magic == Page32::MAGIC);
  for (Uint32 i = Page8::P32_WORD_COUNT; i <= 2047; i++)
  {
    // Do not clear page list
    if (i == Page8::NEXT_PAGE) continue;
    if (i == Page8::PREV_PAGE) continue;

    inpPageptr.p->word32[i] = 0;
  }//for
  /* --------------------------------------------------------------------------------- */
  /*       SET PAGE ID FOR USE OF CHECKPOINTER.                                        */
  /*       PREPARE CONTAINER HEADERS INDICATING EMPTY CONTAINERS WITHOUT NEXT.         */
  /* --------------------------------------------------------------------------------- */
  inpPageptr.p->word32[Page8::PAGE_ID] = tipPageId;
  ContainerHeader tinpTmp1;
  tinpTmp1.initInUse();
  /* --------------------------------------------------------------------------------- */
  /*       INITIALISE ZNO_CONTAINERS PREDEFINED HEADERS ON LEFT SIZE.                  */
  /* --------------------------------------------------------------------------------- */
  tinpIndex = ZHEAD_SIZE;
  for (tinpTmp = 0; tinpTmp <= ZNO_CONTAINERS - 1; tinpTmp++) {
    inpPageptr.p->word32[tinpIndex] = tinpTmp1;
    tinpIndex = tinpIndex + ZBUF_SIZE;
  }//for
  /* WORD32(Page8::EMPTY_LIST) DATA STRUCTURE:*/
  /*--------------------------------------- */
  /*| PAGE TYPE|LEFT FREE|RIGHT FREE        */
  /*|     1    |  LIST   |  LIST            */
  /*|    BIT   | 7 BITS  | 7 BITS           */
  /*--------------------------------------- */
  /* --------------------------------------------------------------------------------- */
  /*       INITIALISE FIRST POINTER TO DOUBLY LINKED LIST OF FREE CONTAINERS.          */
  /*       INITIALISE LEFT FREE LIST TO 64 AND RIGHT FREE LIST TO ZERO.                */
  /*       ALSO INITIALISE PAGE TYPE TO NOT OVERFLOW PAGE.                             */
  /* --------------------------------------------------------------------------------- */
  tinpTmp = (ZNO_CONTAINERS << 7);
  inpPageptr.p->word32[Page8::EMPTY_LIST] = tinpTmp;
  /* --------------------------------------------------------------------------------- */
  /*       INITIALISE PREVIOUS PART OF DOUBLY LINKED LIST FOR RIGHT CONTAINERS.        */
  /* --------------------------------------------------------------------------------- */
  tinpIndex = (ZHEAD_SIZE + ZBUF_SIZE) - 1;
  inpPageptr.p->word32[tinpIndex] = Container::NO_CONTAINER_INDEX;
  for (tinpPrevFree = 0; tinpPrevFree <= Container::MAX_CONTAINER_INDEX - 1; tinpPrevFree++) {
    tinpIndex = tinpIndex + ZBUF_SIZE;
    inpPageptr.p->word32[tinpIndex] = tinpPrevFree;
  }//for
  /* --------------------------------------------------------------------------------- */
  /*       INITIALISE NEXT PART OF DOUBLY LINKED LIST FOR RIGHT CONTAINERS.            */
  /* --------------------------------------------------------------------------------- */
  tinpIndex = (ZHEAD_SIZE + ZBUF_SIZE) - 2;
  for (tinpNextFree = 1; tinpNextFree <= Container::MAX_CONTAINER_INDEX; tinpNextFree++) {
    inpPageptr.p->word32[tinpIndex] = tinpNextFree;
    tinpIndex = tinpIndex + ZBUF_SIZE;
  }//for
  inpPageptr.p->word32[tinpIndex] = Container::NO_CONTAINER_INDEX;
  /* --------------------------------------------------------------------------------- */
  /*       INITIALISE PREVIOUS PART OF DOUBLY LINKED LIST FOR LEFT CONTAINERS.         */
  /*       THE FIRST ZNO_CONTAINERS ARE NOT PUT INTO FREE LIST SINCE THEY ARE          */
  /*       PREDEFINED AS OCCUPIED.                                                     */
  /* --------------------------------------------------------------------------------- */
  tinpIndex = (ZNO_CONTAINERS * ZBUF_SIZE) + ZHEAD_SIZE;
  for (tinpNextFree = ZNO_CONTAINERS + 1; tinpNextFree <= Container::MAX_CONTAINER_INDEX; tinpNextFree++) {
    inpPageptr.p->word32[tinpIndex] = tinpNextFree;
    tinpIndex = tinpIndex + ZBUF_SIZE;
  }//for
  inpPageptr.p->word32[tinpIndex] = Container::NO_CONTAINER_INDEX;
  /* --------------------------------------------------------------------------------- */
  /*       INITIALISE NEXT PART OF DOUBLY LINKED LIST FOR LEFT CONTAINERS.             */
  /*       THE FIRST ZNO_CONTAINERS ARE NOT PUT INTO FREE LIST SINCE THEY ARE          */
  /*       PREDEFINED AS OCCUPIED.                                                     */
  /* --------------------------------------------------------------------------------- */
  tinpIndex = ((ZNO_CONTAINERS * ZBUF_SIZE) + ZHEAD_SIZE) + 1;
  inpPageptr.p->word32[tinpIndex] = Container::NO_CONTAINER_INDEX;
  for (tinpPrevFree = ZNO_CONTAINERS; tinpPrevFree <= Container::MAX_CONTAINER_INDEX - 1; tinpPrevFree++) {
    tinpIndex = tinpIndex + ZBUF_SIZE;
    inpPageptr.p->word32[tinpIndex] = tinpPrevFree;
  }//for
  /* --------------------------------------------------------------------------------- */
  /*       INITIALISE HEADER POSITIONS NOT CURRENTLY USED AND ENSURE USE OF OVERFLOW   */
  /*       RECORD POINTER ON THIS PAGE LEADS TO ERROR.                                 */
  /* --------------------------------------------------------------------------------- */
  inpPageptr.p->word32[Page8::CHECKSUM] = 0;
  inpPageptr.p->word32[Page8::ALLOC_CONTAINERS] = 0;
}//Dbacc::initPage()

/* --------------------------------------------------------------------------------- */
/* RELEASE OP RECORD                                                                 */
/*         PUT A FREE OPERATION IN A FREE LIST OF THE OPERATIONS                     */
/* --------------------------------------------------------------------------------- */
void Dbacc::releaseOpRec()
{
#if 0
  // DEBUG CODE
  // Check that the operation to be released isn't 
  // already in the list of free operations
  // Since this code loops through the entire list of free operations
  // it's only enabled in VM_TRACE mode
  OperationrecPtr opRecPtr;
  bool opInList = false;
  opRecPtr.i = cfreeopRec;
  while (opRecPtr.i != RNIL){
    if (opRecPtr.i == operationRecPtr.i){
      opInList = true;
      break;
    }
    ptrCheckGuard(opRecPtr, coprecsize, operationrec);
    opRecPtr.i = opRecPtr.p->nextOp;
  }
  ndbrequire(opInList == false);
#endif
  ndbrequire(operationRecPtr.p->m_op_bits == Operationrec::OP_INITIAL);

  operationRecPtr.p->nextOp = cfreeopRec;
  cfreeopRec = operationRecPtr.i;	/* UPDATE FREE LIST OF OP RECORDS */
  operationRecPtr.p->prevOp = RNIL;
  operationRecPtr.p->m_op_bits = Operationrec::OP_INITIAL;
}//Dbacc::releaseOpRec()

/* --------------------------------------------------------------------------------- */
/* RELEASE_OVERPAGE                                                                  */
/* --------------------------------------------------------------------------------- */
void Dbacc::releaseOverpage(Page8Ptr ropPageptr)
{
  jam();
  {
    LocalContainerPageList sparselist(c_page8_pool, fragrecptr.p->sparsepages);
    sparselist.remove(ropPageptr);
  }
  jam();
  releasePage(ropPageptr);
}//Dbacc::releaseOverpage()


/* ------------------------------------------------------------------------- */
/* RELEASE_PAGE                                                              */
/* ------------------------------------------------------------------------- */
void Dbacc::releasePage(Page8Ptr rpPageptr)
{
  jam();
  pages.releasePage8(c_page_pool, rpPageptr);
  cnoOfAllocatedPages--;
  fragrecptr.p->m_noOfAllocatedPages--;

  Page32Ptr page32ptr;
  pages.dropLastPage32(c_page_pool, page32ptr, 5);
  if (page32ptr.i != RNIL)
  {
    g_acc_pages_used[instance()]--;
    ndbassert(cpageCount >= 4);
    cpageCount -= 4; // 8KiB pages per 32KiB page
    m_ctx.m_mm.release_page(RT_DBACC_PAGE, page32ptr.i);
  }

  ndbassert(pages.getCount() ==
            cfreepages.getCount() + cnoOfAllocatedPages);
  ndbassert(pages.getCount() <= cpageCount);
}//Dbacc::releasePage()

bool Dbacc::validatePageCount() const
{
  jam();
  FragmentrecPtr regFragPtr;
  Uint32 pageCount = 0;
  for (regFragPtr.i = 0; regFragPtr.i < cfragmentsize; regFragPtr.i++)
  {
    ptrAss(regFragPtr, fragmentrec);
    pageCount += regFragPtr.p->m_noOfAllocatedPages;
  }
  return pageCount==cnoOfAllocatedPages;
}//Dbacc::validatePageCount()


Uint64 Dbacc::getLinHashByteSize(Uint32 fragId) const
{
  ndbassert(validatePageCount());
  FragmentrecPtr fragPtr(NULL, fragId);
  ptrCheck(fragPtr, cfragmentsize, fragmentrec);
  if (unlikely(fragPtr.p == NULL))
  {
    jam();
    ndbassert(false);
    return 0;
  }
  else
  {
    jam();
    ndbassert(fragPtr.p->fragState == ACTIVEFRAG);
    return fragPtr.p->m_noOfAllocatedPages * static_cast<Uint64>(sizeof(Page8));
  }
}

/* --------------------------------------------------------------------------------- */
/* SEIZE    FRAGREC                                                                  */
/* --------------------------------------------------------------------------------- */
void Dbacc::seizeFragrec()
{
  RSS_OP_ALLOC(cnoOfFreeFragrec);
  fragrecptr.i = cfirstfreefrag;
  ptrCheckGuard(fragrecptr, cfragmentsize, fragmentrec);
  cfirstfreefrag = fragrecptr.p->nextfreefrag;
  fragrecptr.p->nextfreefrag = RNIL;
}//Dbacc::seizeFragrec()

/* --------------------------------------------------------------------------------- */
/* SEIZE_OP_REC                                                                      */
/* --------------------------------------------------------------------------------- */
void Dbacc::seizeOpRec()
{
  operationRecPtr.i = cfreeopRec;
  ptrCheckGuard(operationRecPtr, coprecsize, operationrec);
  cfreeopRec = operationRecPtr.p->nextOp;	/* UPDATE FREE LIST OF OP RECORDS */
  /* PUTS OPERTION RECORD PTR IN THE LIST */
  /* OF OPERATION IN CONNECTION RECORD */
  operationRecPtr.p->nextOp = RNIL;
}//Dbacc::seizeOpRec()

/** 
 * A ZPAGESIZE_ERROR has occured, out of index pages
 * Print some debug info if debug compiled
 */
void Dbacc::zpagesize_error(const char* where){
  ACC_DEBUG(where << endl
	<< "  ZPAGESIZE_ERROR" << endl
        << "  cfreepages.getCount()=" << cfreepages.getCount() << endl
	<< "  cnoOfAllocatedPages="<<cnoOfAllocatedPages);
}


/* --------------------------------------------------------------------------------- */
/* SEIZE_PAGE                                                                        */
/* --------------------------------------------------------------------------------- */
Uint32 Dbacc::seizePage(Page8Ptr& spPageptr, int sub_page_id)
{
  jam();
  pages.seizePage8(c_page_pool, spPageptr, sub_page_id);
  if (spPageptr.i == RNIL)
  {
    jam();
    /**
     * Need to allocate a new 32KiB page
     */
    Page32Ptr ptr;
    void * p = m_ctx.m_mm.alloc_page(RT_DBACC_PAGE,
                                     &ptr.i,
                                     Ndbd_mem_manager::NDB_ZONE_LE_30);
    if (p == NULL && c_allow_use_of_spare_pages)
    {
      jam();
      p = m_ctx.m_mm.alloc_spare_page(RT_DBACC_PAGE,
                                      &ptr.i,
                                      Ndbd_mem_manager::NDB_ZONE_LE_30);
    }
    if (p == NULL)
    {
      jam();
      zpagesize_error("Dbacc::seizePage");
      return Uint32(ZPAGESIZE_ERROR);
    }
    ptr.p = static_cast<Page32*>(p);

    g_acc_pages_used[instance()]++;
    cpageCount += 4; // 8KiB pages per 32KiB page
    pages.addPage32(c_page_pool, ptr);
    pages.seizePage8(c_page_pool, spPageptr, sub_page_id);
    ndbrequire(spPageptr.i != RNIL);
    ndbassert(spPageptr.p == &ptr.p->page8[spPageptr.i % 4]);
    ndbassert((spPageptr.i >> 2) == ptr.i);
  }
  cnoOfAllocatedPages++;
  ndbassert(pages.getCount() == cfreepages.getCount() + cnoOfAllocatedPages);
  ndbassert(pages.getCount() <= cpageCount);
  fragrecptr.p->m_noOfAllocatedPages++;

  if (cnoOfAllocatedPages > cnoOfAllocatedPagesMax)
  {
    cnoOfAllocatedPagesMax = cnoOfAllocatedPages;
  }
  return Uint32(0);
}//Dbacc::seizePage()

/* --------------------------------------------------------------------------------- */
/* SEIZE_ROOTFRAGREC                                                                 */
/* --------------------------------------------------------------------------------- */

/* --------------------------------------------------------------------------------- */
/* SEIZE_SCAN_REC                                                                    */
/* --------------------------------------------------------------------------------- */
void Dbacc::seizeScanRec()
{
  scanPtr.i = cfirstFreeScanRec;
  ptrCheckGuard(scanPtr, cscanRecSize, scanRec);
  ndbrequire(scanPtr.p->scanState == ScanRec::SCAN_DISCONNECT);
  cfirstFreeScanRec = scanPtr.p->scanNextfreerec;
}//Dbacc::seizeScanRec()

/* --------------------------------------------------------------------------------- */
/* SEIZE_SR_VERSION_REC                                                              */
/* --------------------------------------------------------------------------------- */
/* --------------------------------------------------------------------------------- */
/* SEND_SYSTEMERROR                                                                  */
/* --------------------------------------------------------------------------------- */
void Dbacc::sendSystemerror(int line)const
{
  progError(line, NDBD_EXIT_PRGERR);
}//Dbacc::sendSystemerror()

void Dbacc::execDBINFO_SCANREQ(Signal *signal)
{
  jamEntry();
  DbinfoScanReq req= *(DbinfoScanReq*)signal->theData;
  const Ndbinfo::ScanCursor* cursor =
    CAST_CONSTPTR(Ndbinfo::ScanCursor, DbinfoScan::getCursorPtr(&req));

  Ndbinfo::Ratelimit rl;

  switch(req.tableId){
  case Ndbinfo::POOLS_TABLEID:
  {
    jam();
    const DynArr256Pool::Info pmpInfo = directoryPool.getInfo();

    Ndbinfo::pool_entry pools[] =
    {
      { "Index memory",
        cnoOfAllocatedPages,
        cpageCount,
        sizeof(Page8),
        cnoOfAllocatedPagesMax,
        { CFG_DB_INDEX_MEM,0,0,0 }},
      { "L2PMap pages",
        pmpInfo.pg_count,
        0,                  /* No real limit */
        pmpInfo.pg_byte_sz,
        /*
          No HWM for this row as it would be a fixed fraction of "Data memory"
          and therefore of limited interest.
        */
        0,
        { 0, 0, 0}},
      { "L2PMap nodes",
        pmpInfo.inuse_nodes,
        pmpInfo.pg_count * pmpInfo.nodes_per_page, // Max within current pages.
        pmpInfo.node_byte_sz,
        /*
          No HWM for this row as it would be a fixed fraction of "Data memory"
          and therefore of limited interest.
        */
        0,
        { 0, 0, 0 }},
      { NULL, 0,0,0,0,{ 0,0,0,0 }}
    };

    static const size_t num_config_params =
      sizeof(pools[0].config_params)/sizeof(pools[0].config_params[0]);
    Uint32 pool = cursor->data[0];
    BlockNumber bn = blockToMain(number());
    while(pools[pool].poolname)
    {
      jam();
      Ndbinfo::Row row(signal, req);
      row.write_uint32(getOwnNodeId());
      row.write_uint32(bn);           // block number
      row.write_uint32(instance());   // block instance
      row.write_string(pools[pool].poolname);

      row.write_uint64(pools[pool].used);
      row.write_uint64(pools[pool].total);
      row.write_uint64(pools[pool].used_hi);
      row.write_uint64(pools[pool].entry_size);
      for (size_t i = 0; i < num_config_params; i++)
        row.write_uint32(pools[pool].config_params[i]);
      ndbinfo_send_row(signal, req, row, rl);
      pool++;
      if (rl.need_break(req))
      {
        jam();
        ndbinfo_send_scan_break(signal, req, rl, pool);
        return;
      }
    }
    break;
  }
  case Ndbinfo::FRAG_LOCKS_TABLEID:
  {
    Uint32 tableid = cursor->data[0];
    
    for (;tableid < ctablesize; tableid++)
    {
      TabrecPtr tabPtr;
      tabPtr.i = tableid;
      ptrAss(tabPtr, tabrec);
      if (tabPtr.p->fragholder[0] != RNIL)
      {
        jam();
        // Loop over all fragments for this table.
        for (Uint32 f = 0; f < NDB_ARRAY_SIZE(tabPtr.p->fragholder); f++)
        {
          if (tabPtr.p->fragholder[f] != RNIL)
          {
            jam();
            FragmentrecPtr frp;
            frp.i = tabPtr.p->fragptrholder[f];
            ptrCheckGuard(frp, cfragmentsize, fragmentrec);
            
            const Fragmentrec::LockStats& ls = frp.p->m_lockStats;
            
            Ndbinfo::Row row(signal, req);
            row.write_uint32(getOwnNodeId());
            row.write_uint32(instance());
            row.write_uint32(tableid);
            row.write_uint32(tabPtr.p->fragholder[f]);

            row.write_uint64(ls.m_ex_req_count);
            row.write_uint64(ls.m_ex_imm_ok_count);
            row.write_uint64(ls.m_ex_wait_ok_count);
            row.write_uint64(ls.m_ex_wait_fail_count);
            
            row.write_uint64(ls.m_sh_req_count);
            row.write_uint64(ls.m_sh_imm_ok_count);
            row.write_uint64(ls.m_sh_wait_ok_count);
            row.write_uint64(ls.m_sh_wait_fail_count);

            row.write_uint64(ls.m_wait_ok_millis);
            row.write_uint64(ls.m_wait_fail_millis);

            ndbinfo_send_row(signal, req, row, rl);
          }
        }
      }

      /*
        If a break is needed, break on a table boundary, 
        as we use the table id as a cursor.
      */
      if (rl.need_break(req))
      {
        jam();
        ndbinfo_send_scan_break(signal, req, rl, tableid + 1);
        return;
      }
    }
    break;
  }
  case Ndbinfo::ACC_OPERATIONS_TABLEID:
  {
    jam();
    /* Take a break periodically when scanning records */
    Uint32 maxToCheck = 1024;
    NDB_TICKS now = getHighResTimer();
    OperationrecPtr opRecPtr;
    opRecPtr.i = cursor->data[0];

    while (opRecPtr.i < coprecsize)
    {
      ptrCheckGuard(opRecPtr, coprecsize, operationrec);
     
      /**
       * ACC holds lock requests/operations in a 2D queue 
       * structure.
       * The lock owning operation is directly linked from the
       * PK hash element.  Only one operation is the 'owner'
       * at any one time.
       * 
       * The lock owning operation may have other operations
       * concurrently holding the lock, for example other
       * operations in the same transaction, or, for shared
       * reads, in other transactions.
       * These operations are in the 'parallel' queue of the
       * lock owning operation, linked from its 
       * nextParallelQue member.
       *
       * Non-compatible lock requests must wait until some/
       * all of the current lock holder(s) have released the
       * lock before they can run.  They are held in the
       * 'serial' queue, lined from the lockOwner's 
       * nextSerialQue member.
       * 
       * Note also : Only one operation per row can 'run' 
       * in LDM at any one time, but this serialisation 
       * is not considered as locking overhead.
       *
       * Note also : These queue members are part of overlays
       * and are not always guaranteed to be valid, m_op_bits
       * often must be consulted too.
       */
      if (opRecPtr.p->m_op_bits != Operationrec::OP_INITIAL)
      {
        jam();

        FragmentrecPtr fp;
        fp.i = opRecPtr.p->fragptr;
        ptrCheckGuard(fp, cfragmentsize, fragmentrec);

        const Uint32 tableId = fp.p->myTableId;
        const Uint32 fragId = fp.p->myfid;
        const Uint64 rowId = 
          Uint64(opRecPtr.p->localdata.m_page_no) << 32 |
          Uint64(opRecPtr.p->localdata.m_page_idx);
        /* Send as separate attrs, as in cluster_operations */
        const Uint32 transId0 = opRecPtr.p->transId1;
        const Uint32 transId1 = opRecPtr.p->transId2;
        const Uint32 prevSerialQue = opRecPtr.p->prevSerialQue;
        const Uint32 nextSerialQue = opRecPtr.p->nextSerialQue;
        const Uint32 prevParallelQue = opRecPtr.p->prevParallelQue;
        const Uint32 nextParallelQue = opRecPtr.p->nextParallelQue;
        const Uint32 flags = opRecPtr.p->m_op_bits;
        /* Ignore Uint32 overflow at ~ 50 days */
        const Uint32 durationMillis = 
          (Uint32) NdbTick_Elapsed(opRecPtr.p->m_lockTime,
                                   now).milliSec();
        const Uint32 userPtr = opRecPtr.p->userptr;

        /* Live operation */
        Ndbinfo::Row row(signal, req);
        row.write_uint32(getOwnNodeId());
        row.write_uint32(instance());
        row.write_uint32(tableId);
        row.write_uint32(fragId);
        row.write_uint64(rowId);
        row.write_uint32(transId0);
        row.write_uint32(transId1);
        row.write_uint32(opRecPtr.i);
        row.write_uint32(flags);
        row.write_uint32(prevSerialQue);
        row.write_uint32(nextSerialQue);
        row.write_uint32(prevParallelQue);
        row.write_uint32(nextParallelQue);
        row.write_uint32(durationMillis);
        row.write_uint32(userPtr);

        ndbinfo_send_row(signal, req, row, rl);
      }
      maxToCheck--;
      opRecPtr.i++;

      if (rl.need_break(req) || maxToCheck == 0)
      {
        jam();
        ndbinfo_send_scan_break(signal, req, rl, opRecPtr.i);
        return;
      }
    }

    break;
  }
  default:
    break;
  }

  ndbinfo_send_scan_conf(signal, req, rl);
}

void
Dbacc::execDUMP_STATE_ORD(Signal* signal)
{
  DumpStateOrd * const dumpState = (DumpStateOrd *)&signal->theData[0];
  if (dumpState->args[0] == DumpStateOrd::AccDumpOneScanRec){
    Uint32 recordNo = RNIL;
    if (signal->length() == 2)
      recordNo = dumpState->args[1];
    else 
      return;

    if (recordNo >= cscanRecSize) 
      return;
    
    scanPtr.i = recordNo;
    ptrAss(scanPtr, scanRec);
    infoEvent("Dbacc::ScanRec[%d]: state=%d, transid(0x%x, 0x%x)",
	      scanPtr.i, scanPtr.p->scanState,scanPtr.p->scanTrid1,
	      scanPtr.p->scanTrid2);
    infoEvent("activeLocalFrag=%d, nextBucketIndex=%d",
	      scanPtr.p->activeLocalFrag,
	      scanPtr.p->nextBucketIndex);
    infoEvent("scanNextfreerec=%d firstActOp=%d firstLockedOp=%d",
	      scanPtr.p->scanNextfreerec,
	      scanPtr.p->scanFirstActiveOp,
	      scanPtr.p->scanFirstLockedOp);
    infoEvent("scanLastLockedOp=%d firstQOp=%d lastQOp=%d",
	      scanPtr.p->scanLastLockedOp,
	      scanPtr.p->scanFirstQueuedOp,
	      scanPtr.p->scanLastQueuedOp);
    infoEvent("scanUserP=%d, startNoBuck=%d, minBucketIndexToRescan=%d",
	      scanPtr.p->scanUserptr,
	      scanPtr.p->startNoOfBuckets,
	      scanPtr.p->minBucketIndexToRescan);
    infoEvent("maxBucketIndexToRescan=%d, scan_lastSeen = %d, cfreeopRec=%d",
	      scanPtr.p->maxBucketIndexToRescan,
              scanPtr.p->scan_lastSeen,
              cfreeopRec);
    infoEvent("scanBucketState=%d, scanLockHeld=%d, userBlockRef=%d",
	      scanPtr.p->scanBucketState,
	      scanPtr.p->scanLockHeld,
	      scanPtr.p->scanUserblockref);
    infoEvent("scanMask=%d scanLockMode=%d, scanLockCount=%d",
	      scanPtr.p->scanMask,
	      scanPtr.p->scanLockMode,
              scanPtr.p->scanLockCount);
    return;
  }

  // Dump all ScanRec(ords)
  if (dumpState->args[0] == DumpStateOrd::AccDumpAllScanRec){
    Uint32 recordNo = 0;
    if (signal->length() == 1)
      infoEvent("ACC: Dump all ScanRec - size: %d",
		cscanRecSize);
    else if (signal->length() == 2)
      recordNo = dumpState->args[1];
    else
      return;
    
    dumpState->args[0] = DumpStateOrd::AccDumpOneScanRec;
    dumpState->args[1] = recordNo;
    execDUMP_STATE_ORD(signal);
    
    if (recordNo < cscanRecSize-1){
      dumpState->args[0] = DumpStateOrd::AccDumpAllScanRec;
      dumpState->args[1] = recordNo+1;
      sendSignal(reference(), GSN_DUMP_STATE_ORD, signal, 2, JBB);
    }
    return;
  }

  // Dump all active ScanRec(ords)
  if (dumpState->args[0] == DumpStateOrd::AccDumpAllActiveScanRec){
    Uint32 recordNo = 0;
    if (signal->length() == 1)
      infoEvent("ACC: Dump active ScanRec - size: %d",
		cscanRecSize);
    else if (signal->length() == 2)
      recordNo = dumpState->args[1];
    else
      return;

    ScanRecPtr sp;
    sp.i = recordNo;
    ptrAss(sp, scanRec);
    if (sp.p->scanState != ScanRec::SCAN_DISCONNECT){
      dumpState->args[0] = DumpStateOrd::AccDumpOneScanRec;
      dumpState->args[1] = recordNo;
      execDUMP_STATE_ORD(signal);
    }

    if (recordNo < cscanRecSize-1){
      dumpState->args[0] = DumpStateOrd::AccDumpAllActiveScanRec;
      dumpState->args[1] = recordNo+1;
      sendSignal(reference(), GSN_DUMP_STATE_ORD, signal, 2, JBB);
    }
    return;
  }

  if(dumpState->args[0] == DumpStateOrd::EnableUndoDelayDataWrite){
    ndbout << "Dbacc:: delay write of datapages for table = " 
	   << dumpState->args[1]<< endl;
    SET_ERROR_INSERT_VALUE(3000);
    return;
  }

  if(dumpState->args[0] == DumpStateOrd::AccDumpOneOperationRec){
    Uint32 recordNo = RNIL;
    if (signal->length() == 2)
      recordNo = dumpState->args[1];
    else 
      return;

    if (recordNo >= coprecsize) 
      return;
    
    OperationrecPtr tmpOpPtr;
    tmpOpPtr.i = recordNo;
    ptrAss(tmpOpPtr, operationrec);
    infoEvent("Dbacc::operationrec[%d]: transid(0x%x, 0x%x)",
	      tmpOpPtr.i, tmpOpPtr.p->transId1,
	      tmpOpPtr.p->transId2);
    infoEvent("elementPage=%d, elementPointer=%d ",
	      tmpOpPtr.p->elementPage, 
	      tmpOpPtr.p->elementPointer);
    infoEvent("fid=%d, fragptr=%d ",
              tmpOpPtr.p->fid, tmpOpPtr.p->fragptr);
    infoEvent("hashValue=%d", tmpOpPtr.p->hashValue.pack());
    infoEvent("nextLockOwnerOp=%d, nextOp=%d, nextParallelQue=%d ",
	      tmpOpPtr.p->nextLockOwnerOp, tmpOpPtr.p->nextOp, 
	      tmpOpPtr.p->nextParallelQue);
    infoEvent("nextSerialQue=%d, prevOp=%d ",
	      tmpOpPtr.p->nextSerialQue, 
	      tmpOpPtr.p->prevOp);
    infoEvent("prevLockOwnerOp=%d, prevParallelQue=%d",
	      tmpOpPtr.p->prevLockOwnerOp, tmpOpPtr.p->nextParallelQue);
    infoEvent("prevSerialQue=%d, scanRecPtr=%d",
	      tmpOpPtr.p->prevSerialQue, tmpOpPtr.p->scanRecPtr);
    infoEvent("m_op_bits=0x%x, reducedHashValue=%x ",
              tmpOpPtr.p->m_op_bits, tmpOpPtr.p->reducedHashValue.pack());
    return;
  }

  if(dumpState->args[0] == DumpStateOrd::AccDumpNumOpRecs){

    Uint32 freeOpRecs = 0;
    OperationrecPtr opRecPtr;
    opRecPtr.i = cfreeopRec;
    while (opRecPtr.i != RNIL){
      freeOpRecs++;
      ptrCheckGuard(opRecPtr, coprecsize, operationrec);
      opRecPtr.i = opRecPtr.p->nextOp;
    }

    infoEvent("Dbacc::OperationRecords: num=%d, free=%d",	      
	      coprecsize, freeOpRecs);

    return;
  }
  if(dumpState->args[0] == DumpStateOrd::AccDumpFreeOpRecs){

    OperationrecPtr opRecPtr;
    opRecPtr.i = cfreeopRec;
    while (opRecPtr.i != RNIL){
      
      dumpState->args[0] = DumpStateOrd::AccDumpOneOperationRec;
      dumpState->args[1] = opRecPtr.i;
      execDUMP_STATE_ORD(signal);

      ptrCheckGuard(opRecPtr, coprecsize, operationrec);
      opRecPtr.i = opRecPtr.p->nextOp;
    }


    return;
  }

  if(dumpState->args[0] == DumpStateOrd::AccDumpNotFreeOpRecs){
    Uint32 recordStart = RNIL;
    if (signal->length() == 2)
      recordStart = dumpState->args[1];
    else 
      return;

    if (recordStart >= coprecsize) 
      return;

    for (Uint32 i = recordStart; i < coprecsize; i++){

      bool inFreeList = false;
      OperationrecPtr opRecPtr;
      opRecPtr.i = cfreeopRec;
      while (opRecPtr.i != RNIL){
	if (opRecPtr.i == i){
	  inFreeList = true;
	  break;
	}
	ptrCheckGuard(opRecPtr, coprecsize, operationrec);
	opRecPtr.i = opRecPtr.p->nextOp;
      }
      if (inFreeList == false){
	dumpState->args[0] = DumpStateOrd::AccDumpOneOperationRec;
	dumpState->args[1] = i;
	execDUMP_STATE_ORD(signal);	
      }
    }
    return;
  }

#if 0
  if (type == 100) {
    RelTabMemReq * const req = (RelTabMemReq *)signal->getDataPtrSend();
    req->primaryTableId = 2;
    req->secondaryTableId = RNIL;
    req->userPtr = 2;
    req->userRef = DBDICT_REF;
    sendSignal(reference(), GSN_REL_TABMEMREQ, signal,
               RelTabMemReq::SignalLength, JBB);
    return;
  }//if
  if (type == 101) {
    RelTabMemReq * const req = (RelTabMemReq *)signal->getDataPtrSend();
    req->primaryTableId = 4;
    req->secondaryTableId = 5;
    req->userPtr = 4;
    req->userRef = DBDICT_REF;
    sendSignal(reference(), GSN_REL_TABMEMREQ, signal,
               RelTabMemReq::SignalLength, JBB);
    return;
  }//if
  if (type == 102) {
    RelTabMemReq * const req = (RelTabMemReq *)signal->getDataPtrSend();
    req->primaryTableId = 6;
    req->secondaryTableId = 8;
    req->userPtr = 6;
    req->userRef = DBDICT_REF;
    sendSignal(reference(), GSN_REL_TABMEMREQ, signal,
               RelTabMemReq::SignalLength, JBB);
    return;
  }//if
  if (type == 103) {
    DropTabFileReq * const req = (DropTabFileReq *)signal->getDataPtrSend();
    req->primaryTableId = 2;
    req->secondaryTableId = RNIL;
    req->userPtr = 2;
    req->userRef = DBDICT_REF;
    sendSignal(reference(), GSN_DROP_TABFILEREQ, signal,
               DropTabFileReq::SignalLength, JBB);
    return;
  }//if
  if (type == 104) {
    DropTabFileReq * const req = (DropTabFileReq *)signal->getDataPtrSend();
    req->primaryTableId = 4;
    req->secondaryTableId = 5;
    req->userPtr = 4;
    req->userRef = DBDICT_REF;
    sendSignal(reference(), GSN_DROP_TABFILEREQ, signal,
               DropTabFileReq::SignalLength, JBB);
    return;
  }//if
  if (type == 105) {
    DropTabFileReq * const req = (DropTabFileReq *)signal->getDataPtrSend();
    req->primaryTableId = 6;
    req->secondaryTableId = 8;
    req->userPtr = 6;
    req->userRef = DBDICT_REF;
    sendSignal(reference(), GSN_DROP_TABFILEREQ, signal,
               DropTabFileReq::SignalLength, JBB);
    return;
  }//if
#endif

  if (signal->theData[0] == DumpStateOrd::SchemaResourceSnapshot)
  {
    RSS_OP_SNAPSHOT_SAVE(cnoOfFreeFragrec);
    return;
  }

  if (signal->theData[0] == DumpStateOrd::SchemaResourceCheckLeak)
  {
    RSS_OP_SNAPSHOT_CHECK(cnoOfFreeFragrec);
    return;
  }
}//Dbacc::execDUMP_STATE_ORD()

Uint32
Dbacc::getL2PMapAllocBytes(Uint32 fragId) const
{
  jam();
  FragmentrecPtr fragPtr(NULL, fragId);
  ptrCheckGuard(fragPtr, cfragmentsize, fragmentrec);
  return fragPtr.p->directory.getByteSize();
}

#ifdef VM_TRACE
void
Dbacc::debug_lh_vars(const char* where)const
{
  Uint32 b = fragrecptr.p->level.getTop();
  Uint32 di = fragrecptr.p->getPageNumber(b);
  Uint32 ri = di >> 8;
  ndbout
    << "DBACC: " << where << ":"
    << " frag:" << fragrecptr.p->myTableId
    << "/" << fragrecptr.p->myfid
    << " slack:" << fragrecptr.p->slack
    << "/" << fragrecptr.p->slackCheck
    << " top:" << fragrecptr.p->level.getTop()
    << " di:" << di
    << " ri:" << ri
    << " full:" << fragrecptr.p->dirRangeFull
    << "\n";
}
#endif

/**
 * Implementation of Dbacc::Page32Lists
 */

void Dbacc::Page32Lists::addPage32(Page32_pool& pool, Page32Ptr p)
{
  const Uint8 list_id = 0; // List of 32KiB pages with all 8KiB pages free
  LocalPage32_list list(pool, lists[list_id]);
  list.addFirst(p);
  nonempty_lists |= (1 << list_id);
  p.p->list_id = list_id;
  p.p->magic = Page32::MAGIC;
}

void Dbacc::Page32Lists::dropLastPage32(Page32_pool& pool,
                                         Page32Ptr& p,
                                         Uint32 keep)
{
  if (lists[0].getCount() <= keep)
  {
    p.i = RNIL;
    p.p = NULL;
    return;
  }
  LocalPage32_list list(pool, lists[0]);
  list.last(p);
  dropPage32(pool, p);
}

void Dbacc::Page32Lists::dropPage32(Page32_pool& pool, Page32Ptr p)
{
  require(p.p->magic == Page32::MAGIC);
  require(p.p->list_id == 0);
  p.p->magic = ~Page32::MAGIC;
  const Uint8 list_id = 0; // The list of pages with all its four 8KiB pages free
  LocalPage32_list list(pool, lists[list_id]);
  list.remove(p);
  if (list.isEmpty())
  {
    nonempty_lists &= ~(1 << list_id);
  }
}

void Dbacc::Page32Lists::seizePage8(Page32_pool& pool,
                                    Page8Ptr& /* out */ p8,
                                    int sub_page_id)
{
  Uint16 list_id_set;
  Uint8 sub_page_id_set;
  if (sub_page_id == LEAST_COMMON_SUB_PAGE)
  { // Find out least common sub_page_ids
    Uint32 min_sub_page_count = UINT32_MAX;
    for (int i = 0; i < 4; i++)
    {
      if (sub_page_id_count[i] < min_sub_page_count)
      {
        min_sub_page_count = sub_page_id_count[i];
      }
    }
    list_id_set = 0;
    sub_page_id_set = 0;
    for (int i = 0; i < 4; i++)
    {
      if (sub_page_id_count[i] == min_sub_page_count)
      {
        list_id_set |= sub_page_id_to_list_id_set(sub_page_id);
        sub_page_id_set |= (1 << i);
      }
    }
  }
  else
  {
    list_id_set = sub_page_id_to_list_id_set(sub_page_id);
    if (sub_page_id < 0)
    {
      sub_page_id_set = 0xf;
    }
    else
    {
      sub_page_id_set = 1 << sub_page_id;
    }
  }
  list_id_set &= nonempty_lists;
  if (list_id_set == 0)
  {
    p8.i = RNIL;
    p8.p = NULL;
    return;
  }
  Uint8 list_id = least_free_list(list_id_set);
  Uint8 list_sub_page_id_set = list_id_to_sub_page_id_set(list_id);
  if (sub_page_id < 0)
  {
    Uint32 set = sub_page_id_set & list_sub_page_id_set;
    require(set != 0);
    sub_page_id = BitmaskImpl::fls(set);
  }
  list_sub_page_id_set ^= (1 << sub_page_id);
  Uint8 new_list_id = sub_page_id_set_to_list_id(list_sub_page_id_set);

  LocalPage32_list old_list(pool, lists[list_id]);
  LocalPage32_list new_list(pool, lists[new_list_id]);

  Page32Ptr p;
  old_list.removeFirst(p);
  if (old_list.isEmpty())
  {
    nonempty_lists &= ~(1 << list_id);
  }
  require(p.p->magic == Page32::MAGIC);
  require(p.p->list_id == list_id);
  new_list.addFirst(p);
  nonempty_lists |= (1 << new_list_id);
  p.p->list_id = new_list_id;
  p8.i = (p.i << 2) | sub_page_id;
  p8.p = &p.p->page8[sub_page_id];
  sub_page_id_count[sub_page_id] ++;
}

void Dbacc::Page32Lists::releasePage8(Page32_pool& pool, Page8Ptr p8)
{
  int sub_page_id = p8.i & 3;
  Page32Ptr p;
  p.i = p8.i >> 2;
  p.p = reinterpret_cast<Page32*>(p8.p-sub_page_id);

  Uint8 list_id = p.p->list_id;
  Uint8 sub_page_id_set = list_id_to_sub_page_id_set(list_id);
  sub_page_id_set ^= (1 << sub_page_id);
  Uint8 new_list_id = sub_page_id_set_to_list_id(sub_page_id_set);

  LocalPage32_list old_list(pool, lists[list_id]);
  LocalPage32_list new_list(pool, lists[new_list_id]);

  old_list.remove(p);
  if (old_list.isEmpty())
  {
    nonempty_lists &= ~(1 << list_id);
  }
  require(p.p->magic == Page32::MAGIC);
  require(p.p->list_id == list_id);
  new_list.addFirst(p);
  nonempty_lists |= (1 << new_list_id);
  p.p->list_id = new_list_id;
  sub_page_id_count[sub_page_id] --;
}<|MERGE_RESOLUTION|>--- conflicted
+++ resolved
@@ -1559,22 +1559,6 @@
   return;
 }
 
-<<<<<<< HEAD
-=======
-void
-Dbacc::xfrmKeyData(AccKeyReq* signal)const
-{
-  Uint32 table = fragrecptr.p->myTableId;
-  Uint32 dst[MAX_KEY_SIZE_IN_WORDS * MAX_XFRM_MULTIPLY];
-  Uint32 keyPartLen[MAX_ATTRIBUTES_IN_INDEX];
-  Uint32* const src = signal->keyInfo;
-  Uint32 len = xfrm_key(table, src, dst, sizeof(dst) >> 2, keyPartLen);
-  ndbrequire(len); // 0 means error
-  memcpy(src, dst, len << 2);
-  operationRecPtr.p->m_key_or_scan_info.xfrmtupkeylen = len;
-}
-
->>>>>>> 14a20ea8
 void 
 Dbacc::accIsLockedLab(Signal* signal, OperationrecPtr lockOwnerPtr) const
 {
@@ -3762,7 +3746,6 @@
                                      localkey.m_page_idx,
                                      tgeElementHeader,
                                      lockOwnerPtr,
-<<<<<<< HEAD
                                      &keys[0],
                                      xfrm);
 
@@ -3776,12 +3759,6 @@
               found = (len == operationRecPtr.p->tupkeylen) &&
                       (memcmp(Tkeydata, &keys[0], len << 2) == 0);
             }
-=======
-                                     &keys[0]);
-            found =
-              (len == operationRecPtr.p->m_key_or_scan_info.xfrmtupkeylen) &&
-              (memcmp(Tkeydata, &keys[0], len << 2) == 0);
->>>>>>> 14a20ea8
           } else {
             jam();
             found = (localkey.m_page_no == Tkeydata[0] && Uint32(localkey.m_page_idx) == Tkeydata[1]);
@@ -7953,11 +7930,7 @@
   ndbrequire(localkeylen == 1)
   operationRecPtr.p->hashValue.clear();
   operationRecPtr.p->tupkeylen = fragrecptr.p->keyLength;
-<<<<<<< HEAD
-  operationRecPtr.p->xfrmtupkeylen = 0; // not used for a scanOp
-=======
   operationRecPtr.p->m_key_or_scan_info.xfrmtupkeylen = 0; // not used
->>>>>>> 14a20ea8
   NdbTick_Invalidate(&operationRecPtr.p->m_lockTime);
 }//Dbacc::initScanOpRec()
 
