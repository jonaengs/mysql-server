--- conflicted
+++ resolved
@@ -337,12 +337,8 @@
     ndbrequire(handle.m_cnt == 1);
     SegmentedSectionPtr ssptr;
     handle.getSection(ssptr, 0);
-<<<<<<< HEAD
+    ndbrequire(ssptr.sz <= NDB_ARRAY_SIZE(f_undo.m_data));
     ::copy(f_undo.m_data, ssptr);
-=======
-    ndbrequire(ssptr.sz <= NDB_ARRAY_SIZE(c_proxy_undo_data));
-    ::copy(c_proxy_undo_data, ssptr);
->>>>>>> c43e4f25
     releaseSections(handle);
     disk_restart_undo(signal,
                       lsn,
