--- conflicted
+++ resolved
@@ -106,14 +106,10 @@
   addRecSignal(GSN_TUP_WRITELOG_REQ, &Dbtup::execTUP_WRITELOG_REQ);
 
   // Ordered index related
-<<<<<<< HEAD
   addRecSignal(GSN_BUILD_INDX_IMPL_REQ, &Dbtup::execBUILD_INDX_IMPL_REQ);
-=======
-  addRecSignal(GSN_BUILDINDXREQ, &Dbtup::execBUILDINDXREQ);
-  addRecSignal(GSN_BUILDINDXREF, &Dbtup::execBUILDINDXREF);
-  addRecSignal(GSN_BUILDINDXCONF, &Dbtup::execBUILDINDXCONF);
+  addRecSignal(GSN_BUILD_INDX_IMPL_REF, &Dbtup::execBUILD_INDX_IMPL_REF);
+  addRecSignal(GSN_BUILD_INDX_IMPL_CONF, &Dbtup::execBUILD_INDX_IMPL_CONF);
   m_max_parallel_index_build = 0;
->>>>>>> 20f96245
 
   // Tup scan
   addRecSignal(GSN_ACC_SCANREQ, &Dbtup::execACC_SCANREQ);
@@ -479,16 +475,9 @@
   clastBitMask = 1;
   clastBitMask = clastBitMask << 31;
 
-<<<<<<< HEAD
-=======
-  c_memusage_report_frequency = 0;
-  ndb_mgm_get_int_parameter(p, CFG_DB_MEMREPORT_FREQUENCY, 
-			    &c_memusage_report_frequency);
-
   ndb_mgm_get_int_parameter(p, CFG_DB_MT_BUILD_INDEX,
                             &m_max_parallel_index_build);
   
->>>>>>> 20f96245
   initialiseRecordsLab(signal, 0, ref, senderData);
 }//Dbtup::execSIZEALT_REP()
 
