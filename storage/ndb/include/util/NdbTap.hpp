/*
   Copyright (c) 2008, 2015, Oracle and/or its affiliates. All rights reserved.

   This program is free software; you can redistribute it and/or modify
   it under the terms of the GNU General Public License as published by
   the Free Software Foundation; version 2 of the License.

   This program is distributed in the hope that it will be useful,
   but WITHOUT ANY WARRANTY; without even the implied warranty of
   MERCHANTABILITY or FITNESS FOR A PARTICULAR PURPOSE.  See the
   GNU General Public License for more details.

   You should have received a copy of the GNU General Public License
   along with this program; if not, write to the Free Software
   Foundation, Inc., 51 Franklin St, Fifth Floor, Boston, MA 02110-1301  USA
*/

#ifndef NDB_TAP_HPP
#define NDB_TAP_HPP

#include <../../../unittest/mytap/tap.h>

#ifdef VM_TRACE
#define OK(b) assert(b);
#else
#define OK(b) if (!(b)) abort();
#endif

#define TAPTEST(name)                           \
int name##_test();                              \
int main(int argc, const char** argv){          \
  plan(1);                                      \
  ok(name##_test(), #name);                     \
  return exit_status();                         \
}                                               \
int name##_test()

<<<<<<< HEAD
/* tap.c needs my_print_stacktrace */
#ifdef DONT_DEFINE_VOID
// stacktrace.c turns off VOID redefinition if needed
#undef DONT_DEFINE_VOID
#endif

#ifdef HAVE_GCOV
// __gcov_flush need C linkage
extern "C" void __gcov_flush(void);
#endif

/* stacktrace.cc needs min unless MY_MIN is defined */
#if !defined MY_MIN && !defined min
#define min(a, b)    ((a) < (b) ? (a) : (b)) 
#endif

#include <../../../mysys/stacktrace.cc>


=======
>>>>>>> 4ca9fd75
#endif<|MERGE_RESOLUTION|>--- conflicted
+++ resolved
@@ -35,26 +35,4 @@
 }                                               \
 int name##_test()
 
-<<<<<<< HEAD
-/* tap.c needs my_print_stacktrace */
-#ifdef DONT_DEFINE_VOID
-// stacktrace.c turns off VOID redefinition if needed
-#undef DONT_DEFINE_VOID
-#endif
-
-#ifdef HAVE_GCOV
-// __gcov_flush need C linkage
-extern "C" void __gcov_flush(void);
-#endif
-
-/* stacktrace.cc needs min unless MY_MIN is defined */
-#if !defined MY_MIN && !defined min
-#define min(a, b)    ((a) < (b) ? (a) : (b)) 
-#endif
-
-#include <../../../mysys/stacktrace.cc>
-
-
-=======
->>>>>>> 4ca9fd75
 #endif