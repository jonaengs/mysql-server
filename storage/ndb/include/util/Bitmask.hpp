--- conflicted
+++ resolved
@@ -1,9 +1,5 @@
 /*
-<<<<<<< HEAD
-   Copyright (c) 2003, 2017, Oracle and/or its affiliates. All rights reserved.
-=======
    Copyright (c) 2003, 2018, Oracle and/or its affiliates. All rights reserved.
->>>>>>> 157c00a9
 
    This program is free software; you can redistribute it and/or modify
    it under the terms of the GNU General Public License, version 2.0,
@@ -354,37 +350,6 @@
   }
 }
 
-<<<<<<< HEAD
-inline void
-BitmaskImpl::clear_range(unsigned size ATTRIBUTE_UNUSED, Uint32 data[],
-			 unsigned start, unsigned last)
-{
-  Uint32 *ptr = data + (start >> 5);
-  Uint32 *end =  data + (last >> 5);
-  assert(start <= last);
-  assert(last < (size << 5));
-  
-  Uint32 tmp_word = ~(Uint32)0 << (start & 31);
-
-  if (ptr < end)
-  {
-    * ptr ++ &= ~tmp_word;
-    
-    for(; ptr < end; )
-    {
-      * ptr ++ = 0;
-    }
-    
-    tmp_word = ~(Uint32)0;
-  }
-
-  tmp_word &= ~(~(Uint32)0 << (last & 31));
-
-  * ptr &= ~tmp_word;
-}
-
-=======
->>>>>>> 157c00a9
 inline
 Uint32
 BitmaskImpl::getWord(unsigned size ATTRIBUTE_UNUSED, const Uint32 data[],
