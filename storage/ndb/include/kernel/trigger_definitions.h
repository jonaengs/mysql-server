--- conflicted
+++ resolved
@@ -166,13 +166,10 @@
       return "ORDERED_INDEX";
     case TriggerType::SUBSCRIPTION_BEFORE:
       return "SUBSCRIPTION_BEFORE";
-<<<<<<< HEAD
+    case TriggerType::REORG_TRIGGER:
+      return "REORG_TRIGGER";
     case TriggerType::FULLY_REPLICATED_TRIGGER:
       return "FULLY_REPLICATED";
-=======
-    case TriggerType::REORG_TRIGGER:
-      return "REORG_TRIGGER";
->>>>>>> 909e3e84
     }
     return "UNKNOWN";
   }
