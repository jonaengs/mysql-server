--- conflicted
+++ resolved
@@ -1,8 +1,4 @@
-<<<<<<< HEAD
-/* Copyright (c) 2010, 2013, Oracle and/or its affiliates. All rights reserved.
-=======
 /* Copyright (c) 2010, 2014, Oracle and/or its affiliates. All rights reserved.
->>>>>>> a9800d0d
 
   This program is free software; you can redistribute it and/or modify
   it under the terms of the GNU General Public License as published by
@@ -81,19 +77,11 @@
   /** Reset all statistics. */
   inline void reset_stats()
   {
-<<<<<<< HEAD
-    reset_waits_stats();
-    reset_stages_stats();
-    reset_statements_stats();
-    reset_transactions_stats();
-    rebase_memory_stats();
-=======
     m_has_waits_stats= false;
     m_has_stages_stats= false;
     m_has_statements_stats= false;
     m_has_transactions_stats= false;
     m_has_memory_stats= false;
->>>>>>> a9800d0d
   }
 
   /** Reset all wait statistics. */
@@ -106,8 +94,6 @@
   void reset_transactions_stats();
   /** Reset all memory statistics. */
   void rebase_memory_stats();
-<<<<<<< HEAD
-=======
 
   void set_instr_class_waits_stats(PFS_single_stat *array)
   {
@@ -230,7 +216,6 @@
   bool m_has_statements_stats;
   bool m_has_transactions_stats;
   bool m_has_memory_stats;
->>>>>>> a9800d0d
 
   /**
     Per connection slice waits aggregated statistics.
