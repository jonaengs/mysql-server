--- conflicted
+++ resolved
@@ -77,14 +77,11 @@
 utf8_esperanto_ci	utf8	209		#	#
 utf8_hungarian_ci	utf8	210		#	#
 utf8_sinhala_ci	utf8	211		#	#
-<<<<<<< HEAD
 utf8_german2_ci	utf8	212		#	#
 utf8_croatian_ci	utf8	213		#	#
 utf8_unicode_520_ci	utf8	214		#	#
 utf8_vietnamese_ci	utf8	215		#	#
-=======
 utf8_general_mysql500_ci	utf8	223		#	#
->>>>>>> f4f9e7c4
 ucs2_general_ci	ucs2	35	Yes	#	#
 ucs2_bin	ucs2	90		#	#
 ucs2_unicode_ci	ucs2	128		#	#
@@ -107,14 +104,11 @@
 ucs2_esperanto_ci	ucs2	145		#	#
 ucs2_hungarian_ci	ucs2	146		#	#
 ucs2_sinhala_ci	ucs2	147		#	#
-<<<<<<< HEAD
 ucs2_german2_ci	ucs2	148		#	#
 ucs2_croatian_ci	ucs2	149		#	#
 ucs2_unicode_520_ci	ucs2	150		#	#
 ucs2_vietnamese_ci	ucs2	151		#	#
-=======
 ucs2_general_mysql500_ci	ucs2	159		#	#
->>>>>>> f4f9e7c4
 cp866_general_ci	cp866	36	Yes	#	#
 cp866_bin	cp866	68		#	#
 keybcs2_general_ci	keybcs2	37	Yes	#	#
