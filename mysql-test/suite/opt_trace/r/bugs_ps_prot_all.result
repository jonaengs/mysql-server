set optimizer_switch='semijoin=on,materialization=on,firstmatch=on,loosescan=on,index_condition_pushdown=on,mrr=on,mrr_cost_based=off';
set optimizer_trace_max_mem_size=1048576;
SET end_markers_in_json=on;
SET optimizer_trace="enabled=on,one_line=off";
#
# BUG#12430646 - SEL_ARG::LEFT AND RIGHT POINTERS INCORRECTLY 
#                USED. CRASHES OPTIMIZER TRACING
#
CREATE TABLE t1 (
a INT,
b CHAR(2),
c INT,
d INT,
KEY (c),
KEY (d,a,b(2)),
KEY (b(1))
);
INSERT INTO t1 VALUES (NULL, 'a', 1, 2), (NULL, 'a', 1, 2),
(1,    'a', 1, 2), (1,    'a', 1, 2);
CREATE TABLE t2 (
a INT,
c INT,
e INT,
KEY (e)
);
INSERT INTO t2 VALUES (1, 1, NULL), (1, 1, NULL);
SELECT 1
FROM t1, t2
WHERE t1.d <> '1' AND t1.b > '1'
AND t1.a = t2.a AND t1.c = t2.c;
1
1
1
1
1
DROP TABLE t1, t2;
#
# BUG#12595210 - JSON SYNTAX ERROR ASSERT ON WHERE FIELD NOT IN SUBQUERY
#
CREATE TABLE t1 (  
pk INT NOT NULL AUTO_INCREMENT,
col_int_key INT DEFAULT NULL,
col_varchar_key VARCHAR(1) DEFAULT NULL,
PRIMARY KEY (pk)
) ENGINE=InnoDB;
CREATE TABLE t2 (  
pk INT NOT NULL AUTO_INCREMENT,
col_int_key INT DEFAULT NULL,
col_varchar_key VARCHAR(1) DEFAULT NULL,
col_varchar_nokey VARCHAR(1) DEFAULT NULL,
PRIMARY KEY (pk)
) ENGINE=InnoDB;
CREATE TABLE t3 (  
pk INT NOT NULL AUTO_INCREMENT,
col_int_key INT DEFAULT NULL,
col_varchar_key VARCHAR(1) DEFAULT NULL,
col_varchar_nokey VARCHAR(1) DEFAULT NULL,
PRIMARY KEY (pk)
) ENGINE=InnoDB;
CREATE TABLE t4 (
pk INT NOT NULL AUTO_INCREMENT,
col_int_key INT DEFAULT NULL,
col_varchar_key VARCHAR(1) DEFAULT NULL,
PRIMARY KEY (pk)
) ENGINE=InnoDB;
CREATE VIEW view_t4 AS SELECT * FROM t4;
CREATE TABLE where_subselect_19379 SELECT
(
SELECT SUM(sq1_alias1.pk) AS sq1_field1
FROM view_t4 AS sq1_alias1
INNER JOIN t1 AS sq1_alias2 ON  (sq1_alias2.col_varchar_key =
sq1_alias1.col_varchar_key )
) AS field1,
alias1.col_varchar_nokey AS field2
FROM (t2 AS alias1
LEFT JOIN ( t2 AS alias2
LEFT OUTER JOIN t2 AS alias3 ON  (alias3.col_varchar_nokey =
alias2.col_varchar_key )
) ON (alias3.col_varchar_key = alias2.col_varchar_key)
)
WHERE  ( alias2.col_varchar_key IN (
SELECT sq2_alias1.col_varchar_nokey AS sq2_field1
FROM t3 AS sq2_alias1
WHERE sq2_alias1.col_varchar_nokey <= alias1.col_varchar_key
)
);
SELECT * FROM where_subselect_19379 WHERE (field1, field2) NOT IN
(SELECT
(
SELECT SUM(sq1_alias1.pk) AS sq1_field1
FROM view_t4 AS sq1_alias1
INNER JOIN t1 AS sq1_alias2 ON  (sq1_alias2.col_varchar_key =
sq1_alias1.col_varchar_key )
) AS field1,
alias1.col_varchar_nokey AS field2
FROM (t2 AS alias1
LEFT JOIN ( t2 AS alias2
LEFT OUTER JOIN t2 AS alias3 ON  (alias3.col_varchar_nokey =
alias2.col_varchar_key )
) ON (alias3.col_varchar_key = alias2.col_varchar_key)
)
WHERE  ( alias2.col_varchar_key IN (
SELECT sq2_alias1.col_varchar_nokey AS sq2_field1
FROM t3 AS sq2_alias1
WHERE sq2_alias1.col_varchar_nokey <= alias1.col_varchar_key
)
));
field1	field2
select * from information_schema.OPTIMIZER_TRACE;
QUERY	TRACE	MISSING_BYTES_BEYOND_MAX_MEM_SIZE	INSUFFICIENT_PRIVILEGES
SELECT * FROM where_subselect_19379 WHERE (field1, field2) NOT IN
(SELECT
(
SELECT SUM(sq1_alias1.pk) AS sq1_field1
FROM view_t4 AS sq1_alias1
INNER JOIN t1 AS sq1_alias2 ON  (sq1_alias2.col_varchar_key =
sq1_alias1.col_varchar_key )
) AS field1,
alias1.col_varchar_nokey AS field2
FROM (t2 AS alias1
LEFT JOIN ( t2 AS alias2
LEFT OUTER JOIN t2 AS alias3 ON  (alias3.col_varchar_nokey =
alias2.col_varchar_key )
) ON (alias3.col_varchar_key = alias2.col_varchar_key)
)
WHERE  ( alias2.col_varchar_key IN (
SELECT sq2_alias1.col_varchar_nokey AS sq2_field1
FROM t3 AS sq2_alias1
WHERE sq2_alias1.col_varchar_nokey <= alias1.col_varchar_key
)
))	{
  "steps": [
    {
      "join_preparation": {
        "select#": 1,
        "steps": [
          {
            "join_preparation": {
              "select#": 2,
              "steps": [
                {
                  "join_preparation": {
                    "select#": 3,
                    "steps": [
                      {
                        "expanded_query": "/* select#3 */ select sum(`t4`.`pk`) AS `sq1_field1` from `t4` join `t1` `sq1_alias2` where (`sq1_alias2`.`col_varchar_key` = `t4`.`col_varchar_key`)"
                      }
                    ] /* steps */
                  } /* join_preparation */
                },
                {
                  "expanded_query": "/* select#2 */ select (/* select#3 */ select sum(`t4`.`pk`) AS `sq1_field1` from `t4` join `t1` `sq1_alias2` where (`sq1_alias2`.`col_varchar_key` = `t4`.`col_varchar_key`)) AS `field1`,`alias1`.`col_varchar_nokey` AS `field2` from `t2` `alias1` semi join (`t3` `sq2_alias1`) join `t2` `alias2` join `t2` `alias3` where (1 and <if>(outer_field_is_not_null, ((<cache>(`where_subselect_19379`.`field1`) = (/* select#3 */ select sum(`t4`.`pk`) AS `sq1_field1` from `t4` join `t1` `sq1_alias2` where (`sq1_alias2`.`col_varchar_key` = `t4`.`col_varchar_key`))) or isnull((/* select#3 */ select sum(`t4`.`pk`) AS `sq1_field1` from `t4` join `t1` `sq1_alias2` where (`sq1_alias2`.`col_varchar_key` = `t4`.`col_varchar_key`)))), true) and <if>(outer_field_is_not_null, ((<cache>(`where_subselect_19379`.`field2`) = `alias1`.`col_varchar_nokey`) or isnull(`alias1`.`col_varchar_nokey`)), true) and (`sq2_alias1`.`col_varchar_nokey` <= `alias1`.`col_varchar_key`) and (`alias2`.`col_varchar_key` = `sq2_alias1`.`col_varchar_nokey`) and (`alias3`.`col_varchar_key` = `alias2`.`col_varchar_key`) and (`alias3`.`col_varchar_nokey` = `alias2`.`col_varchar_key`)) having (<if>(outer_field_is_not_null, <is_not_null_test>((/* select#3 */ select sum(`t4`.`pk`) AS `sq1_field1` from `t4` join `t1` `sq1_alias2` where (`sq1_alias2`.`col_varchar_key` = `t4`.`col_varchar_key`))), true) and <if>(outer_field_is_not_null, <is_not_null_test>(`alias1`.`col_varchar_nokey`), true))"
                },
                {
                  "transformation": {
                    "select#": 2,
                    "from": "IN (SELECT)",
                    "to": "semijoin",
                    "chosen": false
                  } /* transformation */
                }
              ] /* steps */
            } /* join_preparation */
          },
          {
            "expanded_query": "/* select#1 */ select `where_subselect_19379`.`field1` AS `field1`,`where_subselect_19379`.`field2` AS `field2` from `where_subselect_19379` where (not(<in_optimizer>((`where_subselect_19379`.`field1`,`where_subselect_19379`.`field2`),<exists>(/* select#2 */ select (/* select#3 */ select sum(`t4`.`pk`) AS `sq1_field1` from `t4` join `t1` `sq1_alias2` where (`sq1_alias2`.`col_varchar_key` = `t4`.`col_varchar_key`)) AS `field1`,`alias1`.`col_varchar_nokey` AS `field2` from `t2` `alias1` semi join (`t3` `sq2_alias1`) join `t2` `alias2` join `t2` `alias3` where (1 and <if>(outer_field_is_not_null, ((<cache>(`where_subselect_19379`.`field1`) = (/* select#3 */ select sum(`t4`.`pk`) AS `sq1_field1` from `t4` join `t1` `sq1_alias2` where (`sq1_alias2`.`col_varchar_key` = `t4`.`col_varchar_key`))) or isnull((/* select#3 */ select sum(`t4`.`pk`) AS `sq1_field1` from `t4` join `t1` `sq1_alias2` where (`sq1_alias2`.`col_varchar_key` = `t4`.`col_varchar_key`)))), true) and <if>(outer_field_is_not_null, ((<cache>(`where_subselect_19379`.`field2`) = `alias1`.`col_varchar_nokey`) or isnull(`alias1`.`col_varchar_nokey`)), true) and (`sq2_alias1`.`col_varchar_nokey` <= `alias1`.`col_varchar_key`) and (`alias2`.`col_varchar_key` = `sq2_alias1`.`col_varchar_nokey`) and (`alias3`.`col_varchar_key` = `alias2`.`col_varchar_key`) and (`alias3`.`col_varchar_nokey` = `alias2`.`col_varchar_key`)) having (<if>(outer_field_is_not_null, <is_not_null_test>((/* select#3 */ select sum(`t4`.`pk`) AS `sq1_field1` from `t4` join `t1` `sq1_alias2` where (`sq1_alias2`.`col_varchar_key` = `t4`.`col_varchar_key`))), true) and <if>(outer_field_is_not_null, <is_not_null_test>(`alias1`.`col_varchar_nokey`), true))))))"
          }
        ] /* steps */
      } /* join_preparation */
    },
    {
      "join_optimization": {
        "select#": 1,
        "steps": [
          {
            "condition_processing": {
              "condition": "WHERE",
              "original_condition": "(not(<in_optimizer>((`where_subselect_19379`.`field1`,`where_subselect_19379`.`field2`),<exists>(/* select#2 */ select (/* select#3 */ select sum(`t4`.`pk`) AS `sq1_field1` from `t4` join `t1` `sq1_alias2` where (`sq1_alias2`.`col_varchar_key` = `t4`.`col_varchar_key`)) AS `field1`,`alias1`.`col_varchar_nokey` AS `field2` from `t2` `alias1` semi join (`t3` `sq2_alias1`) join `t2` `alias2` join `t2` `alias3` where (1 and <if>(outer_field_is_not_null, ((<cache>(`where_subselect_19379`.`field1`) = (/* select#3 */ select sum(`t4`.`pk`) AS `sq1_field1` from `t4` join `t1` `sq1_alias2` where (`sq1_alias2`.`col_varchar_key` = `t4`.`col_varchar_key`))) or isnull((/* select#3 */ select sum(`t4`.`pk`) AS `sq1_field1` from `t4` join `t1` `sq1_alias2` where (`sq1_alias2`.`col_varchar_key` = `t4`.`col_varchar_key`)))), true) and <if>(outer_field_is_not_null, ((<cache>(`where_subselect_19379`.`field2`) = `alias1`.`col_varchar_nokey`) or isnull(`alias1`.`col_varchar_nokey`)), true) and (`sq2_alias1`.`col_varchar_nokey` <= `alias1`.`col_varchar_key`) and (`alias2`.`col_varchar_key` = `sq2_alias1`.`col_varchar_nokey`) and (`alias3`.`col_varchar_key` = `alias2`.`col_varchar_key`) and (`alias3`.`col_varchar_nokey` = `alias2`.`col_varchar_key`)) having (<if>(outer_field_is_not_null, <is_not_null_test>((/* select#3 */ select sum(`t4`.`pk`) AS `sq1_field1` from `t4` join `t1` `sq1_alias2` where (`sq1_alias2`.`col_varchar_key` = `t4`.`col_varchar_key`))), true) and <if>(outer_field_is_not_null, <is_not_null_test>(`alias1`.`col_varchar_nokey`), true))))))",
              "steps": [
                {
                  "transformation": "equality_propagation",
                  "subselect_evaluation": [
                  ] /* subselect_evaluation */,
                  "resulting_condition": "(not(<in_optimizer>((`where_subselect_19379`.`field1`,`where_subselect_19379`.`field2`),<exists>(/* select#2 */ select (/* select#3 */ select sum(`t4`.`pk`) AS `sq1_field1` from `t4` join `t1` `sq1_alias2` where (`sq1_alias2`.`col_varchar_key` = `t4`.`col_varchar_key`)) AS `field1`,`alias1`.`col_varchar_nokey` AS `field2` from `t2` `alias1` semi join (`t3` `sq2_alias1`) join `t2` `alias2` join `t2` `alias3` where (1 and <if>(outer_field_is_not_null, ((<cache>(`where_subselect_19379`.`field1`) = (/* select#3 */ select sum(`t4`.`pk`) AS `sq1_field1` from `t4` join `t1` `sq1_alias2` where (`sq1_alias2`.`col_varchar_key` = `t4`.`col_varchar_key`))) or isnull((/* select#3 */ select sum(`t4`.`pk`) AS `sq1_field1` from `t4` join `t1` `sq1_alias2` where (`sq1_alias2`.`col_varchar_key` = `t4`.`col_varchar_key`)))), true) and <if>(outer_field_is_not_null, ((<cache>(`where_subselect_19379`.`field2`) = `alias1`.`col_varchar_nokey`) or isnull(`alias1`.`col_varchar_nokey`)), true) and (`sq2_alias1`.`col_varchar_nokey` <= `alias1`.`col_varchar_key`) and (`alias2`.`col_varchar_key` = `sq2_alias1`.`col_varchar_nokey`) and (`alias3`.`col_varchar_key` = `alias2`.`col_varchar_key`) and (`alias3`.`col_varchar_nokey` = `alias2`.`col_varchar_key`)) having (<if>(outer_field_is_not_null, <is_not_null_test>((/* select#3 */ select sum(`t4`.`pk`) AS `sq1_field1` from `t4` join `t1` `sq1_alias2` where (`sq1_alias2`.`col_varchar_key` = `t4`.`col_varchar_key`))), true) and <if>(outer_field_is_not_null, <is_not_null_test>(`alias1`.`col_varchar_nokey`), true))))))"
                },
                {
                  "transformation": "constant_propagation",
                  "subselect_evaluation": [
                  ] /* subselect_evaluation */,
                  "resulting_condition": "(not(<in_optimizer>((`where_subselect_19379`.`field1`,`where_subselect_19379`.`field2`),<exists>(/* select#2 */ select (/* select#3 */ select sum(`t4`.`pk`) AS `sq1_field1` from `t4` join `t1` `sq1_alias2` where (`sq1_alias2`.`col_varchar_key` = `t4`.`col_varchar_key`)) AS `field1`,`alias1`.`col_varchar_nokey` AS `field2` from `t2` `alias1` semi join (`t3` `sq2_alias1`) join `t2` `alias2` join `t2` `alias3` where (1 and <if>(outer_field_is_not_null, ((<cache>(`where_subselect_19379`.`field1`) = (/* select#3 */ select sum(`t4`.`pk`) AS `sq1_field1` from `t4` join `t1` `sq1_alias2` where (`sq1_alias2`.`col_varchar_key` = `t4`.`col_varchar_key`))) or isnull((/* select#3 */ select sum(`t4`.`pk`) AS `sq1_field1` from `t4` join `t1` `sq1_alias2` where (`sq1_alias2`.`col_varchar_key` = `t4`.`col_varchar_key`)))), true) and <if>(outer_field_is_not_null, ((<cache>(`where_subselect_19379`.`field2`) = `alias1`.`col_varchar_nokey`) or isnull(`alias1`.`col_varchar_nokey`)), true) and (`sq2_alias1`.`col_varchar_nokey` <= `alias1`.`col_varchar_key`) and (`alias2`.`col_varchar_key` = `sq2_alias1`.`col_varchar_nokey`) and (`alias3`.`col_varchar_key` = `alias2`.`col_varchar_key`) and (`alias3`.`col_varchar_nokey` = `alias2`.`col_varchar_key`)) having (<if>(outer_field_is_not_null, <is_not_null_test>((/* select#3 */ select sum(`t4`.`pk`) AS `sq1_field1` from `t4` join `t1` `sq1_alias2` where (`sq1_alias2`.`col_varchar_key` = `t4`.`col_varchar_key`))), true) and <if>(outer_field_is_not_null, <is_not_null_test>(`alias1`.`col_varchar_nokey`), true))))))"
                },
                {
                  "transformation": "trivial_condition_removal",
                  "subselect_evaluation": [
                  ] /* subselect_evaluation */,
                  "resulting_condition": "(not(<in_optimizer>((`where_subselect_19379`.`field1`,`where_subselect_19379`.`field2`),<exists>(/* select#2 */ select (/* select#3 */ select sum(`t4`.`pk`) AS `sq1_field1` from `t4` join `t1` `sq1_alias2` where (`sq1_alias2`.`col_varchar_key` = `t4`.`col_varchar_key`)) AS `field1`,`alias1`.`col_varchar_nokey` AS `field2` from `t2` `alias1` semi join (`t3` `sq2_alias1`) join `t2` `alias2` join `t2` `alias3` where (1 and <if>(outer_field_is_not_null, ((<cache>(`where_subselect_19379`.`field1`) = (/* select#3 */ select sum(`t4`.`pk`) AS `sq1_field1` from `t4` join `t1` `sq1_alias2` where (`sq1_alias2`.`col_varchar_key` = `t4`.`col_varchar_key`))) or isnull((/* select#3 */ select sum(`t4`.`pk`) AS `sq1_field1` from `t4` join `t1` `sq1_alias2` where (`sq1_alias2`.`col_varchar_key` = `t4`.`col_varchar_key`)))), true) and <if>(outer_field_is_not_null, ((<cache>(`where_subselect_19379`.`field2`) = `alias1`.`col_varchar_nokey`) or isnull(`alias1`.`col_varchar_nokey`)), true) and (`sq2_alias1`.`col_varchar_nokey` <= `alias1`.`col_varchar_key`) and (`alias2`.`col_varchar_key` = `sq2_alias1`.`col_varchar_nokey`) and (`alias3`.`col_varchar_key` = `alias2`.`col_varchar_key`) and (`alias3`.`col_varchar_nokey` = `alias2`.`col_varchar_key`)) having (<if>(outer_field_is_not_null, <is_not_null_test>((/* select#3 */ select sum(`t4`.`pk`) AS `sq1_field1` from `t4` join `t1` `sq1_alias2` where (`sq1_alias2`.`col_varchar_key` = `t4`.`col_varchar_key`))), true) and <if>(outer_field_is_not_null, <is_not_null_test>(`alias1`.`col_varchar_nokey`), true))))))"
                }
              ] /* steps */
            } /* condition_processing */
          },
          {
            "substitute_generated_columns": {
            } /* substitute_generated_columns */
          },
          {
            "table_dependencies": [
              {
                "table": "`where_subselect_19379`",
                "row_may_be_null": false,
                "map_bit": 0,
                "depends_on_map_bits": [
                ] /* depends_on_map_bits */
              }
            ] /* table_dependencies */
          },
          {
            "ref_optimizer_key_uses": [
            ] /* ref_optimizer_key_uses */
          },
          {
            "rows_estimation": [
              {
                "table": "`where_subselect_19379`",
                "rows": 1,
                "cost": 1,
                "table_type": "system",
                "empty": true
              }
            ] /* rows_estimation */
          }
        ] /* steps */,
        "empty_result": {
          "cause": "no matching row in const table"
        } /* empty_result */
      } /* join_optimization */
    },
    {
      "join_optimization": {
        "select#": 2,
        "steps": [
          {
            "condition_processing": {
              "condition": "WHERE",
              "original_condition": "(1 and <if>(outer_field_is_not_null, ((<cache>(NULL) = (/* select#3 */ select sum(`t4`.`pk`) AS `sq1_field1` from `t4` join `t1` `sq1_alias2` where (`sq1_alias2`.`col_varchar_key` = `t4`.`col_varchar_key`))) or isnull((/* select#3 */ select sum(`t4`.`pk`) AS `sq1_field1` from `t4` join `t1` `sq1_alias2` where (`sq1_alias2`.`col_varchar_key` = `t4`.`col_varchar_key`)))), true) and <if>(outer_field_is_not_null, ((<cache>(NULL) = `alias1`.`col_varchar_nokey`) or isnull(`alias1`.`col_varchar_nokey`)), true) and (`sq2_alias1`.`col_varchar_nokey` <= `alias1`.`col_varchar_key`) and (`alias2`.`col_varchar_key` = `sq2_alias1`.`col_varchar_nokey`) and (`alias3`.`col_varchar_key` = `alias2`.`col_varchar_key`) and (`alias3`.`col_varchar_nokey` = `alias2`.`col_varchar_key`))",
              "steps": [
                {
                  "transformation": "equality_propagation",
                  "subselect_evaluation": [
                  ] /* subselect_evaluation */,
                  "resulting_condition": "(1 and <if>(outer_field_is_not_null, ((<cache>(NULL) = (/* select#3 */ select sum(`t4`.`pk`) AS `sq1_field1` from `t4` join `t1` `sq1_alias2` where (`sq1_alias2`.`col_varchar_key` = `t4`.`col_varchar_key`))) or isnull((/* select#3 */ select sum(`t4`.`pk`) AS `sq1_field1` from `t4` join `t1` `sq1_alias2` where (`sq1_alias2`.`col_varchar_key` = `t4`.`col_varchar_key`)))), true) and <if>(outer_field_is_not_null, ((<cache>(NULL) = `alias1`.`col_varchar_nokey`) or isnull(`alias1`.`col_varchar_nokey`)), true) and (`sq2_alias1`.`col_varchar_nokey` <= `alias1`.`col_varchar_key`) and multiple equal(`alias2`.`col_varchar_key`, `sq2_alias1`.`col_varchar_nokey`, `alias3`.`col_varchar_key`, `alias3`.`col_varchar_nokey`))"
                },
                {
                  "transformation": "constant_propagation",
                  "subselect_evaluation": [
                  ] /* subselect_evaluation */,
                  "resulting_condition": "(1 and <if>(outer_field_is_not_null, ((<cache>(NULL) = (/* select#3 */ select sum(`t4`.`pk`) AS `sq1_field1` from `t4` join `t1` `sq1_alias2` where (`sq1_alias2`.`col_varchar_key` = `t4`.`col_varchar_key`))) or isnull((/* select#3 */ select sum(`t4`.`pk`) AS `sq1_field1` from `t4` join `t1` `sq1_alias2` where (`sq1_alias2`.`col_varchar_key` = `t4`.`col_varchar_key`)))), true) and <if>(outer_field_is_not_null, ((<cache>(NULL) = `alias1`.`col_varchar_nokey`) or isnull(`alias1`.`col_varchar_nokey`)), true) and (`sq2_alias1`.`col_varchar_nokey` <= `alias1`.`col_varchar_key`) and multiple equal(`alias2`.`col_varchar_key`, `sq2_alias1`.`col_varchar_nokey`, `alias3`.`col_varchar_key`, `alias3`.`col_varchar_nokey`))"
                },
                {
                  "transformation": "trivial_condition_removal",
                  "subselect_evaluation": [
                  ] /* subselect_evaluation */,
                  "resulting_condition": "(<if>(outer_field_is_not_null, ((<cache>(NULL) = (/* select#3 */ select sum(`t4`.`pk`) AS `sq1_field1` from `t4` join `t1` `sq1_alias2` where (`sq1_alias2`.`col_varchar_key` = `t4`.`col_varchar_key`))) or isnull((/* select#3 */ select sum(`t4`.`pk`) AS `sq1_field1` from `t4` join `t1` `sq1_alias2` where (`sq1_alias2`.`col_varchar_key` = `t4`.`col_varchar_key`)))), true) and <if>(outer_field_is_not_null, ((<cache>(NULL) = `alias1`.`col_varchar_nokey`) or isnull(`alias1`.`col_varchar_nokey`)), true) and (`sq2_alias1`.`col_varchar_nokey` <= `alias1`.`col_varchar_key`) and multiple equal(`alias2`.`col_varchar_key`, `sq2_alias1`.`col_varchar_nokey`, `alias3`.`col_varchar_key`, `alias3`.`col_varchar_nokey`))"
                }
              ] /* steps */
            } /* condition_processing */
          },
          {
            "condition_processing": {
              "condition": "HAVING",
              "original_condition": "(<if>(outer_field_is_not_null, <is_not_null_test>((/* select#3 */ select sum(`t4`.`pk`) AS `sq1_field1` from `t4` join `t1` `sq1_alias2` where (`sq1_alias2`.`col_varchar_key` = `t4`.`col_varchar_key`))), true) and <if>(outer_field_is_not_null, <is_not_null_test>(`alias1`.`col_varchar_nokey`), true))",
              "steps": [
                {
                  "transformation": "constant_propagation",
                  "subselect_evaluation": [
                  ] /* subselect_evaluation */,
                  "resulting_condition": "(<if>(outer_field_is_not_null, <is_not_null_test>((/* select#3 */ select sum(`t4`.`pk`) AS `sq1_field1` from `t4` join `t1` `sq1_alias2` where (`sq1_alias2`.`col_varchar_key` = `t4`.`col_varchar_key`))), true) and <if>(outer_field_is_not_null, <is_not_null_test>(`alias1`.`col_varchar_nokey`), true))"
                },
                {
                  "transformation": "trivial_condition_removal",
                  "subselect_evaluation": [
                  ] /* subselect_evaluation */,
                  "resulting_condition": "(<if>(outer_field_is_not_null, <is_not_null_test>((/* select#3 */ select sum(`t4`.`pk`) AS `sq1_field1` from `t4` join `t1` `sq1_alias2` where (`sq1_alias2`.`col_varchar_key` = `t4`.`col_varchar_key`))), true) and <if>(outer_field_is_not_null, <is_not_null_test>(`alias1`.`col_varchar_nokey`), true))"
                }
              ] /* steps */
            } /* condition_processing */
          },
          {
            "substitute_generated_columns": {
            } /* substitute_generated_columns */
          },
          {
            "table_dependencies": [
              {
                "table": "`t2` `alias1`",
                "row_may_be_null": false,
                "map_bit": 0,
                "depends_on_map_bits": [
                ] /* depends_on_map_bits */
              },
              {
                "table": "`t2` `alias2`",
                "row_may_be_null": false,
                "map_bit": 1,
                "depends_on_map_bits": [
                ] /* depends_on_map_bits */
              },
              {
                "table": "`t2` `alias3`",
                "row_may_be_null": false,
                "map_bit": 2,
                "depends_on_map_bits": [
                ] /* depends_on_map_bits */
              },
              {
                "table": "`t3` `sq2_alias1`",
                "row_may_be_null": false,
                "map_bit": 3,
                "depends_on_map_bits": [
                ] /* depends_on_map_bits */
              }
            ] /* table_dependencies */
          },
          {
            "ref_optimizer_key_uses": [
            ] /* ref_optimizer_key_uses */
          },
          {
            "pulled_out_semijoin_tables": [
            ] /* pulled_out_semijoin_tables */
          },
          {
            "rows_estimation": [
              {
                "table": "`t2` `alias1`",
                "table_scan": {
                  "rows": 1,
                  "cost": 1
                } /* table_scan */
              },
              {
                "table": "`t2` `alias2`",
                "table_scan": {
                  "rows": 1,
                  "cost": 1
                } /* table_scan */
              },
              {
                "table": "`t2` `alias3`",
                "table_scan": {
                  "rows": 1,
                  "cost": 1
                } /* table_scan */
              },
              {
                "table": "`t3` `sq2_alias1`",
                "table_scan": {
                  "rows": 1,
                  "cost": 1
                } /* table_scan */
              }
            ] /* rows_estimation */
          },
          {
            "execution_plan_for_potential_materialization": {
              "steps": [
              ] /* steps */
            } /* execution_plan_for_potential_materialization */
          },
          {
            "considered_execution_plans": [
              {
                "plan_prefix": [
                ] /* plan_prefix */,
                "table": "`t2` `alias1`",
                "best_access_path": {
                  "considered_access_paths": [
                    {
                      "rows_to_scan": 1,
                      "access_type": "scan",
                      "resulting_rows": 1,
                      "cost": 1.2,
                      "chosen": true
                    }
                  ] /* considered_access_paths */
                } /* best_access_path */,
                "condition_filtering_pct": 100,
                "rows_for_plan": 1,
                "cost_for_plan": 1.2,
                "semijoin_strategy_choice": [
                ] /* semijoin_strategy_choice */,
                "rest_of_plan": [
                  {
                    "plan_prefix": [
                      "`t2` `alias1`"
                    ] /* plan_prefix */,
                    "table": "`t2` `alias2`",
                    "best_access_path": {
                      "considered_access_paths": [
                        {
                          "rows_to_scan": 1,
                          "access_type": "scan",
                          "using_join_cache": true,
                          "buffers_needed": 1,
                          "resulting_rows": 1,
                          "cost": 1.2,
                          "chosen": true
                        }
                      ] /* considered_access_paths */
                    } /* best_access_path */,
                    "condition_filtering_pct": 100,
                    "rows_for_plan": 1,
                    "cost_for_plan": 2.4,
                    "semijoin_strategy_choice": [
                    ] /* semijoin_strategy_choice */,
                    "rest_of_plan": [
                      {
                        "plan_prefix": [
                          "`t2` `alias1`",
                          "`t2` `alias2`"
                        ] /* plan_prefix */,
                        "table": "`t2` `alias3`",
                        "best_access_path": {
                          "considered_access_paths": [
                            {
                              "rows_to_scan": 1,
                              "access_type": "scan",
                              "using_join_cache": true,
                              "buffers_needed": 1,
                              "resulting_rows": 1,
                              "cost": 1.2,
                              "chosen": true
                            }
                          ] /* considered_access_paths */
                        } /* best_access_path */,
                        "condition_filtering_pct": 100,
                        "rows_for_plan": 1,
                        "cost_for_plan": 3.6,
                        "semijoin_strategy_choice": [
                        ] /* semijoin_strategy_choice */,
                        "rest_of_plan": [
                          {
                            "plan_prefix": [
                              "`t2` `alias1`",
                              "`t2` `alias2`",
                              "`t2` `alias3`"
                            ] /* plan_prefix */,
                            "table": "`t3` `sq2_alias1`",
                            "best_access_path": {
                              "considered_access_paths": [
                                {
                                  "rows_to_scan": 1,
                                  "access_type": "scan",
                                  "using_join_cache": true,
                                  "buffers_needed": 1,
                                  "resulting_rows": 1,
                                  "cost": 1.2,
                                  "chosen": true
                                }
                              ] /* considered_access_paths */
                            } /* best_access_path */,
                            "condition_filtering_pct": 100,
                            "rows_for_plan": 1,
                            "cost_for_plan": 4.8001,
                            "semijoin_strategy_choice": [
                              {
                                "strategy": "FirstMatch",
                                "recalculate_access_paths_and_cost": {
                                  "tables": [
                                    {
                                      "table": "`t3` `sq2_alias1`",
                                      "best_access_path": {
                                        "considered_access_paths": [
                                          {
                                            "rows_to_scan": 1,
                                            "access_type": "scan",
                                            "using_join_cache": true,
                                            "buffers_needed": 1,
                                            "resulting_rows": 1,
                                            "cost": 1.2,
                                            "chosen": true
                                          }
                                        ] /* considered_access_paths */
                                      } /* best_access_path */
                                    }
                                  ] /* tables */
                                } /* recalculate_access_paths_and_cost */,
                                "cost": 4.8001,
                                "rows": 1,
                                "chosen": true
                              },
                              {
                                "strategy": "DuplicatesWeedout",
                                "cost": 7.2001,
                                "rows": 1,
                                "duplicate_tables_left": false,
                                "chosen": false
                              }
                            ] /* semijoin_strategy_choice */,
                            "chosen": true
                          }
                        ] /* rest_of_plan */
                      },
                      {
                        "plan_prefix": [
                          "`t2` `alias1`",
                          "`t2` `alias2`"
                        ] /* plan_prefix */,
                        "table": "`t3` `sq2_alias1`",
                        "best_access_path": {
                          "considered_access_paths": [
                            {
                              "rows_to_scan": 1,
                              "access_type": "scan",
                              "using_join_cache": true,
                              "buffers_needed": 1,
                              "resulting_rows": 1,
                              "cost": 1.2,
                              "chosen": true
                            }
                          ] /* considered_access_paths */
                        } /* best_access_path */,
                        "condition_filtering_pct": 100,
                        "rows_for_plan": 1,
                        "cost_for_plan": 3.6,
                        "semijoin_strategy_choice": [
                          {
                            "strategy": "FirstMatch",
                            "recalculate_access_paths_and_cost": {
                              "tables": [
                                {
                                  "table": "`t3` `sq2_alias1`",
                                  "best_access_path": {
                                    "considered_access_paths": [
                                      {
                                        "rows_to_scan": 1,
                                        "access_type": "scan",
                                        "using_join_cache": true,
                                        "buffers_needed": 1,
                                        "resulting_rows": 1,
                                        "cost": 1.2,
                                        "chosen": true
                                      }
                                    ] /* considered_access_paths */
                                  } /* best_access_path */
                                }
                              ] /* tables */
                            } /* recalculate_access_paths_and_cost */,
                            "cost": 3.6,
                            "rows": 1,
                            "chosen": true
                          },
                          {
                            "strategy": "DuplicatesWeedout",
                            "cost": 6,
                            "rows": 1,
                            "duplicate_tables_left": false,
                            "chosen": false
                          }
                        ] /* semijoin_strategy_choice */,
                        "pruned_by_heuristic": true
                      }
                    ] /* rest_of_plan */
                  },
                  {
                    "plan_prefix": [
                      "`t2` `alias1`"
                    ] /* plan_prefix */,
                    "table": "`t2` `alias3`",
                    "best_access_path": {
                      "considered_access_paths": [
                        {
                          "rows_to_scan": 1,
                          "access_type": "scan",
                          "using_join_cache": true,
                          "buffers_needed": 1,
                          "resulting_rows": 1,
                          "cost": 1.2,
                          "chosen": true
                        }
                      ] /* considered_access_paths */
                    } /* best_access_path */,
                    "condition_filtering_pct": 100,
                    "rows_for_plan": 1,
                    "cost_for_plan": 2.4,
                    "semijoin_strategy_choice": [
                    ] /* semijoin_strategy_choice */,
                    "pruned_by_heuristic": true
                  },
                  {
                    "plan_prefix": [
                      "`t2` `alias1`"
                    ] /* plan_prefix */,
                    "table": "`t3` `sq2_alias1`",
                    "best_access_path": {
                      "considered_access_paths": [
                        {
                          "rows_to_scan": 1,
                          "access_type": "scan",
                          "using_join_cache": true,
                          "buffers_needed": 1,
                          "resulting_rows": 1,
                          "cost": 1.2,
                          "chosen": true
                        }
                      ] /* considered_access_paths */
                    } /* best_access_path */,
                    "condition_filtering_pct": 100,
                    "rows_for_plan": 1,
                    "cost_for_plan": 2.4,
                    "semijoin_strategy_choice": [
                    ] /* semijoin_strategy_choice */,
                    "pruned_by_heuristic": true
                  }
                ] /* rest_of_plan */
              },
              {
                "plan_prefix": [
                ] /* plan_prefix */,
                "table": "`t2` `alias2`",
                "best_access_path": {
                  "considered_access_paths": [
                    {
                      "rows_to_scan": 1,
                      "access_type": "scan",
                      "resulting_rows": 1,
                      "cost": 1.2,
                      "chosen": true
                    }
                  ] /* considered_access_paths */
                } /* best_access_path */,
                "condition_filtering_pct": 100,
                "rows_for_plan": 1,
                "cost_for_plan": 1.2,
                "semijoin_strategy_choice": [
                ] /* semijoin_strategy_choice */,
                "pruned_by_heuristic": true
              },
              {
                "plan_prefix": [
                ] /* plan_prefix */,
                "table": "`t2` `alias3`",
                "best_access_path": {
                  "considered_access_paths": [
                    {
                      "rows_to_scan": 1,
                      "access_type": "scan",
                      "resulting_rows": 1,
                      "cost": 1.2,
                      "chosen": true
                    }
                  ] /* considered_access_paths */
                } /* best_access_path */,
                "condition_filtering_pct": 100,
                "rows_for_plan": 1,
                "cost_for_plan": 1.2,
                "semijoin_strategy_choice": [
                ] /* semijoin_strategy_choice */,
                "pruned_by_heuristic": true
              },
              {
                "plan_prefix": [
                ] /* plan_prefix */,
                "table": "`t3` `sq2_alias1`",
                "best_access_path": {
                  "considered_access_paths": [
                    {
                      "rows_to_scan": 1,
                      "access_type": "scan",
                      "resulting_rows": 1,
                      "cost": 1.2,
                      "chosen": true
                    }
                  ] /* considered_access_paths */
                } /* best_access_path */,
                "condition_filtering_pct": 100,
                "rows_for_plan": 1,
                "cost_for_plan": 1.2,
                "semijoin_strategy_choice": [
                ] /* semijoin_strategy_choice */,
                "pruned_by_heuristic": true
              },
              {
                "final_semijoin_strategy": "FirstMatch",
                "recalculate_access_paths_and_cost": {
                  "tables": [
                    {
                      "table": "`t3` `sq2_alias1`",
                      "best_access_path": {
                        "considered_access_paths": [
                          {
                            "rows_to_scan": 1,
                            "access_type": "scan",
                            "using_join_cache": true,
                            "buffers_needed": 1,
                            "resulting_rows": 1,
                            "cost": 1.2,
                            "chosen": true
                          }
                        ] /* considered_access_paths */
                      } /* best_access_path */
                    }
                  ] /* tables */
                } /* recalculate_access_paths_and_cost */
              }
            ] /* considered_execution_plans */
          },
          {
            "transformation": {
              "select#": 2,
              "from": "IN (SELECT)",
              "to": "materialization",
              "has_nullable_expressions": true,
              "treat_UNKNOWN_as_FALSE": false,
              "possible": false,
              "cause": "cannot_handle_partial_matches"
            } /* transformation */
          },
          {
            "attaching_conditions_to_tables": {
              "original_condition": "((`alias3`.`col_varchar_key` = `alias2`.`col_varchar_key`) and (`alias3`.`col_varchar_nokey` = `alias2`.`col_varchar_key`) and (`sq2_alias1`.`col_varchar_nokey` = `alias2`.`col_varchar_key`) and <if>(outer_field_is_not_null, ((<cache>(NULL) = (/* select#3 */ select sum(`t4`.`pk`) AS `sq1_field1` from `t4` join `t1` `sq1_alias2` where (`sq1_alias2`.`col_varchar_key` = `t4`.`col_varchar_key`))) or isnull((/* select#3 */ select sum(`t4`.`pk`) AS `sq1_field1` from `t4` join `t1` `sq1_alias2` where (`sq1_alias2`.`col_varchar_key` = `t4`.`col_varchar_key`)))), true) and <if>(outer_field_is_not_null, ((<cache>(NULL) = `alias1`.`col_varchar_nokey`) or isnull(`alias1`.`col_varchar_nokey`)), true) and (`alias2`.`col_varchar_key` <= `alias1`.`col_varchar_key`))",
              "attached_conditions_computation": [
              ] /* attached_conditions_computation */,
              "attached_conditions_summary": [
                {
                  "table": "`t2` `alias1`",
                  "attached": "(<if>(outer_field_is_not_null, ((<cache>(NULL) = (/* select#3 */ select sum(`t4`.`pk`) AS `sq1_field1` from `t4` join `t1` `sq1_alias2` where (`sq1_alias2`.`col_varchar_key` = `t4`.`col_varchar_key`))) or isnull((/* select#3 */ select sum(`t4`.`pk`) AS `sq1_field1` from `t4` join `t1` `sq1_alias2` where (`sq1_alias2`.`col_varchar_key` = `t4`.`col_varchar_key`)))), true) and <if>(outer_field_is_not_null, ((<cache>(NULL) = `alias1`.`col_varchar_nokey`) or isnull(`alias1`.`col_varchar_nokey`)), true))"
                },
                {
                  "table": "`t2` `alias2`",
                  "attached": "(`alias2`.`col_varchar_key` <= `alias1`.`col_varchar_key`)"
                },
                {
                  "table": "`t2` `alias3`",
                  "attached": "((`alias3`.`col_varchar_key` = `alias2`.`col_varchar_key`) and (`alias3`.`col_varchar_nokey` = `alias2`.`col_varchar_key`))"
                },
                {
                  "table": "`t3` `sq2_alias1`",
                  "attached": "(`sq2_alias1`.`col_varchar_nokey` = `alias2`.`col_varchar_key`)"
                }
              ] /* attached_conditions_summary */
            } /* attaching_conditions_to_tables */
          },
          {
            "refine_plan": [
              {
                "table": "`t2` `alias1`"
              },
              {
                "table": "`t2` `alias2`"
              },
              {
                "table": "`t2` `alias3`"
              },
              {
                "table": "`t3` `sq2_alias1`"
              }
            ] /* refine_plan */
          }
        ] /* steps */
      } /* join_optimization */
    },
    {
      "join_optimization": {
        "select#": 3,
        "steps": [
          {
            "condition_processing": {
              "condition": "WHERE",
              "original_condition": "(`sq1_alias2`.`col_varchar_key` = `t4`.`col_varchar_key`)",
              "steps": [
                {
                  "transformation": "equality_propagation",
                  "resulting_condition": "multiple equal(`sq1_alias2`.`col_varchar_key`, `t4`.`col_varchar_key`)"
                },
                {
                  "transformation": "constant_propagation",
                  "resulting_condition": "multiple equal(`sq1_alias2`.`col_varchar_key`, `t4`.`col_varchar_key`)"
                },
                {
                  "transformation": "trivial_condition_removal",
                  "resulting_condition": "multiple equal(`sq1_alias2`.`col_varchar_key`, `t4`.`col_varchar_key`)"
                }
              ] /* steps */
            } /* condition_processing */
          },
          {
            "substitute_generated_columns": {
            } /* substitute_generated_columns */
          },
          {
            "table_dependencies": [
              {
                "table": "`t4`",
                "row_may_be_null": false,
                "map_bit": 0,
                "depends_on_map_bits": [
                ] /* depends_on_map_bits */
              },
              {
                "table": "`t1` `sq1_alias2`",
                "row_may_be_null": false,
                "map_bit": 1,
                "depends_on_map_bits": [
                ] /* depends_on_map_bits */
              }
            ] /* table_dependencies */
          },
          {
            "ref_optimizer_key_uses": [
            ] /* ref_optimizer_key_uses */
          },
          {
            "rows_estimation": [
              {
                "table": "`t4`",
                "table_scan": {
                  "rows": 1,
                  "cost": 1
                } /* table_scan */
              },
              {
                "table": "`t1` `sq1_alias2`",
                "table_scan": {
                  "rows": 1,
                  "cost": 1
                } /* table_scan */
              }
            ] /* rows_estimation */
          },
          {
            "considered_execution_plans": [
              {
                "plan_prefix": [
                ] /* plan_prefix */,
                "table": "`t4`",
                "best_access_path": {
                  "considered_access_paths": [
                    {
                      "rows_to_scan": 1,
                      "access_type": "scan",
                      "resulting_rows": 1,
                      "cost": 1.2,
                      "chosen": true
                    }
                  ] /* considered_access_paths */
                } /* best_access_path */,
                "condition_filtering_pct": 100,
                "rows_for_plan": 1,
                "cost_for_plan": 1.2,
                "rest_of_plan": [
                  {
                    "plan_prefix": [
                      "`t4`"
                    ] /* plan_prefix */,
                    "table": "`t1` `sq1_alias2`",
                    "best_access_path": {
                      "considered_access_paths": [
                        {
                          "rows_to_scan": 1,
                          "access_type": "scan",
                          "using_join_cache": true,
                          "buffers_needed": 1,
                          "resulting_rows": 1,
                          "cost": 1.2,
                          "chosen": true
                        }
                      ] /* considered_access_paths */
                    } /* best_access_path */,
                    "condition_filtering_pct": 100,
                    "rows_for_plan": 1,
                    "cost_for_plan": 2.4,
                    "chosen": true
                  }
                ] /* rest_of_plan */
              },
              {
                "plan_prefix": [
                ] /* plan_prefix */,
                "table": "`t1` `sq1_alias2`",
                "best_access_path": {
                  "considered_access_paths": [
                    {
                      "rows_to_scan": 1,
                      "access_type": "scan",
                      "resulting_rows": 1,
                      "cost": 1.2,
                      "chosen": true
                    }
                  ] /* considered_access_paths */
                } /* best_access_path */,
                "condition_filtering_pct": 100,
                "rows_for_plan": 1,
                "cost_for_plan": 1.2,
                "pruned_by_heuristic": true
              }
            ] /* considered_execution_plans */
          },
          {
            "attaching_conditions_to_tables": {
              "original_condition": "(`sq1_alias2`.`col_varchar_key` = `t4`.`col_varchar_key`)",
              "attached_conditions_computation": [
              ] /* attached_conditions_computation */,
              "attached_conditions_summary": [
                {
                  "table": "`t4`",
                  "attached": null
                },
                {
                  "table": "`t1` `sq1_alias2`",
                  "attached": "(`sq1_alias2`.`col_varchar_key` = `t4`.`col_varchar_key`)"
                }
              ] /* attached_conditions_summary */
            } /* attaching_conditions_to_tables */
          },
          {
            "refine_plan": [
              {
                "table": "`t4`"
              },
              {
                "table": "`t1` `sq1_alias2`"
              }
            ] /* refine_plan */
          }
        ] /* steps */
      } /* join_optimization */
    },
    {
      "join_execution": {
        "select#": 1,
        "steps": [
        ] /* steps */
      } /* join_execution */
    }
  ] /* steps */
}	0	0
drop table t1,t2,t3,t4,where_subselect_19379;
drop view view_t4;
#
# BUG#12607524 JSON PARSE ERROR ON SELECT ... FROM ... WHERE .. IN (SUBQUERY)
#
CREATE TABLE t1 (  
col_int_key int(11) DEFAULT NULL,
col_varchar_key varchar(1) DEFAULT NULL,
KEY col_int_key (col_int_key),
KEY col_varchar_key (col_varchar_key,col_int_key)
) ENGINE=MyISAM;
INSERT INTO t1 VALUES (8,'g');
CREATE TABLE t2 (
col_int_key int(11) DEFAULT NULL,
col_varchar_key varchar(1) DEFAULT NULL,
KEY col_int_key (col_int_key),
KEY col_varchar_key (col_varchar_key,col_int_key)
) ENGINE=MyISAM;
INSERT INTO t2 VALUES (7,'x');
CREATE TABLE where_subselect_19033  
SELECT
( SELECT col_int_key FROM t2 ) as field1
FROM t1
;
SELECT * FROM where_subselect_19033;
field1
7
SELECT field1
FROM where_subselect_19033
WHERE field1 IN
( SELECT
( SELECT col_int_key FROM t2 )
FROM t1
)
;
field1
7
SELECT * FROM INFORMATION_SCHEMA.OPTIMIZER_TRACE;
QUERY	TRACE	MISSING_BYTES_BEYOND_MAX_MEM_SIZE	INSUFFICIENT_PRIVILEGES
SELECT field1
FROM where_subselect_19033
WHERE field1 IN
( SELECT
( SELECT col_int_key FROM t2 )
FROM t1
)	{
  "steps": [
    {
      "join_preparation": {
        "select#": 1,
        "steps": [
          {
            "join_preparation": {
              "select#": 3,
              "steps": [
                {
                  "expanded_query": "/* select#3 */ select `t2`.`col_int_key` from `t2`"
                }
              ] /* steps */
            } /* join_preparation */
          },
          {
            "expanded_query": "/* select#1 */ select `where_subselect_19033`.`field1` AS `field1` from `where_subselect_19033` semi join (`t1`) where (1 and (`where_subselect_19033`.`field1` = (/* select#3 */ select `t2`.`col_int_key` from `t2`)))"
          }
        ] /* steps */
      } /* join_preparation */
    },
    {
      "join_optimization": {
        "select#": 1,
        "steps": [
          {
            "condition_processing": {
              "condition": "WHERE",
              "original_condition": "(1 and (`where_subselect_19033`.`field1` = (/* select#3 */ select `t2`.`col_int_key` from `t2`)))",
              "steps": [
                {
                  "transformation": "equality_propagation",
                  "subselect_evaluation": [
                  ] /* subselect_evaluation */,
                  "resulting_condition": "(1 and multiple equal((/* select#3 */ select `t2`.`col_int_key` from `t2`), `where_subselect_19033`.`field1`))"
                },
                {
                  "transformation": "constant_propagation",
                  "resulting_condition": "(1 and multiple equal((/* select#3 */ select `t2`.`col_int_key` from `t2`), `where_subselect_19033`.`field1`))"
                },
                {
                  "transformation": "trivial_condition_removal",
                  "resulting_condition": "multiple equal((/* select#3 */ select `t2`.`col_int_key` from `t2`), `where_subselect_19033`.`field1`)"
                }
              ] /* steps */
            } /* condition_processing */
          },
          {
            "substitute_generated_columns": {
            } /* substitute_generated_columns */
          },
          {
            "table_dependencies": [
              {
                "table": "`where_subselect_19033`",
                "row_may_be_null": false,
                "map_bit": 0,
                "depends_on_map_bits": [
                ] /* depends_on_map_bits */
              },
              {
                "table": "`t1`",
                "row_may_be_null": false,
                "map_bit": 1,
                "depends_on_map_bits": [
                ] /* depends_on_map_bits */
              }
            ] /* table_dependencies */
          },
          {
            "ref_optimizer_key_uses": [
            ] /* ref_optimizer_key_uses */
          },
          {
            "pulled_out_semijoin_tables": [
            ] /* pulled_out_semijoin_tables */
          },
          {
            "subselect_execution": {
              "select#": 3,
              "steps": [
                {
                  "join_optimization": {
                    "select#": 3,
                    "steps": [
                      {
                        "table_dependencies": [
                          {
                            "table": "`t2`",
                            "row_may_be_null": false,
                            "map_bit": 0,
                            "depends_on_map_bits": [
                            ] /* depends_on_map_bits */
                          }
                        ] /* table_dependencies */
                      },
                      {
                        "rows_estimation": [
                          {
                            "table": "`t2`",
                            "rows": 1,
                            "cost": 1,
                            "table_type": "system",
                            "empty": false
                          }
                        ] /* rows_estimation */
                      },
                      {
                        "attaching_conditions_to_tables": {
                          "original_condition": null,
                          "attached_conditions_computation": [
                          ] /* attached_conditions_computation */,
                          "attached_conditions_summary": [
                          ] /* attached_conditions_summary */
                        } /* attaching_conditions_to_tables */
                      },
                      {
                        "refine_plan": [
                        ] /* refine_plan */
                      }
                    ] /* steps */
                  } /* join_optimization */
                },
                {
                  "join_execution": {
                    "select#": 3,
                    "steps": [
                    ] /* steps */
                  } /* join_execution */
                }
              ] /* steps */
            } /* subselect_execution */
          },
          {
            "rows_estimation": [
              {
                "table": "`where_subselect_19033`",
                "rows": 1,
                "cost": 1,
                "table_type": "system",
                "empty": false
              },
              {
                "table": "`t1`",
                "table_scan": {
                  "rows": 1,
                  "cost": 2
                } /* table_scan */
              }
            ] /* rows_estimation */
          },
          {
            "execution_plan_for_potential_materialization": {
              "steps": [
                {
                  "considered_execution_plans": [
                    {
                      "plan_prefix": [
                      ] /* plan_prefix */,
                      "table": "`t1`",
                      "best_access_path": {
                        "considered_access_paths": [
                          {
                            "rows_to_scan": 1,
                            "access_type": "scan",
                            "resulting_rows": 1,
                            "cost": 2.2049,
                            "chosen": true
                          }
                        ] /* considered_access_paths */
                      } /* best_access_path */,
                      "condition_filtering_pct": 100,
                      "rows_for_plan": 1,
                      "cost_for_plan": 2.2049,
                      "chosen": true
                    }
                  ] /* considered_execution_plans */
                }
              ] /* steps */
            } /* execution_plan_for_potential_materialization */
          },
          {
            "considered_execution_plans": [
              {
                "plan_prefix": [
                  "`where_subselect_19033`"
                ] /* plan_prefix */,
                "table": "`t1`",
                "best_access_path": {
                  "considered_access_paths": [
                    {
                      "rows_to_scan": 1,
                      "access_type": "scan",
                      "resulting_rows": 1,
                      "cost": 2.2049,
                      "chosen": true
                    }
                  ] /* considered_access_paths */
                } /* best_access_path */,
                "condition_filtering_pct": 100,
                "rows_for_plan": 1,
                "cost_for_plan": 2.2049,
                "semijoin_strategy_choice": [
                  {
                    "strategy": "FirstMatch",
                    "recalculate_access_paths_and_cost": {
                      "tables": [
                      ] /* tables */
                    } /* recalculate_access_paths_and_cost */,
                    "cost": 2.2049,
                    "rows": 1,
                    "chosen": true
                  },
                  {
                    "strategy": "MaterializeLookup",
                    "cost": 4.6049,
                    "rows": 1,
                    "duplicate_tables_left": false,
                    "chosen": false
                  },
                  {
                    "strategy": "DuplicatesWeedout",
                    "cost": 4.6049,
                    "rows": 1,
                    "duplicate_tables_left": false,
                    "chosen": false
                  }
                ] /* semijoin_strategy_choice */,
                "chosen": true
              },
              {
                "final_semijoin_strategy": "FirstMatch",
                "recalculate_access_paths_and_cost": {
                  "tables": [
                  ] /* tables */
                } /* recalculate_access_paths_and_cost */
              }
            ] /* considered_execution_plans */
          },
          {
            "condition_on_constant_tables": "1",
            "condition_value": true
          },
          {
            "attaching_conditions_to_tables": {
              "original_condition": "1",
              "attached_conditions_computation": [
              ] /* attached_conditions_computation */,
              "attached_conditions_summary": [
                {
                  "table": "`t1`",
                  "attached": null
                }
              ] /* attached_conditions_summary */
            } /* attaching_conditions_to_tables */
          },
          {
            "refine_plan": [
              {
                "table": "`t1`"
              }
            ] /* refine_plan */
          }
        ] /* steps */
      } /* join_optimization */
    },
    {
      "join_execution": {
        "select#": 1,
        "steps": [
        ] /* steps */
      } /* join_execution */
    }
  ] /* steps */
}	0	0
DROP TABLE where_subselect_19033,t1,t2;

# BUG#12612201 - SEGFAULT IN
# SUBSELECT_UNIQUESUBQUERY_ENGINE::PRINT WITH OPTIMIZER TRACE 

CREATE TABLE t1 (
col_int_key int(11) DEFAULT NULL,
col_varchar_key varchar(1) DEFAULT NULL,
col_varchar_nokey varchar(1) DEFAULT NULL
);
CREATE TABLE t2 (
pk int(11) NOT NULL AUTO_INCREMENT,
col_int_key int(11) DEFAULT NULL,
col_varchar_key varchar(1) DEFAULT NULL,
col_varchar_nokey varchar(1) DEFAULT NULL,
PRIMARY KEY (pk)
);
INSERT INTO t2 VALUES (1,4,'v','v'),(20,5,'r','r');
CREATE TABLE t3 (
col_int_key int(11) DEFAULT NULL,
col_varchar_key varchar(1) DEFAULT NULL,
col_varchar_nokey varchar(1) DEFAULT NULL
);
INSERT INTO t3 VALUES (NULL,'j','j'),(8,'c','c');
CREATE TABLE where_updatedelete_20769 select  count(  alias2 . col_varchar_key ) as field1
from (
(select sq1_alias1 . *
from ( t3 as sq1_alias1
straight_join t1 as sq1_alias2
on (sq1_alias2 . col_varchar_key = sq1_alias1 . col_varchar_key)
)
where  sq1_alias1 . col_int_key  in (
select   c_sq1_alias1 . pk as c_sq1_field1
from t2 as c_sq1_alias1
)
) as alias1
left outer join t1 as alias2
on (alias2 . col_varchar_key = alias1 . col_varchar_key  )
)
where (  alias2 . col_varchar_key  in (
select   sq2_alias1 . col_varchar_nokey as sq2_field1
from t2 as sq2_alias1
where  sq2_alias1 . col_int_key  in (
select distinct  c_sq2_alias1 . col_int_key as c_sq2_field1
from t3 as c_sq2_alias1
)
) )
or alias1 . col_int_key = 2
and alias2 . col_varchar_nokey <= alias1 . col_varchar_nokey  
order by alias1 . col_varchar_key  , field1
;
UPDATE where_updatedelete_20769 SET field1 = ( select  count(  alias2 . col_varchar_key ) as field1
from (
(select sq1_alias1 . *
from ( t3 as sq1_alias1
straight_join t1 as sq1_alias2
on (sq1_alias2 . col_varchar_key = sq1_alias1 . col_varchar_key)
)
where  sq1_alias1 . col_int_key  in (
select   c_sq1_alias1 . pk as c_sq1_field1
from t2 as c_sq1_alias1
)
) as alias1
left outer join t1 as alias2
on (alias2 . col_varchar_key = alias1 . col_varchar_key  )
)
where (  alias2 . col_varchar_key  in (
select   sq2_alias1 . col_varchar_nokey as sq2_field1
from t2 as sq2_alias1
where  sq2_alias1 . col_int_key  in (
select distinct  c_sq2_alias1 . col_int_key as c_sq2_field1
from t3 as c_sq2_alias1
)
) )
or alias1 . col_int_key = 2
and alias2 . col_varchar_nokey <= alias1 . col_varchar_nokey  
order by alias1 . col_varchar_key  , field1
 );
DROP TABLE where_updatedelete_20769;
DROP TABLE t1,t2,t3;

# BUG#12710761 - INVALID JSON TRACE ON SUBQUERY IN IN-CLAUSE

CREATE TABLE t1 (col_int_key int, KEY col_int_key (col_int_key));
INSERT INTO t1 VALUES (0),(8),(1),(8);
CREATE TABLE where_subselect_20070
SELECT table2 .col_int_key AS field1,
( SELECT COUNT( col_int_key )
FROM t1
)
FROM t1 AS table1
JOIN t1 AS table2
ON table2 .col_int_key = table1 .col_int_key;
SELECT *
FROM where_subselect_20070
WHERE (field1, ( SELECT COUNT( col_int_key ) FROM t1 )) IN (
SELECT table2 .col_int_key AS field1,
( SELECT COUNT( col_int_key )
FROM t1
)
FROM t1 AS table1
JOIN t1 AS table2
ON table2 .col_int_key = table1 .col_int_key
);
field1	( SELECT COUNT( col_int_key )
FROM t1
)
0	4
1	4
8	4
8	4
8	4
8	4
select * from information_schema.optimizer_trace;
QUERY	TRACE	MISSING_BYTES_BEYOND_MAX_MEM_SIZE	INSUFFICIENT_PRIVILEGES
SELECT *
FROM where_subselect_20070
WHERE (field1, ( SELECT COUNT( col_int_key ) FROM t1 )) IN (
SELECT table2 .col_int_key AS field1,
( SELECT COUNT( col_int_key )
FROM t1
)
FROM t1 AS table1
JOIN t1 AS table2
ON table2 .col_int_key = table1 .col_int_key
)	{
  "steps": [
    {
      "join_preparation": {
        "select#": 1,
        "steps": [
          {
            "join_preparation": {
              "select#": 2,
              "steps": [
                {
                  "expanded_query": "/* select#2 */ select count(`t1`.`col_int_key`) from `t1`"
                }
              ] /* steps */
            } /* join_preparation */
          },
          {
            "join_preparation": {
              "select#": 4,
              "steps": [
                {
                  "expanded_query": "/* select#4 */ select count(`t1`.`col_int_key`) from `t1`"
                }
              ] /* steps */
            } /* join_preparation */
          },
          {
            "expanded_query": "/* select#1 */ select `where_subselect_20070`.`field1` AS `field1`,`where_subselect_20070`.`( SELECT COUNT( col_int_key )\nFROM t1\n)` AS `( SELECT COUNT( col_int_key )\nFROM t1\n)` from `where_subselect_20070` semi join (`t1` `table1` join `t1` `table2`) where (1 and (`where_subselect_20070`.`field1` = `table2`.`col_int_key`) and ((/* select#2 */ select count(`t1`.`col_int_key`) from `t1`) = (/* select#4 */ select count(`t1`.`col_int_key`) from `t1`)) and (`table2`.`col_int_key` = `table1`.`col_int_key`))"
          }
        ] /* steps */
      } /* join_preparation */
    },
    {
      "join_optimization": {
        "select#": 1,
        "steps": [
          {
            "condition_processing": {
              "condition": "WHERE",
              "original_condition": "(1 and (`where_subselect_20070`.`field1` = `table2`.`col_int_key`) and ((/* select#2 */ select count(`t1`.`col_int_key`) from `t1`) = (/* select#4 */ select count(`t1`.`col_int_key`) from `t1`)) and (`table2`.`col_int_key` = `table1`.`col_int_key`))",
              "steps": [
                {
                  "transformation": "equality_propagation",
                  "subselect_evaluation": [
                  ] /* subselect_evaluation */,
                  "resulting_condition": "(1 and ((/* select#2 */ select count(`t1`.`col_int_key`) from `t1`) = (/* select#4 */ select count(`t1`.`col_int_key`) from `t1`)) and multiple equal(`where_subselect_20070`.`field1`, `table2`.`col_int_key`, `table1`.`col_int_key`))"
                },
                {
                  "transformation": "constant_propagation",
                  "subselect_evaluation": [
                  ] /* subselect_evaluation */,
                  "resulting_condition": "(1 and ((/* select#2 */ select count(`t1`.`col_int_key`) from `t1`) = (/* select#4 */ select count(`t1`.`col_int_key`) from `t1`)) and multiple equal(`where_subselect_20070`.`field1`, `table2`.`col_int_key`, `table1`.`col_int_key`))"
                },
                {
                  "transformation": "trivial_condition_removal",
                  "subselect_evaluation": [
                    {
                      "subselect_execution": {
                        "select#": 2,
                        "steps": [
                          {
                            "join_optimization": {
                              "select#": 2,
                              "steps": [
                                {
                                  "table_dependencies": [
                                    {
                                      "table": "`t1`",
                                      "row_may_be_null": false,
                                      "map_bit": 0,
                                      "depends_on_map_bits": [
                                      ] /* depends_on_map_bits */
                                    }
                                  ] /* table_dependencies */
                                },
                                {
                                  "rows_estimation": [
                                    {
                                      "table": "`t1`",
                                      "table_scan": {
                                        "rows": 4,
                                        "cost": 2
                                      } /* table_scan */
                                    }
                                  ] /* rows_estimation */
                                },
                                {
                                  "considered_execution_plans": [
                                    {
                                      "plan_prefix": [
                                      ] /* plan_prefix */,
                                      "table": "`t1`",
                                      "best_access_path": {
                                        "considered_access_paths": [
                                          {
                                            "rows_to_scan": 4,
                                            "access_type": "scan",
                                            "resulting_rows": 4,
                                            "cost": 2.8068,
                                            "chosen": true
                                          }
                                        ] /* considered_access_paths */
                                      } /* best_access_path */,
                                      "condition_filtering_pct": 100,
                                      "rows_for_plan": 4,
                                      "cost_for_plan": 2.8068,
                                      "chosen": true
                                    }
                                  ] /* considered_execution_plans */
                                },
                                {
                                  "attaching_conditions_to_tables": {
                                    "original_condition": null,
                                    "attached_conditions_computation": [
                                    ] /* attached_conditions_computation */,
                                    "attached_conditions_summary": [
                                      {
                                        "table": "`t1`",
                                        "attached": null
                                      }
                                    ] /* attached_conditions_summary */
                                  } /* attaching_conditions_to_tables */
                                },
                                {
                                  "refine_plan": [
                                    {
                                      "table": "`t1`"
                                    }
                                  ] /* refine_plan */
                                }
                              ] /* steps */
                            } /* join_optimization */
                          },
                          {
                            "join_execution": {
                              "select#": 2,
                              "steps": [
                              ] /* steps */
                            } /* join_execution */
                          }
                        ] /* steps */
                      } /* subselect_execution */
                    },
                    {
                      "subselect_execution": {
                        "select#": 4,
                        "steps": [
                          {
                            "join_optimization": {
                              "select#": 4,
                              "steps": [
                                {
                                  "table_dependencies": [
                                    {
                                      "table": "`t1`",
                                      "row_may_be_null": false,
                                      "map_bit": 0,
                                      "depends_on_map_bits": [
                                      ] /* depends_on_map_bits */
                                    }
                                  ] /* table_dependencies */
                                },
                                {
                                  "rows_estimation": [
                                    {
                                      "table": "`t1`",
                                      "table_scan": {
                                        "rows": 4,
                                        "cost": 2
                                      } /* table_scan */
                                    }
                                  ] /* rows_estimation */
                                },
                                {
                                  "considered_execution_plans": [
                                    {
                                      "plan_prefix": [
                                      ] /* plan_prefix */,
                                      "table": "`t1`",
                                      "best_access_path": {
                                        "considered_access_paths": [
                                          {
                                            "rows_to_scan": 4,
                                            "access_type": "scan",
                                            "resulting_rows": 4,
                                            "cost": 2.8068,
                                            "chosen": true
                                          }
                                        ] /* considered_access_paths */
                                      } /* best_access_path */,
                                      "condition_filtering_pct": 100,
                                      "rows_for_plan": 4,
                                      "cost_for_plan": 2.8068,
                                      "chosen": true
                                    }
                                  ] /* considered_execution_plans */
                                },
                                {
                                  "attaching_conditions_to_tables": {
                                    "original_condition": null,
                                    "attached_conditions_computation": [
                                    ] /* attached_conditions_computation */,
                                    "attached_conditions_summary": [
                                      {
                                        "table": "`t1`",
                                        "attached": null
                                      }
                                    ] /* attached_conditions_summary */
                                  } /* attaching_conditions_to_tables */
                                },
                                {
                                  "refine_plan": [
                                    {
                                      "table": "`t1`"
                                    }
                                  ] /* refine_plan */
                                }
                              ] /* steps */
                            } /* join_optimization */
                          },
                          {
                            "join_execution": {
                              "select#": 4,
                              "steps": [
                              ] /* steps */
                            } /* join_execution */
                          }
                        ] /* steps */
                      } /* subselect_execution */
                    }
                  ] /* subselect_evaluation */,
                  "resulting_condition": "multiple equal(`where_subselect_20070`.`field1`, `table2`.`col_int_key`, `table1`.`col_int_key`)"
                }
              ] /* steps */
            } /* condition_processing */
          },
          {
            "substitute_generated_columns": {
            } /* substitute_generated_columns */
          },
          {
            "table_dependencies": [
              {
                "table": "`where_subselect_20070`",
                "row_may_be_null": false,
                "map_bit": 0,
                "depends_on_map_bits": [
                ] /* depends_on_map_bits */
              },
              {
                "table": "`t1` `table1`",
                "row_may_be_null": false,
                "map_bit": 1,
                "depends_on_map_bits": [
                ] /* depends_on_map_bits */
              },
              {
                "table": "`t1` `table2`",
                "row_may_be_null": false,
                "map_bit": 2,
                "depends_on_map_bits": [
                ] /* depends_on_map_bits */
              }
            ] /* table_dependencies */
          },
          {
            "ref_optimizer_key_uses": [
              {
                "table": "`t1` `table1`",
                "field": "col_int_key",
                "equals": "`where_subselect_20070`.`field1`",
                "null_rejecting": true
              },
              {
                "table": "`t1` `table1`",
                "field": "col_int_key",
                "equals": "`table2`.`col_int_key`",
                "null_rejecting": true
              },
              {
                "table": "`t1` `table2`",
                "field": "col_int_key",
                "equals": "`where_subselect_20070`.`field1`",
                "null_rejecting": true
              },
              {
                "table": "`t1` `table2`",
                "field": "col_int_key",
                "equals": "`table1`.`col_int_key`",
                "null_rejecting": true
              }
            ] /* ref_optimizer_key_uses */
          },
          {
            "pulled_out_semijoin_tables": [
            ] /* pulled_out_semijoin_tables */
          },
          {
            "rows_estimation": [
              {
                "table": "`where_subselect_20070`",
                "table_scan": {
                  "rows": 6,
                  "cost": 2
                } /* table_scan */
              },
              {
                "table": "`t1` `table1`",
                "table_scan": {
                  "rows": 4,
                  "cost": 2
                } /* table_scan */
              },
              {
                "table": "`t1` `table2`",
                "table_scan": {
                  "rows": 4,
                  "cost": 2
                } /* table_scan */
              }
            ] /* rows_estimation */
          },
          {
            "execution_plan_for_potential_materialization": {
              "steps": [
                {
                  "considered_execution_plans": [
                    {
                      "plan_prefix": [
                      ] /* plan_prefix */,
                      "table": "`t1` `table1`",
                      "best_access_path": {
                        "considered_access_paths": [
                          {
                            "access_type": "ref",
                            "index": "col_int_key",
                            "usable": false,
                            "chosen": false
                          },
                          {
                            "rows_to_scan": 4,
                            "access_type": "scan",
                            "resulting_rows": 4,
                            "cost": 2.8068,
                            "chosen": true
                          }
                        ] /* considered_access_paths */
                      } /* best_access_path */,
                      "condition_filtering_pct": 100,
                      "rows_for_plan": 4,
                      "cost_for_plan": 2.8068,
                      "rest_of_plan": [
                        {
                          "plan_prefix": [
                            "`t1` `table1`"
                          ] /* plan_prefix */,
                          "table": "`t1` `table2`",
                          "best_access_path": {
                            "considered_access_paths": [
                              {
                                "access_type": "ref",
                                "index": "col_int_key",
                                "rows": 2,
                                "cost": 5.693,
                                "chosen": true
                              },
                              {
                                "rows_to_scan": 4,
                                "access_type": "scan",
                                "using_join_cache": true,
                                "buffers_needed": 1,
                                "resulting_rows": 4,
                                "cost": 5.207,
                                "chosen": true
                              }
                            ] /* considered_access_paths */
                          } /* best_access_path */,
                          "condition_filtering_pct": 25,
                          "rows_for_plan": 4,
                          "cost_for_plan": 8.0138,
                          "chosen": true
                        }
                      ] /* rest_of_plan */
                    },
                    {
                      "plan_prefix": [
                      ] /* plan_prefix */,
                      "table": "`t1` `table2`",
                      "best_access_path": {
                        "considered_access_paths": [
                          {
                            "access_type": "ref",
                            "index": "col_int_key",
                            "usable": false,
                            "chosen": false
                          },
                          {
                            "rows_to_scan": 4,
                            "access_type": "scan",
                            "resulting_rows": 4,
                            "cost": 2.8068,
                            "chosen": true
                          }
                        ] /* considered_access_paths */
                      } /* best_access_path */,
                      "condition_filtering_pct": 100,
                      "rows_for_plan": 4,
                      "cost_for_plan": 2.8068,
                      "rest_of_plan": [
                        {
                          "plan_prefix": [
                            "`t1` `table2`"
                          ] /* plan_prefix */,
                          "table": "`t1` `table1`",
                          "best_access_path": {
                            "considered_access_paths": [
                              {
                                "access_type": "ref",
                                "index": "col_int_key",
                                "rows": 2,
                                "cost": 5.693,
                                "chosen": true
                              },
                              {
                                "rows_to_scan": 4,
                                "access_type": "scan",
                                "using_join_cache": true,
                                "buffers_needed": 1,
                                "resulting_rows": 4,
                                "cost": 5.207,
                                "chosen": true
                              }
                            ] /* considered_access_paths */
                          } /* best_access_path */,
                          "condition_filtering_pct": 25,
                          "rows_for_plan": 4,
                          "cost_for_plan": 8.0138,
                          "pruned_by_cost": true
                        }
                      ] /* rest_of_plan */
                    }
                  ] /* considered_execution_plans */
                }
              ] /* steps */
            } /* execution_plan_for_potential_materialization */
          },
          {
            "considered_execution_plans": [
              {
                "plan_prefix": [
                ] /* plan_prefix */,
                "table": "`where_subselect_20070`",
                "best_access_path": {
                  "considered_access_paths": [
                    {
                      "rows_to_scan": 6,
                      "access_type": "scan",
                      "resulting_rows": 6,
                      "cost": 3.219,
                      "chosen": true
                    }
                  ] /* considered_access_paths */
                } /* best_access_path */,
                "condition_filtering_pct": 100,
                "rows_for_plan": 6,
                "cost_for_plan": 3.219,
                "semijoin_strategy_choice": [
                ] /* semijoin_strategy_choice */,
                "rest_of_plan": [
                  {
                    "plan_prefix": [
                      "`where_subselect_20070`"
                    ] /* plan_prefix */,
                    "table": "`t1` `table1`",
                    "best_access_path": {
                      "considered_access_paths": [
                        {
                          "access_type": "ref",
                          "index": "col_int_key",
                          "rows": 2,
                          "cost": 8.5395,
                          "chosen": true
                        },
                        {
                          "rows_to_scan": 4,
                          "access_type": "scan",
                          "using_join_cache": true,
                          "buffers_needed": 1,
                          "resulting_rows": 4,
                          "cost": 6.8074,
                          "chosen": true
                        }
                      ] /* considered_access_paths */
                    } /* best_access_path */,
                    "condition_filtering_pct": 25,
                    "rows_for_plan": 6,
                    "cost_for_plan": 10.026,
                    "semijoin_strategy_choice": [
                    ] /* semijoin_strategy_choice */,
                    "rest_of_plan": [
                      {
                        "plan_prefix": [
                          "`where_subselect_20070`",
                          "`t1` `table1`"
                        ] /* plan_prefix */,
                        "table": "`t1` `table2`",
                        "best_access_path": {
                          "considered_access_paths": [
                            {
                              "access_type": "ref",
                              "index": "col_int_key",
                              "rows": 2,
                              "cost": 8.5395,
                              "chosen": true
                            },
                            {
                              "rows_to_scan": 4,
                              "access_type": "scan",
                              "using_join_cache": true,
                              "buffers_needed": 1,
                              "resulting_rows": 4,
                              "cost": 6.8077,
                              "chosen": true
                            }
                          ] /* considered_access_paths */
                        } /* best_access_path */,
                        "condition_filtering_pct": 25,
                        "rows_for_plan": 6,
                        "cost_for_plan": 16.834,
                        "semijoin_strategy_choice": [
                          {
                            "strategy": "FirstMatch",
                            "recalculate_access_paths_and_cost": {
                              "tables": [
                                {
                                  "table": "`t1` `table1`",
                                  "best_access_path": {
                                    "considered_access_paths": [
                                      {
                                        "access_type": "ref",
                                        "index": "col_int_key",
                                        "rows": 2,
                                        "cost": 8.5395,
                                        "chosen": true
                                      },
                                      {
                                        "rows_to_scan": 4,
                                        "access_type": "scan",
                                        "resulting_rows": 4,
                                        "cost": 16.841,
                                        "chosen": false
                                      }
                                    ] /* considered_access_paths */
                                  } /* best_access_path */
                                },
                                {
                                  "table": "`t1` `table2`",
                                  "best_access_path": {
                                    "considered_access_paths": [
                                      {
                                        "access_type": "ref",
                                        "index": "col_int_key",
                                        "rows": 2,
                                        "cost": 17.079,
                                        "chosen": true
                                      },
                                      {
                                        "rows_to_scan": 4,
                                        "access_type": "scan",
                                        "resulting_rows": 4,
                                        "cost": 33.682,
                                        "chosen": false
                                      }
                                    ] /* considered_access_paths */
                                  } /* best_access_path */
                                }
                              ] /* tables */
                            } /* recalculate_access_paths_and_cost */,
                            "cost": 28.838,
                            "rows": 6,
                            "chosen": true
                          },
                          {
                            "strategy": "MaterializeLookup",
                            "cost": 15.233,
                            "rows": 6,
                            "duplicate_tables_left": false,
                            "chosen": true
                          },
                          {
                            "strategy": "DuplicatesWeedout",
                            "cost": 21.234,
                            "rows": 6,
                            "duplicate_tables_left": false,
                            "chosen": false
                          }
                        ] /* semijoin_strategy_choice */,
                        "chosen": true
                      }
                    ] /* rest_of_plan */
                  },
                  {
                    "plan_prefix": [
                      "`where_subselect_20070`"
                    ] /* plan_prefix */,
                    "table": "`t1` `table2`",
                    "best_access_path": {
                      "considered_access_paths": [
                        {
                          "access_type": "ref",
                          "index": "col_int_key",
                          "rows": 2,
                          "cost": 8.5395,
                          "chosen": true
                        },
                        {
                          "rows_to_scan": 4,
                          "access_type": "scan",
                          "using_join_cache": true,
                          "buffers_needed": 1,
                          "resulting_rows": 4,
                          "cost": 6.8074,
                          "chosen": true
                        }
                      ] /* considered_access_paths */
                    } /* best_access_path */,
                    "condition_filtering_pct": 25,
                    "rows_for_plan": 6,
                    "cost_for_plan": 10.026,
                    "semijoin_strategy_choice": [
                    ] /* semijoin_strategy_choice */,
                    "rest_of_plan": [
                      {
                        "plan_prefix": [
                          "`where_subselect_20070`",
                          "`t1` `table2`"
                        ] /* plan_prefix */,
                        "table": "`t1` `table1`",
                        "best_access_path": {
                          "considered_access_paths": [
                            {
                              "access_type": "ref",
                              "index": "col_int_key",
                              "rows": 2,
                              "cost": 8.5395,
                              "chosen": true
                            },
                            {
                              "rows_to_scan": 4,
                              "access_type": "scan",
                              "using_join_cache": true,
                              "buffers_needed": 1,
                              "resulting_rows": 4,
                              "cost": 6.8077,
                              "chosen": true
                            }
                          ] /* considered_access_paths */
                        } /* best_access_path */,
                        "condition_filtering_pct": 25,
                        "rows_for_plan": 6,
                        "cost_for_plan": 16.834,
                        "semijoin_strategy_choice": [
                          {
                            "strategy": "FirstMatch",
                            "recalculate_access_paths_and_cost": {
                              "tables": [
                                {
                                  "table": "`t1` `table2`",
                                  "best_access_path": {
                                    "considered_access_paths": [
                                      {
                                        "access_type": "ref",
                                        "index": "col_int_key",
                                        "rows": 2,
                                        "cost": 8.5395,
                                        "chosen": true
                                      },
                                      {
                                        "rows_to_scan": 4,
                                        "access_type": "scan",
                                        "resulting_rows": 4,
                                        "cost": 16.841,
                                        "chosen": false
                                      }
                                    ] /* considered_access_paths */
                                  } /* best_access_path */
                                },
                                {
                                  "table": "`t1` `table1`",
                                  "best_access_path": {
                                    "considered_access_paths": [
                                      {
                                        "access_type": "ref",
                                        "index": "col_int_key",
                                        "rows": 2,
                                        "cost": 17.079,
                                        "chosen": true
                                      },
                                      {
                                        "rows_to_scan": 4,
                                        "access_type": "scan",
                                        "resulting_rows": 4,
                                        "cost": 33.682,
                                        "chosen": false
                                      }
                                    ] /* considered_access_paths */
                                  } /* best_access_path */
                                }
                              ] /* tables */
                            } /* recalculate_access_paths_and_cost */,
                            "cost": 28.838,
                            "rows": 6,
                            "chosen": true
                          },
                          {
                            "strategy": "MaterializeLookup",
                            "cost": 15.233,
                            "rows": 6,
                            "duplicate_tables_left": false,
                            "chosen": true
                          },
                          {
                            "strategy": "DuplicatesWeedout",
                            "cost": 21.234,
                            "rows": 6,
                            "duplicate_tables_left": false,
                            "chosen": false
                          }
                        ] /* semijoin_strategy_choice */,
                        "pruned_by_cost": true
                      }
                    ] /* rest_of_plan */
                  }
                ] /* rest_of_plan */
              },
              {
                "plan_prefix": [
                ] /* plan_prefix */,
                "table": "`t1` `table1`",
                "best_access_path": {
                  "considered_access_paths": [
                    {
                      "access_type": "ref",
                      "index": "col_int_key",
                      "usable": false,
                      "chosen": false
                    },
                    {
                      "rows_to_scan": 4,
                      "access_type": "scan",
                      "resulting_rows": 4,
                      "cost": 2.8068,
                      "chosen": true
                    }
                  ] /* considered_access_paths */
                } /* best_access_path */,
                "condition_filtering_pct": 100,
                "rows_for_plan": 4,
                "cost_for_plan": 2.8068,
                "semijoin_strategy_choice": [
                ] /* semijoin_strategy_choice */,
                "rest_of_plan": [
                  {
                    "plan_prefix": [
                      "`t1` `table1`"
                    ] /* plan_prefix */,
                    "table": "`where_subselect_20070`",
                    "best_access_path": {
                      "considered_access_paths": [
                        {
                          "rows_to_scan": 6,
                          "access_type": "scan",
                          "using_join_cache": true,
                          "buffers_needed": 1,
                          "resulting_rows": 6,
                          "cost": 6.8192,
                          "chosen": true
                        }
                      ] /* considered_access_paths */
                    } /* best_access_path */,
                    "condition_filtering_pct": 16.667,
                    "rows_for_plan": 4,
                    "cost_for_plan": 9.626,
                    "semijoin_strategy_choice": [
                    ] /* semijoin_strategy_choice */,
                    "rest_of_plan": [
                      {
                        "plan_prefix": [
                          "`t1` `table1`",
                          "`where_subselect_20070`"
                        ] /* plan_prefix */,
                        "table": "`t1` `table2`",
                        "best_access_path": {
                          "considered_access_paths": [
                            {
                              "access_type": "ref",
                              "index": "col_int_key",
                              "rows": 2,
                              "cost": 5.693,
                              "chosen": true
                            },
                            {
                              "rows_to_scan": 4,
                              "access_type": "scan",
                              "using_join_cache": true,
                              "buffers_needed": 1,
                              "resulting_rows": 4,
                              "cost": 5.2074,
                              "chosen": true
                            }
                          ] /* considered_access_paths */
                        } /* best_access_path */,
                        "condition_filtering_pct": 25,
                        "rows_for_plan": 4,
                        "cost_for_plan": 14.833,
                        "semijoin_strategy_choice": [
                          {
                            "strategy": "DuplicatesWeedout",
                            "cost": 17.833,
                            "rows": 1,
                            "duplicate_tables_left": true,
                            "chosen": true
                          }
                        ] /* semijoin_strategy_choice */,
                        "pruned_by_cost": true
                      }
                    ] /* rest_of_plan */
                  },
                  {
                    "plan_prefix": [
                      "`t1` `table1`"
                    ] /* plan_prefix */,
                    "table": "`t1` `table2`",
                    "best_access_path": {
                      "considered_access_paths": [
                        {
                          "access_type": "ref",
                          "index": "col_int_key",
                          "rows": 2,
                          "cost": 5.693,
                          "chosen": true
                        },
                        {
                          "rows_to_scan": 4,
                          "access_type": "scan",
                          "using_join_cache": true,
                          "buffers_needed": 1,
                          "resulting_rows": 4,
                          "cost": 5.207,
                          "chosen": true
                        }
                      ] /* considered_access_paths */
                    } /* best_access_path */,
                    "condition_filtering_pct": 25,
                    "rows_for_plan": 4,
                    "cost_for_plan": 8.0138,
                    "semijoin_strategy_choice": [
                      {
                        "strategy": "MaterializeScan",
                        "choice": "deferred"
                      }
                    ] /* semijoin_strategy_choice */,
                    "rest_of_plan": [
                      {
                        "plan_prefix": [
                          "`t1` `table1`",
                          "`t1` `table2`"
                        ] /* plan_prefix */,
                        "table": "`where_subselect_20070`",
                        "best_access_path": {
                          "considered_access_paths": [
                            {
                              "rows_to_scan": 6,
                              "access_type": "scan",
                              "using_join_cache": true,
                              "buffers_needed": 1,
                              "resulting_rows": 6,
                              "cost": 6.8194,
                              "chosen": true
                            }
                          ] /* considered_access_paths */
                        } /* best_access_path */,
                        "condition_filtering_pct": 16.667,
                        "rows_for_plan": 4,
                        "cost_for_plan": 14.833,
                        "semijoin_strategy_choice": [
                          {
                            "strategy": "LooseScan",
                            "recalculate_access_paths_and_cost": {
                              "tables": [
                                {
                                  "table": "`t1` `table1`",
                                  "best_access_path": {
                                    "considered_access_paths": [
                                      {
                                        "access_type": "ref",
                                        "index": "col_int_key",
                                        "usable": false,
                                        "chosen": false
                                      },
                                      {
                                        "rows_to_scan": 4,
                                        "access_type": "scan",
                                        "resulting_rows": 4,
                                        "cost": 2.8068,
                                        "chosen": true
                                      }
                                    ] /* considered_access_paths */
                                  } /* best_access_path */,
                                  "unknown_key_1": {
                                    "searching_loose_scan_index": {
                                      "indexes": [
                                        {
                                          "index": "col_int_key",
                                          "index_handles_needed_semijoin_equalities": false
                                        }
                                      ] /* indexes */
                                    } /* searching_loose_scan_index */
                                  }
                                }
                              ] /* tables */
                            } /* recalculate_access_paths_and_cost */,
                            "chosen": false
                          },
                          {
                            "strategy": "MaterializeScan",
                            "recalculate_access_paths_and_cost": {
                              "tables": [
                                {
                                  "table": "`where_subselect_20070`",
                                  "best_access_path": {
                                    "considered_access_paths": [
                                      {
                                        "rows_to_scan": 6,
                                        "access_type": "scan",
                                        "using_join_cache": true,
                                        "buffers_needed": 1,
                                        "resulting_rows": 6,
                                        "cost": 6.8194,
                                        "chosen": true
                                      }
                                    ] /* considered_access_paths */
                                  } /* best_access_path */
                                }
                              ] /* tables */
                            } /* recalculate_access_paths_and_cost */,
                            "cost": 18.433,
                            "rows": 1,
                            "duplicate_tables_left": true,
                            "chosen": true
                          },
                          {
                            "strategy": "DuplicatesWeedout",
                            "cost": 17.833,
                            "rows": 1,
                            "duplicate_tables_left": false,
                            "chosen": true
                          }
                        ] /* semijoin_strategy_choice */,
                        "pruned_by_cost": true
                      }
                    ] /* rest_of_plan */
                  }
                ] /* rest_of_plan */
              },
              {
                "plan_prefix": [
                ] /* plan_prefix */,
                "table": "`t1` `table2`",
                "best_access_path": {
                  "considered_access_paths": [
                    {
                      "access_type": "ref",
                      "index": "col_int_key",
                      "usable": false,
                      "chosen": false
                    },
                    {
                      "rows_to_scan": 4,
                      "access_type": "scan",
                      "resulting_rows": 4,
                      "cost": 2.8068,
                      "chosen": true
                    }
                  ] /* considered_access_paths */
                } /* best_access_path */,
                "condition_filtering_pct": 100,
                "rows_for_plan": 4,
                "cost_for_plan": 2.8068,
                "semijoin_strategy_choice": [
                ] /* semijoin_strategy_choice */,
                "rest_of_plan": [
                  {
                    "plan_prefix": [
                      "`t1` `table2`"
                    ] /* plan_prefix */,
                    "table": "`where_subselect_20070`",
                    "best_access_path": {
                      "considered_access_paths": [
                        {
                          "rows_to_scan": 6,
                          "access_type": "scan",
                          "using_join_cache": true,
                          "buffers_needed": 1,
                          "resulting_rows": 6,
                          "cost": 6.8192,
                          "chosen": true
                        }
                      ] /* considered_access_paths */
                    } /* best_access_path */,
                    "condition_filtering_pct": 16.667,
                    "rows_for_plan": 4,
                    "cost_for_plan": 9.626,
                    "semijoin_strategy_choice": [
                    ] /* semijoin_strategy_choice */,
                    "rest_of_plan": [
                      {
                        "plan_prefix": [
                          "`t1` `table2`",
                          "`where_subselect_20070`"
                        ] /* plan_prefix */,
                        "table": "`t1` `table1`",
                        "best_access_path": {
                          "considered_access_paths": [
                            {
                              "access_type": "ref",
                              "index": "col_int_key",
                              "rows": 2,
                              "cost": 5.693,
                              "chosen": true
                            },
                            {
                              "rows_to_scan": 4,
                              "access_type": "scan",
                              "using_join_cache": true,
                              "buffers_needed": 1,
                              "resulting_rows": 4,
                              "cost": 5.2074,
                              "chosen": true
                            }
                          ] /* considered_access_paths */
                        } /* best_access_path */,
                        "condition_filtering_pct": 25,
                        "rows_for_plan": 4,
                        "cost_for_plan": 14.833,
                        "semijoin_strategy_choice": [
                          {
                            "strategy": "DuplicatesWeedout",
                            "cost": 17.833,
                            "rows": 1,
                            "duplicate_tables_left": true,
                            "chosen": true
                          }
                        ] /* semijoin_strategy_choice */,
                        "pruned_by_cost": true
                      }
                    ] /* rest_of_plan */
                  },
                  {
                    "plan_prefix": [
                      "`t1` `table2`"
                    ] /* plan_prefix */,
                    "table": "`t1` `table1`",
                    "best_access_path": {
                      "considered_access_paths": [
                        {
                          "access_type": "ref",
                          "index": "col_int_key",
                          "rows": 2,
                          "cost": 5.693,
                          "chosen": true
                        },
                        {
                          "rows_to_scan": 4,
                          "access_type": "scan",
                          "using_join_cache": true,
                          "buffers_needed": 1,
                          "resulting_rows": 4,
                          "cost": 5.207,
                          "chosen": true
                        }
                      ] /* considered_access_paths */
                    } /* best_access_path */,
                    "condition_filtering_pct": 25,
                    "rows_for_plan": 4,
                    "cost_for_plan": 8.0138,
                    "semijoin_strategy_choice": [
                      {
                        "strategy": "MaterializeScan",
                        "choice": "deferred"
                      }
                    ] /* semijoin_strategy_choice */,
                    "rest_of_plan": [
                      {
                        "plan_prefix": [
                          "`t1` `table2`",
                          "`t1` `table1`"
                        ] /* plan_prefix */,
                        "table": "`where_subselect_20070`",
                        "best_access_path": {
                          "considered_access_paths": [
                            {
                              "rows_to_scan": 6,
                              "access_type": "scan",
                              "using_join_cache": true,
                              "buffers_needed": 1,
                              "resulting_rows": 6,
                              "cost": 6.8194,
                              "chosen": true
                            }
                          ] /* considered_access_paths */
                        } /* best_access_path */,
                        "condition_filtering_pct": 16.667,
                        "rows_for_plan": 4,
                        "cost_for_plan": 14.833,
                        "semijoin_strategy_choice": [
                          {
                            "strategy": "LooseScan",
                            "recalculate_access_paths_and_cost": {
                              "tables": [
                                {
                                  "table": "`t1` `table2`",
                                  "best_access_path": {
                                    "considered_access_paths": [
                                      {
                                        "access_type": "ref",
                                        "index": "col_int_key",
                                        "usable": false,
                                        "chosen": false
                                      },
                                      {
                                        "rows_to_scan": 4,
                                        "access_type": "scan",
                                        "resulting_rows": 4,
                                        "cost": 2.8068,
                                        "chosen": true
                                      }
                                    ] /* considered_access_paths */
                                  } /* best_access_path */,
                                  "unknown_key_2": {
                                    "searching_loose_scan_index": {
                                      "indexes": [
                                        {
                                          "index": "col_int_key",
                                          "covering_scan": {
                                            "cost": 1.0698,
                                            "chosen": true
                                          } /* covering_scan */
                                        }
                                      ] /* indexes */
                                    } /* searching_loose_scan_index */
                                  }
                                },
                                {
                                  "table": "`t1` `table1`",
                                  "best_access_path": {
                                    "considered_access_paths": [
                                      {
                                        "access_type": "ref",
                                        "index": "col_int_key",
                                        "rows": 2,
                                        "cost": 5.693,
                                        "chosen": true
                                      },
                                      {
                                        "rows_to_scan": 4,
                                        "access_type": "scan",
                                        "resulting_rows": 4,
                                        "cost": 11.227,
                                        "chosen": false
                                      }
                                    ] /* considered_access_paths */
                                  } /* best_access_path */
                                },
                                {
                                  "table": "`where_subselect_20070`",
                                  "best_access_path": {
                                    "considered_access_paths": [
                                      {
                                        "rows_to_scan": 6,
                                        "access_type": "scan",
                                        "using_join_cache": true,
                                        "buffers_needed": 1,
                                        "resulting_rows": 6,
                                        "cost": 11.62,
                                        "chosen": true
                                      }
                                    ] /* considered_access_paths */
                                  } /* best_access_path */
                                }
                              ] /* tables */
                            } /* recalculate_access_paths_and_cost */,
                            "cost": 19.182,
                            "rows": 1,
                            "chosen": true
                          },
                          {
                            "strategy": "MaterializeScan",
                            "recalculate_access_paths_and_cost": {
                              "tables": [
                                {
                                  "table": "`where_subselect_20070`",
                                  "best_access_path": {
                                    "considered_access_paths": [
                                      {
                                        "rows_to_scan": 6,
                                        "access_type": "scan",
                                        "using_join_cache": true,
                                        "buffers_needed": 1,
                                        "resulting_rows": 6,
                                        "cost": 6.8194,
                                        "chosen": true
                                      }
                                    ] /* considered_access_paths */
                                  } /* best_access_path */
                                }
                              ] /* tables */
                            } /* recalculate_access_paths_and_cost */,
                            "cost": 18.433,
                            "rows": 1,
                            "duplicate_tables_left": false,
                            "chosen": true
                          },
                          {
                            "strategy": "DuplicatesWeedout",
                            "cost": 17.833,
                            "rows": 1,
                            "duplicate_tables_left": false,
                            "chosen": true
                          }
                        ] /* semijoin_strategy_choice */,
                        "pruned_by_cost": true
                      }
                    ] /* rest_of_plan */
                  }
                ] /* rest_of_plan */
              },
              {
                "final_semijoin_strategy": "MaterializeLookup"
              }
            ] /* considered_execution_plans */
          },
          {
            "creating_tmp_table": {
              "tmp_table_info": {
                "row_length": 13,
                "key_length": 14,
                "unique_constraint": false,
                "location": "memory (heap)",
                "row_limit_estimate": 1290555
              } /* tmp_table_info */
            } /* creating_tmp_table */
          },
          {
            "subselect_execution": {
              "select#": 2,
              "steps": [
              ] /* steps */
            } /* subselect_execution */
          },
          {
            "attaching_conditions_to_tables": {
              "original_condition": "((`<subquery3>`.`field1` = `where_subselect_20070`.`field1`) and (`table2`.`col_int_key` = `table1`.`col_int_key`))",
              "attached_conditions_computation": [
                {
                  "table": "`t1` `table2`",
                  "rechecking_index_usage": {
                    "recheck_reason": "not_first_table",
                    "range_analysis": {
                      "table_scan": {
                        "rows": 4,
                        "cost": 4.9068
                      } /* table_scan */,
                      "potential_range_indexes": [
                        {
                          "index": "col_int_key",
                          "usable": true,
                          "key_parts": [
                            "col_int_key"
                          ] /* key_parts */
                        }
                      ] /* potential_range_indexes */,
                      "best_covering_index_scan": {
                        "index": "col_int_key",
                        "cost": 1.8698,
                        "chosen": true
                      } /* best_covering_index_scan */,
                      "setup_range_conditions": [
                      ] /* setup_range_conditions */,
                      "group_index_range": {
                        "chosen": false,
                        "cause": "not_single_table"
                      } /* group_index_range */,
                      "analyzing_range_alternatives": {
                        "range_scan_alternatives": [
                          {
                            "index": "col_int_key",
                            "chosen": false,
                            "cause": "depends_on_unread_values"
                          }
                        ] /* range_scan_alternatives */,
                        "analyzing_roworder_intersect": {
                          "usable": false,
                          "cause": "too_few_roworder_scans"
                        } /* analyzing_roworder_intersect */
                      } /* analyzing_range_alternatives */
                    } /* range_analysis */
                  } /* rechecking_index_usage */
                }
              ] /* attached_conditions_computation */,
              "attached_conditions_summary": [
                {
                  "table": "`where_subselect_20070`",
                  "attached": "(`where_subselect_20070`.`field1` is not null)"
                },
                {
                  "table": "``.`<subquery3>`",
                  "attached": null
                },
                {
                  "table": "`t1` `table1`",
                  "attached": null
                },
                {
                  "table": "`t1` `table2`",
                  "attached": "(`table2`.`col_int_key` = `table1`.`col_int_key`)"
                }
              ] /* attached_conditions_summary */
            } /* attaching_conditions_to_tables */
          },
          {
            "refine_plan": [
              {
                "table": "`where_subselect_20070`"
              },
              {
                "table": "``.`<subquery3>`"
              },
              {
                "table": "`t1` `table1`"
              },
              {
                "table": "`t1` `table2`"
              }
            ] /* refine_plan */
          }
        ] /* steps */
      } /* join_optimization */
    },
    {
      "join_execution": {
        "select#": 1,
        "steps": [
          {
            "subselect_execution": {
              "select#": 4,
              "steps": [
              ] /* steps */
            } /* subselect_execution */
          },
          {
            "subselect_execution": {
              "select#": 4,
              "steps": [
              ] /* steps */
            } /* subselect_execution */
          },
          {
            "subselect_execution": {
              "select#": 4,
              "steps": [
              ] /* steps */
            } /* subselect_execution */
          },
          {
            "subselect_execution": {
              "select#": 4,
              "steps": [
              ] /* steps */
            } /* subselect_execution */
          },
          {
            "subselect_execution": {
              "select#": 4,
              "steps": [
              ] /* steps */
            } /* subselect_execution */
          },
          {
            "subselect_execution": {
              "select#": 4,
              "steps": [
              ] /* steps */
            } /* subselect_execution */
          },
          {
            "subselect_execution": {
              "select#": 4,
              "steps": [
              ] /* steps */
            } /* subselect_execution */
          },
          {
            "subselect_execution": {
              "select#": 4,
              "steps": [
              ] /* steps */
            } /* subselect_execution */
          },
          {
            "subselect_execution": {
              "select#": 4,
              "steps": [
              ] /* steps */
            } /* subselect_execution */
          },
          {
            "subselect_execution": {
              "select#": 4,
              "steps": [
              ] /* steps */
            } /* subselect_execution */
          },
          {
            "subselect_execution": {
              "select#": 4,
              "steps": [
              ] /* steps */
            } /* subselect_execution */
          },
          {
            "subselect_execution": {
              "select#": 4,
              "steps": [
              ] /* steps */
            } /* subselect_execution */
          }
        ] /* steps */
      } /* join_execution */
    }
  ] /* steps */
}	0	0
DROP TABLE where_subselect_20070,t1;
#
# Bug#13430443 - ASSERTION `NEW_TYPE[0] != 'U'' FAILED. WHEN
# OPTIMIZER_TRACE IS ENABLED
#
CREATE TABLE t1
(a INT,b INT,c INT, KEY(a),KEY (a,c)) ENGINE=INNODB;
SELECT 1 FROM t1 WHERE 1 LIKE
(SELECT a FROM t1 WHERE a = 1 ORDER BY c);
1
SELECT * FROM INFORMATION_SCHEMA.OPTIMIZER_TRACE;
QUERY	TRACE	MISSING_BYTES_BEYOND_MAX_MEM_SIZE	INSUFFICIENT_PRIVILEGES
SELECT 1 FROM t1 WHERE 1 LIKE
(SELECT a FROM t1 WHERE a = 1 ORDER BY c)	{
  "steps": [
    {
      "join_preparation": {
        "select#": 1,
        "steps": [
          {
            "join_preparation": {
              "select#": 2,
              "steps": [
                {
                  "expanded_query": "/* select#2 */ select `t1`.`a` from `t1` where (`t1`.`a` = 1)"
                }
              ] /* steps */
            } /* join_preparation */
          },
          {
            "expanded_query": "/* select#1 */ select 1 AS `1` from `t1` where (1 like (/* select#2 */ select `t1`.`a` from `t1` where (`t1`.`a` = 1)))"
          }
        ] /* steps */
      } /* join_preparation */
    },
    {
      "join_optimization": {
        "select#": 1,
        "steps": [
          {
            "condition_processing": {
              "condition": "WHERE",
              "original_condition": "(1 like (/* select#2 */ select `t1`.`a` from `t1` where (`t1`.`a` = 1)))",
              "steps": [
                {
                  "transformation": "equality_propagation",
                  "subselect_evaluation": [
                  ] /* subselect_evaluation */,
                  "resulting_condition": "(1 like (/* select#2 */ select `t1`.`a` from `t1` where (`t1`.`a` = 1)))"
                },
                {
                  "transformation": "constant_propagation",
                  "subselect_evaluation": [
                  ] /* subselect_evaluation */,
                  "resulting_condition": "(1 like (/* select#2 */ select `t1`.`a` from `t1` where (`t1`.`a` = 1)))"
                },
                {
                  "transformation": "trivial_condition_removal",
                  "subselect_evaluation": [
                    {
                      "subselect_execution": {
                        "select#": 2,
                        "steps": [
                          {
                            "join_optimization": {
                              "select#": 2,
                              "steps": [
                                {
                                  "condition_processing": {
                                    "condition": "WHERE",
                                    "original_condition": "(`t1`.`a` = 1)",
                                    "steps": [
                                      {
                                        "transformation": "equality_propagation",
                                        "resulting_condition": "multiple equal(1, `t1`.`a`)"
                                      },
                                      {
                                        "transformation": "constant_propagation",
                                        "resulting_condition": "multiple equal(1, `t1`.`a`)"
                                      },
                                      {
                                        "transformation": "trivial_condition_removal",
                                        "resulting_condition": "multiple equal(1, `t1`.`a`)"
                                      }
                                    ] /* steps */
                                  } /* condition_processing */
                                },
                                {
                                  "substitute_generated_columns": {
                                  } /* substitute_generated_columns */
                                },
                                {
                                  "table_dependencies": [
                                    {
                                      "table": "`t1`",
                                      "row_may_be_null": false,
                                      "map_bit": 0,
                                      "depends_on_map_bits": [
                                      ] /* depends_on_map_bits */
                                    }
                                  ] /* table_dependencies */
                                },
                                {
                                  "ref_optimizer_key_uses": [
                                    {
                                      "table": "`t1`",
                                      "field": "a",
                                      "equals": "1",
                                      "null_rejecting": false
                                    },
                                    {
                                      "table": "`t1`",
                                      "field": "a",
                                      "equals": "1",
                                      "null_rejecting": false
                                    }
                                  ] /* ref_optimizer_key_uses */
                                },
                                {
                                  "rows_estimation": [
                                    {
                                      "table": "`t1`",
                                      "range_analysis": {
                                        "table_scan": {
                                          "rows": 1,
                                          "cost": 3.3
                                        } /* table_scan */,
                                        "potential_range_indexes": [
                                          {
                                            "index": "a",
                                            "usable": true,
                                            "key_parts": [
                                              "a"
                                            ] /* key_parts */
                                          },
                                          {
                                            "index": "a_2",
                                            "usable": true,
                                            "key_parts": [
                                              "a",
                                              "c"
                                            ] /* key_parts */
                                          }
                                        ] /* potential_range_indexes */,
                                        "best_covering_index_scan": {
                                          "index": "a",
                                          "cost": 1.2,
                                          "chosen": true
                                        } /* best_covering_index_scan */,
                                        "setup_range_conditions": [
                                        ] /* setup_range_conditions */,
                                        "group_index_range": {
                                          "chosen": false,
                                          "cause": "not_group_by_or_distinct"
                                        } /* group_index_range */,
                                        "analyzing_range_alternatives": {
                                          "range_scan_alternatives": [
                                            {
                                              "index": "a",
                                              "ranges": [
                                                "1 <= a <= 1"
                                              ] /* ranges */,
                                              "index_dives_for_eq_ranges": true,
                                              "rowid_ordered": true,
                                              "using_mrr": false,
                                              "index_only": true,
                                              "rows": 1,
                                              "cost": 1.21,
                                              "chosen": false,
                                              "cause": "cost"
                                            },
                                            {
                                              "index": "a_2",
                                              "ranges": [
                                                "1 <= a <= 1"
                                              ] /* ranges */,
                                              "index_dives_for_eq_ranges": true,
                                              "rowid_ordered": false,
                                              "using_mrr": false,
                                              "index_only": true,
                                              "rows": 1,
                                              "cost": 1.21,
                                              "chosen": false,
                                              "cause": "cost"
                                            }
                                          ] /* range_scan_alternatives */,
                                          "analyzing_roworder_intersect": {
                                            "usable": false,
                                            "cause": "too_few_roworder_scans"
                                          } /* analyzing_roworder_intersect */
                                        } /* analyzing_range_alternatives */
                                      } /* range_analysis */
                                    }
                                  ] /* rows_estimation */
                                },
                                {
                                  "considered_execution_plans": [
                                    {
                                      "plan_prefix": [
                                      ] /* plan_prefix */,
                                      "table": "`t1`",
                                      "best_access_path": {
                                        "considered_access_paths": [
                                          {
                                            "access_type": "ref",
                                            "index": "a",
                                            "rows": 1,
                                            "cost": 1.2,
                                            "chosen": true
                                          },
                                          {
                                            "access_type": "ref",
                                            "index": "a_2",
                                            "rows": 1,
                                            "cost": 1.2,
                                            "chosen": false
                                          },
                                          {
                                            "access_type": "scan",
                                            "chosen": false,
                                            "cause": "covering_index_better_than_full_scan"
                                          }
                                        ] /* considered_access_paths */
                                      } /* best_access_path */,
                                      "condition_filtering_pct": 100,
                                      "rows_for_plan": 1,
                                      "cost_for_plan": 1.2,
                                      "chosen": true
                                    }
                                  ] /* considered_execution_plans */
                                },
                                {
                                  "attaching_conditions_to_tables": {
                                    "original_condition": "(`t1`.`a` = 1)",
                                    "attached_conditions_computation": [
                                    ] /* attached_conditions_computation */,
                                    "attached_conditions_summary": [
                                      {
                                        "table": "`t1`",
                                        "attached": null
                                      }
                                    ] /* attached_conditions_summary */
                                  } /* attaching_conditions_to_tables */
                                },
                                {
                                  "refine_plan": [
                                    {
                                      "table": "`t1`"
                                    }
                                  ] /* refine_plan */
                                }
                              ] /* steps */
                            } /* join_optimization */
                          },
                          {
                            "join_execution": {
                              "select#": 2,
                              "steps": [
                              ] /* steps */
                            } /* join_execution */
                          }
                        ] /* steps */
                      } /* subselect_execution */
                    }
                  ] /* subselect_evaluation */,
                  "resulting_condition": null
                }
              ] /* steps */
            } /* condition_processing */
          }
        ] /* steps */,
        "empty_result": {
          "cause": "Impossible WHERE"
        } /* empty_result */
      } /* join_optimization */
    },
    {
      "join_execution": {
        "select#": 1,
        "steps": [
        ] /* steps */
      } /* join_execution */
    }
  ] /* steps */
}	0	0
DROP TABLE t1;
#
# Bug #18346750 OPTIMIZER_TRACE & DBUG_PRINT CRASH IN ST_SELECT_LEX::PRINT
#
"Skipped since this engine does not support native partitioning.
#
# Bug#18791851 CRASH IN ST_SELECT_LEX::PRINT WITH OPTIMIZER_TRACE ON SUBQUERY
#
CREATE TABLE t1 (
pk INT NOT NULL,
col_int_nokey INT,
col_int_key INT,
col_time_key time,
col_varchar_key VARCHAR(1),
col_varchar_nokey VARCHAR(1),
PRIMARY KEY (pk),
KEY col_varchar_key (col_varchar_key,col_int_key)
);
CREATE TABLE t2 (
pk INT NOT NULL,
col_int_nokey INT,
col_int_key INT,
col_varchar_key VARCHAR(1),
col_varchar_nokey VARCHAR(1),
PRIMARY KEY (pk),
KEY col_varchar_key (col_varchar_key,col_int_key)
);
CREATE TABLE t3 (
pk INT NOT NULL,
col_int_nokey INT,
col_int_key INT,
col_varchar_key VARCHAR(1),
col_varchar_nokey VARCHAR(1),
PRIMARY KEY (pk),
KEY col_varchar_key (col_varchar_key,col_int_key)
);
CREATE TABLE t4 (
pk INT NOT NULL,
col_int_nokey INT,
col_int_key INT,
col_time_key time,
col_varchar_key VARCHAR(1),
col_varchar_nokey VARCHAR(1),
PRIMARY KEY (pk),
KEY col_varchar_key (col_varchar_key,col_int_key)
);
SELECT alias1.col_int_nokey AS field1,
alias2.col_varchar_key AS field2,
alias1.col_time_key AS field3,
MIN( alias1.col_int_nokey ) AS field4
FROM (
(
SELECT SQ1_alias1.*
FROM ( t1 AS SQ1_alias1, t2 AS SQ1_alias2 )
) AS alias1,
t4 AS alias2
)
WHERE
EXISTS (
SELECT DISTINCT  SQ2_alias2.col_varchar_nokey AS SQ2_field1
FROM t2 AS SQ2_alias1
INNER JOIN (t4 AS SQ2_alias2
INNER JOIN t3 AS SQ2_alias3
ON SQ2_alias3.pk = SQ2_alias2.pk)
ON SQ2_alias3.col_varchar_key = SQ2_alias2.col_varchar_nokey
)
AND alias1.col_int_key = alias2.pk
HAVING  alias1.col_int_nokey  IN ( SELECT 2 FROM DUAL ) ;
field1	field2	field3	field4
DROP TABLE t1,t2,t3,t4;
CREATE TABLE t1(a INT);
SET @a:=(SELECT ROW(1, 2)=
ROW((SELECT 1 FROM t1 LEFT JOIN t1 t2 ON 1
HAVING 3 IN (SELECT 2 FROM DUAL)),
1));
DROP TABLE t1;
#
# Bug #18945693 CRASH IN PRINT_TABLE_ARRAY AT SQL/SQL_LEX.CC ON 2ND EXEC OF PREPARED STATEMENT
#
CREATE TABLE t1 (
pk INT NOT NULL,
col_int_nokey INT,
col_int_key INT,
col_varchar_key VARCHAR(1),
col_varchar_nokey VARCHAR(1)
);
INSERT INTO t1 VALUES (13,7,3,'y','y'),(14,0,4,'c','c');
CREATE TABLE t2 (
pk INT NOT NULL,
col_int_nokey INT,
col_int_key INT,
col_varchar_key VARCHAR(1),
col_varchar_nokey VARCHAR(1)
);
INSERT INTO t2 VALUES (20,9,8,'e','e');
CREATE TABLE t3 (
pk INT NOT NULL,
col_int_nokey INT,
col_int_key INT,
col_varchar_key VARCHAR(1),
col_varchar_nokey VARCHAR(1)
);
INSERT INTO t3 VALUES (1,1,7,'k','k');
PREPARE prep_stmt FROM "
SELECT
  alias1.col_varchar_nokey AS field1,
  MAX(alias1.pk) AS field2
FROM t3 AS alias1
GROUP BY field1
HAVING
  1 > (
       SELECT MAX(SQ4_alias1.col_varchar_nokey)
       FROM t1 AS SQ4_alias1
            RIGHT OUTER JOIN
            (
              t2 AS SQ4_alias2
              JOIN t1 AS SQ4_alias3
              ON SQ4_alias3.col_int_key = SQ4_alias2.col_int_nokey
            )
            ON SQ4_alias3.pk = SQ4_alias2.col_int_nokey
      )
";
EXECUTE prep_stmt;
field1	field2
EXECUTE prep_stmt;
field1	field2
DROP TABLE t1,t2,t3;
#
# Bug#19063289 CRASH IN PRINT_TABLE_ARRAY ON 2ND EXECUTION OF PS WITH SUBQUERY AND VIEW
#
CREATE TABLE B (
pk INTEGER,
col_int_key INTEGER,
col_varchar_nokey VARCHAR(1)
);
CREATE TABLE C (
col_int_nokey INTEGER,
col_int_key INTEGER,
col_varchar_key VARCHAR(1),
col_varchar_nokey VARCHAR(1)
) ;
CREATE TABLE CC (
pk INTEGER,
col_int_key INTEGER
) ENGINE=MYISAM;
INSERT INTO CC VALUES (1, 0),(2, 7);
PREPARE stmt FROM "
SELECT
alias1.col_int_key AS field1 ,
COUNT(alias1.pk) AS field2
FROM
CC AS alias1
GROUP BY field1
HAVING
alias1.col_int_key >
  (
    SELECT
    MAX(  SQ2_alias2.col_int_key ) AS SQ2_field1
    FROM
    C AS SQ2_alias1 LEFT  JOIN
       ( B AS SQ2_alias2 INNER JOIN C AS SQ2_alias3
         ON 1)
       ON 1
  )
OR field2 < 2
";
EXECUTE stmt;
field1	field2
0	1
7	1
EXECUTE stmt;
field1	field2
0	1
7	1
DROP TABLE B,C,CC;
#
# Bug #23259872: OPTIMIZER CHOOSES TO USE NON PRIMARY
#                INDEX, EVEN THOUGH COST IS HIGHER
#
CREATE TABLE t1 (
a TINYTEXT NOT NULL,
b TINYINT(3) UNSIGNED NOT NULL,
PRIMARY KEY (a(32),b)
) ENGINE=MyISAM;
CREATE TABLE t2 (
a TINYTEXT NOT NULL,
b TINYINT(3) UNSIGNED NOT NULL,
PRIMARY KEY (a(32),b)
) ENGINE=INNODB;
<<<<<<< HEAD
INSERT INTO t1 VALUES ('a',1),('a',2);
INSERT INTO t2 VALUES ('a',1),('a',2);
SET optimizer_trace="enabled=on";
EXPLAIN SELECT * FROM t1 WHERE a='a' AND b in (1,2);
=======
INSERT INTO t1 VALUES ('a',1),('a',2),('a',3),('b',1),('b',4),('c',1),('d',1),
('c',4),('d',3),('e',2),('f',2);
SET @optimizer_switch_saved=@@session.optimizer_switch;
SET @@session.optimizer_switch=default;
SELECT COUNT(*) FROM t1;
COUNT(*)
11
EXPLAIN SELECT * FROM t1 WHERE a IN ('a', 'b') AND b = 2;
>>>>>>> 261f6268
id	select_type	table	partitions	type	possible_keys	key	key_len	ref	rows	filtered	Extra
1	SIMPLE	t1	NULL	range	PRIMARY	PRIMARY	35	NULL	2	100.00	Using where
Warnings:
Note	1003	/* select#1 */ select `test`.`t1`.`a` AS `a`,`test`.`t1`.`b` AS `b` from `test`.`t1` where ((`test`.`t1`.`a` = 'a') and (`test`.`t1`.`b` in (1,2)))
SELECT * FROM INFORMATION_SCHEMA.OPTIMIZER_TRACE;
QUERY	TRACE	MISSING_BYTES_BEYOND_MAX_MEM_SIZE	INSUFFICIENT_PRIVILEGES
EXPLAIN SELECT * FROM t1 WHERE a='a' AND b in (1,2)	{
  "steps": [
    {
      "join_preparation": {
        "select#": 1,
        "steps": [
          {
            "IN_uses_bisection": true
          },
          {
            "expanded_query": "/* select#1 */ select `t1`.`a` AS `a`,`t1`.`b` AS `b` from `t1` where ((`t1`.`a` = 'a') and (`t1`.`b` in (1,2)))"
          }
        ] /* steps */
      } /* join_preparation */
    },
    {
      "join_optimization": {
        "select#": 1,
        "steps": [
          {
            "condition_processing": {
              "condition": "WHERE",
              "original_condition": "((`t1`.`a` = 'a') and (`t1`.`b` in (1,2)))",
              "steps": [
                {
                  "transformation": "equality_propagation",
                  "resulting_condition": "((`t1`.`b` in (1,2)) and multiple equal('a', `t1`.`a`))"
                },
                {
                  "transformation": "constant_propagation",
                  "resulting_condition": "((`t1`.`b` in (1,2)) and multiple equal('a', `t1`.`a`))"
                },
                {
                  "transformation": "trivial_condition_removal",
                  "resulting_condition": "((`t1`.`b` in (1,2)) and multiple equal('a', `t1`.`a`))"
                }
              ] /* steps */
            } /* condition_processing */
          },
          {
            "substitute_generated_columns": {
            } /* substitute_generated_columns */
          },
          {
            "table_dependencies": [
              {
                "table": "`t1`",
                "row_may_be_null": false,
                "map_bit": 0,
                "depends_on_map_bits": [
                ] /* depends_on_map_bits */
              }
            ] /* table_dependencies */
          },
          {
            "ref_optimizer_key_uses": [
              {
                "table": "`t1`",
                "field": "a",
                "equals": "'a'",
                "null_rejecting": false
              }
            ] /* ref_optimizer_key_uses */
          },
          {
            "rows_estimation": [
              {
                "table": "`t1`",
                "range_analysis": {
                  "table_scan": {
                    "rows": 2,
                    "cost": 4.5098
                  } /* table_scan */,
                  "potential_range_indexes": [
                    {
                      "index": "PRIMARY",
                      "usable": true,
                      "key_parts": [
                        "a",
                        "b"
                      ] /* key_parts */
                    }
                  ] /* potential_range_indexes */,
                  "setup_range_conditions": [
                  ] /* setup_range_conditions */,
                  "group_index_range": {
                    "chosen": false,
                    "cause": "not_group_by_or_distinct"
                  } /* group_index_range */,
                  "analyzing_range_alternatives": {
                    "range_scan_alternatives": [
                      {
                        "index": "PRIMARY",
                        "ranges": [
                          "unprintable_blob_value <= a <= unprintable_blob_value AND 1 <= b <= 1",
                          "unprintable_blob_value <= a <= unprintable_blob_value AND 2 <= b <= 2"
                        ] /* ranges */,
                        "index_dives_for_eq_ranges": true,
                        "rowid_ordered": false,
                        "using_mrr": false,
                        "index_only": false,
                        "rows": 2,
                        "cost": 4.41,
                        "chosen": true
                      }
                    ] /* range_scan_alternatives */,
                    "analyzing_roworder_intersect": {
                      "usable": false,
                      "cause": "too_few_roworder_scans"
                    } /* analyzing_roworder_intersect */
                  } /* analyzing_range_alternatives */,
                  "chosen_range_access_summary": {
                    "range_access_plan": {
                      "type": "range_scan",
                      "index": "PRIMARY",
                      "rows": 2,
                      "ranges": [
                        "unprintable_blob_value <= a <= unprintable_blob_value AND 1 <= b <= 1",
                        "unprintable_blob_value <= a <= unprintable_blob_value AND 2 <= b <= 2"
                      ] /* ranges */
                    } /* range_access_plan */,
                    "rows_for_plan": 2,
                    "cost_for_plan": 4.41,
                    "chosen": true
                  } /* chosen_range_access_summary */
                } /* range_analysis */
              }
            ] /* rows_estimation */
          },
          {
            "considered_execution_plans": [
              {
                "plan_prefix": [
                ] /* plan_prefix */,
                "table": "`t1`",
                "best_access_path": {
                  "considered_access_paths": [
                    {
                      "access_type": "ref",
                      "index": "PRIMARY",
                      "rows": 1,
                      "cost": 1.2,
                      "chosen": true
                    },
                    {
                      "access_type": "range",
                      "range_details": {
                        "used_index": "PRIMARY"
                      } /* range_details */,
                      "cost": 4.4,
                      "rows": 2,
                      "chosen": false,
                      "cause": "cost"
                    }
                  ] /* considered_access_paths */
                } /* best_access_path */,
                "condition_filtering_pct": 50,
                "rows_for_plan": 0.5,
                "cost_for_plan": 1.2,
                "chosen": true
              }
            ] /* considered_execution_plans */
          },
          {
            "access_type_changed": {
              "table": "`t1`",
              "index": "PRIMARY",
              "old_type": "ref",
              "new_type": "range",
              "cause": "uses_more_keyparts"
            } /* access_type_changed */
          },
          {
            "attaching_conditions_to_tables": {
              "original_condition": "((`t1`.`a` = 'a') and (`t1`.`b` in (1,2)))",
              "attached_conditions_computation": [
              ] /* attached_conditions_computation */,
              "attached_conditions_summary": [
                {
                  "table": "`t1`",
                  "attached": "((`t1`.`a` = 'a') and (`t1`.`b` in (1,2)))"
                }
              ] /* attached_conditions_summary */
            } /* attaching_conditions_to_tables */
          },
          {
            "refine_plan": [
              {
                "table": "`t1`",
                "table_condition_attached": "((`t1`.`a` = 'a') and (`t1`.`b` in (1,2)))"
              }
            ] /* refine_plan */
          }
        ] /* steps */
      } /* join_optimization */
    },
    {
      "join_explain": {
        "select#": 1,
        "steps": [
        ] /* steps */
      } /* join_explain */
    }
  ] /* steps */
}	0	0
EXPLAIN SELECT * FROM t2 WHERE a='a' AND b in (1,2);
id	select_type	table	partitions	type	possible_keys	key	key_len	ref	rows	filtered	Extra
1	SIMPLE	t2	NULL	range	PRIMARY	PRIMARY	35	NULL	2	100.00	Using where
Warnings:
Note	1003	/* select#1 */ select `test`.`t2`.`a` AS `a`,`test`.`t2`.`b` AS `b` from `test`.`t2` where ((`test`.`t2`.`a` = 'a') and (`test`.`t2`.`b` in (1,2)))
SELECT * FROM INFORMATION_SCHEMA.OPTIMIZER_TRACE;
QUERY	TRACE	MISSING_BYTES_BEYOND_MAX_MEM_SIZE	INSUFFICIENT_PRIVILEGES
EXPLAIN SELECT * FROM t2 WHERE a='a' AND b in (1,2)	{
  "steps": [
    {
      "join_preparation": {
        "select#": 1,
        "steps": [
          {
            "IN_uses_bisection": true
          },
          {
            "expanded_query": "/* select#1 */ select `t2`.`a` AS `a`,`t2`.`b` AS `b` from `t2` where ((`t2`.`a` = 'a') and (`t2`.`b` in (1,2)))"
          }
        ] /* steps */
      } /* join_preparation */
    },
    {
      "join_optimization": {
        "select#": 1,
        "steps": [
          {
            "condition_processing": {
              "condition": "WHERE",
              "original_condition": "((`t2`.`a` = 'a') and (`t2`.`b` in (1,2)))",
              "steps": [
                {
                  "transformation": "equality_propagation",
                  "resulting_condition": "((`t2`.`b` in (1,2)) and multiple equal('a', `t2`.`a`))"
                },
                {
                  "transformation": "constant_propagation",
                  "resulting_condition": "((`t2`.`b` in (1,2)) and multiple equal('a', `t2`.`a`))"
                },
                {
                  "transformation": "trivial_condition_removal",
                  "resulting_condition": "((`t2`.`b` in (1,2)) and multiple equal('a', `t2`.`a`))"
                }
              ] /* steps */
            } /* condition_processing */
          },
          {
            "substitute_generated_columns": {
            } /* substitute_generated_columns */
          },
          {
            "table_dependencies": [
              {
                "table": "`t2`",
                "row_may_be_null": false,
                "map_bit": 0,
                "depends_on_map_bits": [
                ] /* depends_on_map_bits */
              }
            ] /* table_dependencies */
          },
          {
            "ref_optimizer_key_uses": [
              {
                "table": "`t2`",
                "field": "a",
                "equals": "'a'",
                "null_rejecting": false
              }
            ] /* ref_optimizer_key_uses */
          },
          {
            "rows_estimation": [
              {
                "table": "`t2`",
                "range_analysis": {
                  "table_scan": {
                    "rows": 2,
                    "cost": 3.5
                  } /* table_scan */,
                  "potential_range_indexes": [
                    {
                      "index": "PRIMARY",
                      "usable": true,
                      "key_parts": [
                        "a",
                        "b"
                      ] /* key_parts */
                    }
                  ] /* potential_range_indexes */,
                  "setup_range_conditions": [
                  ] /* setup_range_conditions */,
                  "group_index_range": {
                    "chosen": false,
                    "cause": "not_group_by_or_distinct"
                  } /* group_index_range */,
                  "analyzing_range_alternatives": {
                    "range_scan_alternatives": [
                      {
                        "index": "PRIMARY",
                        "ranges": [
                          "unprintable_blob_value <= a <= unprintable_blob_value AND 1 <= b <= 1",
                          "unprintable_blob_value <= a <= unprintable_blob_value AND 2 <= b <= 2"
                        ] /* ranges */,
                        "index_dives_for_eq_ranges": true,
                        "rowid_ordered": true,
                        "using_mrr": false,
                        "index_only": false,
                        "rows": 2,
                        "cost": 2.41,
                        "chosen": true
                      }
                    ] /* range_scan_alternatives */,
                    "analyzing_roworder_intersect": {
                      "usable": false,
                      "cause": "too_few_roworder_scans"
                    } /* analyzing_roworder_intersect */
                  } /* analyzing_range_alternatives */,
                  "chosen_range_access_summary": {
                    "range_access_plan": {
                      "type": "range_scan",
                      "index": "PRIMARY",
                      "rows": 2,
                      "ranges": [
                        "unprintable_blob_value <= a <= unprintable_blob_value AND 1 <= b <= 1",
                        "unprintable_blob_value <= a <= unprintable_blob_value AND 2 <= b <= 2"
                      ] /* ranges */
                    } /* range_access_plan */,
                    "rows_for_plan": 2,
                    "cost_for_plan": 2.41,
                    "chosen": true
                  } /* chosen_range_access_summary */
                } /* range_analysis */
              }
            ] /* rows_estimation */
          },
          {
            "considered_execution_plans": [
              {
                "plan_prefix": [
                ] /* plan_prefix */,
                "table": "`t2`",
                "best_access_path": {
                  "considered_access_paths": [
                    {
                      "access_type": "ref",
                      "index": "PRIMARY",
                      "chosen": false,
                      "cause": "unreliable_ref_cost_and_range_uses_more_keyparts"
                    },
                    {
                      "rows_to_scan": 2,
                      "access_type": "range",
                      "range_details": {
                        "used_index": "PRIMARY"
                      } /* range_details */,
                      "resulting_rows": 2,
                      "cost": 2.81,
                      "chosen": true
                    }
                  ] /* considered_access_paths */
                } /* best_access_path */,
                "condition_filtering_pct": 100,
                "rows_for_plan": 2,
                "cost_for_plan": 2.81,
                "chosen": true
              }
            ] /* considered_execution_plans */
          },
          {
            "attaching_conditions_to_tables": {
              "original_condition": "((`t2`.`a` = 'a') and (`t2`.`b` in (1,2)))",
              "attached_conditions_computation": [
              ] /* attached_conditions_computation */,
              "attached_conditions_summary": [
                {
                  "table": "`t2`",
                  "attached": "((`t2`.`a` = 'a') and (`t2`.`b` in (1,2)))"
                }
              ] /* attached_conditions_summary */
            } /* attaching_conditions_to_tables */
          },
          {
            "refine_plan": [
              {
                "table": "`t2`"
              }
            ] /* refine_plan */
          }
        ] /* steps */
      } /* join_optimization */
    },
    {
      "join_explain": {
        "select#": 1,
        "steps": [
        ] /* steps */
      } /* join_explain */
    }
  ] /* steps */
}	0	0
<<<<<<< HEAD
SET optimizer_trace="enabled=off";
DROP TABLE t1, t2;
=======
SET @@session.optimizer_switch=@optimizer_switch_saved;
DROP TABLE t1;
#
# Bug #23227428: SQL PLAN IS NOT ACCORDING WITH OPTIMIZER_TRACE
#
CREATE TABLE t1(c1 INT NOT NULL AUTO_INCREMENT PRIMARY KEY,
c2 CHAR(12)) ENGINE=INNODB;
EXPLAIN SELECT c1, c2 FROM t1 ORDER BY c1 DESC LIMIT 1;
id	select_type	table	partitions	type	possible_keys	key	key_len	ref	rows	filtered	Extra
1	SIMPLE	t1	NULL	index	NULL	PRIMARY	4	NULL	1	100.00	NULL
Warnings:
Note	1003	/* select#1 */ select `test`.`t1`.`c1` AS `c1`,`test`.`t1`.`c2` AS `c2` from `test`.`t1` order by `test`.`t1`.`c1` desc limit 1
SELECT * FROM INFORMATION_SCHEMA.OPTIMIZER_TRACE;
QUERY	TRACE	MISSING_BYTES_BEYOND_MAX_MEM_SIZE	INSUFFICIENT_PRIVILEGES
EXPLAIN SELECT c1, c2 FROM t1 ORDER BY c1 DESC LIMIT 1	{
  "steps": [
    {
      "join_preparation": {
        "select#": 1,
        "steps": [
          {
            "expanded_query": "/* select#1 */ select `t1`.`c1` AS `c1`,`t1`.`c2` AS `c2` from `t1` order by `t1`.`c1` desc limit 1"
          }
        ] /* steps */
      } /* join_preparation */
    },
    {
      "join_optimization": {
        "select#": 1,
        "steps": [
          {
            "substitute_generated_columns": {
            } /* substitute_generated_columns */
          },
          {
            "table_dependencies": [
              {
                "table": "`t1`",
                "row_may_be_null": false,
                "map_bit": 0,
                "depends_on_map_bits": [
                ] /* depends_on_map_bits */
              }
            ] /* table_dependencies */
          },
          {
            "rows_estimation": [
              {
                "table": "`t1`",
                "table_scan": {
                  "rows": 1000,
                  "cost": 1
                } /* table_scan */
              }
            ] /* rows_estimation */
          },
          {
            "considered_execution_plans": [
              {
                "plan_prefix": [
                ] /* plan_prefix */,
                "table": "`t1`",
                "best_access_path": {
                  "considered_access_paths": [
                    {
                      "rows_to_scan": 1000,
                      "access_type": "scan",
                      "resulting_rows": 1000,
                      "cost": 201,
                      "chosen": true
                    }
                  ] /* considered_access_paths */
                } /* best_access_path */,
                "condition_filtering_pct": 100,
                "rows_for_plan": 1000,
                "cost_for_plan": 201,
                "chosen": true
              }
            ] /* considered_execution_plans */
          },
          {
            "attaching_conditions_to_tables": {
              "original_condition": null,
              "attached_conditions_computation": [
              ] /* attached_conditions_computation */,
              "attached_conditions_summary": [
                {
                  "table": "`t1`",
                  "attached": null
                }
              ] /* attached_conditions_summary */
            } /* attaching_conditions_to_tables */
          },
          {
            "clause_processing": {
              "clause": "ORDER BY",
              "original_clause": "`t1`.`c1` desc",
              "items": [
                {
                  "item": "`t1`.`c1`"
                }
              ] /* items */,
              "resulting_clause_is_simple": true,
              "resulting_clause": "`t1`.`c1` desc"
            } /* clause_processing */
          },
          {
            "reconsidering_access_paths_for_index_ordering": {
              "clause": "ORDER BY",
              "index_order_summary": {
                "table": "`t1`",
                "index_provides_order": true,
                "order_direction": "desc",
                "index": "PRIMARY",
                "plan_changed": true,
                "access_type": "index"
              } /* index_order_summary */
            } /* reconsidering_access_paths_for_index_ordering */
          },
          {
            "refine_plan": [
              {
                "table": "`t1`"
              }
            ] /* refine_plan */
          }
        ] /* steps */
      } /* join_optimization */
    },
    {
      "join_explain": {
        "select#": 1,
        "steps": [
        ] /* steps */
      } /* join_explain */
    }
  ] /* steps */
}	0	0
DROP TABLE t1;
>>>>>>> 261f6268
<|MERGE_RESOLUTION|>--- conflicted
+++ resolved
@@ -3296,21 +3296,9 @@
 b TINYINT(3) UNSIGNED NOT NULL,
 PRIMARY KEY (a(32),b)
 ) ENGINE=INNODB;
-<<<<<<< HEAD
 INSERT INTO t1 VALUES ('a',1),('a',2);
 INSERT INTO t2 VALUES ('a',1),('a',2);
-SET optimizer_trace="enabled=on";
 EXPLAIN SELECT * FROM t1 WHERE a='a' AND b in (1,2);
-=======
-INSERT INTO t1 VALUES ('a',1),('a',2),('a',3),('b',1),('b',4),('c',1),('d',1),
-('c',4),('d',3),('e',2),('f',2);
-SET @optimizer_switch_saved=@@session.optimizer_switch;
-SET @@session.optimizer_switch=default;
-SELECT COUNT(*) FROM t1;
-COUNT(*)
-11
-EXPLAIN SELECT * FROM t1 WHERE a IN ('a', 'b') AND b = 2;
->>>>>>> 261f6268
 id	select_type	table	partitions	type	possible_keys	key	key_len	ref	rows	filtered	Extra
 1	SIMPLE	t1	NULL	range	PRIMARY	PRIMARY	35	NULL	2	100.00	Using where
 Warnings:
@@ -3723,12 +3711,7 @@
     }
   ] /* steps */
 }	0	0
-<<<<<<< HEAD
-SET optimizer_trace="enabled=off";
 DROP TABLE t1, t2;
-=======
-SET @@session.optimizer_switch=@optimizer_switch_saved;
-DROP TABLE t1;
 #
 # Bug #23227428: SQL PLAN IS NOT ACCORDING WITH OPTIMIZER_TRACE
 #
@@ -3865,5 +3848,4 @@
     }
   ] /* steps */
 }	0	0
-DROP TABLE t1;
->>>>>>> 261f6268
+DROP TABLE t1;