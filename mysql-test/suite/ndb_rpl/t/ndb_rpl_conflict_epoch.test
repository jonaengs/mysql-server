--- conflicted
+++ resolved
@@ -1,274 +1 @@
-<<<<<<< HEAD
-# The include statement below is a temp one for tests that are yet to
-#be ported to run with InnoDB,
-#but needs to be kept for tests that would need MyISAM in future.
---source include/force_myisam_default.inc
-
-#
-# Test engine native conflict resolution for ndb
-#   NDB$EPOCH() function
-#
-#
---source include/have_ndb.inc
---source include/have_binlog_format_mixed_or_row.inc
---source suite/ndb_rpl/ndb_master-slave.inc
-
---echo Setup circular replication
-
---connection slave
-RESET MASTER;
-select @slave_server_id:=(variable_value+0)
-       from information_schema.global_variables
-       where variable_name like 'server_id';
-let $SLAVE_SERVER_ID= query_get_value('select @slave_server_id as v',v,1);
-
---connection master
---replace_result $SLAVE_MYPORT SLAVE_PORT
---eval CHANGE MASTER TO master_host="127.0.0.1",master_port=$SLAVE_MYPORT,master_user="root"
-START SLAVE;
-select @master_server_id:=(variable_value+0)
-       from information_schema.global_variables
-       where variable_name like 'server_id';
-let $MASTER_SERVER_ID= query_get_value('select @master_server_id as v',v,1);
-
---echo Setup ndb_replication and t1$EX exceptions table
-
---disable_warnings
---disable_query_log
---connection master
-drop table if exists mysql.ndb_replication;
-CREATE TABLE mysql.ndb_replication
-  (db VARBINARY(63),
-   table_name VARBINARY(63),
-   server_id INT UNSIGNED,
-   binlog_type INT UNSIGNED,
-   conflict_fn VARBINARY(128),
-   PRIMARY KEY USING HASH (db,table_name,server_id))
-  ENGINE=NDB PARTITION BY KEY(db,table_name);
---enable_warnings
---enable_query_log
-
---echo Populate ndb_replication table as necessary
---echo -- 0 extra gci bits
-eval replace into mysql.ndb_replication values
-  ("test", "t1", $SLAVE_SERVER_ID, 7, NULL),
-  ("test", "t1", $MASTER_SERVER_ID, 7, "NDB\$EPOCH(0)");
-
---source suite/ndb_rpl/t/ndb_rpl_conflict_epoch_1.inc
-
---echo Populate ndb_replication table as necessary
---echo -- 1 extra gci bits
-eval replace into mysql.ndb_replication values
-  ("test", "t1", $SLAVE_SERVER_ID, 7, NULL),
-  ("test", "t1", $MASTER_SERVER_ID, 7, "NDB\$EPOCH(1)");
-
---source suite/ndb_rpl/t/ndb_rpl_conflict_epoch_1.inc
-
---echo Populate ndb_replication table as necessary
---echo -- 31 extra gci bits
-eval replace into mysql.ndb_replication values
-  ("test", "t1", $SLAVE_SERVER_ID, 7, NULL),
-  ("test", "t1", $MASTER_SERVER_ID, 7, "NDB\$EPOCH(31)");
-
---source suite/ndb_rpl/t/ndb_rpl_conflict_epoch_1.inc
-
---echo Populate ndb_replication table as necessary
---echo -- Default extra Gci bits
-eval replace into mysql.ndb_replication values
-  ("test", "t1", $SLAVE_SERVER_ID, 7, NULL),
-  ("test", "t1", $MASTER_SERVER_ID, 7, "NDB\$EPOCH()");
-
---source suite/ndb_rpl/t/ndb_rpl_conflict_epoch_1.inc
-
---source suite/ndb_rpl/t/ndb_conflict_info_init.inc
-
---echo Now test batched conflict detection/handling
---connection master
-
-create table test.t1 (
-  a int primary key,
-  b int,
-  c varchar(2000)) engine=ndb;
-
---sync_slave_with_master slave
---connection slave
---echo -- Stop replication from Primary -> Secondary
-stop slave;
---connection master
---echo -- Insert a row on Primary
-insert into test.t1 values (1,1,repeat('B', 2000));
-
---connection slave
---echo -- Generate a large batch of inserts with early + late conflicts
-delimiter %;
-
-create procedure test.doit (rows int)
-begin
-  set @x = 0;
-  START TRANSACTION;
-    repeat
-      insert into test.t1 values (@x, @x, repeat('B', 2000));
-      set @x = @x + 1;
-    until @x = rows
-    end repeat;
-  COMMIT;
-  START TRANSACTION;
-    update test.t1 set b=999, c=repeat('E',2000) where a=1;
-  COMMIT;
-  START TRANSACTION;
-    delete from test.t1 where a=1;
-  COMMIT;
-  START TRANSACTION;
-    insert into test.t1 values (1,1,'A');
-  COMMIT;
-end%
-
-delimiter ;%
-
-call test.doit(100);
-
-drop procedure test.doit;
-
---sync_slave_with_master master
---connection master
-
---echo -- Look at Primary status, expect 4 conflicts
---source suite/ndb_rpl/t/ndb_conflict_info.inc
-
---connection slave
-start slave;
-
---connection master
---echo -- Look at Seconday row
-select a,b,sha1(c) from test.t1 where a=1;
-
---sync_slave_with_master slave
---echo -- Check it's the same on the Secondary
-select a,b,sha1(c) from test.t1 where a=1;
-
---connection master
---echo Test batching of DELETE vs DELETE with following INSERT
---connection master
-delete from test.t1;
-insert into test.t1 values (1, 1, "Ma Brows");
---sync_slave_with_master slave
---connection slave
---sync_slave_with_master master
---connection master
---echo -- Stop Slave in both directions
-stop slave;
---connection slave
-stop slave;
---connection master
---echo -- Delete row on Primary Cluster
-delete from test.t1 where a=1;
-
---connection slave
---echo -- Delete row on Secondary Cluster, followed by Insert in later 'batch'
-delimiter %;
-
-create procedure test.doit (rows int)
-begin
-  set @x = 2;
-  START TRANSACTION;
-    delete from test.t1 where a=1;
-    repeat
-      insert into test.t1 values (@x, @x, repeat('B', 2000));
-      set @x = @x + 1;
-    until @x = (rows + 2)
-    end repeat;
-  COMMIT;
-  START TRANSACTION;
-    insert into test.t1 values (1, 1, 'Malleny arms');
-  COMMIT;
-end%
-
-delimiter ;%
-
-call test.doit(200);
-
---echo -- Restart slave on Primary Cluster
---connection master
-# TODO : Reenable with new slave counts
-#--source suite/ndb_rpl/include/ndb_init_slave_counts.inc
-start slave;
-
---connection slave
---sync_slave_with_master master
-
---connection master
-# TODO : Reenable with new slave counts
-#--disable_result_log
-# Don't include results as they vary depending on epoch boundaries
-#--source suite/ndb_rpl/include/ndb_slave_counts.inc
-#--enable_result_log
-#--echo -- Verify that batching occurred when replicating the above
-#select (@ndb_slave_execute_count - @ndb_slave_commit_count) > 1;
---echo -- Show data on Primary Cluster (should have row inserted on Secondary)
-select * from test.t1 where a=1;
-
---echo -- Show data on Secondary Cluster (should have row inserted on Secondary)
---connection slave
-select * from test.t1 where a=1;
-
---echo --Restart slave on Secondary Cluster
-start slave;
---connection master
---sync_slave_with_master slave
---connection slave
-
---echo -- Show data on Secondary Cluster (should now be missing)
---echo    Clusters are diverged as expected with delete vs delete conflict
---echo    followed closely by Insert
---connection slave
-select * from test.t1 where a=1;
-
---echo -- Force wait for master to be in-sync with slave
---echo    To avoid race between DML and table drop
-flush logs;
---sync_slave_with_master master
-
---connection master
-drop procedure test.doit;
-drop table test.t1;
-
-delete from mysql.ndb_replication;
-insert into mysql.ndb_replication values
-  ("test", "t3", 0, 7, "NDB\$EPOCH(32)"),
-  ("test", "t4", 0, 7, "NDB\$EPOCH(-1)");
-
---disable_query_log
-# Only need suppress here, as table creation fails due to this.
-call mtr.add_suppression("NDB Slave: .* Too many extra Gci bits at .*");
---enable_query_log
-
---error 1296 
-create table test.t3 (a int primary key) engine=ndb;
-show warnings;
-
---error 1296 
-create table test.t4 (a int primary key) engine=ndb;
-show warnings;
-
---echo -- Force sync before dropping table to avoid race
---connection master
-flush logs;
---sync_slave_with_master slave
---connection slave
-flush logs;
---sync_slave_with_master master
-
---connection master
-drop table mysql.ndb_replication;
-
---sync_slave_with_master slave
-
---echo -- Attempt to get system back in pre-test state
---connection master
-stop slave;
-reset slave;
-
---source include/rpl_end.inc
-=======
---source suite/ndb_rpl/t/ndb_rpl_conflict_epoch.inc
->>>>>>> 37c64759
+--source suite/ndb_rpl/t/ndb_rpl_conflict_epoch.inc