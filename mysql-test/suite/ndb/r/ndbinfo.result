result_format: 2


SELECT PLUGIN_NAME,PLUGIN_VERSION,PLUGIN_STATUS,PLUGIN_TYPE,
       PLUGIN_LIBRARY,PLUGIN_LIBRARY_VERSION,PLUGIN_AUTHOR,PLUGIN_DESCRIPTION
FROM information_schema.plugins WHERE PLUGIN_NAME = 'ndbinfo';
PLUGIN_NAME	PLUGIN_VERSION	PLUGIN_STATUS	PLUGIN_TYPE	PLUGIN_LIBRARY	PLUGIN_LIBRARY_VERSION	PLUGIN_AUTHOR	PLUGIN_DESCRIPTION
ndbinfo	0.1	ACTIVE	STORAGE ENGINE	NULL	NULL	Sun Microsystems Inc.	MySQL Cluster system information storage engine

## Creation of temporary tables should not be supported by NDBINFO engine
CREATE TEMPORARY TABLE `t1` (
  `dummy` INT UNSIGNED
) ENGINE=NDBINFO;
ERROR HY000: Table storage engine 'ndbinfo' does not support the create option 'TEMPORARY'

USE ndbinfo;

SELECT node_id, memory_type, used>0 AND used < total/20 AS used_ok, 
  used_pages>0 AND used_pages < total_pages/20 AS used_pages_ok, 
  total, total_pages 
  FROM ndbinfo.memoryusage WHERE memory_type="Long message buffer"
  ORDER BY node_id;
node_id	memory_type	used_ok	used_pages_ok	total	total_pages
1	Long message buffer	0	0	4194304	16384
2	Long message buffer	0	0	4194304	16384

SELECT node_id, block_number, block_instance, pool_name, 
  used>0 AND used < total/20 AS used_ok, 
  total, high>=used AND high < total/20 AS high_ok, entry_size, config_param1, 
  config_param2, config_param3, config_param4  
  FROM ndbinfo.ndb$pools WHERE pool_name="Long message buffer"
  ORDER BY node_id;
node_id	block_number	block_instance	pool_name	used_ok	total	high_ok	entry_size	config_param1	config_param2	config_param3	config_param4
1	254	0	Long message buffer	0	16384	0	256	157	0	0	0
2	254	0	Long message buffer	0	16384	0	256	157	0	0	0

SHOW CREATE TABLE ndb$tables;
Table	Create Table
ndb$tables	CREATE TABLE `ndb$tables` (
  `table_id` int(10) unsigned DEFAULT NULL,
  `table_name` varchar(512) DEFAULT NULL,
  `comment` varchar(512) DEFAULT NULL
) ENGINE=NDBINFO DEFAULT CHARSET=latin1 COMMENT='metadata for tables available through ndbinfo'

SELECT * FROM ndb$tables;
table_id	table_name	comment
0	tables	metadata for tables available through ndbinfo
1	columns	metadata for columns available through ndbinfo 
2	test	for testing
3	pools	pool usage
4	transporters	transporter status
5	logspaces	logspace usage
6	logbuffers	logbuffer usage
7	resources	resources usage (a.k.a superpool)
8	counters	monotonic counters
9	nodes	node status
10	diskpagebuffer	disk page buffer info
11	threadblocks	which blocks are run in which threads
12	threadstat	Statistics on execution threads
13	transactions	transactions
14	operations	operations
15	membership	membership
16	dict_obj_info	Dictionary object info
17	frag_mem_use	Per fragment space information
18	disk_write_speed_base	Actual speed of disk writes per LDM thread, base data
19	disk_write_speed_aggregate	Actual speed of disk writes per LDM thread, aggregate data
20	frag_operations	Per fragment operational information
21	restart_info	Times of restart phases in seconds and current state
22	tc_time_track_stats	Time tracking of transaction, key operations and scan ops
23	config_values	Configuration parameter values
24	threads	Base table for threads
25	cpustat_50ms	Thread CPU stats at 50 milliseconds intervals
26	cpustat_1sec	Thread CPU stats at 1 second intervals
27	cpustat_20sec	Thread CPU stats at 20 seconds intervals
28	cpustat	Thread CPU stats for last second
29	frag_locks	Per fragment lock information
30	acc_operations	ACC operation info
31	table_distribution_status	Table status in distribution handler
32	table_fragments	Partitions of the tables
33	table_replicas	Fragment replicas of the tables
34	table_distribution_status_all	Table status in distribution handler
35	table_fragments_all	Partitions of the tables
36	table_replicas_all	Fragment replicas of the tables
37	stored_tables	Information about stored tables
38	processes	Process ID and Name information for connected nodes
39	config_nodes	All nodes of current cluster configuration
SELECT COUNT(*) FROM ndb$tables;
COUNT(*)
40
SELECT * FROM ndb$tables WHERE table_id = 2;
table_id	table_name	comment
2	test	for testing
SELECT * FROM ndb$tables WHERE table_id > 5;
table_id	table_name	comment
6	logbuffers	logbuffer usage
7	resources	resources usage (a.k.a superpool)
8	counters	monotonic counters
9	nodes	node status
10	diskpagebuffer	disk page buffer info
11	threadblocks	which blocks are run in which threads
12	threadstat	Statistics on execution threads
13	transactions	transactions
14	operations	operations
15	membership	membership
16	dict_obj_info	Dictionary object info
17	frag_mem_use	Per fragment space information
18	disk_write_speed_base	Actual speed of disk writes per LDM thread, base data
19	disk_write_speed_aggregate	Actual speed of disk writes per LDM thread, aggregate data
20	frag_operations	Per fragment operational information
21	restart_info	Times of restart phases in seconds and current state
22	tc_time_track_stats	Time tracking of transaction, key operations and scan ops
23	config_values	Configuration parameter values
24	threads	Base table for threads
25	cpustat_50ms	Thread CPU stats at 50 milliseconds intervals
26	cpustat_1sec	Thread CPU stats at 1 second intervals
27	cpustat_20sec	Thread CPU stats at 20 seconds intervals
28	cpustat	Thread CPU stats for last second
29	frag_locks	Per fragment lock information
30	acc_operations	ACC operation info
31	table_distribution_status	Table status in distribution handler
32	table_fragments	Partitions of the tables
33	table_replicas	Fragment replicas of the tables
34	table_distribution_status_all	Table status in distribution handler
35	table_fragments_all	Partitions of the tables
36	table_replicas_all	Fragment replicas of the tables
37	stored_tables	Information about stored tables
38	processes	Process ID and Name information for connected nodes
39	config_nodes	All nodes of current cluster configuration
SELECT * FROM ndb$tables WHERE table_name = 'LOGDESTINATION';
table_id	table_name	comment
SELECT COUNT(*) FROM ndb$tables t, ndb$columns c
  WHERE t.table_id = c.table_id AND
    t.table_id in (1,2,3,4,5,6);
COUNT(*)
47

SELECT table_id, table_name, comment from ndb$tables
  WHERE table_id > 2 AND table_id <= 5 ORDER BY table_id;
table_id	table_name	comment
3	pools	pool usage
4	transporters	transporter status
5	logspaces	logspace usage
SELECT table_id FROM ndb$tables  WHERE table_id = 2 ORDER BY table_name;
table_id
2
SELECT table_id, table_name FROM ndb$tables ORDER BY table_name;
table_id	table_name
30	acc_operations
1	columns
39	config_nodes
23	config_values
8	counters
28	cpustat
26	cpustat_1sec
27	cpustat_20sec
25	cpustat_50ms
16	dict_obj_info
10	diskpagebuffer
19	disk_write_speed_aggregate
18	disk_write_speed_base
29	frag_locks
17	frag_mem_use
20	frag_operations
6	logbuffers
5	logspaces
15	membership
9	nodes
14	operations
3	pools
38	processes
7	resources
21	restart_info
37	stored_tables
0	tables
31	table_distribution_status
34	table_distribution_status_all
32	table_fragments
35	table_fragments_all
33	table_replicas
36	table_replicas_all
22	tc_time_track_stats
2	test
11	threadblocks
24	threads
12	threadstat
13	transactions
4	transporters

SELECT table_id, column_id, column_name FROM ndb$columns LIMIT 7;
table_id	column_id	column_name
0	0	table_id
0	1	table_name
0	2	comment
1	0	table_id
1	1	column_id
1	2	column_name
1	3	column_type

UPDATE ndb$tables SET table_id=2 WHERE table_id=3;
ERROR HY000: Table 'ndb$tables' is read only

UPDATE ndb$tables SET table_id=9 WHERE 1=0;
ERROR HY000: Table 'ndb$tables' is read only

UPDATE ndb$tables SET table_id=9 WHERE table_id > 1;
ERROR HY000: Table 'ndb$tables' is read only

DELETE FROM ndb$tables WHERE table_id=3;
ERROR HY000: Table 'ndb$tables' is read only

DELETE FROM ndb$tables WHERE 1=0;
ERROR HY000: Table 'ndb$tables' is read only

DELETE FROM ndb$tables WHERE table_id > 1;
ERROR HY000: Table 'ndb$tables' is read only

ALTER TABLE ndb$test ADD COLUMN another_col varchar(255);
ERROR HY000: Table storage engine for 'ndb$test' doesn't have this option

FLUSH TABLES;
SELECT table_id FROM ndb$tables;
table_id
0
1
2
3
4
5
6
7
8
9
10
11
12
13
14
15
16
17
18
19
20
21
22
23
24
25
26
27
28
29
30
31
32
33
34
35
36
37
38
39

TRUNCATE ndb$tables;
ERROR HY000: Table 'ndb$tables' is read only

## Variables and status
SHOW GLOBAL STATUS LIKE 'ndbinfo\_%';
Variable_name	Value
SHOW GLOBAL VARIABLES LIKE 'ndbinfo\_%';
Variable_name	Value
ndbinfo_database	ndbinfo
ndbinfo_max_bytes	0
ndbinfo_max_rows	10
ndbinfo_offline	OFF
ndbinfo_show_hidden	OFF
ndbinfo_table_prefix	ndb$
ndbinfo_version	NDB_VERSION_D

SELECT counter, HEX(counter2) FROM ndb$test LIMIT 10;
counter	HEX(counter2)
0	0
1	100000000
2	200000000
3	300000000
4	400000000
5	500000000
6	600000000
7	700000000
8	800000000
9	900000000

SHOW TABLES LIKE 'ndb$te%';
Tables_in_ndbinfo (ndb$te%)
set @@ndbinfo_show_hidden=TRUE;
SHOW TABLES LIKE 'ndb$te%';
Tables_in_ndbinfo (ndb$te%)
ndb$test
set @@ndbinfo_show_hidden=default;

set @@ndbinfo_table_prefix="somethingelse";
ERROR HY000: Variable 'ndbinfo_table_prefix' is a read only variable

set @@ndbinfo_database="somethingelse";
ERROR HY000: Variable 'ndbinfo_database' is a read only variable

SELECT count(*) >= 20 FROM blocks;
count(*) >= 20
1

show create table ndb$test;
Table	Create Table
ndb$test	CREATE TABLE `ndb$test` (
  `node_id` int(10) unsigned DEFAULT NULL,
  `block_number` int(10) unsigned DEFAULT NULL,
  `block_instance` int(10) unsigned DEFAULT NULL,
  `counter` int(10) unsigned DEFAULT NULL,
  `counter2` bigint(20) unsigned DEFAULT NULL
) ENGINE=NDBINFO DEFAULT CHARSET=latin1 COMMENT='for testing'
## 1) More columns in NDB -> allowed, with warning
DROP TABLE ndb$test;
CREATE TABLE ndb$test (node_id int unsigned) ENGINE = ndbinfo;
SELECT node_id != 0 FROM ndb$test LIMIT 1;
node_id != 0
1
Warnings:
Note	40001	Table 'ndb$test' is defined differently in NDB, there are more columns available. The SQL to regenerate is: 'CREATE TABLE `ndbinfo`.`ndb$test` (`node_id` INT UNSIGNED, `block_number` INT UNSIGNED, `block_instance` INT UNSIGNED, `counter` INT UNSIGNED, `counter2` BIGINT UNSIGNED) ENGINE=NDBINFO'
DROP TABLE ndb$test;

## 2) Column does not exist in NDB -> allowed, with warning, non existing
##    column(s) return NULL
## 2a) Extra column at end
CREATE TABLE ndb$test (node_id int, non_existing int) ENGINE = ndbinfo;
SELECT DISTINCT node_id, non_existing FROM ndb$test;
node_id	non_existing
1	NULL
2	NULL
Warnings:
Warning	40001	Table 'ndb$test' is defined differently in NDB, column 'non_existing' does not exist. The SQL to regenerate is: 'CREATE TABLE `ndbinfo`.`ndb$test` (`node_id` INT UNSIGNED, `block_number` INT UNSIGNED, `block_instance` INT UNSIGNED, `counter` INT UNSIGNED, `counter2` BIGINT UNSIGNED) ENGINE=NDBINFO'
Note	40001	Table 'ndb$test' is defined differently in NDB, there are more columns available. The SQL to regenerate is: 'CREATE TABLE `ndbinfo`.`ndb$test` (`node_id` INT UNSIGNED, `block_number` INT UNSIGNED, `block_instance` INT UNSIGNED, `counter` INT UNSIGNED, `counter2` BIGINT UNSIGNED) ENGINE=NDBINFO'
DROP TABLE ndb$test;

## 2b) Extra column(s) in middle
CREATE TABLE ndb$test (
  node_id int unsigned,
  non_existing int unsigned,
  block_number int unsigned,
  block_instance int unsigned,
  counter int unsigned,
  counter2 bigint unsigned
) ENGINE = ndbinfo;
SELECT DISTINCT node_id, non_existing, block_number FROM ndb$test;
node_id	non_existing	block_number
1	NULL	249
2	NULL	249
Warnings:
Warning	40001	Table 'ndb$test' is defined differently in NDB, column 'non_existing' does not exist. The SQL to regenerate is: 'CREATE TABLE `ndbinfo`.`ndb$test` (`node_id` INT UNSIGNED, `block_number` INT UNSIGNED, `block_instance` INT UNSIGNED, `counter` INT UNSIGNED, `counter2` BIGINT UNSIGNED) ENGINE=NDBINFO'
DROP TABLE ndb$test;

## 2c) Extra column first
CREATE TABLE ndb$test (non_existing int, node_id int) ENGINE = ndbinfo;
SELECT DISTINCT node_id, non_existing FROM ndb$test;
node_id	non_existing
1	NULL
2	NULL
Warnings:
Warning	40001	Table 'ndb$test' is defined differently in NDB, column 'non_existing' does not exist. The SQL to regenerate is: 'CREATE TABLE `ndbinfo`.`ndb$test` (`node_id` INT UNSIGNED, `block_number` INT UNSIGNED, `block_instance` INT UNSIGNED, `counter` INT UNSIGNED, `counter2` BIGINT UNSIGNED) ENGINE=NDBINFO'
Note	40001	Table 'ndb$test' is defined differently in NDB, there are more columns available. The SQL to regenerate is: 'CREATE TABLE `ndbinfo`.`ndb$test` (`node_id` INT UNSIGNED, `block_number` INT UNSIGNED, `block_instance` INT UNSIGNED, `counter` INT UNSIGNED, `counter2` BIGINT UNSIGNED) ENGINE=NDBINFO'
SELECT DISTINCT non_existing, node_id FROM ndb$test;
non_existing	node_id
NULL	1
NULL	2
DROP TABLE ndb$test;

## 3) Incompatible column type -> error, with warning
## 3a) int instead of bigint
CREATE TABLE ndb$test (counter2 int) ENGINE = ndbinfo;
SELECT * FROM ndb$test;
ERROR HY000: Got error 40001 'Incompatible table definitions' from NDBINFO
SHOW WARNINGS;
Level	Code	Message
Warning	40001	Table 'ndb$test' is defined differently in NDB, column 'counter2' is not compatible. The SQL to regenerate is: 'CREATE TABLE `ndbinfo`.`ndb$test` (`node_id` INT UNSIGNED, `block_number` INT UNSIGNED, `block_instance` INT UNSIGNED, `counter` INT UNSIGNED, `counter2` BIGINT UNSIGNED) ENGINE=NDBINFO'
Error	1296	Got error 40001 'Incompatible table definitions' from NDBINFO
## 3b) bigint instead of int
DROP TABLE ndb$test;
CREATE TABLE ndb$test (node_id bigint) ENGINE = ndbinfo;
SELECT * FROM ndb$test;
ERROR HY000: Got error 40001 'Incompatible table definitions' from NDBINFO
SHOW WARNINGS;
Level	Code	Message
Warning	40001	Table 'ndb$test' is defined differently in NDB, column 'node_id' is not compatible. The SQL to regenerate is: 'CREATE TABLE `ndbinfo`.`ndb$test` (`node_id` INT UNSIGNED, `block_number` INT UNSIGNED, `block_instance` INT UNSIGNED, `counter` INT UNSIGNED, `counter2` BIGINT UNSIGNED) ENGINE=NDBINFO'
Error	1296	Got error 40001 'Incompatible table definitions' from NDBINFO
## 3c) varchar instead of int
DROP TABLE ndb$test;
CREATE TABLE ndb$test (node_id varchar(255)) ENGINE = ndbinfo;
SELECT * FROM ndb$test;
ERROR HY000: Got error 40001 'Incompatible table definitions' from NDBINFO
SHOW WARNINGS;
Level	Code	Message
Warning	40001	Table 'ndb$test' is defined differently in NDB, column 'node_id' is not compatible. The SQL to regenerate is: 'CREATE TABLE `ndbinfo`.`ndb$test` (`node_id` INT UNSIGNED, `block_number` INT UNSIGNED, `block_instance` INT UNSIGNED, `counter` INT UNSIGNED, `counter2` BIGINT UNSIGNED) ENGINE=NDBINFO'
Error	1296	Got error 40001 'Incompatible table definitions' from NDBINFO
DROP TABLE ndb$test;
## 3d) column which is NOT NULL
CREATE TABLE ndb$test (node_id int unsigned NOT NULL) ENGINE = ndbinfo;
SELECT * FROM ndb$test;
ERROR HY000: Got error 40001 'Incompatible table definitions' from NDBINFO
SHOW WARNINGS;
Level	Code	Message
Warning	40001	Table 'ndb$test' is defined differently in NDB, column 'node_id' is NOT NULL. The SQL to regenerate is: 'CREATE TABLE `ndbinfo`.`ndb$test` (`node_id` INT UNSIGNED, `block_number` INT UNSIGNED, `block_instance` INT UNSIGNED, `counter` INT UNSIGNED, `counter2` BIGINT UNSIGNED) ENGINE=NDBINFO'
Error	1296	Got error 40001 'Incompatible table definitions' from NDBINFO
DROP TABLE ndb$test;
## 3e) non existing column which is NOT NULL
CREATE TABLE ndb$test (
  block_number int unsigned,
  non_existing int NOT NULL) ENGINE = ndbinfo;
SELECT * FROM ndb$test;
ERROR HY000: Got error 40001 'Incompatible table definitions' from NDBINFO
SHOW WARNINGS;
Level	Code	Message
Warning	40001	Table 'ndb$test' is defined differently in NDB, column 'non_existing' is NOT NULL. The SQL to regenerate is: 'CREATE TABLE `ndbinfo`.`ndb$test` (`node_id` INT UNSIGNED, `block_number` INT UNSIGNED, `block_instance` INT UNSIGNED, `counter` INT UNSIGNED, `counter2` BIGINT UNSIGNED) ENGINE=NDBINFO'
Error	1296	Got error 40001 'Incompatible table definitions' from NDBINFO
DROP TABLE ndb$test;

## 4) Table with primary key/indexes not supported
CREATE TABLE ndb$test (node_id int, block_number int PRIMARY KEY) ENGINE = ndbinfo;
ERROR 42000: Too many keys specified; max 0 keys allowed

## 5) Table with blobs not supported
CREATE TABLE ndb$test (node_id int, block_number blob) ENGINE = ndbinfo;
ERROR 42000: The used table type doesn't support BLOB/TEXT columns

## 6) Table with autoincrement not supported
CREATE TABLE ndb$test (node_id int AUTO_INCREMENT) ENGINE = ndbinfo;
ERROR 42000: The used table type doesn't support AUTO_INCREMENT columns

## Restore original ndb$test table to avoid test side-effects
CREATE TABLE ndb$test (
  node_id int(10) unsigned DEFAULT NULL,
  block_number int(10) unsigned DEFAULT NULL,
  block_instance int(10) unsigned DEFAULT NULL,
  counter int(10) unsigned DEFAULT NULL,
  counter2 bigint(20) unsigned DEFAULT NULL
) ENGINE=NDBINFO DEFAULT CHARSET=latin1 COMMENT='for testing';

select distinct node_id
from ndbinfo.diskpagebuffer;
node_id
1
2

set @@ndbinfo_offline=1;
ERROR HY000: Variable 'ndbinfo_offline' is a GLOBAL variable and should be set with SET GLOBAL

SELECT DISTINCT(node_id) FROM ndbinfo.counters ORDER BY node_id;
node_id
1
2

desc threadblocks;
Field	Type	Null	Key	Default	Extra
node_id	int(10) unsigned	YES		NULL	
thr_no	int(10) unsigned	YES		NULL	
block_name	varchar(512)	YES		NULL	
block_instance	int(10) unsigned	YES		NULL	
select distinct block_name from threadblocks order by 1;
block_name
BACKUP
CMVMI
DBACC
DBDICT
DBDIH
DBINFO
DBLQH
DBSPJ
DBTC
DBTUP
DBTUX
DBUTIL
LGMAN
NDBCNTR
NDBFS
PGMAN
QMGR
RESTORE
SUMA
THRMAN
TRIX
TRPMAN
TSMAN
desc threadstat;
Field	Type	Null	Key	Default	Extra
node_id	int(10) unsigned	YES		NULL	
thr_no	int(10) unsigned	YES		NULL	
thr_nm	varchar(512)	YES		NULL	
c_loop	bigint(20) unsigned	YES		NULL	
c_exec	bigint(20) unsigned	YES		NULL	
c_wait	bigint(20) unsigned	YES		NULL	
c_l_sent_prioa	bigint(20) unsigned	YES		NULL	
c_l_sent_priob	bigint(20) unsigned	YES		NULL	
c_r_sent_prioa	bigint(20) unsigned	YES		NULL	
c_r_sent_priob	bigint(20) unsigned	YES		NULL	
os_tid	bigint(20) unsigned	YES		NULL	
os_now	bigint(20) unsigned	YES		NULL	
os_ru_utime	bigint(20) unsigned	YES		NULL	
os_ru_stime	bigint(20) unsigned	YES		NULL	
os_ru_minflt	bigint(20) unsigned	YES		NULL	
os_ru_majflt	bigint(20) unsigned	YES		NULL	
os_ru_nvcsw	bigint(20) unsigned	YES		NULL	
os_ru_nivcsw	bigint(20) unsigned	YES		NULL	
select count(*) > 0 block_name from threadstat;
block_name
1

desc disk_write_speed_aggregate;
Field	Type	Null	Key	Default	Extra
node_id	int(10) unsigned	YES		NULL	
thr_no	int(10) unsigned	YES		NULL	
backup_lcp_speed_last_sec	bigint(20) unsigned	YES		NULL	
redo_speed_last_sec	bigint(20) unsigned	YES		NULL	
backup_lcp_speed_last_10sec	bigint(20) unsigned	YES		NULL	
redo_speed_last_10sec	bigint(20) unsigned	YES		NULL	
std_dev_backup_lcp_speed_last_10sec	bigint(20) unsigned	YES		NULL	
std_dev_redo_speed_last_10sec	bigint(20) unsigned	YES		NULL	
backup_lcp_speed_last_60sec	bigint(20) unsigned	YES		NULL	
redo_speed_last_60sec	bigint(20) unsigned	YES		NULL	
std_dev_backup_lcp_speed_last_60sec	bigint(20) unsigned	YES		NULL	
std_dev_redo_speed_last_60sec	bigint(20) unsigned	YES		NULL	
slowdowns_due_to_io_lag	bigint(20) unsigned	YES		NULL	
slowdowns_due_to_high_cpu	bigint(20) unsigned	YES		NULL	
disk_write_speed_set_to_min	bigint(20) unsigned	YES		NULL	
current_target_disk_write_speed	bigint(20) unsigned	YES		NULL	
select count(*) from disk_write_speed_aggregate;
count(*)
8

desc disk_write_speed_base;
Field	Type	Null	Key	Default	Extra
node_id	int(10) unsigned	YES		NULL	
thr_no	int(10) unsigned	YES		NULL	
millis_ago	bigint(20) unsigned	YES		NULL	
millis_passed	bigint(20) unsigned	YES		NULL	
backup_lcp_bytes_written	bigint(20) unsigned	YES		NULL	
redo_bytes_written	bigint(20) unsigned	YES		NULL	
target_disk_write_speed	bigint(20) unsigned	YES		NULL	
select node_id from disk_write_speed_base group by node_id, thr_no;
node_id
1
1
1
1
2
2
2
2

select count(*) from disk_write_speed_aggregate_node;
count(*)
2

desc restart_info;
Field	Type	Null	Key	Default	Extra
node_id	int(10) unsigned	YES		NULL	
node_restart_status	varchar(512)	YES		NULL	
node_restart_status_int	int(10) unsigned	YES		NULL	
secs_to_complete_node_failure	int(10) unsigned	YES		NULL	
secs_to_allocate_node_id	int(10) unsigned	YES		NULL	
secs_to_include_in_heartbeat_protocol	int(10) unsigned	YES		NULL	
secs_until_wait_for_ndbcntr_master	int(10) unsigned	YES		NULL	
secs_wait_for_ndbcntr_master	int(10) unsigned	YES		NULL	
secs_to_get_start_permitted	int(10) unsigned	YES		NULL	
secs_to_wait_for_lcp_for_copy_meta_data	int(10) unsigned	YES		NULL	
secs_to_copy_meta_data	int(10) unsigned	YES		NULL	
secs_to_include_node	int(10) unsigned	YES		NULL	
secs_starting_node_to_request_local_recovery	int(10) unsigned	YES		NULL	
secs_for_local_recovery	int(10) unsigned	YES		NULL	
secs_restore_fragments	int(10) unsigned	YES		NULL	
secs_undo_disk_data	int(10) unsigned	YES		NULL	
secs_exec_redo_log	int(10) unsigned	YES		NULL	
secs_index_rebuild	int(10) unsigned	YES		NULL	
secs_to_synchronize_starting_node	int(10) unsigned	YES		NULL	
secs_wait_lcp_for_restart	int(10) unsigned	YES		NULL	
secs_wait_subscription_handover	int(10) unsigned	YES		NULL	
total_restart_secs	int(10) unsigned	YES		NULL	
select * from restart_info where node_restart_status <> 'Restart completed';
node_id	node_restart_status	node_restart_status_int	secs_to_complete_node_failure	secs_to_allocate_node_id	secs_to_include_in_heartbeat_protocol	secs_until_wait_for_ndbcntr_master	secs_wait_for_ndbcntr_master	secs_to_get_start_permitted	secs_to_wait_for_lcp_for_copy_meta_data	secs_to_copy_meta_data	secs_to_include_node	secs_starting_node_to_request_local_recovery	secs_for_local_recovery	secs_restore_fragments	secs_undo_disk_data	secs_exec_redo_log	secs_index_rebuild	secs_to_synchronize_starting_node	secs_wait_lcp_for_restart	secs_wait_subscription_handover	total_restart_secs

desc tc_time_track_stats;
Field	Type	Null	Key	Default	Extra
node_id	int(10) unsigned	YES		NULL	
block_number	int(10) unsigned	YES		NULL	
block_instance	int(10) unsigned	YES		NULL	
comm_node_id	int(10) unsigned	YES		NULL	
upper_bound	bigint(20) unsigned	YES		NULL	
scans	bigint(20) unsigned	YES		NULL	
scan_errors	bigint(20) unsigned	YES		NULL	
scan_fragments	bigint(20) unsigned	YES		NULL	
scan_fragment_errors	bigint(20) unsigned	YES		NULL	
transactions	bigint(20) unsigned	YES		NULL	
transaction_errors	bigint(20) unsigned	YES		NULL	
read_key_ops	bigint(20) unsigned	YES		NULL	
write_key_ops	bigint(20) unsigned	YES		NULL	
index_key_ops	bigint(20) unsigned	YES		NULL	
key_op_errors	bigint(20) unsigned	YES		NULL	
select distinct node_id from tc_time_track_stats;
node_id
1
2

desc threads;
Field	Type	Null	Key	Default	Extra
node_id	int(10) unsigned	YES		NULL	
thr_no	int(10) unsigned	YES		NULL	
thread_name	varchar(512)	YES		NULL	
thread_description	varchar(512)	YES		NULL	

desc cluster_transactions;
Field	Type	Null	Key	Default	Extra
node_id	int(10) unsigned	YES		NULL	
block_instance	int(10) unsigned	YES		NULL	
transid	bigint(22) unsigned	YES		NULL	
state	varchar(256)	YES		NULL	
count_operations	int(10) unsigned	YES		NULL	
outstanding_operations	int(10) unsigned	YES		NULL	
inactive_seconds	int(10) unsigned	YES		NULL	
client_node_id	bigint(21) unsigned	YES		NULL	
client_block_ref	bigint(21) unsigned	YES		NULL	
desc server_transactions;
Field	Type	Null	Key	Default	Extra
mysql_connection_id	bigint(21) unsigned	NO		0	
node_id	int(10) unsigned	YES		NULL	
block_instance	int(10) unsigned	YES		NULL	
transid	bigint(22) unsigned	YES		NULL	
state	varchar(256)	YES		NULL	
count_operations	int(10) unsigned	YES		NULL	
outstanding_operations	int(10) unsigned	YES		NULL	
inactive_seconds	int(10) unsigned	YES		NULL	
client_node_id	bigint(21) unsigned	YES		NULL	
client_block_ref	bigint(21) unsigned	YES		NULL	
desc cluster_operations;
Field	Type	Null	Key	Default	Extra
node_id	int(10) unsigned	YES		NULL	
block_instance	int(10) unsigned	YES		NULL	
transid	bigint(22) unsigned	YES		NULL	
operation_type	varchar(9)	NO			
state	varchar(256)	YES		NULL	
tableid	int(10) unsigned	YES		NULL	
fragmentid	int(10) unsigned	YES		NULL	
client_node_id	bigint(21) unsigned	YES		NULL	
client_block_ref	bigint(21) unsigned	YES		NULL	
tc_node_id	bigint(21) unsigned	YES		NULL	
tc_block_no	bigint(21) unsigned	YES		NULL	
tc_block_instance	bigint(21) unsigned	YES		NULL	
desc server_operations;
Field	Type	Null	Key	Default	Extra
mysql_connection_id	bigint(21) unsigned	NO		0	
node_id	int(10) unsigned	YES		NULL	
block_instance	int(10) unsigned	YES		NULL	
transid	bigint(22) unsigned	YES		NULL	
operation_type	varchar(9)	NO			
state	varchar(256)	YES		NULL	
tableid	int(10) unsigned	YES		NULL	
fragmentid	int(10) unsigned	YES		NULL	
client_node_id	bigint(21) unsigned	YES		NULL	
client_block_ref	bigint(21) unsigned	YES		NULL	
tc_node_id	bigint(21) unsigned	YES		NULL	
tc_block_no	bigint(21) unsigned	YES		NULL	
tc_block_instance	bigint(21) unsigned	YES		NULL	

select count(*) from table_distribution_status;
count(*)
8
select count(*) from ndb$table_distribution_status_all;
count(*)
16
select count(*) from table_fragments;
count(*)
56
select count(*) from ndb$table_fragments_all;
count(*)
112
select count(*) from table_replicas;
count(*)
112
select count(*) from ndb$table_replicas_all;
count(*)
224

desc table_distribution_status;
Field	Type	Null	Key	Default	Extra
node_id	int(10) unsigned	YES		NULL	
table_id	int(10) unsigned	YES		NULL	
tab_copy_status	varchar(20)	NO			
tab_update_status	varchar(23)	NO			
tab_lcp_status	varchar(15)	NO			
tab_status	varchar(13)	NO			
tab_storage	varchar(13)	NO			
tab_partitions	int(10) unsigned	YES		NULL	
tab_fragments	int(10) unsigned	YES		NULL	
current_scan_count	int(10) unsigned	YES		NULL	
scan_count_wait	int(10) unsigned	YES		NULL	
is_reorg_ongoing	int(10) unsigned	YES		NULL	
desc table_fragments;
Field	Type	Null	Key	Default	Extra
node_id	int(10) unsigned	YES		NULL	
table_id	int(10) unsigned	YES		NULL	
partition_id	int(10) unsigned	YES		NULL	
fragment_id	int(10) unsigned	YES		NULL	
partition_order	int(10) unsigned	YES		NULL	
log_part_id	int(10) unsigned	YES		NULL	
no_of_replicas	int(10) unsigned	YES		NULL	
current_primary	int(10) unsigned	YES		NULL	
preferred_primary	int(10) unsigned	YES		NULL	
current_first_backup	int(10) unsigned	YES		NULL	
current_second_backup	int(10) unsigned	YES		NULL	
current_third_backup	int(10) unsigned	YES		NULL	
num_alive_replicas	int(10) unsigned	YES		NULL	
num_dead_replicas	int(10) unsigned	YES		NULL	
num_lcp_replicas	int(10) unsigned	YES		NULL	
desc table_replicas;
Field	Type	Null	Key	Default	Extra
node_id	int(10) unsigned	YES		NULL	
table_id	int(10) unsigned	YES		NULL	
fragment_id	int(10) unsigned	YES		NULL	
initial_gci	int(10) unsigned	YES		NULL	
replica_node_id	int(10) unsigned	YES		NULL	
is_lcp_ongoing	int(10) unsigned	YES		NULL	
num_crashed_replicas	int(10) unsigned	YES		NULL	
last_max_gci_started	int(10) unsigned	YES		NULL	
last_max_gci_completed	int(10) unsigned	YES		NULL	
last_lcp_id	int(10) unsigned	YES		NULL	
prev_lcp_id	int(10) unsigned	YES		NULL	
prev_max_gci_started	int(10) unsigned	YES		NULL	
prev_max_gci_completed	int(10) unsigned	YES		NULL	
last_create_gci	int(10) unsigned	YES		NULL	
last_replica_gci	int(10) unsigned	YES		NULL	
is_replica_alive	int(10) unsigned	YES		NULL	

set @@ndbinfo_show_hidden=TRUE;
desc ndb$table_distribution_status_all;
Field	Type	Null	Key	Default	Extra
node_id	int(10) unsigned	YES		NULL	
table_id	int(10) unsigned	YES		NULL	
tab_copy_status	int(10) unsigned	YES		NULL	
tab_update_status	int(10) unsigned	YES		NULL	
tab_lcp_status	int(10) unsigned	YES		NULL	
tab_status	int(10) unsigned	YES		NULL	
tab_storage	int(10) unsigned	YES		NULL	
tab_type	int(10) unsigned	YES		NULL	
tab_partitions	int(10) unsigned	YES		NULL	
tab_fragments	int(10) unsigned	YES		NULL	
current_scan_count	int(10) unsigned	YES		NULL	
scan_count_wait	int(10) unsigned	YES		NULL	
is_reorg_ongoing	int(10) unsigned	YES		NULL	
desc ndb$table_fragments_all;
Field	Type	Null	Key	Default	Extra
node_id	int(10) unsigned	YES		NULL	
table_id	int(10) unsigned	YES		NULL	
partition_id	int(10) unsigned	YES		NULL	
fragment_id	int(10) unsigned	YES		NULL	
partition_order	int(10) unsigned	YES		NULL	
log_part_id	int(10) unsigned	YES		NULL	
no_of_replicas	int(10) unsigned	YES		NULL	
current_primary	int(10) unsigned	YES		NULL	
preferred_primary	int(10) unsigned	YES		NULL	
current_first_backup	int(10) unsigned	YES		NULL	
current_second_backup	int(10) unsigned	YES		NULL	
current_third_backup	int(10) unsigned	YES		NULL	
num_alive_replicas	int(10) unsigned	YES		NULL	
num_dead_replicas	int(10) unsigned	YES		NULL	
num_lcp_replicas	int(10) unsigned	YES		NULL	
desc ndb$table_replicas_all;
Field	Type	Null	Key	Default	Extra
node_id	int(10) unsigned	YES		NULL	
table_id	int(10) unsigned	YES		NULL	
fragment_id	int(10) unsigned	YES		NULL	
initial_gci	int(10) unsigned	YES		NULL	
replica_node_id	int(10) unsigned	YES		NULL	
is_lcp_ongoing	int(10) unsigned	YES		NULL	
num_crashed_replicas	int(10) unsigned	YES		NULL	
last_max_gci_started	int(10) unsigned	YES		NULL	
last_max_gci_completed	int(10) unsigned	YES		NULL	
last_lcp_id	int(10) unsigned	YES		NULL	
prev_lcp_id	int(10) unsigned	YES		NULL	
prev_max_gci_started	int(10) unsigned	YES		NULL	
prev_max_gci_completed	int(10) unsigned	YES		NULL	
last_create_gci	int(10) unsigned	YES		NULL	
last_replica_gci	int(10) unsigned	YES		NULL	
is_replica_alive	int(10) unsigned	YES		NULL	
set @@ndbinfo_show_hidden=default;

create table t1 (a int primary key) engine = ndb;
begin;
insert into t1 values (1);
select state, count_operations, outstanding_operations,
IF(client_node_id <= 255, "<client_node_id>", "<incorrect node id>") 
  client_node_id
from server_transactions;
state	count_operations	outstanding_operations	client_node_id
Started	1	0	<client_node_id>
select node_id, operation_type, state,
IF(tc_node_id <= 48, "<tc_node_id>", "<incorrect nodeid>") tc_node_id,
IF(client_node_id <= 255, "<client_node_id>", "<incorrect node id>") 
  client_node_id
from server_operations
order by 1;
node_id	operation_type	state	tc_node_id	client_node_id
1	INSERT	Prepared	<tc_node_id>	<client_node_id>
2	INSERT	Prepared	<tc_node_id>	<client_node_id>

select st.state, st.count_operations, st.outstanding_operations,
       so.node_id, so.state, so.operation_type
from server_transactions st,
     server_operations so
where st.transid = so.transid
  and so.tc_node_id = st.node_id
  and so.tc_block_instance = st.block_instance
  and so.client_node_id = st.client_node_id
  and so.client_block_ref = st.client_block_ref;
state	count_operations	outstanding_operations	node_id	state	operation_type
Started	1	0	1	Prepared	INSERT
Started	1	0	2	Prepared	INSERT
rollback;
drop table t1;

select distinct resource_name
from resources
order by 1;
resource_name
DATA_MEMORY
DISK_PAGE_BUFFER
DISK_RECORDS
FILE_BUFFERS
JOBBUFFER
QUERY_MEMORY
SCHEMA_TRANS_MEMORY
TRANSACTION_MEMORY
TRANSPORTER_BUFFERS

select distinct counter_name
from counters
order by 1;
counter_name
ABORTS
ATTRINFO
COMMITS
CONST_PRUNED_RANGE_SCANS_RECEIVED
LOCAL_RANGE_SCANS_SENT
LOCAL_READS
LOCAL_READS_SENT
LOCAL_TABLE_SCANS_SENT
LOCAL_WRITES
LQHKEY_OVERLOAD
LQHKEY_OVERLOAD_NODE_PEER
LQHKEY_OVERLOAD_READER
LQHKEY_OVERLOAD_SUBSCRIBER
LQHKEY_OVERLOAD_TC
LQHSCAN_SLOWDOWNS
OPERATIONS
PRUNED_RANGE_SCANS_RECEIVED
RANGE_SCANS
RANGE_SCANS_RECEIVED
READS
READS_NOT_FOUND
READS_RECEIVED
REMOTE_RANGE_SCANS_SENT
REMOTE_READS_SENT
SCAN_BATCHES_RETURNED
SCAN_ROWS_RETURNED
SIMPLE_READS
TABLE_SCANS
TABLE_SCANS_RECEIVED
TRANSACTIONS
WRITES

set @@global.ndbinfo_offline=TRUE;
select @@ndbinfo_offline;
@@ndbinfo_offline
1

CREATE TABLE ndb$does_not_exist_in_ndb(
  node_id int,
  message varchar(255)
) ENGINE = ndbinfo CHARACTER SET latin1;

CREATE VIEW view_on_table_which_does_not_exist_in_ndb AS
  SELECT node_id, message
  FROM ndbinfo.ndb$does_not_exist_in_ndb;

SHOW CREATE TABLE ndb$does_not_exist_in_ndb;
Table	Create Table
ndb$does_not_exist_in_ndb	CREATE TABLE `ndb$does_not_exist_in_ndb` (
  `node_id` int(11) DEFAULT NULL,
  `message` varchar(255) DEFAULT NULL
) ENGINE=NDBINFO DEFAULT CHARSET=latin1

SELECT * FROM view_on_table_which_does_not_exist_in_ndb;
node_id	message
Warnings:
Note	1	'NDBINFO' has been started in offline mode since the 'NDBCLUSTER' engine is disabled or @@global.ndbinfo_offline is turned on - no rows can be returned
SELECT * FROM ndb$does_not_exist_in_ndb;
node_id	message
Warnings:
Note	1	'NDBINFO' has been started in offline mode since the 'NDBCLUSTER' engine is disabled or @@global.ndbinfo_offline is turned on - no rows can be returned
SELECT DISTINCT(node_id) FROM ndbinfo.counters ORDER BY node_id;
node_id
Warnings:
Note	1	'NDBINFO' has been started in offline mode since the 'NDBCLUSTER' engine is disabled or @@global.ndbinfo_offline is turned on - no rows can be returned

DROP VIEW view_on_table_which_does_not_exist_in_ndb;
DROP TABLE ndb$does_not_exist_in_ndb;

set @@global.ndbinfo_offline = FALSE;

SELECT DISTINCT(node_id) FROM ndbinfo.counters ORDER BY node_id;
node_id
1
2

Verify there are no ndbinfo views without 'root@localhost' as definer
select table_schema, table_name, definer from information_schema.views
  where table_schema = 'ndbinfo' and
        definer != 'root@localhost';
TABLE_SCHEMA	TABLE_NAME	DEFINER

set @@optimizer_switch='block_nested_loop=off';

select @a:=0;

select
  @a:=@a+1,
  a.node_id, b.node_id,
  a.block_name, b.block_name,
  a.block_instance, b.block_instance,
  a.counter_id, b.counter_id,
  a.counter_name, b.counter_name,
  a.val, b.val
from
  ndbinfo.counters a join
  ndbinfo.counters b
on
  a.node_id = b.node_id;

select @b:=0;

select
  @b:=@b+1,
  a.node_id, b.node_id,
  a.block_name, b.block_name,
  a.block_instance, b.block_instance,
  a.counter_id, b.counter_id,
  a.counter_name, b.counter_name,
  a.val, b.val
from
  ndbinfo.counters a join
  ndbinfo.counters b
on
  a.node_id = b.node_id;

Expect both joins to give same row count
(0 diff)
select @a - @b;
@a - @b
0

create temporary table old_count
       select counter_name, sum(val) as val
       from ndbinfo.counters
       where block_name='DBSPJ'
       group by counter_name;
drop table old_count;
set @@optimizer_switch=default;

create table numbers(
  i int
);

insert into numbers values (0),(1),(2),(3),(4),(5),(6),(7),(8),(9);

create table t1(
  a int not null primary key,
  b int not null,
  c1 char(255),
  vc1 varchar(1024),
  tx1 text
)engine=ndbcluster character set latin1;

insert into t1 select x1.i+x2.i*10+x3.i*100, x1.i-x2.i*10-x3.i*100, repeat('x', 1+x1.i), repeat('y', 1000+x1.i), repeat('z', x1.i*100) from numbers as x1, numbers as x2, numbers as x3;

drop table numbers;

create index ix1 on t1(c1);
create unique index ix2 on t1(b) using hash;

set @t1_id = (select cast(id as signed integer) from ndbinfo.ndb$dict_obj_info where fq_name REGEXP "def/t1$");

select type, state, parent_obj_type,
<<<<<<< HEAD
  replace(fq_name, cast(@t1_id as char(10)), "<t1 id>") as fq_name,
  if(parent_obj_id=@t1_id, "child_of_t1",
    if(parent_obj_id=0, "root", "error!")) as  nesting
  from ndbinfo.ndb$dict_obj_info
  where id >= @t1_id and id < @t1_id + 5 and type <= 6
  order by type, id;
=======
  replace(replace(fq_name,
                  concat("/", cast(@t1_id as char(10)), "/"), "/<t1 id>/"),
          concat("_", cast(@t1_id as char(10)), "_"), "_<t1 id>_") as fq_name,
  if(parent_obj_id=@t1_id, "child_of_t1",
    if(parent_obj_id=0, "root", "error!")) as  nesting
  from ndbinfo.ndb$dict_obj_info
  where type <= 6
  and (id = @t1_id or
       instr(fq_name, concat("/", cast(@t1_id as char(10)), "/")) or
       instr(fq_name, concat("_", cast(@t1_id as char(10)), "_")))
  order by type, state, parent_obj_type;
>>>>>>> 957f3204
type	state	parent_obj_type	fq_name	nesting
2	4	0	ndbinfo/def/t1	root
2	4	2	ndbinfo/def/NDB$BLOB_<t1 id>_4	child_of_t1
3	4	2	sys/def/<t1 id>/ix2$unique	child_of_t1
6	4	2	sys/def/<t1 id>/PRIMARY	child_of_t1
6	4	2	sys/def/<t1 id>/ix1	child_of_t1


create view frag_sum as 
select 
sum(fixed_elem_alloc_bytes) as fixed_elem_alloc_bytes,
sum(var_elem_alloc_bytes) as var_elem_alloc_bytes,
sum(hash_index_alloc_bytes) as hash_index_alloc_bytes
from ndbinfo.memory_per_fragment;

create view pool_sum as
select pool_name, block_number, max(entry_size) * sum(used) as used_bytes 
from  ndbinfo.ndb$pools where pool_name <> "Data memory" 
or block_number=249 group by pool_name, block_number;

create view check_l2pmap_pools as 
select min(floor(1000*nodes.total*nodes.entry_size/
           (pages.used*pages.entry_size))) as l2pmap_ratio 
from ndbinfo.ndb$pools as pages join ndbinfo.ndb$pools as nodes 
where pages.node_id=nodes.node_id 
and pages.block_instance=nodes.block_instance 
and pages.block_number=nodes.block_number
and pages.pool_name="L2PMap pages" 
and nodes.pool_name="L2PMap nodes";

create view l2p_frag_sum as
select sum(tuple_l2pmap_alloc_bytes) as l2p_sum, 'TUP' as block 
from ndbinfo.ndb$frag_mem_use 
union 
select sum(hash_index_l2pmap_alloc_bytes) as l2p_sum, 'ACC' as block 
from ndbinfo.ndb$frag_mem_use;

select used_bytes - hash_index_alloc_bytes from pool_sum, frag_sum 
where pool_name='Index memory';
used_bytes - hash_index_alloc_bytes
0

select used_bytes - fixed_elem_alloc_bytes - var_elem_alloc_bytes
  from pool_sum, frag_sum 
  where pool_name='Data memory';
used_bytes - fixed_elem_alloc_bytes - var_elem_alloc_bytes
0

select l2p_sum-used_bytes from l2p_frag_sum, pool_sum 
  where pool_name='L2PMap nodes' and ((block='ACC' and block_number=248) or 
                                      (block='TUP' and block_number=249));
l2p_sum-used_bytes
0
0

select * from check_l2pmap_pools;
l2pmap_ratio
996

select * from sum_per_tab;
fq_name	parent_fq_name	type	fixed_elem_count	fixed_elem_size_bytes	fixed_elem_alloc_ok	fixed_elem_free_bytes_ok	var_elem_count	var_bytes_ok
ndbinfo/def/NDB$BLOB_<t1 id>_4	ndbinfo/def/t1	User table	1400	36	1.0	1	1400	1
ndbinfo/def/t1	NULL	User table	2000	292	1.0	1	2000	1
sys/def/<t1 id>/ix1	ndbinfo/def/t1	Ordered index	-1	272	1.0	1	0	1
sys/def/<t1 id>/ix2$unique	ndbinfo/def/t1	Unique hash index	2000	28	1.0	1	0	1
sys/def/<t1 id>/PRIMARY	ndbinfo/def/t1	Ordered index	-1	272	1.0	1	0	1
sys/def/NDB$EVENTS_0	NULL	System table	12	308	1.0	1	0	1
sys/def/SYSTAB_0	NULL	System table	4100	28	1.0	1	0	1

delete from t1 where a%10=0;

select used_bytes - hash_index_alloc_bytes from pool_sum, frag_sum 
where pool_name='Index memory';
used_bytes - hash_index_alloc_bytes
0

select used_bytes - fixed_elem_alloc_bytes - var_elem_alloc_bytes
  from pool_sum, frag_sum 
  where pool_name='Data memory';
used_bytes - fixed_elem_alloc_bytes - var_elem_alloc_bytes
0

select l2p_sum-used_bytes from l2p_frag_sum, pool_sum 
  where pool_name='L2PMap nodes' and ((block='ACC' and block_number=248) or 
                                      (block='TUP' and block_number=249));
l2p_sum-used_bytes
0
0

select * from check_l2pmap_pools;
l2pmap_ratio
996

select * from sum_per_tab;
fq_name	parent_fq_name	type	fixed_elem_count	fixed_elem_size_bytes	fixed_elem_alloc_ok	fixed_elem_free_bytes_ok	var_elem_count	var_bytes_ok
ndbinfo/def/NDB$BLOB_<t1 id>_4	ndbinfo/def/t1	User table	1400	36	1.0	1	1400	1
ndbinfo/def/t1	NULL	User table	1800	292	1.0	1	1800	1
sys/def/<t1 id>/ix1	ndbinfo/def/t1	Ordered index	-1	272	1.0	1	0	1
sys/def/<t1 id>/ix2$unique	ndbinfo/def/t1	Unique hash index	1800	28	1.0	1	0	1
sys/def/<t1 id>/PRIMARY	ndbinfo/def/t1	Ordered index	-1	272	1.0	1	0	1
sys/def/NDB$EVENTS_0	NULL	System table	12	308	1.0	1	0	1
sys/def/SYSTAB_0	NULL	System table	4100	28	1.0	1	0	1

update t1 set vc1=repeat('x', a%300), tx1=repeat('y', a*2);

select used_bytes - hash_index_alloc_bytes from pool_sum, frag_sum 
where pool_name='Index memory';
used_bytes - hash_index_alloc_bytes
0

select used_bytes - fixed_elem_alloc_bytes - var_elem_alloc_bytes
  from pool_sum, frag_sum 
  where pool_name='Data memory';
used_bytes - fixed_elem_alloc_bytes - var_elem_alloc_bytes
0

select l2p_sum-used_bytes from l2p_frag_sum, pool_sum 
  where pool_name='L2PMap nodes' and ((block='ACC' and block_number=248) or 
                                      (block='TUP' and block_number=249));
l2p_sum-used_bytes
0
0

select * from check_l2pmap_pools;
l2pmap_ratio
996

select * from sum_per_tab;
fq_name	parent_fq_name	type	fixed_elem_count	fixed_elem_size_bytes	fixed_elem_alloc_ok	fixed_elem_free_bytes_ok	var_elem_count	var_bytes_ok
ndbinfo/def/NDB$BLOB_<t1 id>_4	ndbinfo/def/t1	User table	1568	36	1.0	1	1568	1
ndbinfo/def/t1	NULL	User table	1800	292	1.0	1	1800	1
sys/def/<t1 id>/ix1	ndbinfo/def/t1	Ordered index	-1	272	1.0	1	0	1
sys/def/<t1 id>/ix2$unique	ndbinfo/def/t1	Unique hash index	1800	28	1.0	1	0	1
sys/def/<t1 id>/PRIMARY	ndbinfo/def/t1	Ordered index	-1	272	1.0	1	0	1
sys/def/NDB$EVENTS_0	NULL	System table	12	308	1.0	1	0	1
sys/def/SYSTAB_0	NULL	System table	4100	28	1.0	1	0	1

drop table t1;
drop view l2p_frag_sum;
drop view check_l2pmap_pools;
drop view sum_per_tab;
drop view pool_sum;
drop view frag_sum;

create view frag_ops as select 
  if(type in ('Ordered index', 'Unique hash index'), 
    substring(fq_name from 1+locate('/', fq_name, 9)), 
    if(fq_name like '%BLOB%', left(fq_name, locate('_', fq_name)), fq_name)) 
    as fq_name,
  parent_fq_name,
  type,
  count(fragment_num) as frag_count,
  sum(tot_key_reads) as tot_key_reads, 
  sum(tot_key_inserts) as tot_key_inserts, 
  sum(tot_key_updates) as tot_key_updates, 
  sum(tot_key_writes) as tot_key_writes, 
  sum(tot_key_deletes) as tot_key_deletes, 
  sum(tot_key_refs) as tot_key_refs,
  round(log2(1+sum(tot_key_attrinfo_bytes))) as log_tot_key_attrinfo_bytes,
  sum(tot_key_keyinfo_bytes) as tot_key_keyinfo_bytes,
  sum(tot_key_prog_bytes) as tot_key_prog_bytes,
  sum(tot_key_inst_exec) as tot_key_inst_exec,
  sum(tot_key_bytes_returned) as tot_key_bytes_returned,
  sum(tot_frag_scans) as tot_frag_scans, 
  sum(tot_scan_rows_examined) as tot_scan_rows_examined, 
  sum(tot_scan_rows_returned) as tot_scan_rows_returned, 
  sum(tot_scan_bytes_returned) as tot_scan_bytes_returned, 
  sum(tot_scan_prog_bytes) as tot_scan_prog_bytes,
  sum(tot_scan_bound_bytes) as tot_scan_bound_bytes,
  sum(tot_scan_inst_exec) as tot_scan_inst_exec,
  # Ignore concurrent frag_scans, as all tests below expect them to be 0
  # but this is not stable as LCP scans are counted as concurrent
  # frag scans while they are running (but not counted as tot_frag_scans
  # when they complete).
  # Arguably it is useful to see a live LCP scan, and this test has no
  # use for conc_frag_scans!=0, so avoid looking at it for determinism
  #sum(conc_frag_scans) as conc_frag_scans,
  sum(conc_qd_frag_scans) as conc_qd_frag_scans, 
  sum(tot_commits) as tot_commits
  from ndbinfo.operations_per_fragment opf
  where fq_name like 'ndbinfo%' or parent_fq_name like 'ndbinfo%'
  group by table_id, type, opf.fq_name, parent_fq_name
  order by ifnull(parent_fq_name, opf.fq_name), opf.fq_name;

create table t1 (
  a int not null,
  b int not null,
  c int not null,
  d int not null,
  t text not null,
  primary key (b,a)
) engine=ndbcluster
partition by key(b,a) partitions 8;

create unique index ix1 on t1(d) using hash;

create table numbers(
  i int
);

insert into numbers values (0),(1),(2),(3),(4),(5),(6),(7),(8),(9);

insert into t1 select x1.i+x2.i*10, 1, 1+x1.i+x2.i*10, 1+x1.i+x2.i*10,
  repeat('x', 512)
  from numbers as x1, numbers as x2;

drop table numbers;

create table t2 (
  a int, 
  b int, 
  primary key(a) using hash)
engine = ndb 
partition by key(a) partitions 8;

insert into t2 values (1, 2);
insert into t2 values (2, 3);
insert into t2 values (3, 1);

select * from frag_ops;;
fq_name	ndbinfo/def/NDB$BLOB_
parent_fq_name	ndbinfo/def/t1
type	User table
frag_count	16
tot_key_reads	0
tot_key_inserts	200
tot_key_updates	0
tot_key_writes	0
tot_key_deletes	0
tot_key_refs	0
log_tot_key_attrinfo_bytes	16
tot_key_keyinfo_bytes	2400
tot_key_prog_bytes	0
tot_key_inst_exec	0
tot_key_bytes_returned	0
tot_frag_scans	0
tot_scan_rows_examined	0
tot_scan_rows_returned	0
tot_scan_bytes_returned	0
tot_scan_prog_bytes	0
tot_scan_bound_bytes	0
tot_scan_inst_exec	0
conc_qd_frag_scans	0
tot_commits	200
fq_name	ndbinfo/def/t1
parent_fq_name	NULL
type	User table
frag_count	16
tot_key_reads	0
tot_key_inserts	200
tot_key_updates	200
tot_key_writes	0
tot_key_deletes	0
tot_key_refs	0
log_tot_key_attrinfo_bytes	16
tot_key_keyinfo_bytes	3200
tot_key_prog_bytes	0
tot_key_inst_exec	0
tot_key_bytes_returned	0
tot_frag_scans	24
tot_scan_rows_examined	0
tot_scan_rows_returned	0
tot_scan_bytes_returned	0
tot_scan_prog_bytes	64
tot_scan_bound_bytes	0
tot_scan_inst_exec	0
conc_qd_frag_scans	0
tot_commits	400
fq_name	ix1$unique
parent_fq_name	ndbinfo/def/t1
type	Unique hash index
frag_count	16
tot_key_reads	0
tot_key_inserts	200
tot_key_updates	0
tot_key_writes	0
tot_key_deletes	0
tot_key_refs	0
log_tot_key_attrinfo_bytes	12
tot_key_keyinfo_bytes	800
tot_key_prog_bytes	0
tot_key_inst_exec	0
tot_key_bytes_returned	0
tot_frag_scans	0
tot_scan_rows_examined	0
tot_scan_rows_returned	0
tot_scan_bytes_returned	0
tot_scan_prog_bytes	0
tot_scan_bound_bytes	0
tot_scan_inst_exec	0
conc_qd_frag_scans	0
tot_commits	200
fq_name	PRIMARY
parent_fq_name	ndbinfo/def/t1
type	Ordered index
frag_count	16
tot_key_reads	0
tot_key_inserts	0
tot_key_updates	0
tot_key_writes	0
tot_key_deletes	0
tot_key_refs	0
log_tot_key_attrinfo_bytes	0
tot_key_keyinfo_bytes	0
tot_key_prog_bytes	0
tot_key_inst_exec	0
tot_key_bytes_returned	0
tot_frag_scans	0
tot_scan_rows_examined	0
tot_scan_rows_returned	0
tot_scan_bytes_returned	0
tot_scan_prog_bytes	0
tot_scan_bound_bytes	0
tot_scan_inst_exec	0
conc_qd_frag_scans	0
tot_commits	0
fq_name	ndbinfo/def/t2
parent_fq_name	NULL
type	User table
frag_count	16
tot_key_reads	0
tot_key_inserts	6
tot_key_updates	0
tot_key_writes	0
tot_key_deletes	0
tot_key_refs	0
log_tot_key_attrinfo_bytes	7
tot_key_keyinfo_bytes	24
tot_key_prog_bytes	0
tot_key_inst_exec	0
tot_key_bytes_returned	0
tot_frag_scans	8
tot_scan_rows_examined	0
tot_scan_rows_returned	0
tot_scan_bytes_returned	0
tot_scan_prog_bytes	32
tot_scan_bound_bytes	0
tot_scan_inst_exec	0
conc_qd_frag_scans	0
tot_commits	6
explain select count(*) from t1 where d<10;
id	select_type	table	partitions	type	possible_keys	key	key_len	ref	rows	filtered	Extra
1	SIMPLE	t1	#	ALL	ix1	NULL	NULL	NULL	100	33.33	Using where with pushed condition (`ndbinfo`.`t1`.`d` < 10)
Warnings:
Note	1003	/* select#1 */ select count(0) AS `count(*)` from `ndbinfo`.`t1` where (`ndbinfo`.`t1`.`d` < 10)
select count(*) from t1 where d<10;
count(*)
9

explain select count(*) from t1 where b=1 and a<10;
id	select_type	table	partitions	type	possible_keys	key	key_len	ref	rows	filtered	Extra
1	SIMPLE	t1	#	range	PRIMARY	PRIMARY	8	NULL	3	100.00	Using where with pushed condition ((`ndbinfo`.`t1`.`b` = 1) and (`ndbinfo`.`t1`.`a` < 10)); Using MRR
Warnings:
Note	1003	/* select#1 */ select count(0) AS `count(*)` from `ndbinfo`.`t1` where ((`ndbinfo`.`t1`.`b` = 1) and (`ndbinfo`.`t1`.`a` < 10))
select count(*) from t1 where b=1 and a<10;
count(*)
10

explain select * from t1 where b=1 and a = -5;
id	select_type	table	partitions	type	possible_keys	key	key_len	ref	rows	filtered	Extra
1	SIMPLE	t1	#	eq_ref	PRIMARY	PRIMARY	8	const,const	1	100.00	NULL
Warnings:
Note	1003	/* select#1 */ select `ndbinfo`.`t1`.`a` AS `a`,`ndbinfo`.`t1`.`b` AS `b`,`ndbinfo`.`t1`.`c` AS `c`,`ndbinfo`.`t1`.`d` AS `d`,`ndbinfo`.`t1`.`t` AS `t` from `ndbinfo`.`t1` where ((`ndbinfo`.`t1`.`a` = -(5)) and (`ndbinfo`.`t1`.`b` = 1))
select * from t1 where b=1 and a = -5;
a	b	c	d	t

insert into t1 values (1,1,1,1,'');
ERROR 23000: Duplicate entry '1-1' for key 'PRIMARY'

replace t1 values (-1,-1,-1,-1,'');
replace t1 values (1,1,5,500,'');

update t1 set d = -d, t = repeat('a', 300) where b=1 and a > 90;

delete from t1 where a%30=0;

explain select count(*) from t1 as x1 join t1 as x2 on x1.c=x2.b;
id	select_type	table	partitions	type	possible_keys	key	key_len	ref	rows	filtered	Extra
1	SIMPLE	x1	#	ALL	NULL	NULL	NULL	NULL	97	100.00	Parent of 2 pushed join@1
1	SIMPLE	x2	#	ref	PRIMARY	PRIMARY	4	ndbinfo.x1.c	1	100.00	Child of 'x1' in pushed join@1
Warnings:
Note	1003	/* select#1 */ select count(0) AS `count(*)` from `ndbinfo`.`t1` `x1` join `ndbinfo`.`t1` `x2` where (`ndbinfo`.`x2`.`b` = `ndbinfo`.`x1`.`c`)
select count(*) from t1 as x1 join t1 as x2 on x1.c=x2.b;
count(*)
1

select 
  if ((select version() like '%debug'),
      sum(tot_qd_frag_scans),
      4) as tot_qd_frag_scans
  from ndbinfo.operations_per_fragment
  where fq_name like 'ndbinfo%' or parent_fq_name like 'ndbinfo%';
tot_qd_frag_scans
4

select * from frag_ops;;
fq_name	ndbinfo/def/NDB$BLOB_
parent_fq_name	ndbinfo/def/t1
type	User table
frag_count	16
tot_key_reads	1
tot_key_inserts	218
tot_key_updates	0
tot_key_writes	0
tot_key_deletes	28
tot_key_refs	0
log_tot_key_attrinfo_bytes	16
tot_key_keyinfo_bytes	2964
tot_key_prog_bytes	0
tot_key_inst_exec	0
tot_key_bytes_returned	268
tot_frag_scans	0
tot_scan_rows_examined	0
tot_scan_rows_returned	0
tot_scan_bytes_returned	0
tot_scan_prog_bytes	0
tot_scan_bound_bytes	0
tot_scan_inst_exec	0
conc_qd_frag_scans	0
tot_commits	246
fq_name	ndbinfo/def/t1
parent_fq_name	NULL
type	User table
frag_count	16
tot_key_reads	19
tot_key_inserts	205
tot_key_updates	236
tot_key_writes	0
tot_key_deletes	10
tot_key_refs	4
log_tot_key_attrinfo_bytes	16
tot_key_keyinfo_bytes	3760
tot_key_prog_bytes	0
tot_key_inst_exec	0
tot_key_bytes_returned	4220
tot_frag_scans	56
tot_scan_rows_examined	306
tot_scan_rows_returned	215
tot_scan_bytes_returned	5468
tot_scan_prog_bytes	288
tot_scan_bound_bytes	0
tot_scan_inst_exec	305
conc_qd_frag_scans	0
tot_commits	450
fq_name	ix1$unique
parent_fq_name	ndbinfo/def/t1
type	Unique hash index
frag_count	16
tot_key_reads	3
tot_key_inserts	222
tot_key_updates	0
tot_key_writes	0
tot_key_deletes	28
tot_key_refs	3
log_tot_key_attrinfo_bytes	12
tot_key_keyinfo_bytes	1012
tot_key_prog_bytes	0
tot_key_inst_exec	0
tot_key_bytes_returned	0
tot_frag_scans	0
tot_scan_rows_examined	0
tot_scan_rows_returned	0
tot_scan_bytes_returned	0
tot_scan_prog_bytes	0
tot_scan_bound_bytes	0
tot_scan_inst_exec	0
conc_qd_frag_scans	0
tot_commits	250
fq_name	PRIMARY
parent_fq_name	ndbinfo/def/t1
type	Ordered index
frag_count	16
tot_key_reads	0
tot_key_inserts	0
tot_key_updates	0
tot_key_writes	0
tot_key_deletes	0
tot_key_refs	0
log_tot_key_attrinfo_bytes	0
tot_key_keyinfo_bytes	0
tot_key_prog_bytes	0
tot_key_inst_exec	0
tot_key_bytes_returned	0
tot_frag_scans	32
tot_scan_rows_examined	20
tot_scan_rows_returned	20
tot_scan_bytes_returned	588
tot_scan_prog_bytes	576
tot_scan_bound_bytes	9888
tot_scan_inst_exec	58
conc_qd_frag_scans	0
tot_commits	0
fq_name	ndbinfo/def/t2
parent_fq_name	NULL
type	User table
frag_count	16
tot_key_reads	0
tot_key_inserts	6
tot_key_updates	0
tot_key_writes	0
tot_key_deletes	0
tot_key_refs	0
log_tot_key_attrinfo_bytes	7
tot_key_keyinfo_bytes	24
tot_key_prog_bytes	0
tot_key_inst_exec	0
tot_key_bytes_returned	0
tot_frag_scans	8
tot_scan_rows_examined	0
tot_scan_rows_returned	0
tot_scan_bytes_returned	0
tot_scan_prog_bytes	32
tot_scan_bound_bytes	0
tot_scan_inst_exec	0
conc_qd_frag_scans	0
tot_commits	6
explain select count(*)
from t2 as tx, t2 as ty
where tx.a in (1,3,5)
and ty.a = tx.b;
id	select_type	table	partitions	type	possible_keys	key	key_len	ref	rows	filtered	Extra
1	SIMPLE	tx	#	range	PRIMARY	PRIMARY	4	NULL	3	100.00	Parent of 2 pushed join@1; Using where with pushed condition ((`ndbinfo`.`tx`.`a` in (1,3,5)) and (`ndbinfo`.`tx`.`b` is not null)); Using MRR
1	SIMPLE	ty	#	eq_ref	PRIMARY	PRIMARY	4	ndbinfo.tx.b	1	100.00	Child of 'tx' in pushed join@1
Warnings:
Note	1003	/* select#1 */ select count(0) AS `count(*)` from `ndbinfo`.`t2` `tx` join `ndbinfo`.`t2` `ty` where ((`ndbinfo`.`ty`.`a` = `ndbinfo`.`tx`.`b`) and (`ndbinfo`.`tx`.`a` in (1,3,5)))

create table save_counters as select * from frag_ops;

select count(*)
from t2 as tx, t2 as ty
where tx.a in (1,3,5)
and ty.a = tx.b;
count(*)
2

create view changes as select 
new.fq_name,
new.parent_fq_name,
new.type,
new.frag_count,
new.tot_key_reads - old.tot_key_reads,
new.tot_key_inserts - old.tot_key_inserts,
new.tot_key_updates - old.tot_key_updates,
new.tot_key_writes - old.tot_key_writes,
new.tot_key_deletes - old.tot_key_deletes,
new.tot_key_refs - old.tot_key_refs,
new.log_tot_key_attrinfo_bytes - old.log_tot_key_attrinfo_bytes,
new.tot_key_keyinfo_bytes - old.tot_key_keyinfo_bytes,
new.tot_key_prog_bytes - old.tot_key_prog_bytes,
new.tot_key_inst_exec - old.tot_key_inst_exec,
new.tot_key_bytes_returned - old.tot_key_bytes_returned,
new.tot_frag_scans - old.tot_frag_scans,
new.tot_scan_rows_examined - old.tot_scan_rows_examined,
new.tot_scan_rows_returned - old.tot_scan_rows_returned,
new.tot_scan_bytes_returned - old.tot_scan_bytes_returned,
new.tot_scan_prog_bytes - old.tot_scan_prog_bytes,
new.tot_scan_bound_bytes - old.tot_scan_bound_bytes,
new.tot_scan_inst_exec - old.tot_scan_inst_exec,
new.tot_commits  - old.tot_commits
from frag_ops as new, save_counters as old
where new.fq_name=old.fq_name and new.fq_name like '%t2';

select * from changes;
fq_name	ndbinfo/def/t2
parent_fq_name	NULL
type	User table
frag_count	16
new.tot_key_reads - old.tot_key_reads	5
new.tot_key_inserts - old.tot_key_inserts	0
new.tot_key_updates - old.tot_key_updates	0
new.tot_key_writes - old.tot_key_writes	0
new.tot_key_deletes - old.tot_key_deletes	0
new.tot_key_refs - old.tot_key_refs	1
new.log_tot_key_attrinfo_bytes - old.log_tot_key_attrinfo_bytes	2
new.tot_key_keyinfo_bytes - old.tot_key_keyinfo_bytes	20
new.tot_key_prog_bytes - old.tot_key_prog_bytes	168
new.tot_key_inst_exec - old.tot_key_inst_exec	7
new.tot_key_bytes_returned - old.tot_key_bytes_returned	56
new.tot_frag_scans - old.tot_frag_scans	0
new.tot_scan_rows_examined - old.tot_scan_rows_examined	0
new.tot_scan_rows_returned - old.tot_scan_rows_returned	0
new.tot_scan_bytes_returned - old.tot_scan_bytes_returned	0
new.tot_scan_prog_bytes - old.tot_scan_prog_bytes	0
new.tot_scan_bound_bytes - old.tot_scan_bound_bytes	0
new.tot_scan_inst_exec - old.tot_scan_inst_exec	0
new.tot_commits  - old.tot_commits	0

drop view changes;
drop table save_counters;
drop view frag_ops;
drop table t1;
drop table t2;


## Check that the new tables return data and exists.
select count(*) > 10 from ndb$blocks;
count(*) > 10
1
select param_number, param_name, param_description, param_default,
       param_min, param_max from ndb$config_params
  where param_name = "DataMemory";
param_number	param_name	param_description	param_default	param_min	param_max
112	DataMemory	Number bytes on each ndbd(DB) node allocated for storing data	102760448	1048576	1099511627776
select * from ndb$dict_obj_types where type_id < 3;
type_id	type_name
1	System table
2	User table
select * from ndb$dbtc_apiconnect_state;
select * from ndb$dblqh_tcconnect_state;
## Check that the new views return data and exists.
select block_number from blocks where block_name = "DBTC";
block_number
245
select param_name from config_params where param_number = 101;
param_name
NoOfReplicas
select type_name from ndb$dict_obj_types where type_id = 3;
type_name
Unique hash index

## All tables in ndbinfo/ should now be using engine=NDBINFO
select count(*) from information_schema.tables
  where table_schema = 'ndbinfo' and engine != 'ndbinfo';
count(*)
0

select * from ndbinfo.config_params order by param_number;
UPDATE ndb$config_params SET param_number=1 WHERE param_name = "NoOfReplicas";
ERROR HY000: Table 'ndb$config_params' is read only

UPDATE config_params SET param_number=1 WHERE param_name = "NoOfReplicas";
ERROR HY000: Table 'ndb$config_params' is read only

select node_id, param_name, config_param, config_value
  from ndbinfo.config_values cv, ndbinfo.config_params cp
  where cv.config_param = cp.param_number and
        cp.param_name = 'MaxNoOfConcurrentTransactions'
  order by node_id;
node_id	param_name	config_param	config_value
1	MaxNoOfConcurrentTransactions	106	2048
2	MaxNoOfConcurrentTransactions	106	2048

select node_id, param_name, config_value
  from ndbinfo.config_values cv, ndbinfo.config_params cp
  where cv.config_param = cp.param_number and
        cp.param_name = 'NodeId'
  order by node_id;
node_id	param_name	config_value
1	NodeId	1
2	NodeId	2

select node_id, concat(config_value / 1024 / 1024, 'M') as DataMemory
  from ndbinfo.config_values
  where config_param = 112 /* DataMemory */
  order by node_id;
node_id	DataMemory
1	30M
2	30M

set @@ndbinfo_show_hidden=TRUE;
desc ndb$processes;
Field	Type	Null	Key	Default	Extra
reporting_node_id	int(10) unsigned	YES		NULL	
node_id	int(10) unsigned	YES		NULL	
node_type	int(10) unsigned	YES		NULL	
node_version	varchar(512)	YES		NULL	
process_id	int(10) unsigned	YES		NULL	
angel_process_id	int(10) unsigned	YES		NULL	
process_name	varchar(512)	YES		NULL	
service_URI	varchar(512)	YES		NULL	
set @@ndbinfo_show_hidden=default;
show create table processes;
View	Create View	character_set_client	collation_connection
processes	CREATE ALGORITHM=UNDEFINED DEFINER=`root`@`localhost` SQL SECURITY INVOKER VIEW `processes` AS select distinct `ndb$processes`.`node_id` AS `node_id`,(case `ndb$processes`.`node_type` when 0 then 'NDB' when 1 then 'API' when 2 then 'MGM' else NULL end) AS `node_type`,`ndb$processes`.`node_version` AS `node_version`,nullif(`ndb$processes`.`process_id`,0) AS `process_id`,nullif(`ndb$processes`.`angel_process_id`,0) AS `angel_process_id`,`ndb$processes`.`process_name` AS `process_name`,`ndb$processes`.`service_URI` AS `service_URI` from `ndb$processes` order by `ndb$processes`.`node_id`	latin1	latin1_swedish_ci

SELECT reporting_node_id, node_id, node_type,
replace(replace(process_name,"-debug",""),".exe","") AS process_name
FROM ndb$processes
ORDER BY reporting_node_id, node_id;
reporting_node_id	node_id	node_type	process_name
1	1	0	ndbmtd
1	3	2	ndb_mgmd
1	16	1	mysqld
1	32	1	mysqld
1	48	1	mysqld
1	49	1	mysqld
1	63	1	mysqld
1	127	1	mysqld
2	2	0	ndbmtd
2	3	2	ndb_mgmd
2	16	1	mysqld
2	32	1	mysqld
2	48	1	mysqld
2	49	1	mysqld
2	63	1	mysqld
2	127	1	mysqld

SELECT node_id,
node_type,
replace(replace(process_name,"-debug",""),".exe","") AS process_name,
if(process_id is null, "null", "not_null") as proc_id,
if(angel_process_id is null, "null", "not_null") as angel_proc_id
FROM processes
ORDER BY node_id;
node_id	node_type	process_name	proc_id	angel_proc_id
1	NDB	ndbmtd	not_null	not_null
2	NDB	ndbmtd	not_null	not_null
3	MGM	ndb_mgmd	not_null	null
16	API	mysqld	not_null	null
32	API	mysqld	not_null	null
48	API	mysqld	not_null	null
49	API	mysqld	not_null	null
63	API	mysqld	not_null	null
127	API	mysqld	not_null	null

set @@ndbinfo_show_hidden=TRUE;
desc ndb$config_nodes;
Field	Type	Null	Key	Default	Extra
reporting_node_id	int(10) unsigned	YES		NULL	
node_id	int(10) unsigned	YES		NULL	
node_type	int(10) unsigned	YES		NULL	
node_hostname	varchar(512)	YES		NULL	
set @@ndbinfo_show_hidden=default;
select view_definition, is_updatable, security_type
  FROM information_schema.views
  WHERE table_schema = 'ndbinfo' AND table_name = 'config_nodes';
VIEW_DEFINITION	IS_UPDATABLE	SECURITY_TYPE
select distinct `ndbinfo`.`ndb$config_nodes`.`node_id` AS `node_id`,(case `ndbinfo`.`ndb$config_nodes`.`node_type` when 0 then 'NDB' when 1 then 'API' when 2 then 'MGM' else NULL end) AS `node_type`,`ndbinfo`.`ndb$config_nodes`.`node_hostname` AS `node_hostname` from `ndbinfo`.`ndb$config_nodes` order by `ndbinfo`.`ndb$config_nodes`.`node_id`	NO	INVOKER

SELECT * from ndb$config_nodes order by reporting_node_id, node_id;
reporting_node_id	node_id	node_type	node_hostname
1	1	0	localhost
1	2	0	localhost
1	3	2	localhost
1	16	1	localhost
1	32	1	localhost
1	48	1	localhost
1	49	1	localhost
1	63	1	localhost
1	127	1	localhost
1	192	1	localhost
1	228	1	localhost
1	229	1	localhost
1	230	1	localhost
1	231	1	localhost
1	232	1	localhost
1	233	1	localhost
1	255	1	localhost
2	1	0	localhost
2	2	0	localhost
2	3	2	localhost
2	16	1	localhost
2	32	1	localhost
2	48	1	localhost
2	49	1	localhost
2	63	1	localhost
2	127	1	localhost
2	192	1	localhost
2	228	1	localhost
2	229	1	localhost
2	230	1	localhost
2	231	1	localhost
2	232	1	localhost
2	233	1	localhost
2	255	1	localhost

SELECT node_type, count(*),
 GROUP_CONCAT(node_id order by 1 asc separator " ") ids
 FROM config_nodes group by node_type order by node_type;
node_type	count(*)	ids
API	14	16 32 48 49 63 127 192 228 229 230 231 232 233 255
MGM	1	3
NDB	2	1 2


#
# Bug#26048272  IMPLEMENT NDBINFO TABLE FOR LOOKUP OF ERROR CODES AND MESSAGES
#
select *
  from ndbinfo.error_messages
  where error_code = 920;
error_code	error_description	error_status	error_classification
920	Row operation defined after refreshTuple()	Permanent error	Application error

select *
  from ndbinfo.error_messages
  where error_code = 2304;
error_code	error_description	error_status	error_classification
2304	Array index out of range	Temporary error, restart node	Internal error, programming error or missing error message, please report a bug

select *
  from ndbinfo.error_messages
  where error_code = 5001;
error_code	error_description	error_status	error_classification
5001		Usage error	

select count(*) > 700
  from ndbinfo.error_messages;
count(*) > 700
1<|MERGE_RESOLUTION|>--- conflicted
+++ resolved
@@ -994,14 +994,6 @@
 set @t1_id = (select cast(id as signed integer) from ndbinfo.ndb$dict_obj_info where fq_name REGEXP "def/t1$");
 
 select type, state, parent_obj_type,
-<<<<<<< HEAD
-  replace(fq_name, cast(@t1_id as char(10)), "<t1 id>") as fq_name,
-  if(parent_obj_id=@t1_id, "child_of_t1",
-    if(parent_obj_id=0, "root", "error!")) as  nesting
-  from ndbinfo.ndb$dict_obj_info
-  where id >= @t1_id and id < @t1_id + 5 and type <= 6
-  order by type, id;
-=======
   replace(replace(fq_name,
                   concat("/", cast(@t1_id as char(10)), "/"), "/<t1 id>/"),
           concat("_", cast(@t1_id as char(10)), "_"), "_<t1 id>_") as fq_name,
@@ -1013,7 +1005,6 @@
        instr(fq_name, concat("/", cast(@t1_id as char(10)), "/")) or
        instr(fq_name, concat("_", cast(@t1_id as char(10)), "_")))
   order by type, state, parent_obj_type;
->>>>>>> 957f3204
 type	state	parent_obj_type	fq_name	nesting
 2	4	0	ndbinfo/def/t1	root
 2	4	2	ndbinfo/def/NDB$BLOB_<t1 id>_4	child_of_t1
