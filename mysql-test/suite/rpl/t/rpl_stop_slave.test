--- conflicted
+++ resolved
@@ -76,12 +76,8 @@
 CREATE TABLE t2 (c1 INT) ENGINE=MyISAM;
 INSERT INTO t1 VALUES(1, 1);
 
-<<<<<<< HEAD
 --source include/sync_slave_sql_with_master.inc
-=======
-sync_slave_with_master;
 --source include/stop_slave.inc
->>>>>>> 18fa87d4
 
 --source include/rpl_connection_master.inc
 # make sure that there are no zombie threads
