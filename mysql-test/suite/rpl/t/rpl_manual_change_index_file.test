--- conflicted
+++ resolved
@@ -58,18 +58,10 @@
 # error to slave. 
 call mtr.add_suppression('Got fatal error 1236 from master when reading data from binary log: .*could not find next log');
 connection slave;
-<<<<<<< HEAD
-source include/wait_for_slave_io_to_stop.inc;
-let $last_error= query_get_value(SHOW SLAVE STATUS, Last_IO_Error, 1);
-let $last_error= `SELECT SUBSTRING("$last_error" FROM 17)`;
-echo Last_IO_Error;
-echo $last_error;
-=======
 # 1236 = ER_MASTER_FATAL_ERROR_READING_BINLOG
 --let $slave_io_errno= 1236
 --let $show_slave_io_error= 1
 --source include/wait_for_slave_io_error.inc
->>>>>>> e37c86de
 
 connection master;
 
@@ -111,7 +103,6 @@
 
 connection master;
 DROP TABLE t1, t2, t3, t4;
-<<<<<<< HEAD
 sync_slave_with_master;
 
 --echo
@@ -121,7 +112,7 @@
 --echo # insteads of EE_FILENOTFOUND error is sent to slave, so that the slave
 --echo # I/O thread stops immediately.
 
-source include/master-slave-reset.inc;
+--source include/rpl_reset.inc
 --echo [ on master ]
 connection master;
 
@@ -209,7 +200,4 @@
 
 connection master;
 DROP TABLE t1;
-source include/master-slave-end.inc;
-=======
---source include/rpl_end.inc
->>>>>>> e37c86de
+--source include/rpl_end.inc