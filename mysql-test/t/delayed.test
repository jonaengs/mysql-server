# delayed works differently in embedded server
--source include/not_embedded.inc
#
# test of DELAYED insert and timestamps
# (Can't be tested with purify :( )
#

--disable_warnings
drop table if exists t1;
--enable_warnings
create table t1 (a char(10), tmsp timestamp);
insert into t1 set a = 1;
insert delayed into t1 set a = 2;
insert into t1 set a = 3, tmsp=NULL;
insert delayed into t1 set a = 4;
insert delayed into t1 set a = 5, tmsp = 19711006010203;
insert delayed into t1 (a, tmsp) values (6, 19711006010203);
insert delayed into t1 (a, tmsp) values (7, NULL);
# Wait until the rows are flushed to the table files.
FLUSH TABLE t1;
insert into t1 set a = 8,tmsp=19711006010203;
select * from t1 where tmsp=0;
select * from t1 where tmsp=19711006010203;
drop table t1;

#
# Test bug when inserting NULL into an auto_increment field with
# INSERT DELAYED
#

create table t1 (a int not null auto_increment primary key, b char(10));
insert delayed into t1 values (1,"b");
insert delayed into t1 values (null,"c");
insert delayed into t1 values (3,"d"),(null,"e");
--error 1136
insert delayed into t1 values (3,"this will give an","error");
# Wait until the rows are flushed to the table files.
FLUSH TABLE t1;
show status like 'not_flushed_delayed_rows';
select * from t1;
drop table t1;

# End of 4.1 tests

#
# Bug #12226: Crash when a delayed insert fails due to a duplicate key
#
create table t1 (a int not null primary key);
insert into t1 values (1);
insert delayed into t1 values (1);
select * from t1;
drop table t1;

#
# Bug #20195: INSERT DELAYED with auto_increment is assigned wrong values
#
CREATE TABLE t1 ( a int(10) NOT NULL auto_increment, PRIMARY KEY (a));

# Make one delayed insert to start the separate thread
insert delayed into t1 values(null);

# Do some normal inserts
insert into t1 values(null);
insert into t1 values(null);

# Discarded, since the delayed-counter is 2, which is already used
insert delayed into t1 values(null);

# Discarded, since the delayed-counter is 3, which is already used
insert delayed into t1 values(null);

# Works, since the delayed-counter is 4, which is unused
insert delayed into t1 values(null);

# Do some more inserts
insert into t1 values(null);
insert into t1 values(null);
insert into t1 values(null);

# Delete one of the above to make a hole
delete from t1 where a=6;

# Discarded, since the delayed-counter is 5, which is already used
insert delayed into t1 values(null);

# Works, since the delayed-counter is 6, which is unused (the row we deleted)
insert delayed into t1 values(null);

# Discarded, since the delayed-counter is 7, which is already used
insert delayed into t1 values(null);

# Works, since the delayed-counter is 8, which is unused
insert delayed into t1 values(null);

# Wait until the rows are flushed to the table files.
FLUSH TABLE t1;
# Check what we have now
select * from t1 order by a;

DROP TABLE t1;

#
# Bug#20627 - INSERT DELAYED does not honour auto_increment_* variables
#
SET @bug20627_old_auto_increment_offset=
                @@auto_increment_offset= 2;
SET @bug20627_old_auto_increment_increment=
                @@auto_increment_increment= 3;
SET @bug20627_old_session_auto_increment_offset=
                @@session.auto_increment_offset= 4;
SET @bug20627_old_session_auto_increment_increment=
                @@session.auto_increment_increment= 5;
SET @@auto_increment_offset= 2;
SET @@auto_increment_increment= 3;
SET @@session.auto_increment_offset= 4;
SET @@session.auto_increment_increment= 5;
#
# Normal insert as reference.
CREATE TABLE t1 (
  c1 INT NOT NULL AUTO_INCREMENT,
  PRIMARY KEY (c1)
  );
INSERT INTO t1 VALUES (NULL),(NULL),(NULL);
# Check what we have now
SELECT * FROM t1;
DROP TABLE t1;
#
# Delayed insert.
CREATE TABLE t1 (
  c1 INT NOT NULL AUTO_INCREMENT,
  PRIMARY KEY (c1)
  );
INSERT DELAYED INTO t1 VALUES (NULL),(NULL),(NULL);
# Wait until the rows are flushed to the table files.
FLUSH TABLE t1;
# Check what we have now
SELECT * FROM t1;
DROP TABLE t1;
#
# Cleanup
SET             @@auto_increment_offset=
    @bug20627_old_auto_increment_offset;
SET             @@auto_increment_increment=
    @bug20627_old_auto_increment_increment;
SET             @@session.auto_increment_offset=
    @bug20627_old_session_auto_increment_offset;
SET             @@session.auto_increment_increment=
    @bug20627_old_session_auto_increment_increment;

#
# Bug#20830 - INSERT DELAYED does not honour SET INSERT_ID
#
SET @bug20830_old_auto_increment_offset=
                @@auto_increment_offset= 2;
SET @bug20830_old_auto_increment_increment=
                @@auto_increment_increment= 3;
SET @bug20830_old_session_auto_increment_offset=
                @@session.auto_increment_offset= 4;
SET @bug20830_old_session_auto_increment_increment=
                @@session.auto_increment_increment= 5;
SET @@auto_increment_offset= 2;
SET @@auto_increment_increment= 3;
SET @@session.auto_increment_offset= 4;
SET @@session.auto_increment_increment= 5;
#
# Normal insert as reference.
CREATE TABLE t1 (
  c1 INT(11) NOT NULL AUTO_INCREMENT,
  c2 INT(11) DEFAULT NULL,
  PRIMARY KEY (c1)
  );
SET insert_id= 14;
INSERT INTO t1 VALUES(NULL, 11), (NULL, 12), (NULL, 13);
INSERT INTO t1 VALUES(NULL, 21), (NULL, 22), (NULL, 23);
# Restart sequence at a different value.
INSERT INTO t1 VALUES(  69, 31), (NULL, 32), (NULL, 33);
INSERT INTO t1 VALUES(NULL, 41), (NULL, 42), (NULL, 43);
# Restart sequence at a different value.
SET insert_id= 114;
INSERT INTO t1 VALUES(NULL, 51), (NULL, 52), (NULL, 53);
INSERT INTO t1 VALUES(NULL, 61), (NULL, 62), (NULL, 63);
# Set one value below the maximum value.
INSERT INTO t1 VALUES(  49, 71), (NULL, 72), (NULL, 73);
INSERT INTO t1 VALUES(NULL, 81), (NULL, 82), (NULL, 83);
# Create a duplicate value.
SET insert_id= 114;
--error ER_DUP_ENTRY
INSERT INTO t1 VALUES(NULL, 91);
INSERT INTO t1 VALUES           (NULL, 92), (NULL, 93);
# Check what we have now
SELECT * FROM t1;
SELECT COUNT(*) FROM t1;
SELECT SUM(c1) FROM t1;
DROP TABLE t1;
#
# Delayed insert.
CREATE TABLE t1 (
  c1 INT(11) NOT NULL AUTO_INCREMENT,
  c2 INT(11) DEFAULT NULL,
  PRIMARY KEY (c1)
  );
SET insert_id= 14;
INSERT DELAYED INTO t1 VALUES(NULL, 11), (NULL, 12), (NULL, 13);
INSERT DELAYED INTO t1 VALUES(NULL, 21), (NULL, 22), (NULL, 23);
# Restart sequence at a different value.
INSERT DELAYED INTO t1 VALUES(  69, 31), (NULL, 32), (NULL, 33);
INSERT DELAYED INTO t1 VALUES(NULL, 41), (NULL, 42), (NULL, 43);
# Restart sequence at a different value.
SET insert_id= 114;
INSERT DELAYED INTO t1 VALUES(NULL, 51), (NULL, 52), (NULL, 53);
INSERT DELAYED INTO t1 VALUES(NULL, 61), (NULL, 62), (NULL, 63);
# Set one value below the maximum value.
INSERT DELAYED INTO t1 VALUES(  49, 71), (NULL, 72), (NULL, 73);
INSERT DELAYED INTO t1 VALUES(NULL, 81), (NULL, 82), (NULL, 83);
# Create a duplicate value.
SET insert_id= 114;
INSERT DELAYED INTO t1 VALUES(NULL, 91);
INSERT DELAYED INTO t1 VALUES           (NULL, 92), (NULL, 93);
# Wait until the rows are flushed to the table files.
FLUSH TABLE t1;
# Check what we have now
SELECT * FROM t1;
SELECT COUNT(*) FROM t1;
SELECT SUM(c1) FROM t1;
DROP TABLE t1;
#
# Cleanup
SET             @@auto_increment_offset=
    @bug20830_old_auto_increment_offset;
SET             @@auto_increment_increment=
    @bug20830_old_auto_increment_increment;
SET             @@session.auto_increment_offset=
    @bug20830_old_session_auto_increment_offset;
SET             @@session.auto_increment_increment=
    @bug20830_old_session_auto_increment_increment;

#
# BUG#26238 - inserted delayed always inserts 0 for BIT columns
#
CREATE TABLE t1(a BIT);
INSERT DELAYED INTO t1 VALUES(1);
FLUSH TABLE t1;
SELECT HEX(a) FROM t1;
DROP TABLE t1;

#
# Bug#27358 INSERT DELAYED does not honour SQL_MODE of the client
#
<<<<<<< HEAD
CREATE TABLE t1(c1 INT) ENGINE=MyISAM;
CREATE TABLE t2(c1 INT) ENGINE=MERGE UNION=(t1);
--error 1031
INSERT DELAYED INTO t2 VALUES(1);
DROP TABLE t1, t2;
#
# Bug#27358 INSERT DELAYED does not honour SQL_MODE of the client
#
=======
>>>>>>> f45c6f31
--disable_warnings
DROP TABLE IF EXISTS t1,t2;
--enable_warnings
SET SQL_MODE='NO_AUTO_VALUE_ON_ZERO';
CREATE TABLE `t1` (
  `id` int(11) PRIMARY KEY auto_increment,
  `f1` varchar(10) NOT NULL UNIQUE
);
INSERT DELAYED INTO t1 VALUES(0,"test1");
sleep 1;
SELECT * FROM t1;
SET SQL_MODE='PIPES_AS_CONCAT';
INSERT DELAYED INTO t1 VALUES(0,'a' || 'b');
sleep 1;
SELECT * FROM t1;
SET SQL_MODE='ERROR_FOR_DIVISION_BY_ZERO,STRICT_ALL_TABLES';
--error 1365
INSERT DELAYED INTO t1 VALUES(mod(1,0),"test3");
CREATE TABLE t2 (
  `id` int(11) PRIMARY KEY auto_increment,
  `f1` date
);
SET SQL_MODE='NO_ZERO_DATE,STRICT_ALL_TABLES,NO_ZERO_IN_DATE';
--error ER_TRUNCATED_WRONG_VALUE
INSERT DELAYED INTO t2 VALUES (0,'0000-00-00');
--error ER_TRUNCATED_WRONG_VALUE
INSERT DELAYED INTO t2 VALUES (0,'2007-00-00');
DROP TABLE t1,t2;
<|MERGE_RESOLUTION|>--- conflicted
+++ resolved
@@ -246,17 +246,6 @@
 #
 # Bug#27358 INSERT DELAYED does not honour SQL_MODE of the client
 #
-<<<<<<< HEAD
-CREATE TABLE t1(c1 INT) ENGINE=MyISAM;
-CREATE TABLE t2(c1 INT) ENGINE=MERGE UNION=(t1);
---error 1031
-INSERT DELAYED INTO t2 VALUES(1);
-DROP TABLE t1, t2;
-#
-# Bug#27358 INSERT DELAYED does not honour SQL_MODE of the client
-#
-=======
->>>>>>> f45c6f31
 --disable_warnings
 DROP TABLE IF EXISTS t1,t2;
 --enable_warnings
