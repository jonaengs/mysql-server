DROP TABLE IF EXISTS t0,t1,t2,t3,t4,t5;
DROP VIEW IF EXISTS v1;
show variables where variable_name like "skip_show_database";
Variable_name	Value
skip_show_database	OFF
grant select, update, execute on test.* to mysqltest_2@localhost;
grant select, update on test.* to mysqltest_1@localhost;
create user mysqltest_3@localhost;
create user mysqltest_3;
select * from information_schema.SCHEMATA where schema_name > 'm';
CATALOG_NAME	SCHEMA_NAME	DEFAULT_CHARACTER_SET_NAME	DEFAULT_COLLATION_NAME	SQL_PATH
NULL	mysql	latin1	latin1_swedish_ci	NULL
NULL	test	latin1	latin1_swedish_ci	NULL
select schema_name from information_schema.schemata;
schema_name
information_schema
mysql
test
show databases like 't%';
Database (t%)
test
show databases;
Database
information_schema
mysql
test
show databases where `database` = 't%';
Database
create database mysqltest;
create table mysqltest.t1(a int, b VARCHAR(30), KEY string_data (b));
create table test.t2(a int);
create table t3(a int, KEY a_data (a));
create table mysqltest.t4(a int);
create table t5 (id int auto_increment primary key);
insert into t5 values (10);
create view v1 (c) as select table_name from information_schema.TABLES where table_name<>'ndb_binlog_index' AND table_name<>'ndb_apply_status';
select * from v1;
c
CHARACTER_SETS
COLLATIONS
COLLATION_CHARACTER_SET_APPLICABILITY
COLUMNS
COLUMN_PRIVILEGES
ENGINES
EVENTS
FILES
GLOBAL_STATUS
GLOBAL_VARIABLES
KEY_COLUMN_USAGE
PARTITIONS
PLUGINS
PROCESSLIST
REFERENTIAL_CONSTRAINTS
ROUTINES
SCHEMATA
SCHEMA_PRIVILEGES
SESSION_STATUS
SESSION_VARIABLES
STATISTICS
TABLES
TABLE_CONSTRAINTS
TABLE_PRIVILEGES
TRIGGERS
USER_PRIVILEGES
VIEWS
columns_priv
db
event
func
general_log
help_category
help_keyword
help_relation
help_topic
host
plugin
proc
procs_priv
servers
slow_log
tables_priv
time_zone
time_zone_leap_second
time_zone_name
time_zone_transition
time_zone_transition_type
user
t1
t4
t2
t3
t5
v1
select c,table_name from v1 
inner join information_schema.TABLES v2 on (v1.c=v2.table_name)
where v1.c like "t%";
c	table_name
TABLES	TABLES
TABLE_CONSTRAINTS	TABLE_CONSTRAINTS
TABLE_PRIVILEGES	TABLE_PRIVILEGES
TRIGGERS	TRIGGERS
tables_priv	tables_priv
time_zone	time_zone
time_zone_leap_second	time_zone_leap_second
time_zone_name	time_zone_name
time_zone_transition	time_zone_transition
time_zone_transition_type	time_zone_transition_type
t1	t1
t4	t4
t2	t2
t3	t3
t5	t5
select c,table_name from v1 
left join information_schema.TABLES v2 on (v1.c=v2.table_name)
where v1.c like "t%";
c	table_name
TABLES	TABLES
TABLE_CONSTRAINTS	TABLE_CONSTRAINTS
TABLE_PRIVILEGES	TABLE_PRIVILEGES
TRIGGERS	TRIGGERS
tables_priv	tables_priv
time_zone	time_zone
time_zone_leap_second	time_zone_leap_second
time_zone_name	time_zone_name
time_zone_transition	time_zone_transition
time_zone_transition_type	time_zone_transition_type
t1	t1
t4	t4
t2	t2
t3	t3
t5	t5
select c, v2.table_name from v1
right join information_schema.TABLES v2 on (v1.c=v2.table_name)
where v1.c like "t%";
c	table_name
TABLES	TABLES
TABLE_CONSTRAINTS	TABLE_CONSTRAINTS
TABLE_PRIVILEGES	TABLE_PRIVILEGES
TRIGGERS	TRIGGERS
tables_priv	tables_priv
time_zone	time_zone
time_zone_leap_second	time_zone_leap_second
time_zone_name	time_zone_name
time_zone_transition	time_zone_transition
time_zone_transition_type	time_zone_transition_type
t1	t1
t4	t4
t2	t2
t3	t3
t5	t5
select table_name from information_schema.TABLES
where table_schema = "mysqltest" and table_name like "t%";
table_name
t1
t4
select * from information_schema.STATISTICS where TABLE_SCHEMA = "mysqltest";
TABLE_CATALOG	TABLE_SCHEMA	TABLE_NAME	NON_UNIQUE	INDEX_SCHEMA	INDEX_NAME	SEQ_IN_INDEX	COLUMN_NAME	COLLATION	CARDINALITY	SUB_PART	PACKED	NULLABLE	INDEX_TYPE	COMMENT
NULL	mysqltest	t1	1	mysqltest	string_data	1	b	A	NULL	NULL	NULL	YES	BTREE	
show keys from t3 where Key_name = "a_data";
Table	Non_unique	Key_name	Seq_in_index	Column_name	Collation	Cardinality	Sub_part	Packed	Null	Index_type	Comment
t3	1	a_data	1	a	A	NULL	NULL	NULL	YES	BTREE	
show tables like 't%';
Tables_in_test (t%)
t2
t3
t5
show table status;
Name	Engine	Version	Row_format	Rows	Avg_row_length	Data_length	Max_data_length	Index_length	Data_free	Auto_increment	Create_time	Update_time	Check_time	Collation	Checksum	Create_options	Comment
t2	MyISAM	10	Fixed	0	0	0	#	1024	0	NULL	#	#	NULL	latin1_swedish_ci	NULL		
t3	MyISAM	10	Fixed	0	0	0	#	1024	0	NULL	#	#	NULL	latin1_swedish_ci	NULL		
t5	MyISAM	10	Fixed	1	7	7	#	2048	0	11	#	#	NULL	latin1_swedish_ci	NULL		
v1	NULL	NULL	NULL	NULL	NULL	NULL	#	NULL	NULL	NULL	#	#	NULL	NULL	NULL	NULL	VIEW
show full columns from t3 like "a%";
Field	Type	Collation	Null	Key	Default	Extra	Privileges	Comment
a	int(11)	NULL	YES	MUL	NULL		select,insert,update,references	
show full columns from mysql.db like "Insert%";
Field	Type	Collation	Null	Key	Default	Extra	Privileges	Comment
Insert_priv	enum('N','Y')	utf8_general_ci	NO		N		select,insert,update,references	
show full columns from v1;
Field	Type	Collation	Null	Key	Default	Extra	Privileges	Comment
c	varchar(64)	utf8_general_ci	NO				select,insert,update,references	
select * from information_schema.COLUMNS where table_name="t1"
and column_name= "a";
TABLE_CATALOG	TABLE_SCHEMA	TABLE_NAME	COLUMN_NAME	ORDINAL_POSITION	COLUMN_DEFAULT	IS_NULLABLE	DATA_TYPE	CHARACTER_MAXIMUM_LENGTH	CHARACTER_OCTET_LENGTH	NUMERIC_PRECISION	NUMERIC_SCALE	CHARACTER_SET_NAME	COLLATION_NAME	COLUMN_TYPE	COLUMN_KEY	EXTRA	PRIVILEGES	COLUMN_COMMENT
NULL	mysqltest	t1	a	1	NULL	YES	int	NULL	NULL	10	0	NULL	NULL	int(11)			select,insert,update,references	
show columns from mysqltest.t1 where field like "%a%";
Field	Type	Null	Key	Default	Extra
a	int(11)	YES		NULL	
create view mysqltest.v1 (c) as select a from mysqltest.t1;
grant select (a) on mysqltest.t1 to mysqltest_2@localhost;
grant select on mysqltest.v1 to mysqltest_3;
select table_name, column_name, privileges from information_schema.columns 
where table_schema = 'mysqltest' and table_name = 't1';
table_name	column_name	privileges
t1	a	select
show columns from mysqltest.t1;
Field	Type	Null	Key	Default	Extra
a	int(11)	YES		NULL	
select table_name, column_name, privileges from information_schema.columns
where table_schema = 'mysqltest' and table_name = 'v1';
table_name	column_name	privileges
v1	c	select
explain select * from v1;
ERROR HY000: EXPLAIN/SHOW can not be issued; lacking privileges for underlying table
drop view v1, mysqltest.v1;
drop tables mysqltest.t4, mysqltest.t1, t2, t3, t5;
drop database mysqltest;
select * from information_schema.CHARACTER_SETS
where CHARACTER_SET_NAME like 'latin1%';
CHARACTER_SET_NAME	DEFAULT_COLLATE_NAME	DESCRIPTION	MAXLEN
latin1	latin1_swedish_ci	cp1252 West European	1
SHOW CHARACTER SET LIKE 'latin1%';
Charset	Description	Default collation	Maxlen
latin1	cp1252 West European	latin1_swedish_ci	1
SHOW CHARACTER SET WHERE charset like 'latin1%';
Charset	Description	Default collation	Maxlen
latin1	cp1252 West European	latin1_swedish_ci	1
select * from information_schema.COLLATIONS
where COLLATION_NAME like 'latin1%';
COLLATION_NAME	CHARACTER_SET_NAME	ID	IS_DEFAULT	IS_COMPILED	SORTLEN
latin1_german1_ci	latin1	5		#	1
latin1_swedish_ci	latin1	8	Yes	#	1
latin1_danish_ci	latin1	15		#	1
latin1_german2_ci	latin1	31		#	2
latin1_bin	latin1	47		#	1
latin1_general_ci	latin1	48		#	1
latin1_general_cs	latin1	49		#	1
latin1_spanish_ci	latin1	94		#	1
SHOW COLLATION LIKE 'latin1%';
Collation	Charset	Id	Default	Compiled	Sortlen
latin1_german1_ci	latin1	5		#	1
latin1_swedish_ci	latin1	8	Yes	#	1
latin1_danish_ci	latin1	15		#	1
latin1_german2_ci	latin1	31		#	2
latin1_bin	latin1	47		#	1
latin1_general_ci	latin1	48		#	1
latin1_general_cs	latin1	49		#	1
latin1_spanish_ci	latin1	94		#	1
SHOW COLLATION WHERE collation like 'latin1%';
Collation	Charset	Id	Default	Compiled	Sortlen
latin1_german1_ci	latin1	5		#	1
latin1_swedish_ci	latin1	8	Yes	#	1
latin1_danish_ci	latin1	15		#	1
latin1_german2_ci	latin1	31		#	2
latin1_bin	latin1	47		#	1
latin1_general_ci	latin1	48		#	1
latin1_general_cs	latin1	49		#	1
latin1_spanish_ci	latin1	94		#	1
select * from information_schema.COLLATION_CHARACTER_SET_APPLICABILITY
where COLLATION_NAME like 'latin1%';
COLLATION_NAME	CHARACTER_SET_NAME
latin1_german1_ci	latin1
latin1_swedish_ci	latin1
latin1_danish_ci	latin1
latin1_german2_ci	latin1
latin1_bin	latin1
latin1_general_ci	latin1
latin1_general_cs	latin1
latin1_spanish_ci	latin1
drop procedure if exists sel2;
drop function if exists sub1;
drop function if exists sub2;
create function sub1(i int) returns int
return i+1;
create procedure sel2()
begin
select * from t1;
select * from t2;
end|
select parameter_style, sql_data_access, dtd_identifier 
from information_schema.routines;
parameter_style	sql_data_access	dtd_identifier
SQL	CONTAINS SQL	NULL
SQL	CONTAINS SQL	int(11)
show procedure status;
Db	Name	Type	Definer	Modified	Created	Security_type	Comment	character_set_client	collation_connection	Database Collation
test	sel2	PROCEDURE	root@localhost	#	#	DEFINER		latin1	latin1_swedish_ci	latin1_swedish_ci
show function status;
Db	Name	Type	Definer	Modified	Created	Security_type	Comment	character_set_client	collation_connection	Database Collation
test	sub1	FUNCTION	root@localhost	#	#	DEFINER		latin1	latin1_swedish_ci	latin1_swedish_ci
select a.ROUTINE_NAME from information_schema.ROUTINES a,
information_schema.SCHEMATA b where
a.ROUTINE_SCHEMA = b.SCHEMA_NAME;
ROUTINE_NAME
sel2
sub1
explain select a.ROUTINE_NAME from information_schema.ROUTINES a,
information_schema.SCHEMATA b where
a.ROUTINE_SCHEMA = b.SCHEMA_NAME;
id	select_type	table	type	possible_keys	key	key_len	ref	rows	Extra
1	SIMPLE	#	ALL	NULL	NULL	NULL	NULL	NULL	
1	SIMPLE	#	ALL	NULL	NULL	NULL	NULL	NULL	Using where; Using join buffer
select a.ROUTINE_NAME, b.name from information_schema.ROUTINES a,
mysql.proc b where a.ROUTINE_NAME = convert(b.name using utf8) order by 1;
ROUTINE_NAME	name
sel2	sel2
sub1	sub1
select count(*) from information_schema.ROUTINES;
count(*)
2
create view v1 as select routine_schema, routine_name from information_schema.routines 
order by routine_schema, routine_name;
select * from v1;
routine_schema	routine_name
test	sel2
test	sub1
drop view v1;
select ROUTINE_NAME, ROUTINE_DEFINITION from information_schema.ROUTINES;
ROUTINE_NAME	ROUTINE_DEFINITION
show create function sub1;
ERROR 42000: FUNCTION sub1 does not exist
select ROUTINE_NAME, ROUTINE_DEFINITION from information_schema.ROUTINES;
ROUTINE_NAME	ROUTINE_DEFINITION
sel2	NULL
sub1	NULL
grant all privileges on test.* to mysqltest_1@localhost;
select ROUTINE_NAME, ROUTINE_DEFINITION from information_schema.ROUTINES;
ROUTINE_NAME	ROUTINE_DEFINITION
sel2	NULL
sub1	NULL
create function sub2(i int) returns int
return i+1;
select ROUTINE_NAME, ROUTINE_DEFINITION from information_schema.ROUTINES;
ROUTINE_NAME	ROUTINE_DEFINITION
sel2	NULL
sub1	NULL
sub2	return i+1
show create procedure sel2;
Procedure	sql_mode	Create Procedure	character_set_client	collation_connection	Database Collation
sel2		NULL	latin1	latin1_swedish_ci	latin1_swedish_ci
show create function sub1;
Function	sql_mode	Create Function	character_set_client	collation_connection	Database Collation
sub1		NULL	latin1	latin1_swedish_ci	latin1_swedish_ci
show create function sub2;
Function	sql_mode	Create Function	character_set_client	collation_connection	Database Collation
sub2		CREATE DEFINER=`mysqltest_1`@`localhost` FUNCTION `sub2`(i int) RETURNS int(11)
return i+1	latin1	latin1_swedish_ci	latin1_swedish_ci
show function status like "sub2";
Db	Name	Type	Definer	Modified	Created	Security_type	Comment	character_set_client	collation_connection	Database Collation
test	sub2	FUNCTION	mysqltest_1@localhost	#	#	DEFINER		latin1	latin1_swedish_ci	latin1_swedish_ci
drop function sub2;
show create procedure sel2;
Procedure	sql_mode	Create Procedure	character_set_client	collation_connection	Database Collation
sel2		CREATE DEFINER=`root`@`localhost` PROCEDURE `sel2`()
begin
select * from t1;
select * from t2;
end	latin1	latin1_swedish_ci	latin1_swedish_ci
create view v0 (c) as select schema_name from information_schema.schemata;
select * from v0;
c
information_schema
mysql
test
explain select * from v0;
id	select_type	table	type	possible_keys	key	key_len	ref	rows	Extra
1	SIMPLE	#	ALL	NULL	NULL	NULL	NULL	NULL	
create view v1 (c) as select table_name from information_schema.tables
where table_name="v1";
select * from v1;
c
v1
create view v2 (c) as select column_name from information_schema.columns
where table_name="v2";
select * from v2;
c
c
create view v3 (c) as select CHARACTER_SET_NAME from information_schema.character_sets
where CHARACTER_SET_NAME like "latin1%";
select * from v3;
c
latin1
create view v4 (c) as select COLLATION_NAME from information_schema.collations
where COLLATION_NAME like "latin1%";
select * from v4;
c
latin1_german1_ci
latin1_swedish_ci
latin1_danish_ci
latin1_german2_ci
latin1_bin
latin1_general_ci
latin1_general_cs
latin1_spanish_ci
show keys from v4;
Table	Non_unique	Key_name	Seq_in_index	Column_name	Collation	Cardinality	Sub_part	Packed	Null	Index_type	Comment
select * from information_schema.views where TABLE_NAME like "v%";
TABLE_CATALOG	TABLE_SCHEMA	TABLE_NAME	VIEW_DEFINITION	CHECK_OPTION	IS_UPDATABLE	DEFINER	SECURITY_TYPE	CHARACTER_SET_CLIENT	COLLATION_CONNECTION
NULL	test	v0	select schema_name from information_schema.schemata	NONE	NO	root@localhost	DEFINER	latin1	latin1_swedish_ci
NULL	test	v1	select table_name from information_schema.tables
where table_name="v1"	NONE	NO	root@localhost	DEFINER	latin1	latin1_swedish_ci
NULL	test	v2	select column_name from information_schema.columns
where table_name="v2"	NONE	NO	root@localhost	DEFINER	latin1	latin1_swedish_ci
NULL	test	v3	select CHARACTER_SET_NAME from information_schema.character_sets
where CHARACTER_SET_NAME like "latin1%"	NONE	NO	root@localhost	DEFINER	latin1	latin1_swedish_ci
NULL	test	v4	select COLLATION_NAME from information_schema.collations
where COLLATION_NAME like "latin1%"	NONE	NO	root@localhost	DEFINER	latin1	latin1_swedish_ci
drop view v0, v1, v2, v3, v4;
create table t1 (a int);
grant select,update,insert on t1 to mysqltest_1@localhost;
grant select (a), update (a),insert(a), references(a) on t1 to mysqltest_1@localhost;
grant all on test.* to mysqltest_1@localhost with grant option;
select * from information_schema.USER_PRIVILEGES where grantee like '%mysqltest_1%';
GRANTEE	TABLE_CATALOG	PRIVILEGE_TYPE	IS_GRANTABLE
'mysqltest_1'@'localhost'	NULL	USAGE	NO
select * from information_schema.SCHEMA_PRIVILEGES where grantee like '%mysqltest_1%';
GRANTEE	TABLE_CATALOG	TABLE_SCHEMA	PRIVILEGE_TYPE	IS_GRANTABLE
'mysqltest_1'@'localhost'	NULL	test	SELECT	YES
'mysqltest_1'@'localhost'	NULL	test	INSERT	YES
'mysqltest_1'@'localhost'	NULL	test	UPDATE	YES
'mysqltest_1'@'localhost'	NULL	test	DELETE	YES
'mysqltest_1'@'localhost'	NULL	test	CREATE	YES
'mysqltest_1'@'localhost'	NULL	test	DROP	YES
'mysqltest_1'@'localhost'	NULL	test	REFERENCES	YES
'mysqltest_1'@'localhost'	NULL	test	INDEX	YES
'mysqltest_1'@'localhost'	NULL	test	ALTER	YES
'mysqltest_1'@'localhost'	NULL	test	CREATE TEMPORARY TABLES	YES
'mysqltest_1'@'localhost'	NULL	test	LOCK TABLES	YES
'mysqltest_1'@'localhost'	NULL	test	EXECUTE	YES
'mysqltest_1'@'localhost'	NULL	test	CREATE VIEW	YES
'mysqltest_1'@'localhost'	NULL	test	SHOW VIEW	YES
'mysqltest_1'@'localhost'	NULL	test	CREATE ROUTINE	YES
'mysqltest_1'@'localhost'	NULL	test	ALTER ROUTINE	YES
'mysqltest_1'@'localhost'	NULL	test	EVENT	YES
'mysqltest_1'@'localhost'	NULL	test	TRIGGER	YES
select * from information_schema.TABLE_PRIVILEGES where grantee like '%mysqltest_1%';
GRANTEE	TABLE_CATALOG	TABLE_SCHEMA	TABLE_NAME	PRIVILEGE_TYPE	IS_GRANTABLE
'mysqltest_1'@'localhost'	NULL	test	t1	SELECT	NO
'mysqltest_1'@'localhost'	NULL	test	t1	INSERT	NO
'mysqltest_1'@'localhost'	NULL	test	t1	UPDATE	NO
select * from information_schema.COLUMN_PRIVILEGES where grantee like '%mysqltest_1%';
GRANTEE	TABLE_CATALOG	TABLE_SCHEMA	TABLE_NAME	COLUMN_NAME	PRIVILEGE_TYPE	IS_GRANTABLE
'mysqltest_1'@'localhost'	NULL	test	t1	a	SELECT	NO
'mysqltest_1'@'localhost'	NULL	test	t1	a	INSERT	NO
'mysqltest_1'@'localhost'	NULL	test	t1	a	UPDATE	NO
'mysqltest_1'@'localhost'	NULL	test	t1	a	REFERENCES	NO
delete from mysql.user where user like 'mysqltest%';
delete from mysql.db where user like 'mysqltest%';
delete from mysql.tables_priv where user like 'mysqltest%';
delete from mysql.columns_priv where user like 'mysqltest%';
flush privileges;
drop table t1;
create table t1 (a int null, primary key(a));
alter table t1 add constraint constraint_1 unique (a);
alter table t1 add constraint unique key_1(a);
alter table t1 add constraint constraint_2 unique key_2(a);
show create table t1;
Table	Create Table
t1	CREATE TABLE `t1` (
  `a` int(11) NOT NULL DEFAULT '0',
  PRIMARY KEY (`a`),
  UNIQUE KEY `constraint_1` (`a`),
  UNIQUE KEY `key_1` (`a`),
  UNIQUE KEY `key_2` (`a`)
) ENGINE=MyISAM DEFAULT CHARSET=latin1
select * from information_schema.TABLE_CONSTRAINTS where
TABLE_SCHEMA= "test";
CONSTRAINT_CATALOG	CONSTRAINT_SCHEMA	CONSTRAINT_NAME	TABLE_SCHEMA	TABLE_NAME	CONSTRAINT_TYPE
NULL	test	PRIMARY	test	t1	PRIMARY KEY
NULL	test	constraint_1	test	t1	UNIQUE
NULL	test	key_1	test	t1	UNIQUE
NULL	test	key_2	test	t1	UNIQUE
select * from information_schema.KEY_COLUMN_USAGE where
TABLE_SCHEMA= "test";
CONSTRAINT_CATALOG	CONSTRAINT_SCHEMA	CONSTRAINT_NAME	TABLE_CATALOG	TABLE_SCHEMA	TABLE_NAME	COLUMN_NAME	ORDINAL_POSITION	POSITION_IN_UNIQUE_CONSTRAINT	REFERENCED_TABLE_SCHEMA	REFERENCED_TABLE_NAME	REFERENCED_COLUMN_NAME
NULL	test	PRIMARY	NULL	test	t1	a	1	NULL	NULL	NULL	NULL
NULL	test	constraint_1	NULL	test	t1	a	1	NULL	NULL	NULL	NULL
NULL	test	key_1	NULL	test	t1	a	1	NULL	NULL	NULL	NULL
NULL	test	key_2	NULL	test	t1	a	1	NULL	NULL	NULL	NULL
select table_name from information_schema.TABLES where table_schema like "test%";
table_name
t1
select table_name,column_name from information_schema.COLUMNS where table_schema like "test%";
table_name	column_name
t1	a
select ROUTINE_NAME from information_schema.ROUTINES;
ROUTINE_NAME
sel2
sub1
delete from mysql.user where user='mysqltest_1';
drop table t1;
drop procedure sel2;
drop function sub1;
create table t1(a int);
create view v1 (c) as select a from t1 with check option;
create view v2 (c) as select a from t1 WITH LOCAL CHECK OPTION;
create view v3 (c) as select a from t1 WITH CASCADED CHECK OPTION;
select * from information_schema.views;
TABLE_CATALOG	TABLE_SCHEMA	TABLE_NAME	VIEW_DEFINITION	CHECK_OPTION	IS_UPDATABLE	DEFINER	SECURITY_TYPE	CHARACTER_SET_CLIENT	COLLATION_CONNECTION
NULL	test	v1	select a from t1 with check option	CASCADED	YES	root@localhost	DEFINER	latin1	latin1_swedish_ci
NULL	test	v2	select a from t1 WITH LOCAL CHECK OPTION	LOCAL	YES	root@localhost	DEFINER	latin1	latin1_swedish_ci
NULL	test	v3	select a from t1 WITH CASCADED CHECK OPTION	CASCADED	YES	root@localhost	DEFINER	latin1	latin1_swedish_ci
grant select (a) on test.t1 to joe@localhost with grant option;
select * from INFORMATION_SCHEMA.COLUMN_PRIVILEGES;
GRANTEE	TABLE_CATALOG	TABLE_SCHEMA	TABLE_NAME	COLUMN_NAME	PRIVILEGE_TYPE	IS_GRANTABLE
'joe'@'localhost'	NULL	test	t1	a	SELECT	YES
select * from INFORMATION_SCHEMA.TABLE_PRIVILEGES;
GRANTEE	TABLE_CATALOG	TABLE_SCHEMA	TABLE_NAME	PRIVILEGE_TYPE	IS_GRANTABLE
drop view v1, v2, v3;
drop table t1;
delete from mysql.user where user='joe';
delete from mysql.db where user='joe';
delete from mysql.tables_priv where user='joe';
delete from mysql.columns_priv where user='joe';
flush privileges;
create table t1 (a int not null auto_increment,b int, primary key (a));
insert into t1 values (1,1),(NULL,3),(NULL,4);
select AUTO_INCREMENT from information_schema.tables where table_name = 't1';
AUTO_INCREMENT
4
drop table t1;
create table t1 (s1 int);
insert into t1 values (0),(9),(0);
select s1 from t1 where s1 in (select version from
information_schema.tables) union select version from
information_schema.tables;
s1
10
drop table t1;
SHOW CREATE TABLE INFORMATION_SCHEMA.character_sets;
Table	Create Table
CHARACTER_SETS	CREATE TEMPORARY TABLE `CHARACTER_SETS` (
  `CHARACTER_SET_NAME` varchar(64) NOT NULL DEFAULT '',
  `DEFAULT_COLLATE_NAME` varchar(64) NOT NULL DEFAULT '',
  `DESCRIPTION` varchar(60) NOT NULL DEFAULT '',
  `MAXLEN` bigint(3) NOT NULL DEFAULT '0'
) ENGINE=MEMORY DEFAULT CHARSET=utf8
set names latin2;
SHOW CREATE TABLE INFORMATION_SCHEMA.character_sets;
Table	Create Table
CHARACTER_SETS	CREATE TEMPORARY TABLE `CHARACTER_SETS` (
  `CHARACTER_SET_NAME` varchar(64) NOT NULL DEFAULT '',
  `DEFAULT_COLLATE_NAME` varchar(64) NOT NULL DEFAULT '',
  `DESCRIPTION` varchar(60) NOT NULL DEFAULT '',
  `MAXLEN` bigint(3) NOT NULL DEFAULT '0'
) ENGINE=MEMORY DEFAULT CHARSET=utf8
set names latin1;
create table t1 select * from information_schema.CHARACTER_SETS
where CHARACTER_SET_NAME like "latin1";
select * from t1;
CHARACTER_SET_NAME	DEFAULT_COLLATE_NAME	DESCRIPTION	MAXLEN
latin1	latin1_swedish_ci	cp1252 West European	1
alter table t1 default character set utf8;
show create table t1;
Table	Create Table
t1	CREATE TABLE `t1` (
  `CHARACTER_SET_NAME` varchar(64) NOT NULL DEFAULT '',
  `DEFAULT_COLLATE_NAME` varchar(64) NOT NULL DEFAULT '',
  `DESCRIPTION` varchar(60) NOT NULL DEFAULT '',
  `MAXLEN` bigint(3) NOT NULL DEFAULT '0'
) ENGINE=MyISAM DEFAULT CHARSET=utf8
drop table t1;
create view v1 as select * from information_schema.TABLES;
drop view v1;
create table t1(a NUMERIC(5,3), b NUMERIC(5,1), c float(5,2),
d NUMERIC(6,4), e float, f DECIMAL(6,3), g int(11), h DOUBLE(10,3),
i DOUBLE);
select COLUMN_NAME,COLUMN_TYPE, CHARACTER_MAXIMUM_LENGTH, 
CHARACTER_OCTET_LENGTH, NUMERIC_PRECISION, NUMERIC_SCALE
from information_schema.columns where table_name= 't1';
COLUMN_NAME	COLUMN_TYPE	CHARACTER_MAXIMUM_LENGTH	CHARACTER_OCTET_LENGTH	NUMERIC_PRECISION	NUMERIC_SCALE
a	decimal(5,3)	NULL	NULL	5	3
b	decimal(5,1)	NULL	NULL	5	1
c	float(5,2)	NULL	NULL	5	2
d	decimal(6,4)	NULL	NULL	6	4
e	float	NULL	NULL	12	NULL
f	decimal(6,3)	NULL	NULL	6	3
g	int(11)	NULL	NULL	10	0
h	double(10,3)	NULL	NULL	10	3
i	double	NULL	NULL	22	NULL
drop table t1;
create table t115 as select table_name, column_name, column_type
from information_schema.columns where table_name = 'proc';
select * from t115;
table_name	column_name	column_type
proc	db	char(64)
proc	name	char(64)
proc	type	enum('FUNCTION','PROCEDURE')
proc	specific_name	char(64)
proc	language	enum('SQL')
proc	sql_data_access	enum('CONTAINS_SQL','NO_SQL','READS_SQL_DATA','MODIFIES_SQL_DATA')
proc	is_deterministic	enum('YES','NO')
proc	security_type	enum('INVOKER','DEFINER')
proc	param_list	blob
proc	returns	char(64)
proc	body	longblob
proc	definer	char(77)
proc	created	timestamp
proc	modified	timestamp
proc	sql_mode	set('REAL_AS_FLOAT','PIPES_AS_CONCAT','ANSI_QUOTES','IGNORE_SPACE','NOT_USED','ONLY_FULL_GROUP_BY','NO_UNSIGNED_SUBTRACTION','NO_DIR_IN_CREATE','POSTGRESQL','ORACLE','MSSQL','DB2','MAXDB','NO_KEY_OPTIONS','NO_TABLE_OPTIONS','NO_FIELD_OPTIONS','MYSQL323','MYSQL40','ANSI','NO_AUTO_VALUE_ON_ZERO','NO_BACKSLASH_ESCAPES','STRICT_TRANS_TABLES','STRICT_ALL_TABLES','NO_ZERO_IN_DATE','NO_ZERO_DATE','INVALID_DATES','ERROR_FOR_DIVISION_BY_ZERO','TRADITIONAL','NO_AUTO_CREATE_USER','HIGH_NOT_PRECEDENCE')
proc	comment	char(64)
proc	character_set_client	char(32)
proc	collation_connection	char(32)
proc	db_collation	char(32)
proc	body_utf8	longblob
drop table t115;
create procedure p108 () begin declare c cursor for select data_type
from information_schema.columns;  open c; open c; end;//
call p108()//
ERROR 24000: Cursor is already open
drop procedure p108;
create view v1 as select A1.table_name from information_schema.TABLES A1
where table_name= "user";
select * from v1;
table_name
user
drop view v1;
create view vo as select 'a' union select 'a';
show index from vo;
Table	Non_unique	Key_name	Seq_in_index	Column_name	Collation	Cardinality	Sub_part	Packed	Null	Index_type	Comment
select * from information_schema.TABLE_CONSTRAINTS where
TABLE_NAME= "vo";
CONSTRAINT_CATALOG	CONSTRAINT_SCHEMA	CONSTRAINT_NAME	TABLE_SCHEMA	TABLE_NAME	CONSTRAINT_TYPE
select * from information_schema.KEY_COLUMN_USAGE where
TABLE_NAME= "vo";
CONSTRAINT_CATALOG	CONSTRAINT_SCHEMA	CONSTRAINT_NAME	TABLE_CATALOG	TABLE_SCHEMA	TABLE_NAME	COLUMN_NAME	ORDINAL_POSITION	POSITION_IN_UNIQUE_CONSTRAINT	REFERENCED_TABLE_SCHEMA	REFERENCED_TABLE_NAME	REFERENCED_COLUMN_NAME
drop view vo;
select TABLE_NAME,TABLE_TYPE,ENGINE
from information_schema.tables 
where table_schema='information_schema' limit 2;
TABLE_NAME	TABLE_TYPE	ENGINE
CHARACTER_SETS	SYSTEM VIEW	MEMORY
COLLATIONS	SYSTEM VIEW	MEMORY
show tables from information_schema like "T%";
Tables_in_information_schema (T%)
TABLES
TABLE_CONSTRAINTS
TABLE_PRIVILEGES
TRIGGERS
create database information_schema;
ERROR 42000: Access denied for user 'root'@'localhost' to database 'information_schema'
use information_schema;
show full tables like "T%";
Tables_in_information_schema (T%)	Table_type
TABLES	SYSTEM VIEW
TABLE_CONSTRAINTS	SYSTEM VIEW
TABLE_PRIVILEGES	SYSTEM VIEW
TRIGGERS	SYSTEM VIEW
create table t1(a int);
ERROR 42S02: Unknown table 't1' in information_schema
use test;
show tables;
Tables_in_test
use information_schema;
show tables like "T%";
Tables_in_information_schema (T%)
TABLES
TABLE_CONSTRAINTS
TABLE_PRIVILEGES
TRIGGERS
select table_name from tables where table_name='user';
table_name
user
select column_name, privileges from columns
where table_name='user' and column_name like '%o%';
column_name	privileges
Host	select,insert,update,references
Password	select,insert,update,references
Drop_priv	select,insert,update,references
Reload_priv	select,insert,update,references
Shutdown_priv	select,insert,update,references
Process_priv	select,insert,update,references
Show_db_priv	select,insert,update,references
Lock_tables_priv	select,insert,update,references
Show_view_priv	select,insert,update,references
Create_routine_priv	select,insert,update,references
Alter_routine_priv	select,insert,update,references
max_questions	select,insert,update,references
max_connections	select,insert,update,references
max_user_connections	select,insert,update,references
use test;
create function sub1(i int) returns int
return i+1;
create table t1(f1 int);
create view v2 (c) as select f1 from t1;
create view v3 (c) as select sub1(1);
create table t4(f1 int, KEY f1_key (f1));
drop table t1;
drop function sub1;
select table_name from information_schema.views
where table_schema='test';
table_name
v2
v3
select table_name from information_schema.views
where table_schema='test';
table_name
v2
v3
select column_name from information_schema.columns
where table_schema='test';
column_name
f1
Warnings:
Warning	1356	View 'test.v2' references invalid table(s) or column(s) or function(s) or definer/invoker of view lack rights to use them
Warning	1356	View 'test.v3' references invalid table(s) or column(s) or function(s) or definer/invoker of view lack rights to use them
select index_name from information_schema.statistics where table_schema='test';
index_name
f1_key
select constraint_name from information_schema.table_constraints
where table_schema='test';
constraint_name
show create view v2;
View	Create View	character_set_client	collation_connection
v2	CREATE ALGORITHM=UNDEFINED DEFINER=`root`@`localhost` SQL SECURITY DEFINER VIEW `v2` AS select `test`.`t1`.`f1` AS `c` from `t1`	latin1	latin1_swedish_ci
Warnings:
Warning	1356	View 'test.v2' references invalid table(s) or column(s) or function(s) or definer/invoker of view lack rights to use them
show create table v3;
View	Create View	character_set_client	collation_connection
v3	CREATE ALGORITHM=UNDEFINED DEFINER=`root`@`localhost` SQL SECURITY DEFINER VIEW `v3` AS select `sub1`(1) AS `c`	latin1	latin1_swedish_ci
Warnings:
Warning	1356	View 'test.v3' references invalid table(s) or column(s) or function(s) or definer/invoker of view lack rights to use them
drop view v2;
drop view v3;
drop table t4;
select * from information_schema.table_names;
ERROR 42S02: Unknown table 'table_names' in information_schema
select column_type from information_schema.columns
where table_schema="information_schema" and table_name="COLUMNS" and
(column_name="character_set_name" or column_name="collation_name");
column_type
varchar(64)
varchar(64)
select TABLE_ROWS from information_schema.tables where 
table_schema="information_schema" and table_name="COLUMNS";
TABLE_ROWS
NULL
select table_type from information_schema.tables
where table_schema="mysql" and table_name="user";
table_type
BASE TABLE
show open tables where `table` like "user";
Database	Table	In_use	Name_locked
mysql	user	0	0
show status where variable_name like "%database%";
Variable_name	Value
Com_show_databases	3
show variables where variable_name like "skip_show_databas";
Variable_name	Value
show global status like "Threads_running";
Variable_name	Value
Threads_running	#
create table t1(f1 int);
create table t2(f2 int);
create view v1 as select * from t1, t2;
set @got_val= (select count(*) from information_schema.columns);
drop view v1;
drop table t1, t2;
use test;
CREATE TABLE t_crashme ( f1 BIGINT);
CREATE VIEW a1 (t_CRASHME) AS SELECT f1 FROM t_crashme GROUP BY f1;
CREATE VIEW a2 AS SELECT t_CRASHME FROM a1;
count(*)
68
drop view a2, a1;
drop table t_crashme;
select table_schema,table_name, column_name from
information_schema.columns 
where data_type = 'longtext';
table_schema	table_name	column_name
information_schema	COLUMNS	COLUMN_DEFAULT
information_schema	COLUMNS	COLUMN_TYPE
information_schema	EVENTS	EVENT_DEFINITION
information_schema	EVENTS	SQL_MODE
information_schema	PARTITIONS	PARTITION_EXPRESSION
information_schema	PARTITIONS	SUBPARTITION_EXPRESSION
information_schema	PARTITIONS	PARTITION_DESCRIPTION
information_schema	PLUGINS	PLUGIN_DESCRIPTION
information_schema	PROCESSLIST	INFO
information_schema	ROUTINES	ROUTINE_DEFINITION
information_schema	ROUTINES	SQL_MODE
information_schema	TRIGGERS	ACTION_CONDITION
information_schema	TRIGGERS	ACTION_STATEMENT
information_schema	TRIGGERS	SQL_MODE
information_schema	TRIGGERS	DEFINER
information_schema	VIEWS	VIEW_DEFINITION
select table_name, column_name, data_type from information_schema.columns
where data_type = 'datetime';
table_name	column_name	data_type
EVENTS	EXECUTE_AT	datetime
EVENTS	STARTS	datetime
EVENTS	ENDS	datetime
EVENTS	CREATED	datetime
EVENTS	LAST_ALTERED	datetime
EVENTS	LAST_EXECUTED	datetime
FILES	CREATION_TIME	datetime
FILES	LAST_UPDATE_TIME	datetime
FILES	LAST_ACCESS_TIME	datetime
FILES	CREATE_TIME	datetime
FILES	UPDATE_TIME	datetime
FILES	CHECK_TIME	datetime
PARTITIONS	CREATE_TIME	datetime
PARTITIONS	UPDATE_TIME	datetime
PARTITIONS	CHECK_TIME	datetime
ROUTINES	CREATED	datetime
ROUTINES	LAST_ALTERED	datetime
TABLES	CREATE_TIME	datetime
TABLES	UPDATE_TIME	datetime
TABLES	CHECK_TIME	datetime
TRIGGERS	CREATED	datetime
event	execute_at	datetime
event	last_executed	datetime
event	starts	datetime
event	ends	datetime
SELECT COUNT(*) FROM INFORMATION_SCHEMA.TABLES A
WHERE NOT EXISTS 
(SELECT * FROM INFORMATION_SCHEMA.COLUMNS B
WHERE A.TABLE_SCHEMA = B.TABLE_SCHEMA
AND A.TABLE_NAME = B.TABLE_NAME);
COUNT(*)
0
create table t1
( x_bigint BIGINT,
x_integer INTEGER,
x_smallint SMALLINT,
x_decimal DECIMAL(5,3),
x_numeric NUMERIC(5,3),
x_real REAL,
x_float FLOAT,
x_double_precision DOUBLE PRECISION );
SELECT COLUMN_NAME, CHARACTER_MAXIMUM_LENGTH, CHARACTER_OCTET_LENGTH
FROM INFORMATION_SCHEMA.COLUMNS
WHERE TABLE_NAME= 't1';
COLUMN_NAME	CHARACTER_MAXIMUM_LENGTH	CHARACTER_OCTET_LENGTH
x_bigint	NULL	NULL
x_integer	NULL	NULL
x_smallint	NULL	NULL
x_decimal	NULL	NULL
x_numeric	NULL	NULL
x_real	NULL	NULL
x_float	NULL	NULL
x_double_precision	NULL	NULL
drop table t1;
grant select on test.* to mysqltest_4@localhost;
SELECT TABLE_NAME, COLUMN_NAME, PRIVILEGES FROM INFORMATION_SCHEMA.COLUMNS 
where COLUMN_NAME='TABLE_NAME';
TABLE_NAME	COLUMN_NAME	PRIVILEGES
COLUMNS	TABLE_NAME	select
COLUMN_PRIVILEGES	TABLE_NAME	select
FILES	TABLE_NAME	select
KEY_COLUMN_USAGE	TABLE_NAME	select
PARTITIONS	TABLE_NAME	select
REFERENTIAL_CONSTRAINTS	TABLE_NAME	select
STATISTICS	TABLE_NAME	select
TABLES	TABLE_NAME	select
TABLE_CONSTRAINTS	TABLE_NAME	select
TABLE_PRIVILEGES	TABLE_NAME	select
VIEWS	TABLE_NAME	select
delete from mysql.user where user='mysqltest_4';
delete from mysql.db where user='mysqltest_4';
flush privileges;
SELECT table_schema, count(*) FROM information_schema.TABLES where table_name<>'ndb_binlog_index' AND table_name<>'ndb_apply_status' GROUP BY TABLE_SCHEMA;
table_schema	count(*)
information_schema	27
mysql	22
create table t1 (i int, j int);
create trigger trg1 before insert on t1 for each row
begin
if new.j > 10 then
set new.j := 10;
end if;
end|
create trigger trg2 before update on t1 for each row
begin
if old.i % 2 = 0 then
set new.j := -1;
end if;
end|
create trigger trg3 after update on t1 for each row
begin
if new.j = -1 then
set @fired:= "Yes";
end if;
end|
show triggers;
Trigger	Event	Table	Statement	Timing	Created	sql_mode	Definer	character_set_client	collation_connection	Database Collation
trg1	INSERT	t1	begin
if new.j > 10 then
set new.j := 10;
end if;
end	BEFORE	NULL		root@localhost	latin1	latin1_swedish_ci	latin1_swedish_ci
trg2	UPDATE	t1	begin
if old.i % 2 = 0 then
set new.j := -1;
end if;
end	BEFORE	NULL		root@localhost	latin1	latin1_swedish_ci	latin1_swedish_ci
trg3	UPDATE	t1	begin
if new.j = -1 then
set @fired:= "Yes";
end if;
end	AFTER	NULL		root@localhost	latin1	latin1_swedish_ci	latin1_swedish_ci
select * from information_schema.triggers;
TRIGGER_CATALOG	TRIGGER_SCHEMA	TRIGGER_NAME	EVENT_MANIPULATION	EVENT_OBJECT_CATALOG	EVENT_OBJECT_SCHEMA	EVENT_OBJECT_TABLE	ACTION_ORDER	ACTION_CONDITION	ACTION_STATEMENT	ACTION_ORIENTATION	ACTION_TIMING	ACTION_REFERENCE_OLD_TABLE	ACTION_REFERENCE_NEW_TABLE	ACTION_REFERENCE_OLD_ROW	ACTION_REFERENCE_NEW_ROW	CREATED	SQL_MODE	DEFINER	CHARACTER_SET_CLIENT	COLLATION_CONNECTION	DATABASE_COLLATION
NULL	test	trg1	INSERT	NULL	test	t1	0	NULL	begin
if new.j > 10 then
set new.j := 10;
end if;
end	ROW	BEFORE	NULL	NULL	OLD	NEW	NULL		root@localhost	latin1	latin1_swedish_ci	latin1_swedish_ci
NULL	test	trg2	UPDATE	NULL	test	t1	0	NULL	begin
if old.i % 2 = 0 then
set new.j := -1;
end if;
end	ROW	BEFORE	NULL	NULL	OLD	NEW	NULL		root@localhost	latin1	latin1_swedish_ci	latin1_swedish_ci
NULL	test	trg3	UPDATE	NULL	test	t1	0	NULL	begin
if new.j = -1 then
set @fired:= "Yes";
end if;
end	ROW	AFTER	NULL	NULL	OLD	NEW	NULL		root@localhost	latin1	latin1_swedish_ci	latin1_swedish_ci
drop trigger trg1;
drop trigger trg2;
drop trigger trg3;
drop table t1;
create database mysqltest;
create table mysqltest.t1 (f1 int, f2 int);
create table mysqltest.t2 (f1 int);
grant select (f1) on mysqltest.t1 to user1@localhost;
grant select on mysqltest.t2 to user2@localhost;
grant select on mysqltest.* to user3@localhost;
grant select on *.* to user4@localhost;
select * from information_schema.column_privileges order by grantee;
GRANTEE	TABLE_CATALOG	TABLE_SCHEMA	TABLE_NAME	COLUMN_NAME	PRIVILEGE_TYPE	IS_GRANTABLE
'user1'@'localhost'	NULL	mysqltest	t1	f1	SELECT	NO
select * from information_schema.table_privileges order by grantee;
GRANTEE	TABLE_CATALOG	TABLE_SCHEMA	TABLE_NAME	PRIVILEGE_TYPE	IS_GRANTABLE
select * from information_schema.schema_privileges order by grantee;
GRANTEE	TABLE_CATALOG	TABLE_SCHEMA	PRIVILEGE_TYPE	IS_GRANTABLE
select * from information_schema.user_privileges order by grantee;
GRANTEE	TABLE_CATALOG	PRIVILEGE_TYPE	IS_GRANTABLE
'user1'@'localhost'	NULL	USAGE	NO
show grants;
Grants for user1@localhost
GRANT USAGE ON *.* TO 'user1'@'localhost'
GRANT SELECT (f1) ON `mysqltest`.`t1` TO 'user1'@'localhost'
select * from information_schema.column_privileges order by grantee;
GRANTEE	TABLE_CATALOG	TABLE_SCHEMA	TABLE_NAME	COLUMN_NAME	PRIVILEGE_TYPE	IS_GRANTABLE
select * from information_schema.table_privileges order by grantee;
GRANTEE	TABLE_CATALOG	TABLE_SCHEMA	TABLE_NAME	PRIVILEGE_TYPE	IS_GRANTABLE
'user2'@'localhost'	NULL	mysqltest	t2	SELECT	NO
select * from information_schema.schema_privileges order by grantee;
GRANTEE	TABLE_CATALOG	TABLE_SCHEMA	PRIVILEGE_TYPE	IS_GRANTABLE
select * from information_schema.user_privileges order by grantee;
GRANTEE	TABLE_CATALOG	PRIVILEGE_TYPE	IS_GRANTABLE
'user2'@'localhost'	NULL	USAGE	NO
show grants;
Grants for user2@localhost
GRANT USAGE ON *.* TO 'user2'@'localhost'
GRANT SELECT ON `mysqltest`.`t2` TO 'user2'@'localhost'
select * from information_schema.column_privileges order by grantee;
GRANTEE	TABLE_CATALOG	TABLE_SCHEMA	TABLE_NAME	COLUMN_NAME	PRIVILEGE_TYPE	IS_GRANTABLE
select * from information_schema.table_privileges order by grantee;
GRANTEE	TABLE_CATALOG	TABLE_SCHEMA	TABLE_NAME	PRIVILEGE_TYPE	IS_GRANTABLE
select * from information_schema.schema_privileges order by grantee;
GRANTEE	TABLE_CATALOG	TABLE_SCHEMA	PRIVILEGE_TYPE	IS_GRANTABLE
'user3'@'localhost'	NULL	mysqltest	SELECT	NO
select * from information_schema.user_privileges order by grantee;
GRANTEE	TABLE_CATALOG	PRIVILEGE_TYPE	IS_GRANTABLE
'user3'@'localhost'	NULL	USAGE	NO
show grants;
Grants for user3@localhost
GRANT USAGE ON *.* TO 'user3'@'localhost'
GRANT SELECT ON `mysqltest`.* TO 'user3'@'localhost'
select * from information_schema.column_privileges where grantee like '%user%'
order by grantee;
GRANTEE	TABLE_CATALOG	TABLE_SCHEMA	TABLE_NAME	COLUMN_NAME	PRIVILEGE_TYPE	IS_GRANTABLE
'user1'@'localhost'	NULL	mysqltest	t1	f1	SELECT	NO
select * from information_schema.table_privileges where grantee like '%user%'
order by grantee;
GRANTEE	TABLE_CATALOG	TABLE_SCHEMA	TABLE_NAME	PRIVILEGE_TYPE	IS_GRANTABLE
'user2'@'localhost'	NULL	mysqltest	t2	SELECT	NO
select * from information_schema.schema_privileges where grantee like '%user%'
order by grantee;
GRANTEE	TABLE_CATALOG	TABLE_SCHEMA	PRIVILEGE_TYPE	IS_GRANTABLE
'user3'@'localhost'	NULL	mysqltest	SELECT	NO
select * from information_schema.user_privileges where grantee like '%user%'
order by grantee;
GRANTEE	TABLE_CATALOG	PRIVILEGE_TYPE	IS_GRANTABLE
'user1'@'localhost'	NULL	USAGE	NO
'user2'@'localhost'	NULL	USAGE	NO
'user3'@'localhost'	NULL	USAGE	NO
'user4'@'localhost'	NULL	SELECT	NO
show grants;
Grants for user4@localhost
GRANT SELECT ON *.* TO 'user4'@'localhost'
drop user user1@localhost, user2@localhost, user3@localhost, user4@localhost;
use test;
drop database mysqltest;
drop procedure if exists p1;
drop procedure if exists p2;
create procedure p1 () modifies sql data set @a = 5;
create procedure p2 () set @a = 5;
select sql_data_access from information_schema.routines
where specific_name like 'p%';
sql_data_access
MODIFIES SQL DATA
CONTAINS SQL
drop procedure p1;
drop procedure p2;
show create database information_schema;
Database	Create Database
information_schema	CREATE DATABASE `information_schema` /*!40100 DEFAULT CHARACTER SET utf8 */
create table t1(f1 LONGBLOB, f2 LONGTEXT);
select column_name,data_type,CHARACTER_OCTET_LENGTH,
CHARACTER_MAXIMUM_LENGTH
from information_schema.columns
where table_name='t1';
column_name	data_type	CHARACTER_OCTET_LENGTH	CHARACTER_MAXIMUM_LENGTH
f1	longblob	4294967295	4294967295
f2	longtext	4294967295	4294967295
drop table t1;
create table t1(f1 tinyint, f2 SMALLINT, f3 mediumint, f4 int,
f5 BIGINT, f6 BIT, f7 bit(64));
select column_name, NUMERIC_PRECISION, NUMERIC_SCALE
from information_schema.columns
where table_name='t1';
column_name	NUMERIC_PRECISION	NUMERIC_SCALE
f1	3	0
f2	5	0
f3	7	0
f4	10	0
f5	19	0
f6	1	NULL
f7	64	NULL
drop table t1;
create table t1 (f1 integer);
create trigger tr1 after insert on t1 for each row set @test_var=42;
use information_schema;
select trigger_schema, trigger_name from triggers where
trigger_name='tr1';
trigger_schema	trigger_name
test	tr1
use test;
drop table t1;
create table t1 (a int not null, b int);
use information_schema;
select column_name, column_default from columns
where table_schema='test' and table_name='t1';
column_name	column_default
a	NULL
b	NULL
use test;
show columns from t1;
Field	Type	Null	Key	Default	Extra
a	int(11)	NO		NULL	
b	int(11)	YES		NULL	
drop table t1;
CREATE TABLE t1 (a int);
CREATE TABLE t2 (b int);
SHOW TABLE STATUS FROM test
WHERE name IN ( SELECT TABLE_NAME FROM INFORMATION_SCHEMA.TABLES
WHERE TABLE_SCHEMA='test' AND TABLE_TYPE='BASE TABLE');
Name	Engine	Version	Row_format	Rows	Avg_row_length	Data_length	Max_data_length	Index_length	Data_free	Auto_increment	Create_time	Update_time	Check_time	Collation	Checksum	Create_options	Comment
t1	MyISAM	10	Fixed	0	0	0	#	1024	0	NULL	#	#	NULL	latin1_swedish_ci	NULL		
t2	MyISAM	10	Fixed	0	0	0	#	1024	0	NULL	#	#	NULL	latin1_swedish_ci	NULL		
DROP TABLE t1,t2;
create table t1(f1 int);
create view v1 (c) as select f1 from t1;
select database();
database()
NULL
show fields from test.v1;
Field	Type	Null	Key	Default	Extra
c	int(11)	YES		NULL	
drop view v1;
drop table t1;
alter database information_schema;
ERROR 42000: You have an error in your SQL syntax; check the manual that corresponds to your MySQL server version for the right syntax to use near '' at line 1
drop database information_schema;
ERROR 42000: Access denied for user 'root'@'localhost' to database 'information_schema'
drop table information_schema.tables;
ERROR 42000: Access denied for user 'root'@'localhost' to database 'information_schema'
alter table information_schema.tables;
ERROR 42000: Access denied for user 'root'@'localhost' to database 'information_schema'
use information_schema;
create temporary table schemata(f1 char(10));
ERROR 42000: Access denied for user 'root'@'localhost' to database 'information_schema'
CREATE PROCEDURE p1 ()
BEGIN
SELECT 'foo' FROM DUAL;
END |
ERROR 42000: Unknown database 'information_schema'
select  ROUTINE_NAME from routines;
ROUTINE_NAME
grant all on information_schema.* to 'user1'@'localhost';
ERROR 42000: Access denied for user 'root'@'localhost' to database 'information_schema'
grant select on information_schema.* to 'user1'@'localhost';
ERROR 42000: Access denied for user 'root'@'localhost' to database 'information_schema'
use test;
create table t1(id int);
insert into t1(id) values (1);
select 1 from (select 1 from test.t1) a;
1
1
use information_schema;
select 1 from (select 1 from test.t1) a;
1
1
use test;
drop table t1;
create table t1 (f1 int(11));
create view v1 as select * from t1;
drop table t1;
select table_type from information_schema.tables
where table_name="v1";
table_type
VIEW
drop view v1;
create temporary table t1(f1 int, index(f1));
show columns from t1;
Field	Type	Null	Key	Default	Extra
f1	int(11)	YES	MUL	NULL	
describe t1;
Field	Type	Null	Key	Default	Extra
f1	int(11)	YES	MUL	NULL	
show indexes from t1;
Table	Non_unique	Key_name	Seq_in_index	Column_name	Collation	Cardinality	Sub_part	Packed	Null	Index_type	Comment
t1	1	f1	1	f1	A	NULL	NULL	NULL	YES	BTREE	
drop table t1;
create table t1(f1 binary(32), f2 varbinary(64));
select character_maximum_length, character_octet_length
from information_schema.columns where table_name='t1';
character_maximum_length	character_octet_length
32	32
64	64
drop table t1;
CREATE TABLE t1 (f1 BIGINT, f2 VARCHAR(20), f3 BIGINT);
INSERT INTO t1 SET f1 = 1, f2 = 'Schoenenbourg', f3 = 1;
CREATE FUNCTION func2() RETURNS BIGINT RETURN 1;
CREATE FUNCTION func1() RETURNS BIGINT
BEGIN
RETURN ( SELECT COUNT(*) FROM INFORMATION_SCHEMA.VIEWS);
END//
CREATE VIEW v1 AS SELECT 1 FROM t1
WHERE f3 = (SELECT func2 ());
SELECT func1();
func1()
1
DROP TABLE t1;
DROP VIEW v1;
DROP FUNCTION func1;
DROP FUNCTION func2;
select column_type, group_concat(table_schema, '.', table_name), count(*) as num
from information_schema.columns where
table_schema='information_schema' and
(column_type = 'varchar(7)' or column_type = 'varchar(20)')
group by column_type order by num;
column_type	group_concat(table_schema, '.', table_name)	num
varchar(7)	information_schema.ROUTINES,information_schema.VIEWS	2
varchar(20)	information_schema.COLUMNS,information_schema.FILES,information_schema.FILES,information_schema.PLUGINS,information_schema.PLUGINS,information_schema.PLUGINS	6
create table t1(f1 char(1) not null, f2 char(9) not null)
default character set utf8;
select CHARACTER_MAXIMUM_LENGTH, CHARACTER_OCTET_LENGTH from
information_schema.columns where table_schema='test' and table_name = 't1';
CHARACTER_MAXIMUM_LENGTH	CHARACTER_OCTET_LENGTH
1	3
9	27
drop table t1;
use mysql;
INSERT INTO `proc` VALUES ('test','','PROCEDURE','','SQL','CONTAINS_SQL',
'NO','DEFINER','','','BEGIN\r\n  \r\nEND','root@%','2006-03-02 18:40:03',
'2006-03-02 18:40:03','','','utf8','utf8_general_ci','utf8_general_ci','n/a');
select routine_name from information_schema.routines;
routine_name

delete from proc where name='';
use test;
grant select on test.* to mysqltest_1@localhost;
create table t1 (id int);
create view v1 as select * from t1;
create definer = mysqltest_1@localhost
sql security definer view v2 as select 1;
select * from information_schema.views
where table_name='v1' or table_name='v2';
TABLE_CATALOG	TABLE_SCHEMA	TABLE_NAME	VIEW_DEFINITION	CHECK_OPTION	IS_UPDATABLE	DEFINER	SECURITY_TYPE	CHARACTER_SET_CLIENT	COLLATION_CONNECTION
NULL	test	v1		NONE	YES	root@localhost	DEFINER	latin1	latin1_swedish_ci
NULL	test	v2	select 1	NONE	NO	mysqltest_1@localhost	DEFINER	latin1	latin1_swedish_ci
drop view v1, v2;
drop table t1;
drop user mysqltest_1@localhost;
set @a:= '.';
create table t1(f1 char(5));
create table t2(f1 char(5));
select concat(@a, table_name), @a, table_name
from information_schema.tables where table_schema = 'test';
concat(@a, table_name)	@a	table_name
.t1	.	t1
.t2	.	t2
drop table t1,t2;
DROP PROCEDURE IF EXISTS p1;
DROP FUNCTION IF EXISTS f1;
CREATE PROCEDURE p1() SET @a= 1;
CREATE FUNCTION f1() RETURNS INT RETURN @a + 1;
CREATE USER mysql_bug20230@localhost;
GRANT EXECUTE ON PROCEDURE p1 TO mysql_bug20230@localhost;
GRANT EXECUTE ON FUNCTION f1 TO mysql_bug20230@localhost;
SELECT ROUTINE_NAME, ROUTINE_DEFINITION FROM INFORMATION_SCHEMA.ROUTINES;
ROUTINE_NAME	ROUTINE_DEFINITION
f1	RETURN @a + 1
p1	SET @a= 1
SHOW CREATE PROCEDURE p1;
Procedure	sql_mode	Create Procedure	character_set_client	collation_connection	Database Collation
p1		CREATE DEFINER=`root`@`localhost` PROCEDURE `p1`()
SET @a= 1	latin1	latin1_swedish_ci	latin1_swedish_ci
SHOW CREATE FUNCTION f1;
Function	sql_mode	Create Function	character_set_client	collation_connection	Database Collation
f1		CREATE DEFINER=`root`@`localhost` FUNCTION `f1`() RETURNS int(11)
RETURN @a + 1	latin1	latin1_swedish_ci	latin1_swedish_ci
SELECT ROUTINE_NAME, ROUTINE_DEFINITION FROM INFORMATION_SCHEMA.ROUTINES;
ROUTINE_NAME	ROUTINE_DEFINITION
f1	NULL
p1	NULL
SHOW CREATE PROCEDURE p1;
Procedure	sql_mode	Create Procedure	character_set_client	collation_connection	Database Collation
p1		NULL	latin1	latin1_swedish_ci	latin1_swedish_ci
SHOW CREATE FUNCTION f1;
Function	sql_mode	Create Function	character_set_client	collation_connection	Database Collation
f1		NULL	latin1	latin1_swedish_ci	latin1_swedish_ci
CALL p1();
SELECT f1();
f1()
2
DROP FUNCTION f1;
DROP PROCEDURE p1;
DROP USER mysql_bug20230@localhost;
SELECT t.table_name, c1.column_name
FROM information_schema.tables t
INNER JOIN
information_schema.columns c1
ON t.table_schema = c1.table_schema AND
t.table_name = c1.table_name
WHERE t.table_schema = 'information_schema' AND
c1.ordinal_position =
( SELECT COALESCE(MIN(c2.ordinal_position),1)
FROM information_schema.columns c2
WHERE c2.table_schema = t.table_schema AND
c2.table_name = t.table_name AND
c2.column_name LIKE '%SCHEMA%'
        );
table_name	column_name
CHARACTER_SETS	CHARACTER_SET_NAME
COLLATIONS	COLLATION_NAME
COLLATION_CHARACTER_SET_APPLICABILITY	COLLATION_NAME
COLUMNS	TABLE_SCHEMA
COLUMN_PRIVILEGES	TABLE_SCHEMA
ENGINES	ENGINE
EVENTS	EVENT_SCHEMA
FILES	TABLE_SCHEMA
GLOBAL_STATUS	VARIABLE_NAME
GLOBAL_VARIABLES	VARIABLE_NAME
KEY_COLUMN_USAGE	CONSTRAINT_SCHEMA
PARTITIONS	TABLE_SCHEMA
PLUGINS	PLUGIN_NAME
PROCESSLIST	ID
REFERENTIAL_CONSTRAINTS	CONSTRAINT_SCHEMA
ROUTINES	ROUTINE_SCHEMA
SCHEMATA	SCHEMA_NAME
SCHEMA_PRIVILEGES	TABLE_SCHEMA
SESSION_STATUS	VARIABLE_NAME
SESSION_VARIABLES	VARIABLE_NAME
STATISTICS	TABLE_SCHEMA
TABLES	TABLE_SCHEMA
TABLE_CONSTRAINTS	CONSTRAINT_SCHEMA
TABLE_PRIVILEGES	TABLE_SCHEMA
TRIGGERS	TRIGGER_SCHEMA
USER_PRIVILEGES	GRANTEE
VIEWS	TABLE_SCHEMA
SELECT t.table_name, c1.column_name
FROM information_schema.tables t
INNER JOIN
information_schema.columns c1
ON t.table_schema = c1.table_schema AND
t.table_name = c1.table_name
WHERE t.table_schema = 'information_schema' AND
c1.ordinal_position =
( SELECT COALESCE(MIN(c2.ordinal_position),1)
FROM information_schema.columns c2
WHERE c2.table_schema = 'information_schema' AND
c2.table_name = t.table_name AND
c2.column_name LIKE '%SCHEMA%'
        );
table_name	column_name
CHARACTER_SETS	CHARACTER_SET_NAME
COLLATIONS	COLLATION_NAME
COLLATION_CHARACTER_SET_APPLICABILITY	COLLATION_NAME
COLUMNS	TABLE_SCHEMA
COLUMN_PRIVILEGES	TABLE_SCHEMA
ENGINES	ENGINE
EVENTS	EVENT_SCHEMA
FILES	TABLE_SCHEMA
GLOBAL_STATUS	VARIABLE_NAME
GLOBAL_VARIABLES	VARIABLE_NAME
KEY_COLUMN_USAGE	CONSTRAINT_SCHEMA
PARTITIONS	TABLE_SCHEMA
PLUGINS	PLUGIN_NAME
PROCESSLIST	ID
REFERENTIAL_CONSTRAINTS	CONSTRAINT_SCHEMA
ROUTINES	ROUTINE_SCHEMA
SCHEMATA	SCHEMA_NAME
SCHEMA_PRIVILEGES	TABLE_SCHEMA
SESSION_STATUS	VARIABLE_NAME
SESSION_VARIABLES	VARIABLE_NAME
STATISTICS	TABLE_SCHEMA
TABLES	TABLE_SCHEMA
TABLE_CONSTRAINTS	CONSTRAINT_SCHEMA
TABLE_PRIVILEGES	TABLE_SCHEMA
TRIGGERS	TRIGGER_SCHEMA
USER_PRIVILEGES	GRANTEE
VIEWS	TABLE_SCHEMA
SELECT MAX(table_name) FROM information_schema.tables;
MAX(table_name)
VIEWS
SELECT table_name from information_schema.tables
WHERE table_name=(SELECT MAX(table_name)
FROM information_schema.tables);
table_name
VIEWS
DROP TABLE IF EXISTS bug23037;
DROP FUNCTION IF EXISTS get_value;
SELECT COLUMN_NAME, MD5(COLUMN_DEFAULT), LENGTH(COLUMN_DEFAULT) FROM INFORMATION_SCHEMA.COLUMNS WHERE TABLE_NAME='bug23037';
COLUMN_NAME	MD5(COLUMN_DEFAULT)	LENGTH(COLUMN_DEFAULT)
fld1	7cf7a6782be951a1f2464a350da926a5	65532
SELECT MD5(get_value());
MD5(get_value())
7cf7a6782be951a1f2464a350da926a5
SELECT COLUMN_NAME, MD5(COLUMN_DEFAULT), LENGTH(COLUMN_DEFAULT), COLUMN_DEFAULT=get_value() FROM INFORMATION_SCHEMA.COLUMNS WHERE TABLE_NAME='bug23037';
COLUMN_NAME	MD5(COLUMN_DEFAULT)	LENGTH(COLUMN_DEFAULT)	COLUMN_DEFAULT=get_value()
fld1	7cf7a6782be951a1f2464a350da926a5	65532	1
DROP TABLE bug23037;
DROP FUNCTION get_value;
create view v1 as
select table_schema as object_schema,
table_name   as object_name,
table_type   as object_type
from information_schema.tables
order by object_schema;
explain select * from v1;
id	select_type	table	type	possible_keys	key	key_len	ref	rows	Extra
1	SIMPLE	tables	ALL	NULL	NULL	NULL	NULL	NULL	Open_frm_only; Scanned all databases; Using filesort
explain select * from (select table_name from information_schema.tables) as a;
id	select_type	table	type	possible_keys	key	key_len	ref	rows	Extra
1	PRIMARY	<derived2>	system	NULL	NULL	NULL	NULL	0	const row not found
2	DERIVED	tables	ALL	NULL	NULL	NULL	NULL	NULL	Skip_open_table; Scanned all databases
drop view v1;
create table t1 (f1 int(11));
create table t2 (f1 int(11), f2 int(11));
select table_name from information_schema.tables
where table_schema = 'test' and table_name not in
(select table_name from information_schema.columns
where table_schema = 'test' and column_name = 'f3');
table_name
t1
t2
drop table t1,t2;
select 1 as f1 from information_schema.tables  where "CHARACTER_SETS"=
(select cast(table_name as char)  from information_schema.tables
order by table_name limit 1) limit 1;
f1
1
select t.table_name, group_concat(t.table_schema, '.', t.table_name),
count(*) as num1
from information_schema.tables t
inner join information_schema.columns c1
on t.table_schema = c1.table_schema AND t.table_name = c1.table_name
where t.table_schema = 'information_schema' and
c1.ordinal_position =
(select isnull(c2.column_type) -
isnull(group_concat(c2.table_schema, '.', c2.table_name)) +
count(*) as num
from information_schema.columns c2 where
c2.table_schema='information_schema' and
(c2.column_type = 'varchar(7)' or c2.column_type = 'varchar(20)')
group by c2.column_type order by num limit 1)
group by t.table_name order by num1, t.table_name;
table_name	group_concat(t.table_schema, '.', t.table_name)	num1
CHARACTER_SETS	information_schema.CHARACTER_SETS	1
COLLATIONS	information_schema.COLLATIONS	1
COLLATION_CHARACTER_SET_APPLICABILITY	information_schema.COLLATION_CHARACTER_SET_APPLICABILITY	1
COLUMNS	information_schema.COLUMNS	1
COLUMN_PRIVILEGES	information_schema.COLUMN_PRIVILEGES	1
ENGINES	information_schema.ENGINES	1
EVENTS	information_schema.EVENTS	1
FILES	information_schema.FILES	1
GLOBAL_STATUS	information_schema.GLOBAL_STATUS	1
GLOBAL_VARIABLES	information_schema.GLOBAL_VARIABLES	1
KEY_COLUMN_USAGE	information_schema.KEY_COLUMN_USAGE	1
PARTITIONS	information_schema.PARTITIONS	1
PLUGINS	information_schema.PLUGINS	1
PROCESSLIST	information_schema.PROCESSLIST	1
REFERENTIAL_CONSTRAINTS	information_schema.REFERENTIAL_CONSTRAINTS	1
ROUTINES	information_schema.ROUTINES	1
SCHEMATA	information_schema.SCHEMATA	1
SCHEMA_PRIVILEGES	information_schema.SCHEMA_PRIVILEGES	1
SESSION_STATUS	information_schema.SESSION_STATUS	1
SESSION_VARIABLES	information_schema.SESSION_VARIABLES	1
STATISTICS	information_schema.STATISTICS	1
TABLES	information_schema.TABLES	1
TABLE_CONSTRAINTS	information_schema.TABLE_CONSTRAINTS	1
TABLE_PRIVILEGES	information_schema.TABLE_PRIVILEGES	1
TRIGGERS	information_schema.TRIGGERS	1
USER_PRIVILEGES	information_schema.USER_PRIVILEGES	1
VIEWS	information_schema.VIEWS	1
create table t1(f1 int);
create view v1 as select f1+1 as a from t1;
create table t2 (f1 int, f2 int);
create view v2 as select f1+1 as a, f2 as b from t2;
select table_name, is_updatable from information_schema.views;
table_name	is_updatable
v1	NO
v2	YES
delete from v1;
drop view v1,v2;
drop table t1,t2;
alter database;
ERROR 42000: You have an error in your SQL syntax; check the manual that corresponds to your MySQL server version for the right syntax to use near '' at line 1
alter database test;
ERROR 42000: You have an error in your SQL syntax; check the manual that corresponds to your MySQL server version for the right syntax to use near '' at line 1
create database mysqltest;
create table mysqltest.t1(a int, b int, c int);
create trigger mysqltest.t1_ai after insert on mysqltest.t1
for each row set @a = new.a + new.b + new.c;
grant select(b) on mysqltest.t1 to mysqltest_1@localhost;
select trigger_name from information_schema.triggers
where event_object_table='t1';
trigger_name
t1_ai
show triggers from mysqltest;
Trigger	Event	Table	Statement	Timing	Created	sql_mode	Definer	character_set_client	collation_connection	Database Collation
t1_ai	INSERT	t1	set @a = new.a + new.b + new.c	AFTER	NULL		root@localhost	latin1	latin1_swedish_ci	latin1_swedish_ci
show columns from t1;
Field	Type	Null	Key	Default	Extra
b	int(11)	YES		NULL	
select column_name from information_schema.columns where table_name='t1';
column_name
b
show triggers;
Trigger	Event	Table	Statement	Timing	Created	sql_mode	Definer	character_set_client	collation_connection	Database Collation
select trigger_name from information_schema.triggers
where event_object_table='t1';
trigger_name
drop user mysqltest_1@localhost;
drop database mysqltest;
create table t1 (
f1 varchar(50),
f2 varchar(50) not null,
f3 varchar(50) default '',
f4 varchar(50) default NULL,
f5 bigint not null,
f6 bigint not null default 10,
f7 datetime not null,
f8 datetime default '2006-01-01'
);
select column_default from information_schema.columns where table_name= 't1';
column_default
NULL
NULL

NULL
NULL
10
NULL
2006-01-01 00:00:00
show columns from t1;
Field	Type	Null	Key	Default	Extra
f1	varchar(50)	YES		NULL	
f2	varchar(50)	NO		NULL	
f3	varchar(50)	YES			
f4	varchar(50)	YES		NULL	
f5	bigint(20)	NO		NULL	
f6	bigint(20)	NO		10	
f7	datetime	NO		NULL	
f8	datetime	YES		2006-01-01 00:00:00	
drop table t1;
End of 5.0 tests.
<<<<<<< HEAD
show fields from information_schema.TABLE_NAMES;
ERROR 42S02: Unknown table 'TABLE_NAMES' in information_schema
show keys from information_schema.TABLE_NAMES;
ERROR 42S02: Unknown table 'TABLE_NAMES' in information_schema
select * from information_schema.engines WHERE ENGINE="MyISAM";
ENGINE	SUPPORT	COMMENT	TRANSACTIONS	XA	SAVEPOINTS
MyISAM	DEFAULT	Default engine as of MySQL 3.23 with great performance	NO	NO	NO
grant select on *.* to user3148@localhost;
select user,db from information_schema.processlist;
user	db
user3148	test
drop user user3148@localhost;
DROP TABLE IF EXISTS server_status;
DROP EVENT IF EXISTS event_status;
SET GLOBAL event_scheduler=1;
CREATE EVENT event_status
ON SCHEDULE AT NOW()
ON COMPLETION NOT PRESERVE
DO
BEGIN
CREATE TABLE server_status
SELECT variable_name
FROM information_schema.global_status
WHERE variable_name LIKE 'ABORTED_CONNECTS' OR
variable_name LIKE 'BINLOG_CACHE_DISK_USE';
END$$
SELECT variable_name FROM server_status;
variable_name
ABORTED_CONNECTS
BINLOG_CACHE_DISK_USE
DROP TABLE server_status;
SET GLOBAL event_scheduler=0;
explain select table_name from information_schema.views where
table_schema='test' and table_name='v1';
id	select_type	table	type	possible_keys	key	key_len	ref	rows	Extra
1	SIMPLE	views	ALL	NULL	TABLE_SCHEMA,TABLE_NAME	NULL	NULL	NULL	Using where; Open_frm_only; Scanned 0 databases
explain select * from information_schema.tables;
id	select_type	table	type	possible_keys	key	key_len	ref	rows	Extra
1	SIMPLE	tables	ALL	NULL	NULL	NULL	NULL	NULL	Open_full_table; Scanned all databases
explain select * from information_schema.collations;
id	select_type	table	type	possible_keys	key	key_len	ref	rows	Extra
1	SIMPLE	collations	ALL	NULL	NULL	NULL	NULL	NULL	
explain select * from information_schema.tables where
table_schema='test' and table_name= 't1';
id	select_type	table	type	possible_keys	key	key_len	ref	rows	Extra
1	SIMPLE	tables	ALL	NULL	TABLE_SCHEMA,TABLE_NAME	NULL	NULL	NULL	Using where; Open_full_table; Scanned 0 databases
explain select table_name, table_type from information_schema.tables
where table_schema='test';
id	select_type	table	type	possible_keys	key	key_len	ref	rows	Extra
1	SIMPLE	tables	ALL	NULL	TABLE_SCHEMA	NULL	NULL	NULL	Using where; Open_frm_only; Scanned 1 database
explain select b.table_name
from information_schema.tables a, information_schema.columns b
where a.table_name='t1' and a.table_schema='test' and b.table_name=a.table_name;
id	select_type	table	type	possible_keys	key	key_len	ref	rows	Extra
1	SIMPLE	a	ALL	NULL	TABLE_SCHEMA,TABLE_NAME	NULL	NULL	NULL	Using where; Skip_open_table; Scanned 0 databases
1	SIMPLE	b	ALL	NULL	NULL	NULL	NULL	NULL	Using where; Open_frm_only; Scanned all databases; Using join buffer
SELECT * FROM INFORMATION_SCHEMA.SCHEMATA
WHERE SCHEMA_NAME = 'mysqltest';
CATALOG_NAME	SCHEMA_NAME	DEFAULT_CHARACTER_SET_NAME	DEFAULT_COLLATION_NAME	SQL_PATH
SELECT * FROM INFORMATION_SCHEMA.SCHEMATA
WHERE SCHEMA_NAME = '';
CATALOG_NAME	SCHEMA_NAME	DEFAULT_CHARACTER_SET_NAME	DEFAULT_COLLATION_NAME	SQL_PATH
SELECT * FROM INFORMATION_SCHEMA.SCHEMATA
WHERE SCHEMA_NAME = 'test';
CATALOG_NAME	SCHEMA_NAME	DEFAULT_CHARACTER_SET_NAME	DEFAULT_COLLATION_NAME	SQL_PATH
NULL	test	latin1	latin1_swedish_ci	NULL
select count(*) from INFORMATION_SCHEMA.TABLES where TABLE_SCHEMA='mysql' AND TABLE_NAME='nonexisting';
count(*)
0
select count(*) from INFORMATION_SCHEMA.TABLES where TABLE_SCHEMA='mysql' AND TABLE_NAME='';
count(*)
0
select count(*) from INFORMATION_SCHEMA.TABLES where TABLE_SCHEMA='' AND TABLE_NAME='';
count(*)
0
select count(*) from INFORMATION_SCHEMA.TABLES where TABLE_SCHEMA='' AND TABLE_NAME='nonexisting';
count(*)
0
CREATE VIEW v1
AS SELECT *
FROM INFORMATION_SCHEMA.TABLES;
SELECT VIEW_DEFINITION FROM INFORMATION_SCHEMA.VIEWS where TABLE_NAME = 'v1';
VIEW_DEFINITION
SELECT *
FROM INFORMATION_SCHEMA.TABLES
DROP VIEW v1;
SELECT SCHEMA_NAME FROM INFORMATION_SCHEMA.SCHEMATA
WHERE SCHEMA_NAME ='information_schema';
SCHEMA_NAME
information_schema
End of 5.1 tests.
=======
show fields from information_schema.table_names;
ERROR 42S02: Unknown table 'table_names' in information_schema
show keys from information_schema.table_names;
ERROR 42S02: Unknown table 'table_names' in information_schema
>>>>>>> ac855935
<|MERGE_RESOLUTION|>--- conflicted
+++ resolved
@@ -1470,11 +1470,10 @@
 f8	datetime	YES		2006-01-01 00:00:00	
 drop table t1;
 End of 5.0 tests.
-<<<<<<< HEAD
-show fields from information_schema.TABLE_NAMES;
-ERROR 42S02: Unknown table 'TABLE_NAMES' in information_schema
-show keys from information_schema.TABLE_NAMES;
-ERROR 42S02: Unknown table 'TABLE_NAMES' in information_schema
+show fields from information_schema.table_names;
+ERROR 42S02: Unknown table 'table_names' in information_schema
+show keys from information_schema.table_names;
+ERROR 42S02: Unknown table 'table_names' in information_schema
 select * from information_schema.engines WHERE ENGINE="MyISAM";
 ENGINE	SUPPORT	COMMENT	TRANSACTIONS	XA	SAVEPOINTS
 MyISAM	DEFAULT	Default engine as of MySQL 3.23 with great performance	NO	NO	NO
@@ -1561,10 +1560,4 @@
 WHERE SCHEMA_NAME ='information_schema';
 SCHEMA_NAME
 information_schema
-End of 5.1 tests.
-=======
-show fields from information_schema.table_names;
-ERROR 42S02: Unknown table 'table_names' in information_schema
-show keys from information_schema.table_names;
-ERROR 42S02: Unknown table 'table_names' in information_schema
->>>>>>> ac855935
+End of 5.1 tests.