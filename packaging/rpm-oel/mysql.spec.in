--- conflicted
+++ resolved
@@ -87,13 +87,8 @@
 Name:           mysql-%{product_suffix}
 Summary:        A very fast and reliable SQL database server
 Group:          Applications/Databases
-<<<<<<< HEAD
 Version:        @MYSQL_NO_DASH_VERSION@
-Release:        0.3%{?milestone:.%{milestone}}%{?dist}
-=======
-Version:        @VERSION@
-Release:        1%{?commercial:.1}%{?dist}
->>>>>>> 8e45bc68
+Release:        0.1%{?milestone:.%{milestone}}%{?commercial:.1}%{?dist}
 License:        Copyright (c) 2000, @MYSQL_COPYRIGHT_YEAR@, %{mysql_vendor}. All rights reserved. Under %{?license_type} license as shown in the Description field.
 Source0:        https://cdn.mysql.com/Downloads/MySQL-@MYSQL_BASE_VERSION@/%{src_dir}.tar.gz
 URL:            http://www.mysql.com/
@@ -111,7 +106,7 @@
 Source91:       filter-requires.sh
 Patch0:         mysql-5.6.16-mysql-install.patch
 Patch1:         mysql-5.7-libmysqlclient-symbols.patch
-BuildRequires:  cmake
+BuildRequires:  cmake >= 2.8.2
 BuildRequires:  perl
 %{?el7:BuildRequires: perl(Time::HiRes)}
 %{?el7:BuildRequires: perl(Env)}
@@ -240,6 +235,7 @@
 %endif
 Provides:       mysql-common = %{version}-%{release}
 Provides:       mysql-common%{?_isa} = %{version}-%{release}
+%{?el5:Requires: mysql%{?_isa} = %{version}-%{release}} 
 
 %description    common
 This packages contains common files needed by MySQL client library,
@@ -582,8 +578,6 @@
 rm -rf %{buildroot}%{_sysconfdir}/init.d/mysqld
 %endif
 rm -rf %{buildroot}%{_bindir}/mysql_embedded
-rm -rf %{buildroot}%{_mandir}/man1/mysql_waitpid.1*
-rm -rf %{buildroot}%{_mandir}/man1/mysql_zap.1*
 rm -rf %{buildroot}%{_mandir}/man1/mysqlbug.1*
 
 %check
@@ -673,6 +667,7 @@
 %attr(644, root, root) %{_mandir}/man1/mysqlman.1*
 %attr(644, root, root) %{_mandir}/man1/mysql.server.1*
 %attr(644, root, root) %{_mandir}/man1/mysql_tzinfo_to_sql.1*
+%attr(644, root, root) %{_mandir}/man1/mysql_zap.1*
 %attr(644, root, root) %{_mandir}/man1/perror.1*
 %attr(644, root, root) %{_mandir}/man1/replace.1*
 %attr(644, root, root) %{_mandir}/man1/resolve_stack_dump.1*
@@ -691,6 +686,7 @@
 %attr(755, root, root) %{_bindir}/mysql_secure_installation
 %attr(755, root, root) %{_bindir}/mysql_tzinfo_to_sql
 %attr(755, root, root) %{_bindir}/mysql_upgrade
+%attr(755, root, root) %{_bindir}/mysql_zap
 %attr(755, root, root) %{_bindir}/mysqld_multi
 %attr(755, root, root) %{_bindir}/mysqld_safe
 %attr(755, root, root) %{_bindir}/mysqldumpslow
@@ -725,23 +721,6 @@
 %attr(755, root, root) %{_libdir}/mysql/plugin/debug/semisync_master.so
 %attr(755, root, root) %{_libdir}/mysql/plugin/debug/semisync_slave.so
 %attr(755, root, root) %{_libdir}/mysql/plugin/debug/validate_password.so
-
-<<<<<<< HEAD
-=======
-%attr(755, root, root) %{_libdir}/mysql/plugin/auth.so
-%attr(755, root, root) %{_libdir}/mysql/plugin/auth_test_plugin.so
-%attr(644, root, root) %{_libdir}/mysql/plugin/daemon_example.ini
-%attr(755, root, root) %{_libdir}/mysql/plugin/libdaemon_example.so
-%attr(755, root, root) %{_libdir}/mysql/plugin/qa_auth_client.so
-%attr(755, root, root) %{_libdir}/mysql/plugin/qa_auth_interface.so
-%attr(755, root, root) %{_libdir}/mysql/plugin/qa_auth_server.so
-%attr(755, root, root) %{_libdir}/mysql/plugin/debug/auth.so
-%attr(755, root, root) %{_libdir}/mysql/plugin/debug/auth_test_plugin.so
-%attr(755, root, root) %{_libdir}/mysql/plugin/debug/libdaemon_example.so
-%attr(755, root, root) %{_libdir}/mysql/plugin/debug/qa_auth_client.so
-%attr(755, root, root) %{_libdir}/mysql/plugin/debug/qa_auth_interface.so
-%attr(755, root, root) %{_libdir}/mysql/plugin/debug/qa_auth_server.so
-
 %if 0%{?commercial}
 %attr(755, root, root) %{_libdir}/mysql/plugin/audit_log.so
 %attr(755, root, root) %{_libdir}/mysql/plugin/authentication_pam.so
@@ -750,8 +729,6 @@
 %attr(755, root, root) %{_libdir}/mysql/plugin/debug/authentication_pam.so
 %attr(755, root, root) %{_libdir}/mysql/plugin/debug/thread_pool.so
 %endif
-
->>>>>>> 8e45bc68
 %attr(644, root, root) %{_datadir}/mysql/fill_help_tables.sql
 %attr(644, root, root) %{_datadir}/mysql/mysql_system_tables.sql
 %attr(644, root, root) %{_datadir}/mysql/mysql_system_tables_data.sql
@@ -806,6 +783,7 @@
 %files client
 %defattr(-, root, root, -)
 %attr(755, root, root) %{_bindir}/mysql
+%attr(755, root, root) %{_bindir}/mysql_waitpid
 %attr(755, root, root) %{_bindir}/mysqladmin
 %attr(755, root, root) %{_bindir}/mysqlbinlog
 %attr(755, root, root) %{_bindir}/mysqlcheck
@@ -818,6 +796,7 @@
 %attr(755, root, root) %{_bindir}/mysql_config_editor
 
 %attr(644, root, root) %{_mandir}/man1/mysql.1*
+%attr(644, root, root) %{_mandir}/man1/mysql_waitpid.1*
 %attr(644, root, root) %{_mandir}/man1/mysqladmin.1*
 %attr(644, root, root) %{_mandir}/man1/mysqlbinlog.1*
 %attr(644, root, root) %{_mandir}/man1/mysqlcheck.1*
@@ -907,24 +886,17 @@
 %endif
 
 %changelog
-<<<<<<< HEAD
-* Wed Mar 12 2014 Balasubramanian Kandasamy <balasubramanian.kandasamy@oracle.com> - 5.7.4-0.3.m14
-=======
-* Thu Apr 24 2014 Balasubramanian Kandasamy <balasubramanian.kandasamy@oracle.com> - 5.6.18-1
-- Updated for 5.6.18
-
-* Mon Apr 07 2014 Balasubramanian Kandasamy <balasubramanian.kandasamy@oracle.com> - 5.6.17-6
+* Thu Apr 24 2014 Balasubramanian Kandasamy <balasubramanian.kandasamy@oracle.com> - 5.7.5-0.1.m15
+- Updated for 5.7.5
+
+* Mon Apr 07 2014 Balasubramanian Kandasamy <balasubramanian.kandasamy@oracle.com> - 5.7.4-0.5.m14
 - Fix Cflags for el7 
 
-* Mon Mar 31 2014 Balasubramanian Kandasamy <balasubramanian.kandasamy@oracle.com> - 5.6.17-5
+* Mon Mar 31 2014 Balasubramanian Kandasamy <balasubramanian.kandasamy@oracle.com> - 5.7.4-0.4.m14
 - Support for enterprise packages
 - Upgrade from MySQL-* packages
 
-* Fri Mar 14 2014 Balasubramanian Kandasamy <balasubramanian.kandasamy@oracle.com> - 5.6.17-4
-- Resolve mysql conflict with mysql-community-client 
-
-* Wed Mar 12 2014 Balasubramanian Kandasamy <balasubramanian.kandasamy@oracle.com> - 5.6.17-3
->>>>>>> 8e45bc68
+* Wed Mar 12 2014 Balasubramanian Kandasamy <balasubramanian.kandasamy@oracle.com> - 5.7.4-0.3.m14
 - Resolve conflict with mysql-libs-compat 
 
 * Thu Mar 06 2014 Balasubramanian Kandasamy <balasubramanian.kandasamy@oracle.com> - 5.7.4-0.2.m14
