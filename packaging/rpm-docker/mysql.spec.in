--- conflicted
+++ resolved
@@ -238,11 +238,8 @@
 done
 %endif
 
-<<<<<<< HEAD
 #  Remove test plugins, please keep alphabetical order
 for p in \
-         authentication_ldap_sasl.so \
-         authentication_ldap_simple.so \
          auth.so \
          auth_test_plugin.so \
          component_example_component1.so \
@@ -300,14 +297,6 @@
          test_udf_services.so \
          udf_example.so \
          ; do
-=======
-#  Remove test plugins
-for p in auth.so auth_test_plugin.so \
-    daemon_example.ini libdaemon_example.so \
-    qa_auth_client.so qa_auth_interface.so qa_auth_server.so \
-    replication_observers_example_plugin.so ha_example.so \
-    test_udf_services.so test_security_context.so udf_example.so ; do
->>>>>>> 0e144717
     rm -f %{buildroot}%{_libdir}/mysql/plugin/$p
 done
 
@@ -459,13 +448,9 @@
 %if 0%{?commercial}
 %attr(755, root, root) %{_bindir}/mysqlbackup
 %attr(755, root, root) %{_libdir}/mysql/plugin/audit_log.so
-<<<<<<< HEAD
 %attr(644, root, root) %{_datadir}/mysql-*/audit_log_filter_linux_install.sql
-=======
-%attr(644, root, root) %{_datadir}/mysql/audit_log_filter_linux_install.sql
 %attr(755, root, root) %{_libdir}/mysql/plugin/authentication_ldap_sasl.so
 %attr(755, root, root) %{_libdir}/mysql/plugin/authentication_ldap_simple.so
->>>>>>> 0e144717
 %attr(755, root, root) %{_libdir}/mysql/plugin/authentication_pam.so
 %attr(755, root, root) %{_libdir}/mysql/plugin/data_masking.so
 %attr(755, root, root) %{_libdir}/mysql/plugin/keyring_okv.so
