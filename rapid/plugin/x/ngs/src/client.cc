--- conflicted
+++ resolved
@@ -512,11 +512,7 @@
       if (m_state != Client_accepted && s)
       {
         // pass the message to the session
-<<<<<<< HEAD
-        s->handle_message(boost::move(message));
-=======
         s->handle_message(*message);
->>>>>>> c101e217
       }
       else
         handle_message(*message);
