/*
  Copyright (c) 2018, 2022, Oracle and/or its affiliates.

  This program is free software; you can redistribute it and/or modify
  it under the terms of the GNU General Public License, version 2.0,
  as published by the Free Software Foundation.

  This program is also distributed with certain software (including
  but not limited to OpenSSL) that is licensed under separate terms,
  as designated in a particular file or component or in included license
  documentation.  The authors of MySQL hereby grant you an additional
  permission to link the program and your derivative works with the
  separately licensed software that they have included with MySQL.

  This program is distributed in the hope that it will be useful,
  but WITHOUT ANY WARRANTY; without even the implied warranty of
  MERCHANTABILITY or FITNESS FOR A PARTICULAR PURPOSE.  See the
  GNU General Public License for more details.

  You should have received a copy of the GNU General Public License
  along with this program; if not, write to the Free Software
  Foundation, Inc., 51 Franklin St, Fifth Floor, Boston, MA  02110-1301  USA
*/

#ifndef MYSQL_HARNESS_EVENTLOG_PLUGIN_INCLUDED
#define MYSQL_HARNESS_EVENTLOG_PLUGIN_INCLUDED

#include "mysql/harness/logging/handler.h"
#include "mysql/harness/logging/logging.h"
#include "mysql/harness/plugin.h"

constexpr const char *kEventlogPluginName = "eventlog";
constexpr const char *kDefaultEventSourceName = "MySQL Router";
extern "C" mysql_harness::Plugin harness_plugin_eventlog;

/**
 * Windows specific logging handler(sink) that writes the logs to the Windows
 * eventlog.
 */
class EventlogHandler final : public mysql_harness::logging::Handler {
 public:
  static constexpr const char *kDefaultName = "eventlog";

  /** @brief Constructor
   *
<<<<<<< HEAD
   * It adds appropriate entries to the Windows registry and registers the Router
   * as the event log messages source.
=======
   * It adds appropriate entries to the Windows registry and registers the
   * Router as the event log messages source.
>>>>>>> 73d8c02c
   *
   * @param format_messages flag indicating if the logged messages should be
   * formatted
   * @param level minimal log level for the handler
   * @param create_registry_entries If true, initialisation will perform extra
   *        steps (which may potentially fail, thus you might prefer to disable
   *        them for mission-critical usage)
   * @param event_source_name the event source name for event log entries
   *
   * @throw std::runtime_error on WinAPI calls failures
   */
  EventlogHandler(
      bool format_messages, mysql_harness::logging::LogLevel level,
      bool create_registry_entries = true,
      const std::string event_source_name = kDefaultEventSourceName);

  ~EventlogHandler() override;

  // does nothing for the eventlog handler
  void reopen(const std::string dst [[maybe_unused]] = "") override {}

 private:
  void do_log(const mysql_harness::logging::Record &record) noexcept override;

  HANDLE event_src_;

  const std::string event_source_name_;
};

#endif<|MERGE_RESOLUTION|>--- conflicted
+++ resolved
@@ -43,13 +43,8 @@
 
   /** @brief Constructor
    *
-<<<<<<< HEAD
-   * It adds appropriate entries to the Windows registry and registers the Router
-   * as the event log messages source.
-=======
    * It adds appropriate entries to the Windows registry and registers the
    * Router as the event log messages source.
->>>>>>> 73d8c02c
    *
    * @param format_messages flag indicating if the logged messages should be
    * formatted
