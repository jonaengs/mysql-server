--- conflicted
+++ resolved
@@ -13,57 +13,6 @@
 # along with this program; if not, write to the Free Software
 # Foundation, Inc., 51 Franklin St, Fifth Floor, Boston, MA 02110-1301  USA
 
-<<<<<<< HEAD
-INCLUDE(CheckCCompilerFlag)
-
-# Setup GCC (GNU C compiler) warning options.
-MACRO(SET_MYSQL_MAINTAINER_GNU_C_OPTIONS)
-  SET(MY_MAINTAINER_WARNINGS
-      "-Wall -Wextra -Wunused -Wwrite-strings -Wno-strict-aliasing  -Werror")
-
-  CHECK_C_COMPILER_FLAG("-Wvla" HAVE_WVLA)
-  IF(HAVE_WVLA)
-    SET(MY_MAINTAINER_WARNINGS "${MY_MAINTAINER_WARNINGS} -Wvla")
-  ENDIF()
-
-  CHECK_C_COMPILER_FLAG("-Wdeclaration-after-statement"
-                        HAVE_DECLARATION_AFTER_STATEMENT)
-  IF(HAVE_DECLARATION_AFTER_STATEMENT)
-    SET(MY_MAINTAINER_DECLARATION_AFTER_STATEMENT
-        "-Wdeclaration-after-statement")
-  ENDIF()
-  SET(MY_MAINTAINER_C_WARNINGS
-      "${MY_MAINTAINER_WARNINGS} ${MY_MAINTAINER_DECLARATION_AFTER_STATEMENT}"
-      CACHE STRING "C warning options used in maintainer builds.")
-  # Do not make warnings in checks into errors.
-  SET(CMAKE_REQUIRED_FLAGS "${CMAKE_REQUIRED_FLAGS} -Wno-error")
-ENDMACRO()
-
-MACRO(SET_MYSQL_MAINTAINER_GNU_C_OPTIONS_NO_WERROR)
-  SET(MY_MAINTAINER_WARNINGS
-      "-Wall -Wextra -Wunused -Wwrite-strings -Wno-strict-aliasing")
-
-  CHECK_C_COMPILER_FLAG("-Wdeclaration-after-statement"
-                        HAVE_DECLARATION_AFTER_STATEMENT)
-  IF(HAVE_DECLARATION_AFTER_STATEMENT)
-    SET(MY_MAINTAINER_DECLARATION_AFTER_STATEMENT
-        "-Wdeclaration-after-statement")
-  ENDIF()
-  SET(MY_MAINTAINER_C_WARNINGS
-      "${MY_MAINTAINER_WARNINGS} ${MY_MAINTAINER_DECLARATION_AFTER_STATEMENT}"
-      CACHE STRING "C warning options used in maintainer builds.")
-  # Do not make warnings in checks into errors.
-  SET(CMAKE_REQUIRED_FLAGS "${CMAKE_REQUIRED_FLAGS} -Wno-error")
-ENDMACRO()
-
-
-# Setup G++ (GNU C++ compiler) warning options.
-MACRO(SET_MYSQL_MAINTAINER_GNU_CXX_OPTIONS)
-  SET(MY_MAINTAINER_CXX_WARNINGS
-      "${MY_MAINTAINER_WARNINGS} -Wno-unused-parameter -Woverloaded-virtual"
-      CACHE STRING "C++ warning options used in maintainer builds.")
-ENDMACRO()
-=======
 # Common warning flags for GCC, G++, Clang and Clang++
 SET(MY_WARNING_FLAGS "-Wall -Wextra -Wformat-security")
 
@@ -104,5 +53,4 @@
 # Set warning flags for G++/Clang++
 IF(CMAKE_COMPILER_IS_GNUCXX OR CMAKE_CXX_COMPILER_ID MATCHES "Clang")
   SET(CMAKE_CXX_FLAGS "${CMAKE_CXX_FLAGS} ${MY_CXX_WARNING_FLAGS}")
-ENDIF()
->>>>>>> a9800d0d
+ENDIF()